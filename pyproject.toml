--- conflicted
+++ resolved
@@ -1,10 +1,6 @@
 [tool.poetry]
 name = "saleor"
-<<<<<<< HEAD
-version = "3.12.7"
-=======
 version = "3.14.0"
->>>>>>> 549c8832
 description = "A modular, high performance, headless e-commerce platform built with Python, GraphQL, Django, and React."
 authors = [ "Saleor Commerce <hello@saleor.io>" ]
 license = "BSD-3-Clause"
@@ -15,13 +11,13 @@
 
   [tool.poetry.dependencies]
   python = "~3.9"
-  babel = ">=2.8,<2.12"
+  babel = ">=2.8,<2.13"
   boto3 = "^1.26"
-  braintree = ">=4.2,<4.19"
+  braintree = ">=4.2,<4.20"
   dj-database-url = "^1"
   dj-email-url = "^1"
   django-countries = "^7.2"
-  django-filter = "^22.1"
+  django-filter = "^23.1"
   django-measurement = "^3.0"
   django-mptt = "^0"
   django-phonenumber-field = ">=4,<8"
@@ -53,11 +49,7 @@
   jaeger-client = "^4.5.0"
   openpyxl = "^3.0.3"
   django-cache-url = "^3.1.2"
-<<<<<<< HEAD
-  pyjwt = "2.6.0"
-=======
-  pyjwt = "2.5.0"
->>>>>>> 549c8832
+  pyjwt = "2.5.0" # Version 2.6.0 changed iat validation which causes tests to fail: https://github.com/saleor/saleor/issues/11047
   python-json-logger = ">=0.1.11,<2.1.0"
   pytimeparse = "^1.1.8"
   django-redis = "^5.0.0"
@@ -74,27 +66,21 @@
   micawber = "^0.5.2"
   django-celery-beat = "^2.2.1"
   posuto = "^2023.2.0"
-  cryptography = "^40.0.1"
+  cryptography = "^41.0.0"
   graphene = "<3.0"
+  uvicorn = {extras = ["standard"], version = "^0.19.0"}
   Authlib = "^1.0.0"
   pillow-avif-plugin = "^1.3.1"
+  semantic-version = "^2.10.0"
+
   google-cloud-secret-manager = "^2.16.1"
   django-allow-cidr = "0.6.0"
   djangorestframework = "3.14.0"
 
   wescommon = "0.1.0.13"
 
-
     [tool.poetry.dependencies.django]
     version = "^3.2.19"
-    extras = [ "bcrypt" ]
-
-    [tool.poetry.dependencies.uvicorn]
-    extras = [ "standard" ]
-    version = "^0.19.0"
-
-    [tool.poetry.dependencies.django]
-    version = "^3.2.16"
     extras = [ "bcrypt" ]
 
     [tool.poetry.dependencies.uvicorn]
@@ -115,9 +101,8 @@
 
   [tool.poetry.dev-dependencies]
   black = "23.3.0"
-  codecov = "^2.1.13"
-  coverage = "^6.3"
-  django-debug-toolbar = "^3.2"
+  coverage = "^7.2"
+  django-debug-toolbar = "^4.0"
   django-debug-toolbar-request-history = "^0"
   django-graphiql-debug-toolbar = "^0.2.0"
   django-extensions = "^3.1.2"
@@ -138,7 +123,7 @@
   pytest-django-queries = "~1.2"
   pytest-mock = "^3.6.1"
   pytest-recording = "^0.12.0"
-  pytest-socket = "^0.5.1"
+  pytest-socket = "^0.6.0"
   pytest-xdist = "^3.0.2"
   mypy = "^1.0.0"
   mypy-extensions = "^1.0.0"
@@ -146,7 +131,7 @@
   types-mock = "^5.0.0.5"
   types-redis = "^4.2.6"
   types-requests = "^2.28.2"
-  types-pytz = "^2022.1.1"
+  types-pytz = "^2023.3.0"
   types-pkg-resources = "^0.1.3"
   types-python-dateutil = "^2.8.19"
   django-stubs = "^1.14.0"
@@ -154,7 +139,7 @@
   types-certifi = "^2021.10.8"
   types-freezegun = "^1.1.7"
   types-six = "^1.16.17"
-  fakeredis = "^1.8"
+  fakeredis = "^2.10"
 
 [tool.black]
 target_version = [ "py35", "py36", "py37", "py38" ]
