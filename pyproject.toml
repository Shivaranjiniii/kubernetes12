[tool.poetry]
name = "saleor"
<<<<<<< HEAD
version = "3.7.24"
=======
version = "3.8.0"
>>>>>>> f5b8251d
description = "A modular, high performance, headless e-commerce platform built with Python, GraphQL, Django, and React."
authors = [ "Saleor Commerce <hello@saleor.io>" ]
license = "BSD-3-Clause"
readme = "README.md"
homepage = "https://saleor.io/"
repository = "https://github.com/mirumee/saleor"
documentation = "https://docs.saleor.io/"

  [tool.poetry.dependencies]
  python = "~3.9"
  babel = ">=2.8,<2.11"
  boto3 = "^1.22"
  braintree = ">=4.2,<4.18"
  dj-database-url = "^1"
  dj-email-url = "^1"
  django-countries = "^7.2"
  django-filter = "^22.1"
  django-measurement = "^3.0"
  django-mptt = "^0"
  django-phonenumber-field = ">=4,<8"
  django-prices = "^2.3"
  django-prices-openexchangerates = "^1.2.0"
  django-prices-vatlayer = "^1.1.0"
  django-versatileimagefield = "^2.1"
  draftjs-sanitizer = "^1.0.0"
  faker = ">=4.1,<16.0"
  freezegun = "^1"
  google-cloud-storage = "^2.0.0"
  google-i18n-address = "^2.5.2"
  google-measurement-protocol = "^1.0"
  html-to-draftjs = "^1.0.1"
  markdown = "^3.1.1"
  maxminddb = ">=1.5.4,<3.0.0"
  petl = "1.7.11"
  opentracing = "^2.3.0"
  phonenumberslite = "^8.12.25"
  prices = "^1.0"
  psycopg2 = "^2.8.3"
  razorpay = "^1.2"
  requests = "^2.22"
  sentry-sdk = "^1.9"
  stripe = "^3.0.0"
  text-unidecode = "^1.2"
  weasyprint = ">=53.0"
  oauthlib = "3.2.1"
  jaeger-client = "^4.5.0"
  openpyxl = "^3.0.3"
  django-cache-url = "^3.1.2"
  pyjwt = "2.5.0"
  python-json-logger = ">=0.1.11,<2.1.0"
  pytimeparse = "^1.1.8"
  django-redis = "^5.0.0"
  Adyen = "^4.0.0"
  google-cloud-pubsub = ">=1.7,<3.0"
  gunicorn = "^20.0.4"
  pybars3 = "^0.9.7"
  html2text = "^2020.1.16"
  authorizenet = "^1.1.3"
  azure-common = "^1.1.28"
  azure-storage-blob = "^12.12.0"
  azure-storage-common = "^2.1.0"
  sendgrid = "^6.7.1"
  micawber = "^0.5.2"
  django-celery-beat = "^2.2.1"
  posuto = "^2022.3.0"
  cryptography = "^38.0.1"
  graphene = "<3.0"
  Authlib = "^1.0.0"
  types-redis = "^4.2.6"

    [tool.poetry.dependencies.django]
<<<<<<< HEAD
    version = "^3.2.15"
=======
    version = "^3.2.16"
>>>>>>> f5b8251d
    extras = [ "bcrypt" ]

    [tool.poetry.dependencies.uvicorn]
    extras = [ "standard" ]
<<<<<<< HEAD
    version = "^0.17.5"
=======
    version = "^0.18.3"
>>>>>>> f5b8251d

    [tool.poetry.dependencies.celery]
    version = ">=4.4.5,<6.0.0"
    extras = [ "redis" ]

    [tool.poetry.dependencies.django-storages]
    version = "^1.11"
    extras = [ "google" ]

    [tool.poetry.dependencies.python-magic-bin]
    version = "^0.4.14"
    platform = "win32"

  [tool.poetry.dev-dependencies]
  black = "22.10.0"
  codecov = "^2.1.11"
  coverage = "^6.3"
  django-debug-toolbar = "^3.2"
  django-debug-toolbar-request-history = "^0"
  django-graphiql-debug-toolbar = "^0.2.0"
  django-extensions = "^3.1.2"
  flake8 = "^4.0.1"
  isort = "^5.8.0"
  pre-commit = "^2.13"
  pycodestyle = "^2.5"
  pydocstyle = "^6.1"
  pylint = "^2.8.3"
  pylint-celery = "^0"
  pylint-django = "^2.4.4"
  pylint-plugin-utils = "^0"
  pytest = "^7.0.1"
  pytest-celery = "^0.0.0"
  pytest-cov = "^4.0.0"
  pytest-django = "4.5.2"
  pytest-django-queries = "~1.2"
  pytest-mock = "^3.6.1"
  pytest-recording = "^0.12.0"
  pytest-xdist = "^2.2.1"
  tox = "^3.23.1"
  mypy = "^0.982"
  pywatchman = "^1.4.1"
  types-requests = "^2.28.2"
  types-pytz = "^2022.1.1"
  types-pkg-resources = "^0.1.3"
<<<<<<< HEAD
  types-python-dateutil = "^2.8.0"
=======
  types-python-dateutil = "^2.8.19"
>>>>>>> f5b8251d
  django-stubs = "1.8.0"
  pytest-socket = "^0.5.1"
  before_after = "^1.0.1"
  types-certifi = "^2021.10.8"
  types-freezegun = "^1.1.7"
  types-six = "^1.16.17"
  fakeredis = "^1.8"
  types-redis = "^4.2.6"

[tool.black]
target_version = [ "py35", "py36", "py37", "py38" ]
include = "\\.pyi?$"
exclude = """
/(\\.git/
  |\\.eggs
  |\\.hg
  |__pycache__
  |\\.cache
  |\\.ipynb_checkpoints
  |\\.mypy_cache
  |\\.pytest_cache
  |\\.tox
  |\\.venv
  |node_modules
  |_build
  |buck-out
  |build
  |dist
  |media
  |infrastructure
  |templates
  |locale
)/
"""<|MERGE_RESOLUTION|>--- conflicted
+++ resolved
@@ -1,10 +1,6 @@
 [tool.poetry]
 name = "saleor"
-<<<<<<< HEAD
-version = "3.7.24"
-=======
 version = "3.8.0"
->>>>>>> f5b8251d
 description = "A modular, high performance, headless e-commerce platform built with Python, GraphQL, Django, and React."
 authors = [ "Saleor Commerce <hello@saleor.io>" ]
 license = "BSD-3-Clause"
@@ -49,7 +45,7 @@
   stripe = "^3.0.0"
   text-unidecode = "^1.2"
   weasyprint = ">=53.0"
-  oauthlib = "3.2.1"
+  oauthlib = "^3.1"
   jaeger-client = "^4.5.0"
   openpyxl = "^3.0.3"
   django-cache-url = "^3.1.2"
@@ -76,20 +72,12 @@
   types-redis = "^4.2.6"
 
     [tool.poetry.dependencies.django]
-<<<<<<< HEAD
-    version = "^3.2.15"
-=======
     version = "^3.2.16"
->>>>>>> f5b8251d
     extras = [ "bcrypt" ]
 
     [tool.poetry.dependencies.uvicorn]
     extras = [ "standard" ]
-<<<<<<< HEAD
-    version = "^0.17.5"
-=======
     version = "^0.18.3"
->>>>>>> f5b8251d
 
     [tool.poetry.dependencies.celery]
     version = ">=4.4.5,<6.0.0"
@@ -134,11 +122,7 @@
   types-requests = "^2.28.2"
   types-pytz = "^2022.1.1"
   types-pkg-resources = "^0.1.3"
-<<<<<<< HEAD
-  types-python-dateutil = "^2.8.0"
-=======
   types-python-dateutil = "^2.8.19"
->>>>>>> f5b8251d
   django-stubs = "1.8.0"
   pytest-socket = "^0.5.1"
   before_after = "^1.0.1"
