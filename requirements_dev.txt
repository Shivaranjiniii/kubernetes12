adyen==4.0.0
amqp==5.0.6; python_version >= "3.6"
aniso8601==7.0.0
appdirs==1.4.4; python_full_version >= "3.6.2"
asgiref==3.4.1; python_version >= "3.6"
astroid==2.6.6; python_version >= "3.6" and python_version < "4.0"
atomicwrites==1.4.0; python_version >= "3.6" and python_full_version < "3.0.0" and sys_platform == "win32" and (python_version >= "3.6" and python_full_version < "3.0.0" or python_full_version >= "3.5.0" and python_version >= "3.6") or sys_platform == "win32" and python_version >= "3.6" and python_full_version >= "3.4.0" and (python_version >= "3.6" and python_full_version < "3.0.0" or python_full_version >= "3.5.0" and python_version >= "3.6")
attrs==21.2.0; python_version >= "3.6" and python_full_version < "3.0.0" or python_full_version >= "3.5.0" and python_version >= "3.6"
authorizenet==1.1.4
babel==2.9.1; (python_version >= "2.7" and python_full_version < "3.0.0") or (python_full_version >= "3.4.0")
backports.entry-points-selectable==1.1.0; python_version >= "2.7" and python_full_version >= "3.6.1"
beautifulsoup4==4.7.1
beautifultable==0.7.0
billiard==3.6.4.0; python_version >= "3.6"
black==21.7b0; python_full_version >= "3.6.2"
boto3==1.18.21; python_version >= "3.6"
botocore==1.21.21; python_version >= "3.6"
braintree==4.11.0
cachetools==4.2.2; python_version >= "3.5" and python_version < "4.0" and (python_version >= "3.6" and python_full_version < "3.0.0" or python_full_version >= "3.6.0" and python_version >= "3.6")
cairocffi==1.2.0; python_version >= "3.6"
cairosvg==2.5.2; python_version >= "3.6"
celery==5.1.2; python_version >= "3.6"
certifi==2021.5.30; python_version >= "3.0" and python_full_version < "3.0.0" or python_full_version >= "3.6.0" and python_version >= "3.0" and python_version < "3.10"
cffi==1.14.6; python_version >= "3.6" and python_full_version < "3.0.0" or python_full_version >= "3.6.0" and python_version >= "3.6"
cfgv==3.3.0; python_full_version >= "3.6.1"
charset-normalizer==2.0.4; python_full_version >= "3.6.0" and python_version >= "3" and python_version < "3.10"
click-didyoumean==0.0.3; python_version >= "3.6"
click-plugins==1.1.1; python_version >= "3.6"
click-repl==0.2.0; python_version >= "3.6"
click==7.1.2; python_full_version >= "3.6.2" and python_version >= "3.6" and (python_version >= "2.7" and python_full_version < "3.0.0" or python_full_version >= "3.5.0") and (python_version >= "3.6" and python_full_version < "3.0.0" or python_full_version >= "3.5.0" and python_version >= "3.6")
codecov==2.1.12; (python_version >= "2.7" and python_full_version < "3.0.0") or (python_full_version >= "3.4.0")
colorama==0.4.4; python_version >= "3.6" and python_full_version < "3.0.0" and sys_platform == "win32" and python_version < "4.0" and platform_system == "Windows" and (python_version >= "3.6" and python_full_version < "3.0.0" or python_full_version >= "3.5.0" and python_version >= "3.6") or sys_platform == "win32" and python_full_version >= "3.5.0" and python_version >= "3.6" and python_version < "4.0" and platform_system == "Windows" and (python_version >= "3.6" and python_full_version < "3.0.0" or python_full_version >= "3.5.0" and python_version >= "3.6")
coverage==5.5; (python_version >= "2.7" and python_full_version < "3.0.0") or (python_full_version >= "3.5.0" and python_version < "4")
cryptography==36.0.0; python_version >= "3.6"
cssselect2==0.4.1; python_version >= "3.6"
defusedxml==0.7.1; python_version >= "3.6" and python_full_version < "3.0.0" or python_full_version >= "3.5.0" and python_version >= "3.6"
distlib==0.3.2; python_full_version >= "3.6.1"
dj-database-url==0.5.0
dj-email-url==1.0.2
django-appconf==1.0.4
django-cache-url==3.2.3
django-celery-beat==2.2.1
django-countries==7.2.1
django-debug-toolbar-request-history==0.1.3
django-debug-toolbar==3.2.2; python_version >= "3.6"
django-extensions==3.1.3; python_version >= "3.6"
django-filter==2.4.0; python_version >= "3.5"
django-graphiql-debug-toolbar==0.1.4
django-js-asset==1.2.2; python_version >= "3.6"
django-measurement==3.2.3
django-mptt==0.12.0; python_version >= "3.6"
django-phonenumber-field==5.2.0; python_version >= "3.6"
django-prices-openexchangerates==1.1.0
django-prices-vatlayer==1.1.0
django-prices==2.2.0
django-redis==5.0.0; python_version >= "3.6"
django-storages==1.12.3; python_version >= "3.5"
django-stubs-ext==0.2.0; python_version >= "3.6"
django-stubs==1.8.0; python_version >= "3.6"
django-timezone-field==4.2.1; python_version >= "3.5"
django-versatileimagefield==2.1
django==3.2.12; python_version >= "3.6"
draftjs-sanitizer==1.0.0
enmerkar==0.7.1
et-xmlfile==1.1.0; python_version >= "3.6"
execnet==1.9.0; python_version >= "3.6" and python_full_version < "3.0.0" or python_full_version >= "3.5.0" and python_version >= "3.6"
faker==8.11.0; python_version >= "3.6"
filelock==3.0.12; python_full_version >= "3.6.1"
flake8==3.9.2; (python_version >= "2.7" and python_full_version < "3.0.0") or (python_full_version >= "3.5.0")
freezegun==1.1.0; python_version >= "3.5"
gitdb==4.0.7; python_version >= "3.6" and python_full_version < "3.0.0" or python_full_version >= "3.4.0" and python_version < "3.10" and python_version >= "3.6"
gitpython==3.1.20; python_version >= "3.6" and python_full_version < "3.0.0" or python_full_version >= "3.4.0" and python_version < "3.10" and python_version >= "3.6"
<<<<<<< HEAD
google-api-core==2.2.2; python_version >= "3.6" and python_full_version < "3.0.0" or python_full_version >= "3.6.0" and python_version >= "3.6"
=======
google-api-core==2.4.0; python_version >= "3.6" and python_full_version < "3.0.0" or python_full_version >= "3.6.0" and python_version >= "3.6"
>>>>>>> aad71fb5
google-auth==1.34.0; python_version >= "3.6" and python_full_version < "3.0.0" or python_full_version >= "3.6.0" and python_version >= "3.6"
google-cloud-core==2.0.0; python_version >= "3.6" and python_full_version < "3.0.0" or python_full_version >= "3.6.0" and python_version >= "3.6"
google-cloud-pubsub==2.7.0; python_version >= "3.6"
google-cloud-storage==1.42.0; (python_version >= "2.7" and python_full_version < "3.0.0") or (python_full_version >= "3.6.0")
google-crc32c==1.1.2; python_version >= "3.6" and python_full_version < "3.0.0" or python_full_version >= "3.6.0" and python_version >= "3.6"
google-i18n-address==2.5.0
google-measurement-protocol==1.1.0
google-resumable-media==1.3.3; python_version >= "3.6" and python_full_version < "3.0.0" or python_full_version >= "3.6.0" and python_version >= "3.6"
googleapis-common-protos==1.53.0; python_version >= "3.6" and python_full_version < "3.0.0" or python_full_version >= "3.6.0" and python_version >= "3.6"
graphene-django==2.13.0
graphene-federation==0.1.0
graphene==2.1.9
graphql-core==2.3.2
graphql-relay==2.0.1
grpc-google-iam-v1==0.12.3; python_version >= "3.6"
grpcio-status==1.39.0; python_version >= "3.6" and python_full_version < "3.0.0" or python_full_version >= "3.6.0" and python_version >= "3.6"
grpcio==1.39.0; python_version >= "3.6" and python_full_version < "3.0.0" or python_full_version >= "3.6.0" and python_version >= "3.6"
gunicorn==20.1.0; python_version >= "3.5"
h11==0.12.0; python_version >= "3.6"
html-to-draftjs==1.0.1
html2text==2020.1.16; python_version >= "3.5"
html5lib==1.1; python_version >= "3.6" and python_full_version < "3.0.0" or python_full_version >= "3.5.0" and python_version >= "3.6"
httptools==0.1.2; sys_platform != "win32" and sys_platform != "cygwin" and platform_python_implementation != "PyPy"
identify==2.2.13; python_full_version >= "3.6.1"
idna==3.2; python_version >= "3.6" and python_full_version < "3.0.0" or python_full_version >= "3.6.0" and python_version >= "3.6" and python_version < "3.10"
iniconfig==1.1.1; python_version >= "3.6" and python_full_version < "3.0.0" or python_full_version >= "3.5.0" and python_version >= "3.6"
isort==5.9.3; python_full_version >= "3.6.1" and python_version < "4.0"
jaeger-client==4.6.0; python_version >= "3.5"
jinja2==3.0.1; python_version >= "3.6"
jmespath==0.10.0; python_version >= "3.6" and python_full_version < "3.0.0" or python_full_version >= "3.3.0" and python_version >= "3.6"
jsonfield==3.1.0; python_version >= "3.6"
kombu==5.1.0; python_version >= "3.6"
lazy-object-proxy==1.6.0; python_version >= "3.6" and python_full_version < "3.0.0" and python_version < "4.0" or python_version >= "3.6" and python_version < "4.0" and python_full_version >= "3.6.0"
libcst==0.3.20; python_version >= "3.6"
lxml==4.6.3; python_version >= "2.7" and python_full_version < "3.0.0" or python_full_version >= "3.5.0"
markdown==3.3.4; python_version >= "3.6"
markupsafe==2.0.1; python_version >= "3.6"
maxminddb==2.0.3; python_version >= "3.6"
mccabe==0.6.1; python_version >= "3.6" and python_full_version < "3.0.0" and python_version < "4.0" or python_version >= "3.6" and python_version < "4.0" and python_full_version >= "3.5.0"
measurement==3.2.0
micawber==0.5.4
mpmath==1.2.1; python_version >= "3.6"
multidict==5.1.0; python_version >= "3.6"
mypy-extensions==0.4.3; python_full_version >= "3.6.2" and python_version >= "3.6"
mypy==0.910; python_version >= "3.5"
nodeenv==1.6.0; python_full_version >= "3.6.1"
oauthlib==3.1.1; python_version >= "3.6"
openpyxl==3.0.7; python_version >= "3.6"
opentracing==2.4.0
packaging==21.0; python_version >= "3.6" and python_full_version < "3.0.0" or python_full_version >= "3.5.0" and python_version >= "3.6"
pathspec==0.9.0; python_full_version >= "3.6.2"
petl==1.7.4; (python_version >= "2.7" and python_full_version < "3.0.0") or (python_full_version >= "3.4.0")
phonenumberslite==8.12.29
pillow==8.3.1; python_version >= "3.6"
platformdirs==2.2.0; python_version >= "3.6" and python_full_version >= "3.6.1"
pluggy==0.13.1; python_version >= "3.6" and python_full_version < "3.0.0" or python_full_version >= "3.5.0" and python_version >= "3.6"
posuto==2021.12.0
pre-commit==2.14.0; python_full_version >= "3.6.1"
prices==1.1.0
promise==2.3
prompt-toolkit==3.0.19; python_full_version >= "3.6.1" and python_version >= "3.6"
proto-plus==1.19.0; python_version >= "3.6"
protobuf==3.17.3; python_version >= "3.6" and python_full_version < "3.0.0" or python_full_version >= "3.6.0" and python_version >= "3.6"
psycopg2-binary==2.9.1; python_version >= "3.6"
py==1.10.0; python_version >= "3.6" and python_full_version < "3.0.0" or python_full_version >= "3.5.0" and python_version >= "3.6"
pyasn1-modules==0.2.8; python_version >= "3.6" and python_full_version < "3.0.0" or python_full_version >= "3.6.0" and python_version >= "3.6"
pyasn1==0.4.8; python_version >= "3.6" and python_full_version < "3.0.0" and python_version < "4" and (python_version >= "3.6" and python_full_version < "3.0.0" or python_full_version >= "3.6.0" and python_version >= "3.6") or python_full_version >= "3.6.0" and python_version >= "3.6" and python_version < "4" and (python_version >= "3.6" and python_full_version < "3.0.0" or python_full_version >= "3.6.0" and python_version >= "3.6")
pybars3==0.9.7
pycodestyle==2.7.0; (python_version >= "2.7" and python_full_version < "3.0.0") or (python_full_version >= "3.4.0")
pycparser==2.20; python_version >= "3.6" and python_full_version < "3.0.0" or python_full_version >= "3.4.0" and python_version >= "3.6"
pydocstyle==6.1.1; python_version >= "3.6"
pyflakes==2.3.1; python_version >= "2.7" and python_full_version < "3.0.0" or python_full_version >= "3.5.0"
pyjwt==2.1.0; python_version >= "3.6"
pylint-celery==0.3
pylint-django==2.4.4
pylint-plugin-utils==0.6
pylint==2.9.6; python_version >= "3.6" and python_version < "4.0"
pymeta3==0.5.1
pyparsing==2.4.7; python_version >= "3.6" and python_full_version < "3.0.0" or python_full_version >= "3.5.0" and python_version >= "3.6"
pyphen==0.11.0; python_version >= "3.6"
pytest-celery==0.0.0
pytest-cov==2.12.1; (python_version >= "2.7" and python_full_version < "3.0.0") or (python_full_version >= "3.5.0")
pytest-django-queries==1.2.0
pytest-django==4.2.0; python_version >= "3.5"
pytest-forked==1.3.0; python_version >= "3.6" and python_full_version < "3.0.0" or python_full_version >= "3.5.0" and python_version >= "3.6"
pytest-mock==3.6.1; python_version >= "3.6"
pytest-vcr==1.0.2
pytest-xdist==2.3.0; python_version >= "3.6"
pytest==6.2.4; python_version >= "3.6"
python-crontab==2.5.1
python-dateutil==2.8.2; python_version >= "3.6" and python_full_version < "3.0.0" or python_full_version >= "3.3.0" and python_version >= "3.6"
python-dotenv==0.19.0; python_version >= "3.5"
python-http-client==3.3.2; python_version >= "2.7" and python_full_version < "3.0.0" or python_full_version >= "3.5.0"
python-json-logger==2.0.2; python_version >= "3.5"
python-magic-bin==0.4.14; sys_platform == "win32"
python-magic==0.4.24; python_version >= "2.7" and python_full_version < "3.0.0" or python_full_version >= "3.5.0"
python-slugify==4.0.1; python_version >= "2.7" and python_full_version < "3.0.0" or python_full_version >= "3.5.0" and python_version < "3.10"
pytimeparse==1.1.8
pytz==2021.1; python_version >= "3.6" and python_full_version < "3.0.0" or python_full_version >= "3.4.0" and python_version >= "3.6"
pywatchman==1.4.1
pyxb==1.2.5
pyyaml==5.4.1; python_full_version >= "3.6.1" and (python_version >= "3.6" and python_full_version < "3.0.0" or python_full_version >= "3.6.0" and python_version >= "3.6") and (python_version >= "3.5" and python_full_version < "3.0.0" or python_full_version >= "3.6.0" and python_version >= "3.5")
razorpay==1.2.0
redis==3.5.3; python_version >= "3.6" and python_full_version < "3.0.0" or python_full_version >= "3.5.0" and python_version >= "3.6"
regex==2021.8.3; python_full_version >= "3.6.2"
requests==2.26.0; (python_version >= "2.7" and python_full_version < "3.0.0") or (python_full_version >= "3.6.0")
rsa==4.7.2; python_version >= "3.5" and python_version < "4" and (python_version >= "3.6" and python_full_version < "3.0.0" or python_full_version >= "3.6.0" and python_version >= "3.6")
rx==1.6.1
s3transfer==0.5.0; python_version >= "3.6"
sendgrid==6.8.0; (python_version >= "2.7" and python_full_version < "3.0.0") or (python_full_version >= "3.5.0")
sentry-sdk==1.5.0
singledispatch==3.7.0; python_version >= "2.6"
six==1.16.0; python_full_version >= "3.6.1" and python_version < "3.10" and python_version >= "3.6" and (python_version >= "3.5" and python_full_version < "3.0.0" or python_full_version >= "3.3.0" and python_version >= "3.5") and (python_version >= "3.6" and python_full_version < "3.0.0" or python_full_version >= "3.6.0" and python_version >= "3.6") and (python_version >= "2.7" and python_full_version < "3.0.0" or python_full_version >= "3.3.0")
smmap==4.0.0; python_version >= "3.6" and python_full_version < "3.0.0" or python_full_version >= "3.4.0" and python_version < "3.10" and python_version >= "3.6"
snowballstemmer==2.1.0; python_version >= "3.6"
soupsieve==2.2.1; python_version >= "3.6"
sqlparse==0.4.1; python_version >= "3.6"
starkbank-ecdsa==1.1.1; python_version >= "2.7" and python_full_version < "3.0.0" or python_full_version >= "3.5.0"
stripe==2.60.0; (python_version >= "2.7" and python_full_version < "3.0.0") or (python_full_version >= "3.4.0")
sympy==1.8; python_version >= "3.6"
text-unidecode==1.3
threadloop==1.0.2; python_version >= "3.5"
thrift==0.13.0; python_version >= "3.5"
tinycss2==1.1.0; python_version >= "3.6"
toml==0.10.2; python_version >= "3.6" and python_version < "4.0" and python_full_version >= "3.6.1" and (python_version >= "3.6" and python_full_version < "3.0.0" or python_full_version >= "3.3.0" and python_version >= "3.6") and (python_version >= "2.7" and python_full_version < "3.0.0" or python_full_version >= "3.5.0") and (python_version >= "3.5" and python_full_version < "3.0.0" or python_full_version >= "3.3.0" and python_version >= "3.5") and (python_version >= "3.6" and python_full_version < "3.0.0" and python_version < "4.0" or python_version >= "3.6" and python_version < "4.0" and python_full_version >= "3.3.0") and (python_version >= "3.6" and python_full_version < "3.0.0" or python_full_version >= "3.5.0" and python_version >= "3.6")
tomli==1.2.1; python_version >= "3.6" and python_full_version >= "3.6.2"
tornado==6.1; python_version >= "3.5"
tox==3.24.1; (python_version >= "2.7" and python_full_version < "3.0.0") or (python_full_version >= "3.5.0")
transifex-client==0.14.3; (python_version >= "2.7" and python_full_version < "3.0.0") or (python_full_version >= "3.4.0" and python_version < "3.10")
types-pkg-resources==0.1.3
types-python-dateutil==0.1.6
types-pytz==2021.1.2
types-requests==2.25.6
typing-extensions==3.10.0.0; python_version >= "3.6" and python_full_version < "3.0.0" and python_version < "3.10" or python_full_version >= "3.4.0" and python_version < "3.10" and python_version >= "3.6"
typing-inspect==0.7.1; python_version >= "3.6"
unidecode==1.2.0; python_version >= "2.7" and python_full_version < "3.0.0" or python_full_version >= "3.4.0"
urllib3==1.26.6; python_version >= "3.6" and python_full_version < "3.0.0" or python_full_version >= "3.6.0" and python_version < "3.10" and python_version >= "3.6"
uvicorn==0.13.4
uvloop==0.16.0; sys_platform != "win32" and sys_platform != "cygwin" and platform_python_implementation != "PyPy" and python_version >= "3.7"
vcrpy==4.1.1; python_version >= "3.5"
vine==5.0.0; python_version >= "3.6"
virtualenv==20.7.2; python_full_version >= "3.6.1"
watchgod==0.7; python_version >= "3.5"
wcwidth==0.2.5; python_full_version >= "3.6.1" and python_version >= "3.6"
weasyprint==52.5; python_version >= "3.6"
webencodings==0.5.1; python_version >= "3.6" and python_full_version < "3.0.0" or python_full_version >= "3.5.0" and python_version >= "3.6"
websockets==8.1; python_full_version >= "3.6.1"
wrapt==1.12.1; python_version >= "3.6" and python_version < "4.0"
yarl==1.6.3; python_version >= "3.6"<|MERGE_RESOLUTION|>--- conflicted
+++ resolved
@@ -1,226 +1,226 @@
 adyen==4.0.0
-amqp==5.0.6; python_version >= "3.6"
+amqp==5.0.9; python_version >= "3.7"
 aniso8601==7.0.0
 appdirs==1.4.4; python_full_version >= "3.6.2"
-asgiref==3.4.1; python_version >= "3.6"
-astroid==2.6.6; python_version >= "3.6" and python_version < "4.0"
+asgiref==3.5.0; python_version >= "3.7"
+astroid==2.9.3; python_full_version >= "3.6.2"
 atomicwrites==1.4.0; python_version >= "3.6" and python_full_version < "3.0.0" and sys_platform == "win32" and (python_version >= "3.6" and python_full_version < "3.0.0" or python_full_version >= "3.5.0" and python_version >= "3.6") or sys_platform == "win32" and python_version >= "3.6" and python_full_version >= "3.4.0" and (python_version >= "3.6" and python_full_version < "3.0.0" or python_full_version >= "3.5.0" and python_version >= "3.6")
-attrs==21.2.0; python_version >= "3.6" and python_full_version < "3.0.0" or python_full_version >= "3.5.0" and python_version >= "3.6"
+attrs==21.4.0; python_version >= "3.6" and python_full_version < "3.0.0" or python_full_version >= "3.5.0" and python_version >= "3.6"
 authorizenet==1.1.4
 babel==2.9.1; (python_version >= "2.7" and python_full_version < "3.0.0") or (python_full_version >= "3.4.0")
-backports.entry-points-selectable==1.1.0; python_version >= "2.7" and python_full_version >= "3.6.1"
 beautifulsoup4==4.7.1
 beautifultable==0.7.0
 billiard==3.6.4.0; python_version >= "3.6"
 black==21.7b0; python_full_version >= "3.6.2"
-boto3==1.18.21; python_version >= "3.6"
-botocore==1.21.21; python_version >= "3.6"
+boto3==1.20.47; python_version >= "3.6"
+botocore==1.23.47; python_version >= "3.6"
 braintree==4.11.0
-cachetools==4.2.2; python_version >= "3.5" and python_version < "4.0" and (python_version >= "3.6" and python_full_version < "3.0.0" or python_full_version >= "3.6.0" and python_version >= "3.6")
-cairocffi==1.2.0; python_version >= "3.6"
+cachetools==5.0.0; python_version >= "3.7" and python_version < "4.0" and (python_version >= "3.6" and python_full_version < "3.0.0" or python_full_version >= "3.6.0" and python_version >= "3.6")
+cairocffi==1.3.0; python_version >= "3.7"
 cairosvg==2.5.2; python_version >= "3.6"
 celery==5.1.2; python_version >= "3.6"
-certifi==2021.5.30; python_version >= "3.0" and python_full_version < "3.0.0" or python_full_version >= "3.6.0" and python_version >= "3.0" and python_version < "3.10"
-cffi==1.14.6; python_version >= "3.6" and python_full_version < "3.0.0" or python_full_version >= "3.6.0" and python_version >= "3.6"
-cfgv==3.3.0; python_full_version >= "3.6.1"
-charset-normalizer==2.0.4; python_full_version >= "3.6.0" and python_version >= "3" and python_version < "3.10"
-click-didyoumean==0.0.3; python_version >= "3.6"
+certifi==2021.10.8; python_version >= "2.7" and python_full_version < "3.0.0" or python_full_version >= "3.6.0"
+cffi==1.15.0; python_version >= "3.7"
+cfgv==3.3.1; python_full_version >= "3.6.1"
+charset-normalizer==2.0.11; python_full_version >= "3.6.0" and python_version >= "3"
+click-didyoumean==0.3.0; python_full_version >= "3.6.2" and python_full_version < "4.0.0" and python_version >= "3.6"
 click-plugins==1.1.1; python_version >= "3.6"
 click-repl==0.2.0; python_version >= "3.6"
-click==7.1.2; python_full_version >= "3.6.2" and python_version >= "3.6" and (python_version >= "2.7" and python_full_version < "3.0.0" or python_full_version >= "3.5.0") and (python_version >= "3.6" and python_full_version < "3.0.0" or python_full_version >= "3.5.0" and python_version >= "3.6")
+click==7.1.2; python_full_version >= "3.6.2" and python_version >= "3.6" and (python_version >= "2.7" and python_full_version < "3.0.0" or python_full_version >= "3.5.0") and (python_version >= "3.6" and python_full_version < "3.0.0" or python_full_version >= "3.5.0" and python_version >= "3.6") and python_full_version < "4.0.0"
 codecov==2.1.12; (python_version >= "2.7" and python_full_version < "3.0.0") or (python_full_version >= "3.4.0")
-colorama==0.4.4; python_version >= "3.6" and python_full_version < "3.0.0" and sys_platform == "win32" and python_version < "4.0" and platform_system == "Windows" and (python_version >= "3.6" and python_full_version < "3.0.0" or python_full_version >= "3.5.0" and python_version >= "3.6") or sys_platform == "win32" and python_full_version >= "3.5.0" and python_version >= "3.6" and python_version < "4.0" and platform_system == "Windows" and (python_version >= "3.6" and python_full_version < "3.0.0" or python_full_version >= "3.5.0" and python_version >= "3.6")
+colorama==0.4.4; sys_platform == "win32" and python_full_version >= "3.6.2" and (python_version >= "3.6" and python_full_version < "3.0.0" and sys_platform == "win32" or sys_platform == "win32" and python_version >= "3.6" and python_full_version >= "3.5.0") and (python_version >= "2.7" and python_full_version < "3.0.0" or python_full_version >= "3.5.0") and (python_version >= "2.7" and python_full_version < "3.0.0" and platform_system == "Windows" or python_full_version >= "3.5.0" and platform_system == "Windows") and (python_version >= "3.6" and python_full_version < "3.0.0" and sys_platform == "win32" and (python_version >= "3.6" and python_full_version < "3.0.0" or python_full_version >= "3.5.0" and python_version >= "3.6") or sys_platform == "win32" and python_version >= "3.6" and (python_version >= "3.6" and python_full_version < "3.0.0" or python_full_version >= "3.5.0" and python_version >= "3.6") and python_full_version >= "3.5.0")
 coverage==5.5; (python_version >= "2.7" and python_full_version < "3.0.0") or (python_full_version >= "3.5.0" and python_version < "4")
-cryptography==36.0.0; python_version >= "3.6"
+cryptography==36.0.1; python_version >= "3.6"
 cssselect2==0.4.1; python_version >= "3.6"
 defusedxml==0.7.1; python_version >= "3.6" and python_full_version < "3.0.0" or python_full_version >= "3.5.0" and python_version >= "3.6"
-distlib==0.3.2; python_full_version >= "3.6.1"
+deprecated==1.2.13; python_version >= "3.6" and python_full_version < "3.0.0" or python_full_version >= "3.4.0" and python_version >= "3.6"
+distlib==0.3.4; python_full_version >= "3.6.1"
 dj-database-url==0.5.0
-dj-email-url==1.0.2
-django-appconf==1.0.4
+dj-email-url==1.0.4
+django-appconf==1.0.5; python_version >= "3.6"
 django-cache-url==3.2.3
 django-celery-beat==2.2.1
 django-countries==7.2.1
-django-debug-toolbar-request-history==0.1.3
-django-debug-toolbar==3.2.2; python_version >= "3.6"
-django-extensions==3.1.3; python_version >= "3.6"
+django-debug-toolbar-request-history==0.1.4
+django-debug-toolbar==3.2.4; python_version >= "3.6"
+django-extensions==3.1.5; python_version >= "3.6"
 django-filter==2.4.0; python_version >= "3.5"
 django-graphiql-debug-toolbar==0.1.4
 django-js-asset==1.2.2; python_version >= "3.6"
 django-measurement==3.2.3
-django-mptt==0.12.0; python_version >= "3.6"
+django-mptt==0.13.4; python_version >= "3.6"
 django-phonenumber-field==5.2.0; python_version >= "3.6"
 django-prices-openexchangerates==1.1.0
 django-prices-vatlayer==1.1.0
 django-prices==2.2.0
-django-redis==5.0.0; python_version >= "3.6"
+django-redis==5.2.0; python_version >= "3.6"
 django-storages==1.12.3; python_version >= "3.5"
-django-stubs-ext==0.2.0; python_version >= "3.6"
-django-stubs==1.8.0; python_version >= "3.6"
-django-timezone-field==4.2.1; python_version >= "3.5"
-django-versatileimagefield==2.1
+django-stubs-ext==0.3.1; python_version >= "3.6"
+django-stubs==1.9.0; python_version >= "3.6"
+django-timezone-field==4.2.3; python_version >= "3.5"
+django-versatileimagefield==2.2
 django==3.2.12; python_version >= "3.6"
 draftjs-sanitizer==1.0.0
 enmerkar==0.7.1
 et-xmlfile==1.1.0; python_version >= "3.6"
 execnet==1.9.0; python_version >= "3.6" and python_full_version < "3.0.0" or python_full_version >= "3.5.0" and python_version >= "3.6"
-faker==8.11.0; python_version >= "3.6"
-filelock==3.0.12; python_full_version >= "3.6.1"
+faker==8.16.0; python_version >= "3.6"
+filelock==3.4.2; python_full_version >= "3.6.1" and python_version >= "3.7"
 flake8==3.9.2; (python_version >= "2.7" and python_full_version < "3.0.0") or (python_full_version >= "3.5.0")
 freezegun==1.1.0; python_version >= "3.5"
-gitdb==4.0.7; python_version >= "3.6" and python_full_version < "3.0.0" or python_full_version >= "3.4.0" and python_version < "3.10" and python_version >= "3.6"
-gitpython==3.1.20; python_version >= "3.6" and python_full_version < "3.0.0" or python_full_version >= "3.4.0" and python_version < "3.10" and python_version >= "3.6"
-<<<<<<< HEAD
-google-api-core==2.2.2; python_version >= "3.6" and python_full_version < "3.0.0" or python_full_version >= "3.6.0" and python_version >= "3.6"
-=======
-google-api-core==2.4.0; python_version >= "3.6" and python_full_version < "3.0.0" or python_full_version >= "3.6.0" and python_version >= "3.6"
->>>>>>> aad71fb5
-google-auth==1.34.0; python_version >= "3.6" and python_full_version < "3.0.0" or python_full_version >= "3.6.0" and python_version >= "3.6"
-google-cloud-core==2.0.0; python_version >= "3.6" and python_full_version < "3.0.0" or python_full_version >= "3.6.0" and python_version >= "3.6"
-google-cloud-pubsub==2.7.0; python_version >= "3.6"
-google-cloud-storage==1.42.0; (python_version >= "2.7" and python_full_version < "3.0.0") or (python_full_version >= "3.6.0")
-google-crc32c==1.1.2; python_version >= "3.6" and python_full_version < "3.0.0" or python_full_version >= "3.6.0" and python_version >= "3.6"
+gitdb==4.0.9; python_version >= "3.7" and python_full_version < "3.0.0" or python_full_version >= "3.4.0" and python_version < "3.10" and python_version >= "3.7"
+gitpython==3.1.26; python_version >= "3.7" and python_full_version < "3.0.0" or python_full_version >= "3.4.0" and python_version < "3.10" and python_version >= "3.7"
+google-api-core==2.5.0; python_version >= "3.6" and python_full_version < "3.0.0" or python_full_version >= "3.6.0" and python_version >= "3.6"
+google-auth==2.6.0; python_version >= "3.6" and python_full_version < "3.0.0" or python_full_version >= "3.6.0" and python_version >= "3.6"
+google-cloud-core==2.2.2; python_version >= "3.6" and python_full_version < "3.0.0" or python_full_version >= "3.6.0" and python_version >= "3.6"
+google-cloud-pubsub==2.9.0; python_version >= "3.6"
+google-cloud-storage==1.44.0; (python_version >= "2.7" and python_full_version < "3.0.0") or (python_full_version >= "3.6.0")
+google-crc32c==1.3.0; python_version >= "3.6" and python_full_version < "3.0.0" or python_full_version >= "3.6.0" and python_version >= "3.6"
 google-i18n-address==2.5.0
 google-measurement-protocol==1.1.0
-google-resumable-media==1.3.3; python_version >= "3.6" and python_full_version < "3.0.0" or python_full_version >= "3.6.0" and python_version >= "3.6"
-googleapis-common-protos==1.53.0; python_version >= "3.6" and python_full_version < "3.0.0" or python_full_version >= "3.6.0" and python_version >= "3.6"
+google-resumable-media==2.1.0; python_version >= "3.6" and python_full_version < "3.0.0" or python_full_version >= "3.6.0" and python_version >= "3.6"
+googleapis-common-protos==1.54.0; python_version >= "3.6" and python_full_version < "3.0.0" or python_full_version >= "3.6.0" and python_version >= "3.6"
 graphene-django==2.13.0
 graphene-federation==0.1.0
 graphene==2.1.9
 graphql-core==2.3.2
 graphql-relay==2.0.1
 grpc-google-iam-v1==0.12.3; python_version >= "3.6"
-grpcio-status==1.39.0; python_version >= "3.6" and python_full_version < "3.0.0" or python_full_version >= "3.6.0" and python_version >= "3.6"
-grpcio==1.39.0; python_version >= "3.6" and python_full_version < "3.0.0" or python_full_version >= "3.6.0" and python_version >= "3.6"
+grpcio-status==1.43.0; python_version >= "3.6" and python_full_version < "3.0.0" or python_full_version >= "3.6.0" and python_version >= "3.6"
+grpcio==1.43.0; python_version >= "3.6" and python_full_version < "3.0.0" or python_full_version >= "3.6.0" and python_version >= "3.6"
 gunicorn==20.1.0; python_version >= "3.5"
-h11==0.12.0; python_version >= "3.6"
+h11==0.13.0; python_version >= "3.6"
 html-to-draftjs==1.0.1
 html2text==2020.1.16; python_version >= "3.5"
 html5lib==1.1; python_version >= "3.6" and python_full_version < "3.0.0" or python_full_version >= "3.5.0" and python_version >= "3.6"
 httptools==0.1.2; sys_platform != "win32" and sys_platform != "cygwin" and platform_python_implementation != "PyPy"
-identify==2.2.13; python_full_version >= "3.6.1"
-idna==3.2; python_version >= "3.6" and python_full_version < "3.0.0" or python_full_version >= "3.6.0" and python_version >= "3.6" and python_version < "3.10"
+identify==2.4.7; python_version >= "3.7" and python_full_version >= "3.6.1"
+idna==3.3; python_version >= "3.6" and python_full_version < "3.0.0" or python_full_version >= "3.6.0" and python_version >= "3.6"
+importlib-metadata==4.10.1; python_version < "3.10" and python_version >= "3.7"
 iniconfig==1.1.1; python_version >= "3.6" and python_full_version < "3.0.0" or python_full_version >= "3.5.0" and python_version >= "3.6"
-isort==5.9.3; python_full_version >= "3.6.1" and python_version < "4.0"
-jaeger-client==4.6.0; python_version >= "3.5"
-jinja2==3.0.1; python_version >= "3.6"
+isort==5.10.1; python_full_version >= "3.6.1" and python_version < "4.0"
+jaeger-client==4.8.0; python_version >= "3.7"
+jinja2==3.0.3; python_version >= "3.6"
 jmespath==0.10.0; python_version >= "3.6" and python_full_version < "3.0.0" or python_full_version >= "3.3.0" and python_version >= "3.6"
 jsonfield==3.1.0; python_version >= "3.6"
-kombu==5.1.0; python_version >= "3.6"
-lazy-object-proxy==1.6.0; python_version >= "3.6" and python_full_version < "3.0.0" and python_version < "4.0" or python_version >= "3.6" and python_version < "4.0" and python_full_version >= "3.6.0"
-libcst==0.3.20; python_version >= "3.6"
-lxml==4.6.3; python_version >= "2.7" and python_full_version < "3.0.0" or python_full_version >= "3.5.0"
-markdown==3.3.4; python_version >= "3.6"
+kombu==5.2.3; python_version >= "3.7"
+lazy-object-proxy==1.7.1; python_version >= "3.6" and python_full_version >= "3.6.2"
+libcst==0.4.1; python_version >= "3.6"
+lxml==4.7.1; python_version >= "2.7" and python_full_version < "3.0.0" or python_full_version >= "3.5.0"
+markdown==3.3.6; python_version >= "3.6"
 markupsafe==2.0.1; python_version >= "3.6"
-maxminddb==2.0.3; python_version >= "3.6"
-mccabe==0.6.1; python_version >= "3.6" and python_full_version < "3.0.0" and python_version < "4.0" or python_version >= "3.6" and python_version < "4.0" and python_full_version >= "3.5.0"
+maxminddb==2.2.0; python_version >= "3.6"
+mccabe==0.6.1; python_full_version >= "3.6.2"
 measurement==3.2.0
 micawber==0.5.4
 mpmath==1.2.1; python_version >= "3.6"
-multidict==5.1.0; python_version >= "3.6"
+multidict==6.0.2; python_version >= "3.7"
 mypy-extensions==0.4.3; python_full_version >= "3.6.2" and python_version >= "3.6"
 mypy==0.910; python_version >= "3.5"
 nodeenv==1.6.0; python_full_version >= "3.6.1"
-oauthlib==3.1.1; python_version >= "3.6"
-openpyxl==3.0.7; python_version >= "3.6"
+oauthlib==3.2.0; python_version >= "3.6"
+openpyxl==3.0.9; python_version >= "3.6"
 opentracing==2.4.0
-packaging==21.0; python_version >= "3.6" and python_full_version < "3.0.0" or python_full_version >= "3.5.0" and python_version >= "3.6"
+packaging==21.3; python_version >= "3.6" and python_full_version < "3.0.0" or python_full_version >= "3.5.0" and python_version >= "3.6"
 pathspec==0.9.0; python_full_version >= "3.6.2"
 petl==1.7.4; (python_version >= "2.7" and python_full_version < "3.0.0") or (python_full_version >= "3.4.0")
-phonenumberslite==8.12.29
-pillow==8.3.1; python_version >= "3.6"
-platformdirs==2.2.0; python_version >= "3.6" and python_full_version >= "3.6.1"
-pluggy==0.13.1; python_version >= "3.6" and python_full_version < "3.0.0" or python_full_version >= "3.5.0" and python_version >= "3.6"
+phonenumberslite==8.12.42
+pillow==9.0.1; python_version >= "3.7"
+platformdirs==2.4.1; python_version >= "3.7" and python_full_version >= "3.6.2"
+pluggy==1.0.0; python_version >= "3.6" and python_full_version < "3.0.0" or python_full_version >= "3.5.0" and python_version >= "3.6"
 posuto==2021.12.0
-pre-commit==2.14.0; python_full_version >= "3.6.1"
+pre-commit==2.17.0; python_full_version >= "3.6.1"
 prices==1.1.0
 promise==2.3
-prompt-toolkit==3.0.19; python_full_version >= "3.6.1" and python_version >= "3.6"
-proto-plus==1.19.0; python_version >= "3.6"
-protobuf==3.17.3; python_version >= "3.6" and python_full_version < "3.0.0" or python_full_version >= "3.6.0" and python_version >= "3.6"
-psycopg2-binary==2.9.1; python_version >= "3.6"
-py==1.10.0; python_version >= "3.6" and python_full_version < "3.0.0" or python_full_version >= "3.5.0" and python_version >= "3.6"
+prompt-toolkit==3.0.26; python_full_version >= "3.6.2" and python_version >= "3.6"
+proto-plus==1.19.9; python_version >= "3.6"
+protobuf==3.19.4; python_version >= "3.5"
+psycopg2-binary==2.9.3; python_version >= "3.6"
+py==1.11.0; python_version >= "3.6" and python_full_version < "3.0.0" or python_full_version >= "3.5.0" and python_version >= "3.6"
 pyasn1-modules==0.2.8; python_version >= "3.6" and python_full_version < "3.0.0" or python_full_version >= "3.6.0" and python_version >= "3.6"
 pyasn1==0.4.8; python_version >= "3.6" and python_full_version < "3.0.0" and python_version < "4" and (python_version >= "3.6" and python_full_version < "3.0.0" or python_full_version >= "3.6.0" and python_version >= "3.6") or python_full_version >= "3.6.0" and python_version >= "3.6" and python_version < "4" and (python_version >= "3.6" and python_full_version < "3.0.0" or python_full_version >= "3.6.0" and python_version >= "3.6")
 pybars3==0.9.7
 pycodestyle==2.7.0; (python_version >= "2.7" and python_full_version < "3.0.0") or (python_full_version >= "3.4.0")
-pycparser==2.20; python_version >= "3.6" and python_full_version < "3.0.0" or python_full_version >= "3.4.0" and python_version >= "3.6"
+pycparser==2.21; python_version >= "3.6" and python_full_version < "3.0.0" or python_full_version >= "3.4.0" and python_version >= "3.6"
 pydocstyle==6.1.1; python_version >= "3.6"
 pyflakes==2.3.1; python_version >= "2.7" and python_full_version < "3.0.0" or python_full_version >= "3.5.0"
-pyjwt==2.1.0; python_version >= "3.6"
+pyjwt==2.3.0; python_version >= "3.6"
 pylint-celery==0.3
-pylint-django==2.4.4
-pylint-plugin-utils==0.6
-pylint==2.9.6; python_version >= "3.6" and python_version < "4.0"
+pylint-django==2.5.0
+pylint-plugin-utils==0.7; python_full_version >= "3.6.2"
+pylint==2.12.2; python_full_version >= "3.6.2"
 pymeta3==0.5.1
-pyparsing==2.4.7; python_version >= "3.6" and python_full_version < "3.0.0" or python_full_version >= "3.5.0" and python_version >= "3.6"
-pyphen==0.11.0; python_version >= "3.6"
+pyparsing==3.0.7; python_version >= "3.6"
+pyphen==0.12.0; python_version >= "3.7"
 pytest-celery==0.0.0
 pytest-cov==2.12.1; (python_version >= "2.7" and python_full_version < "3.0.0") or (python_full_version >= "3.5.0")
 pytest-django-queries==1.2.0
 pytest-django==4.2.0; python_version >= "3.5"
-pytest-forked==1.3.0; python_version >= "3.6" and python_full_version < "3.0.0" or python_full_version >= "3.5.0" and python_version >= "3.6"
-pytest-mock==3.6.1; python_version >= "3.6"
+pytest-forked==1.4.0; python_version >= "3.6"
+pytest-mock==3.7.0; python_version >= "3.7"
 pytest-vcr==1.0.2
-pytest-xdist==2.3.0; python_version >= "3.6"
-pytest==6.2.4; python_version >= "3.6"
-python-crontab==2.5.1
+pytest-xdist==2.5.0; python_version >= "3.6"
+pytest==6.2.5; python_version >= "3.6"
+python-crontab==2.6.0
 python-dateutil==2.8.2; python_version >= "3.6" and python_full_version < "3.0.0" or python_full_version >= "3.3.0" and python_version >= "3.6"
-python-dotenv==0.19.0; python_version >= "3.5"
-python-http-client==3.3.2; python_version >= "2.7" and python_full_version < "3.0.0" or python_full_version >= "3.5.0"
+python-dotenv==0.19.2; python_version >= "3.5"
+python-http-client==3.3.5; python_version >= "2.7" and python_full_version < "3.0.0" or python_full_version >= "3.5.0"
 python-json-logger==2.0.2; python_version >= "3.5"
 python-magic-bin==0.4.14; sys_platform == "win32"
-python-magic==0.4.24; python_version >= "2.7" and python_full_version < "3.0.0" or python_full_version >= "3.5.0"
+python-magic==0.4.25; python_version >= "2.7" and python_full_version < "3.0.0" or python_full_version >= "3.5.0"
 python-slugify==4.0.1; python_version >= "2.7" and python_full_version < "3.0.0" or python_full_version >= "3.5.0" and python_version < "3.10"
 pytimeparse==1.1.8
-pytz==2021.1; python_version >= "3.6" and python_full_version < "3.0.0" or python_full_version >= "3.4.0" and python_version >= "3.6"
+pytz==2021.3; python_version >= "3.6" and python_full_version < "3.0.0" or python_full_version >= "3.4.0" and python_version >= "3.6"
 pywatchman==1.4.1
 pyxb==1.2.5
-pyyaml==5.4.1; python_full_version >= "3.6.1" and (python_version >= "3.6" and python_full_version < "3.0.0" or python_full_version >= "3.6.0" and python_version >= "3.6") and (python_version >= "3.5" and python_full_version < "3.0.0" or python_full_version >= "3.6.0" and python_version >= "3.5")
+pyyaml==6.0; python_version >= "3.6" and python_full_version >= "3.6.1"
 razorpay==1.2.0
-redis==3.5.3; python_version >= "3.6" and python_full_version < "3.0.0" or python_full_version >= "3.5.0" and python_version >= "3.6"
-regex==2021.8.3; python_full_version >= "3.6.2"
-requests==2.26.0; (python_version >= "2.7" and python_full_version < "3.0.0") or (python_full_version >= "3.6.0")
-rsa==4.7.2; python_version >= "3.5" and python_version < "4" and (python_version >= "3.6" and python_full_version < "3.0.0" or python_full_version >= "3.6.0" and python_version >= "3.6")
+redis==4.1.2; python_version >= "3.6"
+regex==2022.1.18; python_full_version >= "3.6.2"
+requests==2.27.1; (python_version >= "2.7" and python_full_version < "3.0.0") or (python_full_version >= "3.6.0")
+rsa==4.8; python_version >= "3.6" and python_version < "4" and (python_version >= "3.6" and python_full_version < "3.0.0" or python_full_version >= "3.6.0" and python_version >= "3.6")
 rx==1.6.1
-s3transfer==0.5.0; python_version >= "3.6"
-sendgrid==6.8.0; (python_version >= "2.7" and python_full_version < "3.0.0") or (python_full_version >= "3.5.0")
-sentry-sdk==1.5.0
+s3transfer==0.5.1; python_version >= "3.6"
+sendgrid==6.9.5; (python_version >= "2.7" and python_full_version < "3.0.0") or (python_full_version >= "3.5.0")
+sentry-sdk==1.5.4
 singledispatch==3.7.0; python_version >= "2.6"
-six==1.16.0; python_full_version >= "3.6.1" and python_version < "3.10" and python_version >= "3.6" and (python_version >= "3.5" and python_full_version < "3.0.0" or python_full_version >= "3.3.0" and python_version >= "3.5") and (python_version >= "3.6" and python_full_version < "3.0.0" or python_full_version >= "3.6.0" and python_version >= "3.6") and (python_version >= "2.7" and python_full_version < "3.0.0" or python_full_version >= "3.3.0")
-smmap==4.0.0; python_version >= "3.6" and python_full_version < "3.0.0" or python_full_version >= "3.4.0" and python_version < "3.10" and python_version >= "3.6"
-snowballstemmer==2.1.0; python_version >= "3.6"
-soupsieve==2.2.1; python_version >= "3.6"
-sqlparse==0.4.1; python_version >= "3.6"
-starkbank-ecdsa==1.1.1; python_version >= "2.7" and python_full_version < "3.0.0" or python_full_version >= "3.5.0"
-stripe==2.60.0; (python_version >= "2.7" and python_full_version < "3.0.0") or (python_full_version >= "3.4.0")
-sympy==1.8; python_version >= "3.6"
+six==1.16.0; python_full_version >= "3.6.1" and python_version < "3.10" and python_version >= "3.7" and (python_version >= "3.5" and python_full_version < "3.0.0" or python_full_version >= "3.3.0" and python_version >= "3.5") and (python_version >= "2.7" and python_full_version < "3.0.0" or python_full_version >= "3.3.0")
+smmap==5.0.0; python_version >= "3.7" and python_full_version < "3.0.0" or python_full_version >= "3.4.0" and python_version < "3.10" and python_version >= "3.7"
+snowballstemmer==2.2.0; python_version >= "3.6"
+soupsieve==2.3.1; python_version >= "3.6"
+sqlparse==0.4.2; python_version >= "3.6"
+starkbank-ecdsa==2.0.3; python_version >= "2.7" and python_full_version < "3.0.0" or python_full_version >= "3.5.0"
+stripe==2.65.0; (python_version >= "2.7" and python_full_version < "3.0.0") or (python_full_version >= "3.4.0")
+sympy==1.9; python_version >= "3.6"
 text-unidecode==1.3
-threadloop==1.0.2; python_version >= "3.5"
-thrift==0.13.0; python_version >= "3.5"
-tinycss2==1.1.0; python_version >= "3.6"
-toml==0.10.2; python_version >= "3.6" and python_version < "4.0" and python_full_version >= "3.6.1" and (python_version >= "3.6" and python_full_version < "3.0.0" or python_full_version >= "3.3.0" and python_version >= "3.6") and (python_version >= "2.7" and python_full_version < "3.0.0" or python_full_version >= "3.5.0") and (python_version >= "3.5" and python_full_version < "3.0.0" or python_full_version >= "3.3.0" and python_version >= "3.5") and (python_version >= "3.6" and python_full_version < "3.0.0" and python_version < "4.0" or python_version >= "3.6" and python_version < "4.0" and python_full_version >= "3.3.0") and (python_version >= "3.6" and python_full_version < "3.0.0" or python_full_version >= "3.5.0" and python_version >= "3.6")
-tomli==1.2.1; python_version >= "3.6" and python_full_version >= "3.6.2"
-tornado==6.1; python_version >= "3.5"
-tox==3.24.1; (python_version >= "2.7" and python_full_version < "3.0.0") or (python_full_version >= "3.5.0")
-transifex-client==0.14.3; (python_version >= "2.7" and python_full_version < "3.0.0") or (python_full_version >= "3.4.0" and python_version < "3.10")
+threadloop==1.0.2; python_version >= "3.7"
+thrift==0.15.0; python_version >= "3.7"
+tinycss2==1.1.1; python_version >= "3.6"
+toml==0.10.2; python_full_version >= "3.6.2" and python_version >= "3.6" and (python_version >= "2.7" and python_full_version < "3.0.0" or python_full_version >= "3.5.0") and (python_version >= "3.5" and python_full_version < "3.0.0" or python_full_version >= "3.3.0" and python_version >= "3.5") and (python_version >= "3.6" and python_full_version < "3.0.0" or python_full_version >= "3.3.0" and python_version >= "3.6") and (python_version >= "3.6" and python_full_version < "3.0.0" or python_full_version >= "3.5.0" and python_version >= "3.6")
+tomli==1.2.3; python_version >= "3.6" and python_full_version >= "3.6.2"
+tornado==6.1; python_version >= "3.7"
+tox==3.24.5; (python_version >= "2.7" and python_full_version < "3.0.0") or (python_full_version >= "3.5.0")
+transifex-client==0.14.4; (python_version >= "2.7" and python_full_version < "3.0.0") or (python_full_version >= "3.4.0" and python_version < "3.10")
 types-pkg-resources==0.1.3
 types-python-dateutil==0.1.6
-types-pytz==2021.1.2
-types-requests==2.25.6
-typing-extensions==3.10.0.0; python_version >= "3.6" and python_full_version < "3.0.0" and python_version < "3.10" or python_full_version >= "3.4.0" and python_version < "3.10" and python_version >= "3.6"
+types-pytz==2021.3.4
+types-pyyaml==6.0.4; python_version >= "3.6"
+types-requests==2.27.8
+types-urllib3==1.26.9
+typing-extensions==4.0.1; python_version < "3.10" and python_full_version >= "3.6.2" and python_version >= "3.6"
 typing-inspect==0.7.1; python_version >= "3.6"
-unidecode==1.2.0; python_version >= "2.7" and python_full_version < "3.0.0" or python_full_version >= "3.4.0"
-urllib3==1.26.6; python_version >= "3.6" and python_full_version < "3.0.0" or python_full_version >= "3.6.0" and python_version < "3.10" and python_version >= "3.6"
+unidecode==1.3.2; python_version >= "3.5"
+urllib3==1.26.8; python_version >= "3.6" and python_full_version < "3.0.0" or python_full_version >= "3.6.0" and python_version < "3.10" and python_version >= "3.6"
 uvicorn==0.13.4
 uvloop==0.16.0; sys_platform != "win32" and sys_platform != "cygwin" and platform_python_implementation != "PyPy" and python_version >= "3.7"
 vcrpy==4.1.1; python_version >= "3.5"
-vine==5.0.0; python_version >= "3.6"
-virtualenv==20.7.2; python_full_version >= "3.6.1"
+vine==5.0.0; python_version >= "3.7"
+virtualenv==20.13.0; python_full_version >= "3.6.1"
 watchgod==0.7; python_version >= "3.5"
-wcwidth==0.2.5; python_full_version >= "3.6.1" and python_version >= "3.6"
+wcwidth==0.2.5; python_full_version >= "3.6.2" and python_version >= "3.6"
 weasyprint==52.5; python_version >= "3.6"
 webencodings==0.5.1; python_version >= "3.6" and python_full_version < "3.0.0" or python_full_version >= "3.5.0" and python_version >= "3.6"
 websockets==8.1; python_full_version >= "3.6.1"
-wrapt==1.12.1; python_version >= "3.6" and python_version < "4.0"
-yarl==1.6.3; python_version >= "3.6"+wrapt==1.13.3; python_full_version >= "3.6.2" and python_version >= "3.5" and (python_version >= "3.6" and python_full_version < "3.0.0" or python_full_version >= "3.5.0" and python_version >= "3.6")
+yarl==1.7.2; python_version >= "3.6"
+zipp==3.7.0; python_version < "3.10" and python_version >= "3.7"