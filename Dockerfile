### Build and install packages
FROM python:3.9 as build-python

RUN apt-get -y update --no-install-recommends \
  && apt-get install -y gettext --no-install-recommends \
  # Cleanup apt cache
  && apt-get clean --no-install-recommends \
  && rm -rf /var/lib/apt/lists/*

# Install Python dependencies
<<<<<<< HEAD
COPY poetry-docker.toml /app/poetry.toml
COPY pyproject.toml /app/
COPY poetry.lock /app/
RUN pip install "poetry>=1.3.0,<1.4.0"
WORKDIR /app
RUN poetry install
=======
WORKDIR /app
RUN --mount=type=cache,mode=0755,target=/root/.cache/pip pip install poetry==1.7.0
RUN poetry config virtualenvs.create false
COPY poetry.lock pyproject.toml /app/
RUN --mount=type=cache,mode=0755,target=/root/.cache/pypoetry poetry install --no-root
>>>>>>> f10308fa

### Final image
FROM python:3.9-slim

RUN groupadd -r saleor && useradd -r -g saleor saleor

RUN apt-get update --no-install-recommends \
  && apt-get -y upgrade --no-install-recommends \
  && apt-get install -y --no-install-recommends \
  libcairo2 \
  libgdk-pixbuf2.0-0 \
  liblcms2-2 \
  libopenjp2-7 \
  libpango-1.0-0 \
  libpangocairo-1.0-0 \
  libssl3 \
  libtiff6 \
  libwebp7 \
  libxml2 \
  libpq5 \
  shared-mime-info \
  mime-support \
  && apt-get clean \
  && rm -rf /var/lib/apt/lists/*

RUN echo 'image/webp webp' >> /etc/mime.types
RUN echo 'image/avif avif' >> /etc/mime.types

RUN mkdir -p /app/media /app/static \
  && chown -R saleor:saleor /app/

COPY --from=build-python /usr/local/lib/python3.9/site-packages/ /usr/local/lib/python3.9/site-packages/
COPY --from=build-python /usr/local/bin/ /usr/local/bin/
COPY . /app
WORKDIR /app

ARG STATIC_URL
ENV STATIC_URL ${STATIC_URL:-/static/}
RUN SECRET_KEY=dummy STATIC_URL=${STATIC_URL} python3 manage.py collectstatic --no-input

EXPOSE 8000
ENV PYTHONUNBUFFERED 1

LABEL org.opencontainers.image.title="saleor/saleor"                                  \
      org.opencontainers.image.description="\
A modular, high performance, headless e-commerce platform built with Python, \
GraphQL, Django, and ReactJS."                                                         \
      org.opencontainers.image.url="https://saleor.io/"                                \
      org.opencontainers.image.source="https://github.com/saleor/saleor"               \
      org.opencontainers.image.authors="Saleor Commerce (https://saleor.io)"           \
      org.opencontainers.image.licenses="BSD 3"

CMD ["gunicorn", "--bind", ":8000", "--workers", "4", "--worker-class", "saleor.asgi.gunicorn_worker.UvicornWorker", "saleor.asgi:application"]<|MERGE_RESOLUTION|>--- conflicted
+++ resolved
@@ -1,36 +1,26 @@
 ### Build and install packages
 FROM python:3.9 as build-python
 
-RUN apt-get -y update --no-install-recommends \
-  && apt-get install -y gettext --no-install-recommends \
+RUN apt-get -y update \
+  && apt-get install -y gettext \
   # Cleanup apt cache
-  && apt-get clean --no-install-recommends \
+  && apt-get clean \
   && rm -rf /var/lib/apt/lists/*
 
 # Install Python dependencies
-<<<<<<< HEAD
-COPY poetry-docker.toml /app/poetry.toml
-COPY pyproject.toml /app/
-COPY poetry.lock /app/
-RUN pip install "poetry>=1.3.0,<1.4.0"
-WORKDIR /app
-RUN poetry install
-=======
 WORKDIR /app
 RUN --mount=type=cache,mode=0755,target=/root/.cache/pip pip install poetry==1.7.0
 RUN poetry config virtualenvs.create false
 COPY poetry.lock pyproject.toml /app/
 RUN --mount=type=cache,mode=0755,target=/root/.cache/pypoetry poetry install --no-root
->>>>>>> f10308fa
 
 ### Final image
 FROM python:3.9-slim
 
 RUN groupadd -r saleor && useradd -r -g saleor saleor
 
-RUN apt-get update --no-install-recommends \
-  && apt-get -y upgrade --no-install-recommends \
-  && apt-get install -y --no-install-recommends \
+RUN apt-get update \
+  && apt-get install -y \
   libcairo2 \
   libgdk-pixbuf2.0-0 \
   liblcms2-2 \
