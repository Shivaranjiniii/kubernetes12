import json
from dataclasses import asdict
from datetime import datetime
from decimal import Decimal
from itertools import chain
from unittest import mock
from unittest.mock import ANY

import graphene
<<<<<<< HEAD
from measurement.measures import Weight
from prices import Money
=======
from django.utils import timezone
from freezegun import freeze_time
>>>>>>> a9d53600

from ... import __version__
from ...core.utils.json_serializer import CustomJsonEncoder
from ...discount import DiscountValueType, OrderDiscountType
from ...graphql.utils import get_user_or_app_from_context
from ...order import OrderOrigin
from ...order.actions import fulfill_order_lines
from ...order.fetch import OrderLineInfo
from ...order.models import Order
from ...plugins.manager import get_plugins_manager
from ...plugins.webhook.utils import from_payment_app_id
from ...product.models import ProductVariant
from ...shipping.interface import ShippingMethodData
from ...warehouse import WarehouseClickAndCollectOption
from ..payloads import (
    ORDER_FIELDS,
    PRODUCT_VARIANT_FIELDS,
    generate_checkout_payload,
    generate_customer_payload,
    generate_excluded_shipping_methods_for_checkout_payload,
    generate_excluded_shipping_methods_for_order_payload,
    generate_fulfillment_lines_payload,
    generate_invoice_payload,
    generate_list_gateways_payload,
    generate_meta,
    generate_order_payload,
    generate_payment_payload,
    generate_product_variant_payload,
    generate_product_variant_with_stock_payload,
    generate_requestor,
    generate_sale_payload,
    generate_translation_payload,
)


@mock.patch("saleor.webhook.payloads.generate_fulfillment_lines_payload")
def test_generate_order_payload(
    mocked_fulfillment_lines, order_with_lines, fulfilled_order, payment_txn_captured
):
    mocked_fulfillment_lines.return_value = "{}"

    payment_txn_captured.psp_reference = "123"
    payment_txn_captured.save(update_fields=["psp_reference"])

    new_order = Order.objects.create(
        channel=order_with_lines.channel,
        billing_address=order_with_lines.billing_address,
    )
    order_with_lines.origin = OrderOrigin.REISSUE
    order_with_lines.original = new_order
    order_with_lines.save(update_fields=["origin", "original"])

    order_with_lines.discounts.create(
        type=OrderDiscountType.MANUAL,
        value_type=DiscountValueType.PERCENTAGE,
        value=Decimal("20"),
        amount_value=Decimal("33.0"),
        reason="Discount from staff",
    )
    order_with_lines.discounts.create(
        type=OrderDiscountType.VOUCHER,
        value_type=DiscountValueType.PERCENTAGE,
        value=Decimal("10"),
        amount_value=Decimal("16.5"),
        name="Voucher",
    )

    line_without_sku = order_with_lines.lines.last()
    line_without_sku.product_sku = None
    line_without_sku.save()

    assert fulfilled_order.fulfillments.count() == 1
    fulfillment = fulfilled_order.fulfillments.first()

    order_id = graphene.Node.to_global_id("Order", order_with_lines.id)
    payload = json.loads(generate_order_payload(order_with_lines))[0]

    assert order_id == payload["id"]
    non_empty_fields = [f for f in ORDER_FIELDS if f != "collection_point_name"]
    for field in non_empty_fields:
        assert payload.get(field) is not None

    assert payload["collection_point_name"] is None

    assert payload.get("shipping_method")
    assert payload.get("shipping_tax_rate")
    assert payload.get("lines")
    assert payload.get("shipping_address")
    assert payload.get("billing_address")
    assert payload.get("fulfillments")
    assert payload.get("discounts")
    assert payload.get("original") == graphene.Node.to_global_id("Order", new_order.pk)
    assert payload.get("payments")
    assert len(payload.get("payments")) == 1
    payments_data = payload.get("payments")[0]
    assert payments_data == {
        "id": graphene.Node.to_global_id("Payment", payment_txn_captured.pk),
        "gateway": payment_txn_captured.gateway,
        "payment_method_type": payment_txn_captured.payment_method_type,
        "cc_brand": payment_txn_captured.cc_brand,
        "is_active": payment_txn_captured.is_active,
        "created": ANY,
        "modified": ANY,
        "charge_status": payment_txn_captured.charge_status,
        "psp_reference": payment_txn_captured.psp_reference,
        "total": str(payment_txn_captured.total.quantize(Decimal("0.01"))),
        "type": "Payment",
        "captured_amount": str(
            payment_txn_captured.captured_amount.quantize(Decimal("0.01"))
        ),
        "currency": payment_txn_captured.currency,
        "billing_email": payment_txn_captured.billing_email,
        "billing_first_name": payment_txn_captured.billing_first_name,
        "billing_last_name": payment_txn_captured.billing_last_name,
        "billing_company_name": payment_txn_captured.billing_company_name,
        "billing_address_1": payment_txn_captured.billing_address_1,
        "billing_address_2": payment_txn_captured.billing_address_2,
        "billing_city": payment_txn_captured.billing_city,
        "billing_city_area": payment_txn_captured.billing_city_area,
        "billing_postal_code": payment_txn_captured.billing_postal_code,
        "billing_country_code": payment_txn_captured.billing_country_code,
        "billing_country_area": payment_txn_captured.billing_country_area,
    }

    mocked_fulfillment_lines.assert_called_with(fulfillment)


def test_generate_fulfillment_lines_payload(order_with_lines):
    fulfillment = order_with_lines.fulfillments.create(tracking_number="123")
    line = order_with_lines.lines.first()
    line.sale_id = graphene.Node.to_global_id("Sale", 1)
    line.voucher_code = "code"
    line.save()
    stock = line.allocations.get().stock
    warehouse_pk = stock.warehouse.pk
    fulfillment_line = fulfillment.lines.create(
        order_line=line, quantity=line.quantity, stock=stock
    )
    fulfill_order_lines(
        [OrderLineInfo(line=line, quantity=line.quantity, warehouse_pk=warehouse_pk)],
        get_plugins_manager(),
    )
    payload = json.loads(generate_fulfillment_lines_payload(fulfillment))[0]

    undiscounted_unit_price_gross = line.undiscounted_unit_price.gross.amount.quantize(
        Decimal("0.01")
    )
    undiscounted_unit_price_net = line.undiscounted_unit_price.net.amount.quantize(
        Decimal("0.01")
    )
    unit_price_gross = line.unit_price.gross.amount.quantize(Decimal("0.01"))
    unit_price_net = line.unit_price.net.amount.quantize(Decimal("0.01"))

    assert payload == {
        "currency": "USD",
        "product_name": line.product_name,
        "variant_name": line.variant_name,
        "product_sku": line.product_sku,
        "product_variant_id": line.product_variant_id,
        "id": graphene.Node.to_global_id("FulfillmentLine", fulfillment_line.id),
        "product_type": "Default Type",
        "quantity": fulfillment_line.quantity,
        "total_price_gross_amount": str(unit_price_gross * fulfillment_line.quantity),
        "total_price_net_amount": str(unit_price_net * fulfillment_line.quantity),
        "type": "FulfillmentLine",
        "undiscounted_unit_price_gross": str(undiscounted_unit_price_gross),
        "undiscounted_unit_price_net": str(undiscounted_unit_price_net),
        "unit_price_gross": str(unit_price_gross),
        "unit_price_net": str(unit_price_net),
        "weight": 0.0,
        "weight_unit": "gram",
        "warehouse_id": graphene.Node.to_global_id(
            "Warehouse", fulfillment_line.stock.warehouse_id
        ),
        "sale_id": line.sale_id,
        "voucher_code": line.voucher_code,
    }


def test_generate_fulfillment_lines_payload_deleted_variant(order_with_lines):
    # given
    fulfillment = order_with_lines.fulfillments.create(tracking_number="123")
    line = order_with_lines.lines.first()
    stock = line.allocations.get().stock
    warehouse_pk = stock.warehouse.pk
    fulfillment.lines.create(order_line=line, quantity=line.quantity, stock=stock)
    fulfill_order_lines(
        [OrderLineInfo(line=line, quantity=line.quantity, warehouse_pk=warehouse_pk)],
        get_plugins_manager(),
    )

    # when
    line.variant.delete()
    payload = json.loads(generate_fulfillment_lines_payload(fulfillment))[0]

    # then
    assert payload["product_type"] is None
    assert payload["weight"] is None


def test_order_lines_have_all_required_fields(order, order_line_with_one_allocation):
    order.lines.add(order_line_with_one_allocation)
    line = order_line_with_one_allocation
    line.voucher_code = "Voucher001"
    line.unit_discount_amount = Decimal("10.0")
    line.unit_discount_type = DiscountValueType.FIXED
    line.undiscounted_unit_price = line.unit_price + line.unit_discount
    line.undiscounted_total_price = line.undiscounted_unit_price * line.quantity
    line.sale_id = graphene.Node.to_global_id("Sale", 1)
    line.save()

    payload = json.loads(generate_order_payload(order))[0]
    lines_payload = payload.get("lines")

    assert len(lines_payload) == 1
    line_id = graphene.Node.to_global_id("OrderLine", line.id)
    line_payload = lines_payload[0]
    unit_net_amount = line.unit_price_net_amount.quantize(Decimal("0.01"))
    unit_gross_amount = line.unit_price_gross_amount.quantize(Decimal("0.01"))
    unit_discount_amount = line.unit_discount_amount.quantize(Decimal("0.01"))
    allocation = line.allocations.first()
    undiscounted_unit_price_net_amount = (
        line.undiscounted_unit_price.net.amount.quantize(Decimal("0.01"))
    )
    undiscounted_unit_price_gross_amount = (
        line.undiscounted_unit_price.gross.amount.quantize(Decimal("0.01"))
    )
    undiscounted_total_price_net_amount = (
        line.undiscounted_total_price.net.amount.quantize(Decimal("0.01"))
    )
    undiscounted_total_price_gross_amount = (
        line.undiscounted_total_price.gross.amount.quantize(Decimal("0.01"))
    )

    total_line = line.total_price
    global_warehouse_id = graphene.Node.to_global_id(
        "Warehouse", allocation.stock.warehouse_id
    )
    assert line_payload == {
        "id": line_id,
        "type": "OrderLine",
        "product_name": line.product_name,
        "variant_name": line.variant_name,
        "translated_product_name": line.translated_product_name,
        "translated_variant_name": line.translated_variant_name,
        "product_sku": line.product_sku,
        "product_variant_id": line.product_variant_id,
        "quantity": line.quantity,
        "currency": line.currency,
        "unit_discount_amount": str(unit_discount_amount),
        "unit_discount_type": line.unit_discount_type,
        "unit_discount_reason": line.unit_discount_reason,
        "unit_price_net_amount": str(unit_net_amount),
        "unit_price_gross_amount": str(unit_gross_amount),
        "total_price_net_amount": str(total_line.net.amount.quantize(Decimal("0.01"))),
        "total_price_gross_amount": str(
            total_line.gross.amount.quantize(Decimal("0.01"))
        ),
        "tax_rate": str(line.tax_rate.quantize(Decimal("0.0001"))),
        "allocations": [
            {
                "warehouse_id": global_warehouse_id,
                "quantity_allocated": allocation.quantity_allocated,
            }
        ],
        "undiscounted_unit_price_net_amount": str(undiscounted_unit_price_net_amount),
        "undiscounted_unit_price_gross_amount": str(
            undiscounted_unit_price_gross_amount
        ),
        "undiscounted_total_price_net_amount": str(undiscounted_total_price_net_amount),
        "undiscounted_total_price_gross_amount": str(
            undiscounted_total_price_gross_amount
        ),
        "voucher_code": line.voucher_code,
        "sale_id": line.sale_id,
    }


def test_order_line_without_sku_still_has_id(order, order_line_with_one_allocation):
    order.lines.add(order_line_with_one_allocation)
    line = order_line_with_one_allocation
    line.unit_discount_amount = Decimal("10.0")
    line.unit_discount_type = DiscountValueType.FIXED
    line.undiscounted_unit_price = line.unit_price + line.unit_discount
    line.undiscounted_total_price = line.undiscounted_unit_price * line.quantity
    line.product_sku = None
    line.save()

    payload = json.loads(generate_order_payload(order))[0]
    lines_payload = payload.get("lines")

    assert len(lines_payload) == 1

    line_payload = lines_payload[0]
    assert line_payload["product_sku"] is None
    assert line_payload["product_variant_id"] == line.product_variant_id


def test_generate_base_product_variant_payload(product_with_two_variants):
    stocks_to_serialize = [
        variant.stocks.first() for variant in product_with_two_variants.variants.all()
    ]
    first_stock, second_stock = stocks_to_serialize
    payload = json.loads(
        generate_product_variant_with_stock_payload(stocks_to_serialize)
    )
    expected_payload = [
        {
            "type": "Stock",
            "id": graphene.Node.to_global_id("Stock", first_stock.id),
            "product_id": graphene.Node.to_global_id(
                "Product", first_stock.product_variant.product_id
            ),
            "product_variant_id": graphene.Node.to_global_id(
                "ProductVariant", first_stock.product_variant_id
            ),
            "warehouse_id": graphene.Node.to_global_id(
                "Warehouse", first_stock.warehouse_id
            ),
            "product_slug": "test-product-with-two-variant",
            "meta": {
                "issuing_principal": {"id": None, "type": None},
                "issued_at": ANY,
                "version": __version__,
            },
        },
        {
            "type": "Stock",
            "id": graphene.Node.to_global_id("Stock", second_stock.id),
            "product_id": graphene.Node.to_global_id(
                "Product", second_stock.product_variant.product_id
            ),
            "product_variant_id": graphene.Node.to_global_id(
                "ProductVariant", second_stock.product_variant_id
            ),
            "warehouse_id": graphene.Node.to_global_id(
                "Warehouse", second_stock.warehouse_id
            ),
            "product_slug": "test-product-with-two-variant",
            "meta": {
                "issuing_principal": {"id": None, "type": None},
                "issued_at": ANY,
                "version": __version__,
            },
        },
    ]
    assert payload == expected_payload


def test_generate_product_variant_payload(
    product_with_variant_with_two_attributes,
    product_with_images,
    channel_USD,
    staff_user,
):
    variant = product_with_variant_with_two_attributes.variants.first()
    payload = json.loads(generate_product_variant_payload([variant], staff_user))[0]
    variant_id = graphene.Node.to_global_id("ProductVariant", variant.id)
    additional_fields = ["channel_listings"]
    extra_dict_data = ["attributes", "product_id", "media", "meta"]
    payload_fields = list(
        chain(
            ["id", "type"], PRODUCT_VARIANT_FIELDS, extra_dict_data, additional_fields
        )
    )

    for field in payload_fields:
        assert payload.get(field) is not None

    assert variant_id is not None
    assert payload["id"] == variant_id
    assert payload["sku"] == "prodVar1"
    assert len(payload["attributes"]) == 2
    assert len(payload["channel_listings"]) == 1
    assert payload["channel_listings"][0] == {
        "cost_price_amount": "1.000",
        "currency": "USD",
        "id": ANY,
        "channel_slug": channel_USD.slug,
        "price_amount": "10.000",
        "type": "ProductVariantChannelListing",
    }
    assert payload["meta"] == {
        "issuing_principal": generate_requestor(staff_user),
        "issued_at": ANY,
        "version": __version__,
    }
    assert len(payload.keys()) == len(payload_fields)


def test_generate_product_variant_with_external_media_payload(
    product_with_variant_with_external_media, channel_USD
):
    variant = product_with_variant_with_external_media.variants.first()
    payload = json.loads(generate_product_variant_payload([variant]))[0]
    variant_id = graphene.Node.to_global_id("ProductVariant", variant.id)
    additional_fields = ["channel_listings"]
    extra_dict_data = ["attributes", "product_id", "media", "meta"]
    payload_fields = list(
        chain(
            ["id", "type"], PRODUCT_VARIANT_FIELDS, extra_dict_data, additional_fields
        )
    )
    for field in payload_fields:
        assert payload.get(field) is not None

    assert variant_id is not None
    assert payload["id"] == variant_id
    assert payload["sku"] == "prodVar1"
    assert payload["media"] == [
        {"alt": "video_1", "url": "https://www.youtube.com/watch?v=di8_dJ3Clyo"}
    ]
    assert len(payload["attributes"]) == 2
    assert len(payload["channel_listings"]) == 1
    assert payload["channel_listings"][0] == {
        "cost_price_amount": "1.000",
        "currency": "USD",
        "id": ANY,
        "price_amount": "10.000",
        "channel_slug": channel_USD.slug,
        "type": "ProductVariantChannelListing",
    }
    assert len(payload.keys()) == len(payload_fields)


def test_generate_product_variant_without_sku_payload(
    product_with_variant_with_two_attributes, product_with_images, channel_USD
):
    variant = product_with_variant_with_two_attributes.variants.first()
    variant.sku = None
    variant.save()
    payload = json.loads(generate_product_variant_payload([variant]))[0]
    variant_id = graphene.Node.to_global_id("ProductVariant", variant.id)
    additional_fields = ["channel_listings"]
    extra_dict_data = ["attributes", "product_id", "media", "meta"]
    payload_fields = list(
        chain(
            ["id", "type"], PRODUCT_VARIANT_FIELDS, extra_dict_data, additional_fields
        )
    )
    assert variant_id is not None
    assert payload["id"] == variant_id
    assert payload["sku"] is None
    assert len(payload["attributes"]) == 2
    assert len(payload["channel_listings"]) == 1
    assert payload["channel_listings"][0] == {
        "cost_price_amount": "1.000",
        "currency": "USD",
        "id": ANY,
        "channel_slug": channel_USD.slug,
        "price_amount": "10.000",
        "type": "ProductVariantChannelListing",
    }
    assert len(payload.keys()) == len(payload_fields)


def test_generate_product_variant_deleted_payload(
    product_with_variant_with_two_attributes,
):
    variant = product_with_variant_with_two_attributes.variants.prefetch_related(
        "channel_listings",
        "attributes__values",
        "variant_media",
    ).first()
    ProductVariant.objects.filter(id=variant.id).delete()
    payload = json.loads(generate_product_variant_payload([variant]))[0]
    [_, payload_variant_id] = graphene.Node.from_global_id(payload["id"])
    additional_fields = ["channel_listings"]
    extra_dict_data = ["attributes", "product_id", "media", "meta"]
    payload_fields = list(
        chain(
            ["id", "type"], PRODUCT_VARIANT_FIELDS, extra_dict_data, additional_fields
        )
    )
    for field in payload_fields:
        assert payload.get(field) is not None

    assert payload_variant_id != "None"
    assert payload["id"] == variant.get_global_id()
    assert payload["sku"] == "prodVar1"
    assert len(payload["attributes"]) == 2
    assert len(payload["channel_listings"]) == 1
    assert len(payload.keys()) == len(payload_fields)


@freeze_time("1914-06-28 10:50")
def test_generate_invoice_payload(fulfilled_order):
    fulfilled_order.origin = OrderOrigin.CHECKOUT
    fulfilled_order.save(update_fields=["origin"])
    invoice = fulfilled_order.invoices.first()
    payload = json.loads(generate_invoice_payload(invoice))[0]
    undiscounted_total_net = fulfilled_order.undiscounted_total_net_amount.quantize(
        Decimal("0.01")
    )
    undiscounted_total_gross = fulfilled_order.undiscounted_total_gross_amount.quantize(
        Decimal("0.01")
    )
    timestamp = timezone.make_aware(
        datetime.strptime("1914-06-28 10:50", "%Y-%m-%d %H:%M"), timezone.utc
    ).isoformat()

    assert payload == {
        "type": "Invoice",
        "id": graphene.Node.to_global_id("Invoice", invoice.id),
        "meta": {
            "issued_at": timestamp,
            "issuing_principal": {"id": None, "type": None},
            "version": __version__,
        },
        "order": {
            "type": "Order",
            "id": graphene.Node.to_global_id("Order", invoice.order.id),
            "private_metadata": {},
            "metadata": {},
            "created": ANY,
            "status": "fulfilled",
            "origin": OrderOrigin.CHECKOUT,
            "user_email": "test@example.com",
            "shipping_method_name": "DHL",
            "collection_point_name": None,
            "shipping_price_net_amount": "10.00",
            "shipping_price_gross_amount": "12.30",
            "shipping_tax_rate": "0.0000",
            "total_net_amount": "80.00",
            "total_gross_amount": "98.40",
            "weight": "0.0:g",
            "undiscounted_total_net_amount": str(undiscounted_total_net),
            "undiscounted_total_gross_amount": str(undiscounted_total_gross),
        },
        "number": "01/12/2020/TEST",
        "created": ANY,
        "external_url": "http://www.example.com/invoice.pdf",
    }


@freeze_time("1914-06-28 10:50")
def test_generate_list_gateways_payload(checkout):
    currency = "USD"
    payload = generate_list_gateways_payload(currency, checkout)
    data = json.loads(payload)
    assert data["checkout"] == json.loads(generate_checkout_payload(checkout))[0]
    assert data["currency"] == currency


@freeze_time("1914-06-28 10:50")
def test_generate_payment_payload(dummy_webhook_app_payment_data):
    payload = generate_payment_payload(dummy_webhook_app_payment_data)
    expected_payload = asdict(dummy_webhook_app_payment_data)
    expected_payload["amount"] = Decimal(expected_payload["amount"]).quantize(
        Decimal("0.01")
    )
    expected_payload["payment_method"] = from_payment_app_id(
        dummy_webhook_app_payment_data.gateway
    ).name
    expected_payload["meta"] = generate_meta(requestor_data=generate_requestor())

    assert payload == json.dumps(expected_payload, cls=CustomJsonEncoder)


def test_generate_checkout_lines_payload(checkout_with_single_item):
    payload = json.loads(generate_checkout_payload(checkout_with_single_item))[0]
    assert payload.get("lines")

    variant = checkout_with_single_item.lines.first().variant
    line = payload["lines"][0]
    assert line["sku"] == variant.sku
    assert line["variant_id"] == variant.get_global_id()


def test_generate_product_translation_payload(product_translation_fr):
    payload = generate_translation_payload(product_translation_fr)
    data = json.loads(payload)
    assert data["id"] == graphene.Node.to_global_id(
        "Product", product_translation_fr.product_id
    )
    assert data["language_code"] == product_translation_fr.language_code
    assert "product_id" not in data.keys()
    assert "product_variant_id" not in data.keys()
    assert "attribute_id" not in data.keys()
    assert "page_id" not in data.keys()

    translation_keys = {i["key"]: i["value"] for i in data["keys"]}
    assert translation_keys["name"] == product_translation_fr.name
    assert translation_keys["description"] == product_translation_fr.description


def test_generate_product_variant_translation_payload(variant_translation_fr):
    payload = generate_translation_payload(variant_translation_fr)
    data = json.loads(payload)
    assert data["id"] == graphene.Node.to_global_id(
        "ProductVariant", variant_translation_fr.product_variant_id
    )
    assert data["language_code"] == variant_translation_fr.language_code
    assert "product_id" not in data.keys()
    assert "product_variant_id" not in data.keys()
    assert "attribute_id" not in data.keys()
    assert "page_id" not in data.keys()

    translation_keys = {i["key"]: i["value"] for i in data["keys"]}
    assert translation_keys["name"] == variant_translation_fr.name


def test_generate_choices_attribute_value_translation_payload(
    translated_attribute_value, color_attribute
):
    payload = generate_translation_payload(translated_attribute_value)
    data = json.loads(payload)
    assert data["id"] == graphene.Node.to_global_id(
        "AttributeValue", translated_attribute_value.attribute_value_id
    )
    assert data["language_code"] == translated_attribute_value.language_code
    assert data["product_id"] is None
    assert data["product_variant_id"] is None
    assert data["attribute_id"] == graphene.Node.to_global_id(
        "Attribute", color_attribute.id
    )
    assert data["page_id"] is None

    translation_keys = {i["key"]: i["value"] for i in data["keys"]}
    assert translation_keys["name"] == translated_attribute_value.name


def test_generate_unique_product_attribute_value_translation_payload(
    translated_product_unique_attribute_value, product, rich_text_attribute
):
    translated_attribute_value = translated_product_unique_attribute_value
    payload = generate_translation_payload(translated_attribute_value)
    data = json.loads(payload)
    assert data["id"] == graphene.Node.to_global_id(
        "AttributeValue", translated_attribute_value.attribute_value_id
    )
    assert data["language_code"] == translated_attribute_value.language_code
    assert data["product_id"] == graphene.Node.to_global_id("Product", product.id)
    assert data["product_variant_id"] is None
    assert data["attribute_id"] == graphene.Node.to_global_id(
        "Attribute", rich_text_attribute.id
    )
    assert data["page_id"] is None
    assert data["page_type_id"] is None
    translation_keys = {i["key"]: i["value"] for i in data["keys"]}
    assert translation_keys["rich_text"] == translated_attribute_value.rich_text


def test_generate_unique_variant_attribute_value_translation_payload(
    translated_variant_unique_attribute_value, variant, rich_text_attribute
):
    translated_attribute_value = translated_variant_unique_attribute_value
    payload = generate_translation_payload(translated_attribute_value)
    data = json.loads(payload)
    assert data["id"] == graphene.Node.to_global_id(
        "AttributeValue", translated_attribute_value.attribute_value_id
    )
    assert data["language_code"] == translated_attribute_value.language_code
    assert data["product_id"] == graphene.Node.to_global_id(
        "Product", variant.product_id
    )
    assert data["product_variant_id"] == graphene.Node.to_global_id(
        "ProductVariant", variant.id
    )
    assert data["attribute_id"] == graphene.Node.to_global_id(
        "Attribute", rich_text_attribute.id
    )
    assert data["page_id"] is None
    assert data["page_type_id"] is None
    translation_keys = {i["key"]: i["value"] for i in data["keys"]}
    assert translation_keys["rich_text"] == translated_attribute_value.rich_text


def test_generate_unique_page_attribute_value_translation_payload(
    translated_page_unique_attribute_value,
    page,
    rich_text_attribute_page_type,
):
    translated_attribute_value = translated_page_unique_attribute_value
    payload = generate_translation_payload(translated_attribute_value)
    data = json.loads(payload)
    assert data["id"] == graphene.Node.to_global_id(
        "AttributeValue", translated_attribute_value.attribute_value_id
    )
    assert data["language_code"] == translated_attribute_value.language_code
    assert data["product_id"] is None
    assert data["product_variant_id"] is None
    assert data["attribute_id"] == graphene.Node.to_global_id(
        "Attribute", rich_text_attribute_page_type.id
    )
    assert data["page_id"] == graphene.Node.to_global_id("Page", page.id)
    assert data["page_type_id"] == graphene.Node.to_global_id(
        "PageType", page.page_type_id
    )
    translation_keys = {i["key"]: i["value"] for i in data["keys"]}
    assert translation_keys["rich_text"] == translated_attribute_value.rich_text


@freeze_time("1914-06-28 10:50")
def test_generate_customer_payload(customer_user, address_other_country, address):

    customer = customer_user
    customer.default_billing_address = address_other_country
    customer.save()
    payload = json.loads(generate_customer_payload(customer))[0]
    timestamp = timezone.make_aware(
        datetime.strptime("1914-06-28 10:50", "%Y-%m-%d %H:%M"), timezone.utc
    ).isoformat()

    expected_payload = {
        "type": "User",
        "id": graphene.Node.to_global_id("User", customer.id),
        "meta": {
            "issuing_principal": {"id": None, "type": None},
            "issued_at": timestamp,
            "version": __version__,
        },
        "default_shipping_address": {
            "type": "Address",
            "id": graphene.Node.to_global_id(
                "Address", customer.default_shipping_address_id
            ),
            "first_name": customer.default_shipping_address.first_name,
            "last_name": customer.default_shipping_address.last_name,
            "company_name": customer.default_shipping_address.company_name,
            "street_address_1": customer.default_shipping_address.street_address_1,
            "street_address_2": customer.default_shipping_address.street_address_2,
            "city": customer.default_shipping_address.city,
            "city_area": customer.default_shipping_address.city_area,
            "postal_code": customer.default_shipping_address.postal_code,
            "country": customer.default_shipping_address.country,
            "country_area": customer.default_shipping_address.country_area,
            "phone": customer.default_shipping_address.phone,
        },
        "default_billing_address": {
            "type": "Address",
            "id": graphene.Node.to_global_id(
                "Address", customer.default_billing_address_id
            ),
            "first_name": customer.default_billing_address.first_name,
            "last_name": customer.default_billing_address.last_name,
            "company_name": customer.default_billing_address.company_name,
            "street_address_1": customer.default_billing_address.street_address_1,
            "street_address_2": customer.default_billing_address.street_address_2,
            "city": customer.default_billing_address.city,
            "city_area": customer.default_billing_address.city_area,
            "postal_code": customer.default_billing_address.postal_code,
            "country": customer.default_billing_address.country,
            "country_area": customer.default_billing_address.country_area,
            "phone": customer.default_billing_address.phone,
        },
        "addresses": [
            {
                "type": "Address",
                "id": graphene.Node.to_global_id(
                    "Address", customer.default_shipping_address_id
                ),
                "first_name": customer.default_shipping_address.first_name,
                "last_name": customer.default_shipping_address.last_name,
                "company_name": customer.default_shipping_address.company_name,
                "street_address_1": customer.default_shipping_address.street_address_1,
                "street_address_2": customer.default_shipping_address.street_address_2,
                "city": customer.default_shipping_address.city,
                "city_area": customer.default_shipping_address.city_area,
                "postal_code": customer.default_shipping_address.postal_code,
                "country": customer.default_shipping_address.country,
                "country_area": customer.default_shipping_address.country_area,
                "phone": customer.default_shipping_address.phone,
            }
        ],
        "private_metadata": customer.private_metadata,
        "metadata": customer.metadata,
        "email": customer.email,
        "first_name": customer.first_name,
        "last_name": customer.last_name,
        "is_active": customer.is_active,
        "date_joined": ANY,
    }

    assert payload == expected_payload


def test_generate_collection_point_payload(order_with_lines_for_cc):
    payload = json.loads(generate_order_payload(order_with_lines_for_cc))[0]

    payload_collection_point = payload.get("collection_point")

    assert payload_collection_point
    assert payload_collection_point.get("address")
    assert payload_collection_point.get("email") == "local@example.com"
    assert payload_collection_point.get("name") == "Local Warehouse"
    assert not payload_collection_point.get("is_private")
    assert (
        payload_collection_point.get("click_and_collect_option")
        == WarehouseClickAndCollectOption.LOCAL_STOCK
    )


def test_generate_sale_payload_no_previous_and_current_has_empty_catalogue_lists(sale):
    payload = json.loads(generate_sale_payload(sale))[0]

    assert not payload["categories_added"]
    assert not payload["categories_removed"]
    assert not payload["collections_added"]
    assert not payload["collections_removed"]
    assert not payload["products_added"]
    assert not payload["products_removed"]

    assert graphene.Node.to_global_id("Sale", sale.id) == payload["id"]


def test_generate_sale_payload_with_current_only_has_empty_removed_fields(sale):
    catalogue_info = {
        "categories": {1, 2, 3},
        "collections": {45, 70, 90},
        "products": {4, 5, 6},
        "variants": {"aa", "bb", "cc"},
    }
    payload = json.loads(generate_sale_payload(sale, current_catalogue=catalogue_info))[
        0
    ]

    assert set(payload["categories_added"]) == catalogue_info["categories"]
    assert set(payload["collections_added"]) == catalogue_info["collections"]
    assert set(payload["products_added"]) == catalogue_info["products"]
    assert set(payload["variants_added"]) == catalogue_info["variants"]
    assert not payload["categories_removed"]
    assert not payload["collections_removed"]
    assert not payload["products_removed"]
    assert not payload["variants_removed"]


def test_generate_sale_payload_with_current_only_has_empty_added_fields(sale):
    catalogue_info = {
        "categories": {1, 2, 3},
        "collections": {45, 70, 90},
        "products": {4, 5, 6},
        "variants": {"aa", "bb", "cc"},
    }
    payload = json.loads(
        generate_sale_payload(sale, previous_catalogue=catalogue_info)
    )[0]

    assert set(payload["categories_removed"]) == catalogue_info["categories"]
    assert set(payload["collections_removed"]) == catalogue_info["collections"]
    assert set(payload["products_removed"]) == catalogue_info["products"]
    assert set(payload["variants_removed"]) == catalogue_info["variants"]
    assert not payload["categories_added"]
    assert not payload["collections_added"]
    assert not payload["products_added"]
    assert not payload["variants_added"]


def test_genereate_sale_payload_calculates_set_differences(sale):
    previous_info = {
        "categories": {1, 2, 3},
        "collections": {45, 70, 90},
        "products": {4, 5, 6},
        "variants": {"aaa", "bbb", "ccc"},
    }
    current_info = {
        "categories": {4, 2, 3},
        "collections": set(),
        "products": {4, 5, 6, 10, 20},
        "variants": {"aaa", "bbb", "ddd"},
    }

    payload = json.loads(
        generate_sale_payload(
            sale, previous_catalogue=previous_info, current_catalogue=current_info
        )
    )[0]

    assert set(payload["categories_removed"]) == {1}
    assert set(payload["categories_added"]) == {4}
    assert set(payload["collections_removed"]) == {45, 70, 90}
    assert not payload["collections_added"]
    assert not payload["products_removed"]
    assert set(payload["products_added"]) == {10, 20}
    assert set(payload["variants_added"]) == {"ddd"}
    assert set(payload["variants_removed"]) == {"ccc"}


<<<<<<< HEAD
def test_generate_excluded_shipping_methods_for_order(order):
    shipping_method = ShippingMethodData(
        id="123",
        price=Money(Decimal("10.59"), "USD"),
        name="shipping",
        maximum_order_weight=Weight(kg=10),
        minimum_order_weight=Weight(g=1),
        maximum_delivery_days=10,
        minimum_delivery_days=2,
    )
    response = json.loads(
        generate_excluded_shipping_methods_for_order_payload(order, [shipping_method])
    )

    assert "order" in response
    assert response["shipping_methods"] == [
        {
            "id": graphene.Node.to_global_id("ShippingMethod", "123"),
            "price": "10.59",
            "currency": "USD",
            "name": "shipping",
            "maximum_order_weight": "10.0:kg",
            "minimum_order_weight": "1.0:g",
            "maximum_delivery_days": 10,
            "minimum_delivery_days": 2,
        }
    ]


def test_generate_excluded_shipping_methods_for_checkout(checkout):
    shipping_method = ShippingMethodData(
        id="123",
        price=Money(Decimal("10.59"), "USD"),
        name="shipping",
        maximum_order_weight=Weight(kg=10),
        minimum_order_weight=Weight(g=1),
        maximum_delivery_days=10,
        minimum_delivery_days=2,
    )
    response = json.loads(
        generate_excluded_shipping_methods_for_checkout_payload(
            checkout, [shipping_method]
        )
    )

    assert "checkout" in response
    assert response["shipping_methods"] == [
        {
            "id": graphene.Node.to_global_id("ShippingMethod", "123"),
            "price": "10.59",
            "currency": "USD",
            "name": "shipping",
            "maximum_order_weight": "10.0:kg",
            "minimum_order_weight": "1.0:g",
            "maximum_delivery_days": 10,
            "minimum_delivery_days": 2,
        }
    ]
=======
def test_generate_requestor_returns_dict_with_user_id_and_user_type(staff_user, rf):
    request = rf.request()
    request.user = staff_user
    request.app = None
    requestor = get_user_or_app_from_context(request)

    assert generate_requestor(requestor) == {
        "id": graphene.Node.to_global_id("User", staff_user.id),
        "type": "user",
    }


def test_generate_requestor_returns_dict_with_app_id_and_app_type(app, rf):
    request = rf.request()
    request.user = None
    request.app = app
    requestor = get_user_or_app_from_context(request)

    assert generate_requestor(requestor) == {"id": app.name, "type": "app"}


@freeze_time("1914-06-28 10:50")
def test_generate_meta(app, rf):
    request = rf.request()
    request.app = app
    request.user = None
    requestor = get_user_or_app_from_context(request)

    timestamp = timezone.make_aware(
        datetime.strptime("1914-06-28 10:50", "%Y-%m-%d %H:%M"), timezone.utc
    ).isoformat()

    assert generate_meta(requestor_data=generate_requestor(requestor)) == {
        "issuing_principal": {"id": "Sample app objects", "type": "app"},
        "issued_at": timestamp,
        "version": __version__,
    }
>>>>>>> a9d53600
<|MERGE_RESOLUTION|>--- conflicted
+++ resolved
@@ -7,13 +7,10 @@
 from unittest.mock import ANY
 
 import graphene
-<<<<<<< HEAD
+from django.utils import timezone
+from freezegun import freeze_time
 from measurement.measures import Weight
 from prices import Money
-=======
-from django.utils import timezone
-from freezegun import freeze_time
->>>>>>> a9d53600
 
 from ... import __version__
 from ...core.utils.json_serializer import CustomJsonEncoder
@@ -892,7 +889,6 @@
     assert set(payload["variants_removed"]) == {"ccc"}
 
 
-<<<<<<< HEAD
 def test_generate_excluded_shipping_methods_for_order(order):
     shipping_method = ShippingMethodData(
         id="123",
@@ -951,7 +947,8 @@
             "minimum_delivery_days": 2,
         }
     ]
-=======
+
+
 def test_generate_requestor_returns_dict_with_user_id_and_user_type(staff_user, rf):
     request = rf.request()
     request.user = staff_user
@@ -988,5 +985,4 @@
         "issuing_principal": {"id": "Sample app objects", "type": "app"},
         "issued_at": timestamp,
         "version": __version__,
-    }
->>>>>>> a9d53600
+    }