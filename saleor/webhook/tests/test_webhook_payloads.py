--- conflicted
+++ resolved
@@ -773,7 +773,6 @@
     assert payload == expected_payload
 
 
-<<<<<<< HEAD
 @pytest.mark.parametrize("tax_rate", [0, 23])
 def test_generate_product_payload_charge_taxes(
     product_with_two_variants, default_tax_class, tax_rate
@@ -791,7 +790,8 @@
     # then
     expected_charge_taxes = tax_rate != 0
     assert payload[0]["charge_taxes"] == expected_charge_taxes
-=======
+
+
 @freeze_time()
 def test_generate_shipping_zone_metadata_updated_payload(
     shipping_zone,
@@ -824,7 +824,6 @@
         "id": graphene.Node.to_global_id("Collection", collection.id),
         "meta": generate_meta(requestor_data=generate_requestor(customer_user)),
     }
->>>>>>> 93d830f9
 
 
 def test_generate_base_product_variant_payload(product_with_two_variants):
