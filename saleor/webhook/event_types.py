from ..core.permissions import (
    AccountPermissions,
    CheckoutPermissions,
    DiscountPermissions,
    OrderPermissions,
    PagePermissions,
    PaymentPermissions,
    ProductPermissions,
    ShippingPermissions,
    SitePermissions,
)


class WebhookEventType:
    ANY = "any_events"
    ORDER_CREATED = "order_created"
    ORDER_CONFIRMED = "order_confirmed"
    ORDER_FULLY_PAID = "order_fully_paid"
    ORDER_UPDATED = "order_updated"
    ORDER_CANCELLED = "order_cancelled"
    FULFILLMENT_CANCELED = "fulfillment_canceled"
    ORDER_FULFILLED = "order_fulfilled"

    DRAFT_ORDER_CREATED = "draft_order_created"
    DRAFT_ORDER_UPDATED = "draft_order_updated"
    DRAFT_ORDER_DELETED = "draft_order_deleted"

    SALE_CREATED = "sale_created"
    SALE_UPDATED = "sale_updated"
    SALE_DELETED = "sale_deleted"

    INVOICE_REQUESTED = "invoice_requested"
    INVOICE_DELETED = "invoice_deleted"
    INVOICE_SENT = "invoice_sent"

    FULFILLMENT_CREATED = "fulfillment_created"

    CUSTOMER_CREATED = "customer_created"
    CUSTOMER_UPDATED = "customer_updated"

    PRODUCT_CREATED = "product_created"
    PRODUCT_UPDATED = "product_updated"
    PRODUCT_DELETED = "product_deleted"

    PRODUCT_VARIANT_CREATED = "product_variant_created"
    PRODUCT_VARIANT_UPDATED = "product_variant_updated"
    PRODUCT_VARIANT_DELETED = "product_variant_deleted"

    PRODUCT_VARIANT_OUT_OF_STOCK = "product_variant_out_of_stock"
    PRODUCT_VARIANT_BACK_IN_STOCK = "product_variant_back_in_stock"

    CHECKOUT_CREATED = "checkout_created"
    CHECKOUT_UPDATED = "checkout_updated"

    NOTIFY_USER = "notify_user"

    PAGE_CREATED = "page_created"
    PAGE_UPDATED = "page_updated"
    PAGE_DELETED = "page_deleted"

    PAYMENT_LIST_GATEWAYS = "payment_list_gateways"
    PAYMENT_AUTHORIZE = "payment_authorize"
    PAYMENT_CAPTURE = "payment_capture"
    PAYMENT_REFUND = "payment_refund"
    PAYMENT_VOID = "payment_void"
    PAYMENT_CONFIRM = "payment_confirm"
    PAYMENT_PROCESS = "payment_process"

<<<<<<< HEAD
    CHECKOUT_CALCULATE_TAXES = "checkout_calculate_taxes"
    ORDER_CALCULATE_TAXES = "order_calculate_taxes"
=======
    SHIPPING_LIST_METHODS_FOR_CHECKOUT = "shipping_list_methods_for_checkout"
>>>>>>> 14fb060e

    TRANSLATION_CREATED = "translation_created"
    TRANSLATION_UPDATED = "translation_updated"

    DISPLAY_LABELS = {
        ANY: "Any events",
        ORDER_CREATED: "Order created",
        ORDER_CONFIRMED: "Order confirmed",
        ORDER_FULLY_PAID: "Order paid",
        ORDER_UPDATED: "Order updated",
        ORDER_CANCELLED: "Order cancelled",
        ORDER_FULFILLED: "Order fulfilled",
        DRAFT_ORDER_CREATED: "Draft order created",
        DRAFT_ORDER_UPDATED: "Draft order updated",
        DRAFT_ORDER_DELETED: "Draft order deleted",
        SALE_CREATED: "Sale created",
        SALE_UPDATED: "Sale updated",
        SALE_DELETED: "Sale deleted",
        INVOICE_REQUESTED: "Invoice requested",
        INVOICE_DELETED: "Invoice deleted",
        INVOICE_SENT: "Invoice sent",
        CUSTOMER_CREATED: "Customer created",
        CUSTOMER_UPDATED: "Customer updated",
        PRODUCT_CREATED: "Product created",
        PRODUCT_UPDATED: "Product updated",
        PRODUCT_DELETED: "Product deleted",
        PRODUCT_VARIANT_CREATED: "Product variant created",
        PRODUCT_VARIANT_UPDATED: "Product variant updated",
        PRODUCT_VARIANT_DELETED: "Product variant deleted",
        PRODUCT_VARIANT_OUT_OF_STOCK: "Product variant stock changed",
        PRODUCT_VARIANT_BACK_IN_STOCK: "Product variant back in stock",
        CHECKOUT_CREATED: "Checkout created",
        CHECKOUT_UPDATED: "Checkout updated",
        FULFILLMENT_CREATED: "Fulfillment_created",
        FULFILLMENT_CANCELED: "Fulfillment_cancelled",
        NOTIFY_USER: "Notify user",
        PAGE_CREATED: "Page Created",
        PAGE_UPDATED: "Page Updated",
        PAGE_DELETED: "Page Deleted",
        PAYMENT_AUTHORIZE: "Authorize payment",
        PAYMENT_CAPTURE: "Capture payment",
        PAYMENT_CONFIRM: "Confirm payment",
        PAYMENT_LIST_GATEWAYS: "List payment gateways",
        PAYMENT_PROCESS: "Process payment",
        PAYMENT_REFUND: "Refund payment",
        PAYMENT_VOID: "Void payment",
<<<<<<< HEAD
        CHECKOUT_CALCULATE_TAXES: "Checkout calculate taxes",
        ORDER_CALCULATE_TAXES: "Order calculate taxes",
=======
        SHIPPING_LIST_METHODS_FOR_CHECKOUT: "Shipping list methods for checkout",
>>>>>>> 14fb060e
        TRANSLATION_CREATED: "Create translation",
        TRANSLATION_UPDATED: "Update translation",
    }

    CHOICES = [
        (ANY, DISPLAY_LABELS[ANY]),
        (ORDER_CREATED, DISPLAY_LABELS[ORDER_CREATED]),
        (ORDER_CONFIRMED, DISPLAY_LABELS[ORDER_CONFIRMED]),
        (ORDER_FULLY_PAID, DISPLAY_LABELS[ORDER_FULLY_PAID]),
        (ORDER_UPDATED, DISPLAY_LABELS[ORDER_UPDATED]),
        (ORDER_CANCELLED, DISPLAY_LABELS[ORDER_CANCELLED]),
        (ORDER_FULFILLED, DISPLAY_LABELS[ORDER_FULFILLED]),
        (DRAFT_ORDER_CREATED, DISPLAY_LABELS[DRAFT_ORDER_CREATED]),
        (DRAFT_ORDER_UPDATED, DISPLAY_LABELS[DRAFT_ORDER_UPDATED]),
        (DRAFT_ORDER_DELETED, DISPLAY_LABELS[DRAFT_ORDER_DELETED]),
        (SALE_CREATED, DISPLAY_LABELS[SALE_CREATED]),
        (SALE_UPDATED, DISPLAY_LABELS[SALE_UPDATED]),
        (SALE_DELETED, DISPLAY_LABELS[SALE_DELETED]),
        (INVOICE_REQUESTED, DISPLAY_LABELS[INVOICE_REQUESTED]),
        (INVOICE_DELETED, DISPLAY_LABELS[INVOICE_DELETED]),
        (INVOICE_SENT, DISPLAY_LABELS[INVOICE_SENT]),
        (CUSTOMER_CREATED, DISPLAY_LABELS[CUSTOMER_CREATED]),
        (CUSTOMER_UPDATED, DISPLAY_LABELS[CUSTOMER_UPDATED]),
        (PRODUCT_CREATED, DISPLAY_LABELS[PRODUCT_CREATED]),
        (PRODUCT_UPDATED, DISPLAY_LABELS[PRODUCT_UPDATED]),
        (PRODUCT_DELETED, DISPLAY_LABELS[PRODUCT_DELETED]),
        (PRODUCT_VARIANT_CREATED, DISPLAY_LABELS[PRODUCT_VARIANT_CREATED]),
        (PRODUCT_VARIANT_UPDATED, DISPLAY_LABELS[PRODUCT_VARIANT_UPDATED]),
        (PRODUCT_VARIANT_DELETED, DISPLAY_LABELS[PRODUCT_VARIANT_DELETED]),
        (PRODUCT_VARIANT_OUT_OF_STOCK, DISPLAY_LABELS[PRODUCT_VARIANT_OUT_OF_STOCK]),
        (PRODUCT_VARIANT_BACK_IN_STOCK, DISPLAY_LABELS[PRODUCT_VARIANT_BACK_IN_STOCK]),
        (CHECKOUT_CREATED, DISPLAY_LABELS[CHECKOUT_CREATED]),
        (CHECKOUT_UPDATED, DISPLAY_LABELS[CHECKOUT_UPDATED]),
        (FULFILLMENT_CREATED, DISPLAY_LABELS[FULFILLMENT_CREATED]),
        (FULFILLMENT_CANCELED, DISPLAY_LABELS[FULFILLMENT_CANCELED]),
        (NOTIFY_USER, DISPLAY_LABELS[NOTIFY_USER]),
        (PAGE_CREATED, DISPLAY_LABELS[PAGE_CREATED]),
        (PAGE_UPDATED, DISPLAY_LABELS[PAGE_UPDATED]),
        (PAGE_DELETED, DISPLAY_LABELS[PAGE_DELETED]),
        (PAYMENT_AUTHORIZE, DISPLAY_LABELS[PAYMENT_AUTHORIZE]),
        (PAYMENT_CAPTURE, DISPLAY_LABELS[PAYMENT_CAPTURE]),
        (PAYMENT_CONFIRM, DISPLAY_LABELS[PAYMENT_CONFIRM]),
        (PAYMENT_LIST_GATEWAYS, DISPLAY_LABELS[PAYMENT_LIST_GATEWAYS]),
        (PAYMENT_PROCESS, DISPLAY_LABELS[PAYMENT_PROCESS]),
        (PAYMENT_REFUND, DISPLAY_LABELS[PAYMENT_REFUND]),
        (PAYMENT_VOID, DISPLAY_LABELS[PAYMENT_VOID]),
<<<<<<< HEAD
        (CHECKOUT_CALCULATE_TAXES, DISPLAY_LABELS[CHECKOUT_CALCULATE_TAXES]),
        (ORDER_CALCULATE_TAXES, DISPLAY_LABELS[ORDER_CALCULATE_TAXES]),
=======
        (
            SHIPPING_LIST_METHODS_FOR_CHECKOUT,
            DISPLAY_LABELS[SHIPPING_LIST_METHODS_FOR_CHECKOUT],
        ),
>>>>>>> 14fb060e
        (TRANSLATION_CREATED, DISPLAY_LABELS[TRANSLATION_CREATED]),
        (TRANSLATION_UPDATED, DISPLAY_LABELS[TRANSLATION_UPDATED]),
    ]

    PAYMENT_EVENTS = [
        PAYMENT_AUTHORIZE,
        PAYMENT_CAPTURE,
        PAYMENT_CONFIRM,
        PAYMENT_LIST_GATEWAYS,
        PAYMENT_PROCESS,
        PAYMENT_REFUND,
        PAYMENT_VOID,
    ]

    PERMISSIONS = {
        ORDER_CREATED: OrderPermissions.MANAGE_ORDERS,
        ORDER_CONFIRMED: OrderPermissions.MANAGE_ORDERS,
        ORDER_FULLY_PAID: OrderPermissions.MANAGE_ORDERS,
        ORDER_UPDATED: OrderPermissions.MANAGE_ORDERS,
        ORDER_CANCELLED: OrderPermissions.MANAGE_ORDERS,
        ORDER_FULFILLED: OrderPermissions.MANAGE_ORDERS,
        DRAFT_ORDER_CREATED: OrderPermissions.MANAGE_ORDERS,
        DRAFT_ORDER_DELETED: OrderPermissions.MANAGE_ORDERS,
        DRAFT_ORDER_UPDATED: OrderPermissions.MANAGE_ORDERS,
        SALE_CREATED: DiscountPermissions.MANAGE_DISCOUNTS,
        SALE_UPDATED: DiscountPermissions.MANAGE_DISCOUNTS,
        SALE_DELETED: DiscountPermissions.MANAGE_DISCOUNTS,
        INVOICE_REQUESTED: OrderPermissions.MANAGE_ORDERS,
        INVOICE_DELETED: OrderPermissions.MANAGE_ORDERS,
        INVOICE_SENT: OrderPermissions.MANAGE_ORDERS,
        CUSTOMER_CREATED: AccountPermissions.MANAGE_USERS,
        CUSTOMER_UPDATED: AccountPermissions.MANAGE_USERS,
        PRODUCT_CREATED: ProductPermissions.MANAGE_PRODUCTS,
        PRODUCT_UPDATED: ProductPermissions.MANAGE_PRODUCTS,
        PRODUCT_DELETED: ProductPermissions.MANAGE_PRODUCTS,
        PRODUCT_VARIANT_CREATED: ProductPermissions.MANAGE_PRODUCTS,
        PRODUCT_VARIANT_UPDATED: ProductPermissions.MANAGE_PRODUCTS,
        PRODUCT_VARIANT_DELETED: ProductPermissions.MANAGE_PRODUCTS,
        PRODUCT_VARIANT_BACK_IN_STOCK: ProductPermissions.MANAGE_PRODUCTS,
        PRODUCT_VARIANT_OUT_OF_STOCK: ProductPermissions.MANAGE_PRODUCTS,
        CHECKOUT_CREATED: CheckoutPermissions.MANAGE_CHECKOUTS,
        CHECKOUT_UPDATED: CheckoutPermissions.MANAGE_CHECKOUTS,
        FULFILLMENT_CREATED: OrderPermissions.MANAGE_ORDERS,
        FULFILLMENT_CANCELED: OrderPermissions.MANAGE_ORDERS,
        NOTIFY_USER: AccountPermissions.MANAGE_USERS,
        PAGE_CREATED: PagePermissions.MANAGE_PAGES,
        PAGE_UPDATED: PagePermissions.MANAGE_PAGES,
        PAGE_DELETED: PagePermissions.MANAGE_PAGES,
        PAYMENT_AUTHORIZE: PaymentPermissions.HANDLE_PAYMENTS,
        PAYMENT_CAPTURE: PaymentPermissions.HANDLE_PAYMENTS,
        PAYMENT_CONFIRM: PaymentPermissions.HANDLE_PAYMENTS,
        PAYMENT_LIST_GATEWAYS: PaymentPermissions.HANDLE_PAYMENTS,
        PAYMENT_PROCESS: PaymentPermissions.HANDLE_PAYMENTS,
        PAYMENT_REFUND: PaymentPermissions.HANDLE_PAYMENTS,
        PAYMENT_VOID: PaymentPermissions.HANDLE_PAYMENTS,
<<<<<<< HEAD
        CHECKOUT_CALCULATE_TAXES: CheckoutPermissions.HANDLE_TAXES,
        ORDER_CALCULATE_TAXES: CheckoutPermissions.HANDLE_TAXES,
=======
        SHIPPING_LIST_METHODS_FOR_CHECKOUT: ShippingPermissions.MANAGE_SHIPPING,
>>>>>>> 14fb060e
        TRANSLATION_CREATED: SitePermissions.MANAGE_TRANSLATIONS,
        TRANSLATION_UPDATED: SitePermissions.MANAGE_TRANSLATIONS,
    }<|MERGE_RESOLUTION|>--- conflicted
+++ resolved
@@ -66,12 +66,10 @@
     PAYMENT_CONFIRM = "payment_confirm"
     PAYMENT_PROCESS = "payment_process"
 
-<<<<<<< HEAD
     CHECKOUT_CALCULATE_TAXES = "checkout_calculate_taxes"
     ORDER_CALCULATE_TAXES = "order_calculate_taxes"
-=======
+
     SHIPPING_LIST_METHODS_FOR_CHECKOUT = "shipping_list_methods_for_checkout"
->>>>>>> 14fb060e
 
     TRANSLATION_CREATED = "translation_created"
     TRANSLATION_UPDATED = "translation_updated"
@@ -118,12 +116,9 @@
         PAYMENT_PROCESS: "Process payment",
         PAYMENT_REFUND: "Refund payment",
         PAYMENT_VOID: "Void payment",
-<<<<<<< HEAD
         CHECKOUT_CALCULATE_TAXES: "Checkout calculate taxes",
         ORDER_CALCULATE_TAXES: "Order calculate taxes",
-=======
         SHIPPING_LIST_METHODS_FOR_CHECKOUT: "Shipping list methods for checkout",
->>>>>>> 14fb060e
         TRANSLATION_CREATED: "Create translation",
         TRANSLATION_UPDATED: "Update translation",
     }
@@ -170,15 +165,12 @@
         (PAYMENT_PROCESS, DISPLAY_LABELS[PAYMENT_PROCESS]),
         (PAYMENT_REFUND, DISPLAY_LABELS[PAYMENT_REFUND]),
         (PAYMENT_VOID, DISPLAY_LABELS[PAYMENT_VOID]),
-<<<<<<< HEAD
         (CHECKOUT_CALCULATE_TAXES, DISPLAY_LABELS[CHECKOUT_CALCULATE_TAXES]),
         (ORDER_CALCULATE_TAXES, DISPLAY_LABELS[ORDER_CALCULATE_TAXES]),
-=======
         (
             SHIPPING_LIST_METHODS_FOR_CHECKOUT,
             DISPLAY_LABELS[SHIPPING_LIST_METHODS_FOR_CHECKOUT],
         ),
->>>>>>> 14fb060e
         (TRANSLATION_CREATED, DISPLAY_LABELS[TRANSLATION_CREATED]),
         (TRANSLATION_UPDATED, DISPLAY_LABELS[TRANSLATION_UPDATED]),
     ]
@@ -234,12 +226,9 @@
         PAYMENT_PROCESS: PaymentPermissions.HANDLE_PAYMENTS,
         PAYMENT_REFUND: PaymentPermissions.HANDLE_PAYMENTS,
         PAYMENT_VOID: PaymentPermissions.HANDLE_PAYMENTS,
-<<<<<<< HEAD
         CHECKOUT_CALCULATE_TAXES: CheckoutPermissions.HANDLE_TAXES,
         ORDER_CALCULATE_TAXES: CheckoutPermissions.HANDLE_TAXES,
-=======
         SHIPPING_LIST_METHODS_FOR_CHECKOUT: ShippingPermissions.MANAGE_SHIPPING,
->>>>>>> 14fb060e
         TRANSLATION_CREATED: SitePermissions.MANAGE_TRANSLATIONS,
         TRANSLATION_UPDATED: SitePermissions.MANAGE_TRANSLATIONS,
     }