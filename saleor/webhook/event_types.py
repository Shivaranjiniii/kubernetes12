from ..core.permissions import (
    AccountPermissions,
    CheckoutPermissions,
    DiscountPermissions,
    OrderPermissions,
    PagePermissions,
    PaymentPermissions,
    ProductPermissions,
    ShippingPermissions,
    SitePermissions,
)


class WebhookEventAsyncType:
    ANY = "any_events"

    CATEGORY_CREATED = "category_created"
    CATEGORY_UPDATED = "category_updated"
    CATEGORY_DELETED = "category_deleted"

    ORDER_CREATED = "order_created"
    ORDER_CONFIRMED = "order_confirmed"
    ORDER_FULLY_PAID = "order_fully_paid"
    ORDER_UPDATED = "order_updated"
    ORDER_CANCELLED = "order_cancelled"
    FULFILLMENT_CANCELED = "fulfillment_canceled"
    ORDER_FULFILLED = "order_fulfilled"

    DRAFT_ORDER_CREATED = "draft_order_created"
    DRAFT_ORDER_UPDATED = "draft_order_updated"
    DRAFT_ORDER_DELETED = "draft_order_deleted"

    SALE_CREATED = "sale_created"
    SALE_UPDATED = "sale_updated"
    SALE_DELETED = "sale_deleted"

    INVOICE_REQUESTED = "invoice_requested"
    INVOICE_DELETED = "invoice_deleted"
    INVOICE_SENT = "invoice_sent"

    FULFILLMENT_CREATED = "fulfillment_created"

    CUSTOMER_CREATED = "customer_created"
    CUSTOMER_UPDATED = "customer_updated"

    COLLECTION_CREATED = "collection_created"
    COLLECTION_UPDATED = "collection_updated"
    COLLECTION_DELETED = "collection_deleted"

    PRODUCT_CREATED = "product_created"
    PRODUCT_UPDATED = "product_updated"
    PRODUCT_DELETED = "product_deleted"

    PRODUCT_VARIANT_CREATED = "product_variant_created"
    PRODUCT_VARIANT_UPDATED = "product_variant_updated"
    PRODUCT_VARIANT_DELETED = "product_variant_deleted"

    PRODUCT_VARIANT_OUT_OF_STOCK = "product_variant_out_of_stock"
    PRODUCT_VARIANT_BACK_IN_STOCK = "product_variant_back_in_stock"

    CHECKOUT_CREATED = "checkout_created"
    CHECKOUT_UPDATED = "checkout_updated"

    NOTIFY_USER = "notify_user"

    PAGE_CREATED = "page_created"
    PAGE_UPDATED = "page_updated"
    PAGE_DELETED = "page_deleted"

<<<<<<< HEAD
    TRANSACTION_ACTION_REQUEST = "transaction_action_request"
=======
    SHIPPING_PRICE_CREATED = "shipping_price_created"
    SHIPPING_PRICE_UPDATED = "shipping_price_updated"
    SHIPPING_PRICE_DELETED = "shipping_price_deleted"

    SHIPPING_ZONE_CREATED = "shipping_zone_created"
    SHIPPING_ZONE_UPDATED = "shipping_zone_updated"
    SHIPPING_ZONE_DELETED = "shipping_zone_deleted"
>>>>>>> 9aea3177

    TRANSLATION_CREATED = "translation_created"
    TRANSLATION_UPDATED = "translation_updated"

    DISPLAY_LABELS = {
        ANY: "Any events",
        CATEGORY_CREATED: "Category created",
        CATEGORY_UPDATED: "Category updated",
        CATEGORY_DELETED: "Category deleted",
        ORDER_CREATED: "Order created",
        ORDER_CONFIRMED: "Order confirmed",
        ORDER_FULLY_PAID: "Order paid",
        ORDER_UPDATED: "Order updated",
        ORDER_CANCELLED: "Order cancelled",
        ORDER_FULFILLED: "Order fulfilled",
        DRAFT_ORDER_CREATED: "Draft order created",
        DRAFT_ORDER_UPDATED: "Draft order updated",
        DRAFT_ORDER_DELETED: "Draft order deleted",
        SALE_CREATED: "Sale created",
        SALE_UPDATED: "Sale updated",
        SALE_DELETED: "Sale deleted",
        INVOICE_REQUESTED: "Invoice requested",
        INVOICE_DELETED: "Invoice deleted",
        INVOICE_SENT: "Invoice sent",
        CUSTOMER_CREATED: "Customer created",
        CUSTOMER_UPDATED: "Customer updated",
        COLLECTION_CREATED: "Collection created",
        COLLECTION_UPDATED: "Collection updated",
        COLLECTION_DELETED: "Collection deleted",
        PRODUCT_CREATED: "Product created",
        PRODUCT_UPDATED: "Product updated",
        PRODUCT_DELETED: "Product deleted",
        PRODUCT_VARIANT_CREATED: "Product variant created",
        PRODUCT_VARIANT_UPDATED: "Product variant updated",
        PRODUCT_VARIANT_DELETED: "Product variant deleted",
        PRODUCT_VARIANT_OUT_OF_STOCK: "Product variant stock changed",
        PRODUCT_VARIANT_BACK_IN_STOCK: "Product variant back in stock",
        CHECKOUT_CREATED: "Checkout created",
        CHECKOUT_UPDATED: "Checkout updated",
        FULFILLMENT_CREATED: "Fulfillment_created",
        FULFILLMENT_CANCELED: "Fulfillment_cancelled",
        NOTIFY_USER: "Notify user",
        PAGE_CREATED: "Page Created",
        PAGE_UPDATED: "Page Updated",
        PAGE_DELETED: "Page Deleted",
<<<<<<< HEAD
        TRANSACTION_ACTION_REQUEST: "Payment action request",
=======
        SHIPPING_PRICE_CREATED: "Shipping price created",
        SHIPPING_PRICE_UPDATED: "Shipping price updated",
        SHIPPING_PRICE_DELETED: "Shipping price deleted",
        SHIPPING_ZONE_CREATED: "Shipping zone created",
        SHIPPING_ZONE_UPDATED: "Shipping zone updated",
        SHIPPING_ZONE_DELETED: "Shipping zone deleted",
>>>>>>> 9aea3177
        TRANSLATION_CREATED: "Create translation",
        TRANSLATION_UPDATED: "Update translation",
    }

    CHOICES = [
        (ANY, DISPLAY_LABELS[ANY]),
        (CATEGORY_CREATED, DISPLAY_LABELS[CATEGORY_CREATED]),
        (CATEGORY_UPDATED, DISPLAY_LABELS[CATEGORY_UPDATED]),
        (CATEGORY_DELETED, DISPLAY_LABELS[CATEGORY_DELETED]),
        (ORDER_CREATED, DISPLAY_LABELS[ORDER_CREATED]),
        (ORDER_CONFIRMED, DISPLAY_LABELS[ORDER_CONFIRMED]),
        (ORDER_FULLY_PAID, DISPLAY_LABELS[ORDER_FULLY_PAID]),
        (ORDER_UPDATED, DISPLAY_LABELS[ORDER_UPDATED]),
        (ORDER_CANCELLED, DISPLAY_LABELS[ORDER_CANCELLED]),
        (ORDER_FULFILLED, DISPLAY_LABELS[ORDER_FULFILLED]),
        (DRAFT_ORDER_CREATED, DISPLAY_LABELS[DRAFT_ORDER_CREATED]),
        (DRAFT_ORDER_UPDATED, DISPLAY_LABELS[DRAFT_ORDER_UPDATED]),
        (DRAFT_ORDER_DELETED, DISPLAY_LABELS[DRAFT_ORDER_DELETED]),
        (SALE_CREATED, DISPLAY_LABELS[SALE_CREATED]),
        (SALE_UPDATED, DISPLAY_LABELS[SALE_UPDATED]),
        (SALE_DELETED, DISPLAY_LABELS[SALE_DELETED]),
        (INVOICE_REQUESTED, DISPLAY_LABELS[INVOICE_REQUESTED]),
        (INVOICE_DELETED, DISPLAY_LABELS[INVOICE_DELETED]),
        (INVOICE_SENT, DISPLAY_LABELS[INVOICE_SENT]),
        (CUSTOMER_CREATED, DISPLAY_LABELS[CUSTOMER_CREATED]),
        (CUSTOMER_UPDATED, DISPLAY_LABELS[CUSTOMER_UPDATED]),
        (COLLECTION_CREATED, DISPLAY_LABELS[COLLECTION_CREATED]),
        (COLLECTION_UPDATED, DISPLAY_LABELS[COLLECTION_UPDATED]),
        (COLLECTION_DELETED, DISPLAY_LABELS[COLLECTION_DELETED]),
        (PRODUCT_CREATED, DISPLAY_LABELS[PRODUCT_CREATED]),
        (PRODUCT_UPDATED, DISPLAY_LABELS[PRODUCT_UPDATED]),
        (PRODUCT_DELETED, DISPLAY_LABELS[PRODUCT_DELETED]),
        (PRODUCT_VARIANT_CREATED, DISPLAY_LABELS[PRODUCT_VARIANT_CREATED]),
        (PRODUCT_VARIANT_UPDATED, DISPLAY_LABELS[PRODUCT_VARIANT_UPDATED]),
        (PRODUCT_VARIANT_DELETED, DISPLAY_LABELS[PRODUCT_VARIANT_DELETED]),
        (PRODUCT_VARIANT_OUT_OF_STOCK, DISPLAY_LABELS[PRODUCT_VARIANT_OUT_OF_STOCK]),
        (PRODUCT_VARIANT_BACK_IN_STOCK, DISPLAY_LABELS[PRODUCT_VARIANT_BACK_IN_STOCK]),
        (CHECKOUT_CREATED, DISPLAY_LABELS[CHECKOUT_CREATED]),
        (CHECKOUT_UPDATED, DISPLAY_LABELS[CHECKOUT_UPDATED]),
        (FULFILLMENT_CREATED, DISPLAY_LABELS[FULFILLMENT_CREATED]),
        (FULFILLMENT_CANCELED, DISPLAY_LABELS[FULFILLMENT_CANCELED]),
        (NOTIFY_USER, DISPLAY_LABELS[NOTIFY_USER]),
        (PAGE_CREATED, DISPLAY_LABELS[PAGE_CREATED]),
        (PAGE_UPDATED, DISPLAY_LABELS[PAGE_UPDATED]),
        (PAGE_DELETED, DISPLAY_LABELS[PAGE_DELETED]),
<<<<<<< HEAD
        (TRANSACTION_ACTION_REQUEST, DISPLAY_LABELS[TRANSACTION_ACTION_REQUEST]),
=======
        (SHIPPING_PRICE_CREATED, DISPLAY_LABELS[SHIPPING_PRICE_CREATED]),
        (SHIPPING_PRICE_UPDATED, DISPLAY_LABELS[SHIPPING_PRICE_UPDATED]),
        (SHIPPING_PRICE_DELETED, DISPLAY_LABELS[SHIPPING_PRICE_DELETED]),
        (SHIPPING_ZONE_CREATED, DISPLAY_LABELS[SHIPPING_ZONE_CREATED]),
        (SHIPPING_ZONE_UPDATED, DISPLAY_LABELS[SHIPPING_ZONE_UPDATED]),
        (SHIPPING_ZONE_DELETED, DISPLAY_LABELS[SHIPPING_ZONE_DELETED]),
>>>>>>> 9aea3177
        (TRANSLATION_CREATED, DISPLAY_LABELS[TRANSLATION_CREATED]),
        (TRANSLATION_UPDATED, DISPLAY_LABELS[TRANSLATION_UPDATED]),
    ]

    ALL = [event[0] for event in CHOICES]

    PERMISSIONS = {
        CATEGORY_CREATED: ProductPermissions.MANAGE_PRODUCTS,
        CATEGORY_UPDATED: ProductPermissions.MANAGE_PRODUCTS,
        CATEGORY_DELETED: ProductPermissions.MANAGE_PRODUCTS,
        ORDER_CREATED: OrderPermissions.MANAGE_ORDERS,
        ORDER_CONFIRMED: OrderPermissions.MANAGE_ORDERS,
        ORDER_FULLY_PAID: OrderPermissions.MANAGE_ORDERS,
        ORDER_UPDATED: OrderPermissions.MANAGE_ORDERS,
        ORDER_CANCELLED: OrderPermissions.MANAGE_ORDERS,
        ORDER_FULFILLED: OrderPermissions.MANAGE_ORDERS,
        DRAFT_ORDER_CREATED: OrderPermissions.MANAGE_ORDERS,
        DRAFT_ORDER_DELETED: OrderPermissions.MANAGE_ORDERS,
        DRAFT_ORDER_UPDATED: OrderPermissions.MANAGE_ORDERS,
        SALE_CREATED: DiscountPermissions.MANAGE_DISCOUNTS,
        SALE_UPDATED: DiscountPermissions.MANAGE_DISCOUNTS,
        SALE_DELETED: DiscountPermissions.MANAGE_DISCOUNTS,
        INVOICE_REQUESTED: OrderPermissions.MANAGE_ORDERS,
        INVOICE_DELETED: OrderPermissions.MANAGE_ORDERS,
        INVOICE_SENT: OrderPermissions.MANAGE_ORDERS,
        CUSTOMER_CREATED: AccountPermissions.MANAGE_USERS,
        CUSTOMER_UPDATED: AccountPermissions.MANAGE_USERS,
        COLLECTION_CREATED: ProductPermissions.MANAGE_PRODUCTS,
        COLLECTION_UPDATED: ProductPermissions.MANAGE_PRODUCTS,
        COLLECTION_DELETED: ProductPermissions.MANAGE_PRODUCTS,
        PRODUCT_CREATED: ProductPermissions.MANAGE_PRODUCTS,
        PRODUCT_UPDATED: ProductPermissions.MANAGE_PRODUCTS,
        PRODUCT_DELETED: ProductPermissions.MANAGE_PRODUCTS,
        PRODUCT_VARIANT_CREATED: ProductPermissions.MANAGE_PRODUCTS,
        PRODUCT_VARIANT_UPDATED: ProductPermissions.MANAGE_PRODUCTS,
        PRODUCT_VARIANT_DELETED: ProductPermissions.MANAGE_PRODUCTS,
        PRODUCT_VARIANT_BACK_IN_STOCK: ProductPermissions.MANAGE_PRODUCTS,
        PRODUCT_VARIANT_OUT_OF_STOCK: ProductPermissions.MANAGE_PRODUCTS,
        CHECKOUT_CREATED: CheckoutPermissions.MANAGE_CHECKOUTS,
        CHECKOUT_UPDATED: CheckoutPermissions.MANAGE_CHECKOUTS,
        FULFILLMENT_CREATED: OrderPermissions.MANAGE_ORDERS,
        FULFILLMENT_CANCELED: OrderPermissions.MANAGE_ORDERS,
        NOTIFY_USER: AccountPermissions.MANAGE_USERS,
        PAGE_CREATED: PagePermissions.MANAGE_PAGES,
        PAGE_UPDATED: PagePermissions.MANAGE_PAGES,
        PAGE_DELETED: PagePermissions.MANAGE_PAGES,
<<<<<<< HEAD
        TRANSACTION_ACTION_REQUEST: PaymentPermissions.HANDLE_PAYMENTS,
=======
        SHIPPING_PRICE_CREATED: ShippingPermissions.MANAGE_SHIPPING,
        SHIPPING_PRICE_UPDATED: ShippingPermissions.MANAGE_SHIPPING,
        SHIPPING_PRICE_DELETED: ShippingPermissions.MANAGE_SHIPPING,
        SHIPPING_ZONE_CREATED: ShippingPermissions.MANAGE_SHIPPING,
        SHIPPING_ZONE_UPDATED: ShippingPermissions.MANAGE_SHIPPING,
        SHIPPING_ZONE_DELETED: ShippingPermissions.MANAGE_SHIPPING,
>>>>>>> 9aea3177
        TRANSLATION_CREATED: SitePermissions.MANAGE_TRANSLATIONS,
        TRANSLATION_UPDATED: SitePermissions.MANAGE_TRANSLATIONS,
    }


class WebhookEventSyncType:
    PAYMENT_LIST_GATEWAYS = "payment_list_gateways"
    PAYMENT_AUTHORIZE = "payment_authorize"
    PAYMENT_CAPTURE = "payment_capture"
    PAYMENT_REFUND = "payment_refund"
    PAYMENT_VOID = "payment_void"
    PAYMENT_CONFIRM = "payment_confirm"
    PAYMENT_PROCESS = "payment_process"

    SHIPPING_LIST_METHODS_FOR_CHECKOUT = "shipping_list_methods_for_checkout"
    CHECKOUT_FILTER_SHIPPING_METHODS = "checkout_filter_shipping_methods"
    ORDER_FILTER_SHIPPING_METHODS = "order_filter_shipping_methods"

    DISPLAY_LABELS = {
        PAYMENT_AUTHORIZE: "Authorize payment",
        PAYMENT_CAPTURE: "Capture payment",
        PAYMENT_CONFIRM: "Confirm payment",
        PAYMENT_LIST_GATEWAYS: "List payment gateways",
        PAYMENT_PROCESS: "Process payment",
        PAYMENT_REFUND: "Refund payment",
        PAYMENT_VOID: "Void payment",
        SHIPPING_LIST_METHODS_FOR_CHECKOUT: "Shipping list methods for checkout",
        ORDER_FILTER_SHIPPING_METHODS: "Filter order shipping methods",
        CHECKOUT_FILTER_SHIPPING_METHODS: "Filter checkout shipping methods",
    }

    CHOICES = [
        (PAYMENT_AUTHORIZE, DISPLAY_LABELS[PAYMENT_AUTHORIZE]),
        (PAYMENT_CAPTURE, DISPLAY_LABELS[PAYMENT_CAPTURE]),
        (PAYMENT_CONFIRM, DISPLAY_LABELS[PAYMENT_CONFIRM]),
        (PAYMENT_LIST_GATEWAYS, DISPLAY_LABELS[PAYMENT_LIST_GATEWAYS]),
        (PAYMENT_PROCESS, DISPLAY_LABELS[PAYMENT_PROCESS]),
        (PAYMENT_REFUND, DISPLAY_LABELS[PAYMENT_REFUND]),
        (PAYMENT_VOID, DISPLAY_LABELS[PAYMENT_VOID]),
        (
            SHIPPING_LIST_METHODS_FOR_CHECKOUT,
            DISPLAY_LABELS[SHIPPING_LIST_METHODS_FOR_CHECKOUT],
        ),
        (ORDER_FILTER_SHIPPING_METHODS, DISPLAY_LABELS[ORDER_FILTER_SHIPPING_METHODS]),
        (
            CHECKOUT_FILTER_SHIPPING_METHODS,
            DISPLAY_LABELS[CHECKOUT_FILTER_SHIPPING_METHODS],
        ),
    ]

    ALL = [event[0] for event in CHOICES]

    PAYMENT_EVENTS = [
        PAYMENT_AUTHORIZE,
        PAYMENT_CAPTURE,
        PAYMENT_CONFIRM,
        PAYMENT_LIST_GATEWAYS,
        PAYMENT_PROCESS,
        PAYMENT_REFUND,
        PAYMENT_VOID,
    ]

    PERMISSIONS = {
        PAYMENT_AUTHORIZE: PaymentPermissions.HANDLE_PAYMENTS,
        PAYMENT_CAPTURE: PaymentPermissions.HANDLE_PAYMENTS,
        PAYMENT_CONFIRM: PaymentPermissions.HANDLE_PAYMENTS,
        PAYMENT_LIST_GATEWAYS: PaymentPermissions.HANDLE_PAYMENTS,
        PAYMENT_PROCESS: PaymentPermissions.HANDLE_PAYMENTS,
        PAYMENT_REFUND: PaymentPermissions.HANDLE_PAYMENTS,
        PAYMENT_VOID: PaymentPermissions.HANDLE_PAYMENTS,
        SHIPPING_LIST_METHODS_FOR_CHECKOUT: ShippingPermissions.MANAGE_SHIPPING,
        ORDER_FILTER_SHIPPING_METHODS: OrderPermissions.MANAGE_ORDERS,
        CHECKOUT_FILTER_SHIPPING_METHODS: CheckoutPermissions.MANAGE_CHECKOUTS,
    }


SUBSCRIBABLE_EVENTS = [
    WebhookEventAsyncType.CATEGORY_CREATED,
    WebhookEventAsyncType.CATEGORY_UPDATED,
    WebhookEventAsyncType.CATEGORY_DELETED,
    WebhookEventAsyncType.ORDER_CREATED,
    WebhookEventAsyncType.ORDER_UPDATED,
    WebhookEventAsyncType.ORDER_CONFIRMED,
    WebhookEventAsyncType.ORDER_FULLY_PAID,
    WebhookEventAsyncType.ORDER_FULFILLED,
    WebhookEventAsyncType.ORDER_CANCELLED,
    WebhookEventAsyncType.DRAFT_ORDER_CREATED,
    WebhookEventAsyncType.DRAFT_ORDER_UPDATED,
    WebhookEventAsyncType.DRAFT_ORDER_DELETED,
    WebhookEventAsyncType.PRODUCT_CREATED,
    WebhookEventAsyncType.PRODUCT_UPDATED,
    WebhookEventAsyncType.PRODUCT_DELETED,
    WebhookEventAsyncType.PRODUCT_VARIANT_DELETED,
    WebhookEventAsyncType.PRODUCT_VARIANT_CREATED,
    WebhookEventAsyncType.PRODUCT_VARIANT_UPDATED,
    WebhookEventAsyncType.PRODUCT_VARIANT_BACK_IN_STOCK,
    WebhookEventAsyncType.PRODUCT_VARIANT_OUT_OF_STOCK,
    WebhookEventAsyncType.SALE_CREATED,
    WebhookEventAsyncType.SALE_UPDATED,
    WebhookEventAsyncType.SALE_DELETED,
    WebhookEventAsyncType.INVOICE_REQUESTED,
    WebhookEventAsyncType.INVOICE_DELETED,
    WebhookEventAsyncType.INVOICE_SENT,
    WebhookEventAsyncType.FULFILLMENT_CREATED,
    WebhookEventAsyncType.FULFILLMENT_CANCELED,
    WebhookEventAsyncType.CUSTOMER_CREATED,
    WebhookEventAsyncType.CUSTOMER_UPDATED,
    WebhookEventAsyncType.COLLECTION_CREATED,
    WebhookEventAsyncType.COLLECTION_UPDATED,
    WebhookEventAsyncType.COLLECTION_DELETED,
    WebhookEventAsyncType.CHECKOUT_CREATED,
    WebhookEventAsyncType.CHECKOUT_UPDATED,
    WebhookEventAsyncType.PAGE_CREATED,
    WebhookEventAsyncType.PAGE_UPDATED,
    WebhookEventAsyncType.PAGE_DELETED,
    WebhookEventAsyncType.SHIPPING_PRICE_CREATED,
    WebhookEventAsyncType.SHIPPING_PRICE_UPDATED,
    WebhookEventAsyncType.SHIPPING_PRICE_DELETED,
    WebhookEventAsyncType.SHIPPING_ZONE_CREATED,
    WebhookEventAsyncType.SHIPPING_ZONE_UPDATED,
    WebhookEventAsyncType.SHIPPING_ZONE_DELETED,
    WebhookEventAsyncType.TRANSLATION_CREATED,
    WebhookEventAsyncType.TRANSLATION_UPDATED,
]<|MERGE_RESOLUTION|>--- conflicted
+++ resolved
@@ -67,9 +67,6 @@
     PAGE_UPDATED = "page_updated"
     PAGE_DELETED = "page_deleted"
 
-<<<<<<< HEAD
-    TRANSACTION_ACTION_REQUEST = "transaction_action_request"
-=======
     SHIPPING_PRICE_CREATED = "shipping_price_created"
     SHIPPING_PRICE_UPDATED = "shipping_price_updated"
     SHIPPING_PRICE_DELETED = "shipping_price_deleted"
@@ -77,7 +74,8 @@
     SHIPPING_ZONE_CREATED = "shipping_zone_created"
     SHIPPING_ZONE_UPDATED = "shipping_zone_updated"
     SHIPPING_ZONE_DELETED = "shipping_zone_deleted"
->>>>>>> 9aea3177
+
+    TRANSACTION_ACTION_REQUEST = "transaction_action_request"
 
     TRANSLATION_CREATED = "translation_created"
     TRANSLATION_UPDATED = "translation_updated"
@@ -123,16 +121,13 @@
         PAGE_CREATED: "Page Created",
         PAGE_UPDATED: "Page Updated",
         PAGE_DELETED: "Page Deleted",
-<<<<<<< HEAD
-        TRANSACTION_ACTION_REQUEST: "Payment action request",
-=======
         SHIPPING_PRICE_CREATED: "Shipping price created",
         SHIPPING_PRICE_UPDATED: "Shipping price updated",
         SHIPPING_PRICE_DELETED: "Shipping price deleted",
         SHIPPING_ZONE_CREATED: "Shipping zone created",
         SHIPPING_ZONE_UPDATED: "Shipping zone updated",
         SHIPPING_ZONE_DELETED: "Shipping zone deleted",
->>>>>>> 9aea3177
+        TRANSACTION_ACTION_REQUEST: "Payment action request",
         TRANSLATION_CREATED: "Create translation",
         TRANSLATION_UPDATED: "Update translation",
     }
@@ -178,16 +173,13 @@
         (PAGE_CREATED, DISPLAY_LABELS[PAGE_CREATED]),
         (PAGE_UPDATED, DISPLAY_LABELS[PAGE_UPDATED]),
         (PAGE_DELETED, DISPLAY_LABELS[PAGE_DELETED]),
-<<<<<<< HEAD
-        (TRANSACTION_ACTION_REQUEST, DISPLAY_LABELS[TRANSACTION_ACTION_REQUEST]),
-=======
         (SHIPPING_PRICE_CREATED, DISPLAY_LABELS[SHIPPING_PRICE_CREATED]),
         (SHIPPING_PRICE_UPDATED, DISPLAY_LABELS[SHIPPING_PRICE_UPDATED]),
         (SHIPPING_PRICE_DELETED, DISPLAY_LABELS[SHIPPING_PRICE_DELETED]),
         (SHIPPING_ZONE_CREATED, DISPLAY_LABELS[SHIPPING_ZONE_CREATED]),
         (SHIPPING_ZONE_UPDATED, DISPLAY_LABELS[SHIPPING_ZONE_UPDATED]),
         (SHIPPING_ZONE_DELETED, DISPLAY_LABELS[SHIPPING_ZONE_DELETED]),
->>>>>>> 9aea3177
+        (TRANSACTION_ACTION_REQUEST, DISPLAY_LABELS[TRANSACTION_ACTION_REQUEST]),
         (TRANSLATION_CREATED, DISPLAY_LABELS[TRANSLATION_CREATED]),
         (TRANSLATION_UPDATED, DISPLAY_LABELS[TRANSLATION_UPDATED]),
     ]
@@ -234,16 +226,13 @@
         PAGE_CREATED: PagePermissions.MANAGE_PAGES,
         PAGE_UPDATED: PagePermissions.MANAGE_PAGES,
         PAGE_DELETED: PagePermissions.MANAGE_PAGES,
-<<<<<<< HEAD
-        TRANSACTION_ACTION_REQUEST: PaymentPermissions.HANDLE_PAYMENTS,
-=======
         SHIPPING_PRICE_CREATED: ShippingPermissions.MANAGE_SHIPPING,
         SHIPPING_PRICE_UPDATED: ShippingPermissions.MANAGE_SHIPPING,
         SHIPPING_PRICE_DELETED: ShippingPermissions.MANAGE_SHIPPING,
         SHIPPING_ZONE_CREATED: ShippingPermissions.MANAGE_SHIPPING,
         SHIPPING_ZONE_UPDATED: ShippingPermissions.MANAGE_SHIPPING,
         SHIPPING_ZONE_DELETED: ShippingPermissions.MANAGE_SHIPPING,
->>>>>>> 9aea3177
+        TRANSACTION_ACTION_REQUEST: PaymentPermissions.HANDLE_PAYMENTS,
         TRANSLATION_CREATED: SitePermissions.MANAGE_TRANSLATIONS,
         TRANSLATION_UPDATED: SitePermissions.MANAGE_TRANSLATIONS,
     }
