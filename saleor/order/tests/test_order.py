from decimal import Decimal
from unittest.mock import MagicMock, Mock, patch

import pytest
from prices import Money, TaxedMoney

from ...core.weight import zero_weight
from ...discount import OrderDiscountType
from ...discount.models import (
    DiscountValueType,
    NotApplicable,
    Voucher,
    VoucherChannelListing,
    VoucherType,
)
from ...discount.utils import validate_voucher_in_order
from ...payment import ChargeStatus
from ...payment.models import Payment
from ...plugins.manager import get_plugins_manager
from ...product.models import Collection
from ...warehouse.models import Stock
from ...warehouse.tests.utils import get_quantity_allocated_for_stock
from .. import FulfillmentStatus, OrderEvents, OrderStatus
from ..events import (
    OrderEventsEmails,
    event_fulfillment_confirmed_notification,
    event_fulfillment_digital_links_notification,
    event_order_cancelled_notification,
    event_order_confirmation_notification,
    event_order_refunded_notification,
    event_payment_confirmed_notification,
)
from ..models import Order
from ..notifications import (
    get_default_fulfillment_payload,
    send_fulfillment_confirmation_to_customer,
)
from ..templatetags.order_lines import display_translated_order_line_name
from ..utils import (
    add_variant_to_order,
    change_order_line_quantity,
    delete_order_line,
    get_voucher_discount_for_order,
    recalculate_order,
    restock_fulfillment_lines,
    restock_order_lines,
    update_order_prices,
    update_order_status,
)


def test_total_setter():
    price = TaxedMoney(net=Money(10, "USD"), gross=Money(15, "USD"))
    order = Order()
    order.total = price
    assert order.total_net_amount == Decimal(10)
    assert order.total.net == Money(10, "USD")
    assert order.total_gross_amount == Decimal(15)
    assert order.total.gross == Money(15, "USD")
    assert order.total.tax == Money(5, "USD")


def test_order_get_subtotal(order_with_lines):
    order_with_lines.discounts.create(
        type=OrderDiscountType.VOUCHER,
        value_type=DiscountValueType.FIXED,
        value=order_with_lines.total.gross.amount * Decimal("0.5"),
        amount_value=order_with_lines.total.gross.amount * Decimal("0.5"),
        name="Test discount",
    )

    recalculate_order(order_with_lines)

    target_subtotal = order_with_lines.total - order_with_lines.shipping_price
    assert order_with_lines.get_subtotal() == target_subtotal


def test_add_variant_to_order_adds_line_for_new_variant(
    order_with_lines, product, product_translation_fr, settings
):
    order = order_with_lines
    variant = product.variants.get()
    lines_before = order.lines.count()
    settings.LANGUAGE_CODE = "fr"
    manager = get_plugins_manager()
    add_variant_to_order(order, variant, 1, manager)

    line = order.lines.last()
    assert order.lines.count() == lines_before + 1
    assert line.product_sku == variant.sku
    assert line.quantity == 1
    assert line.unit_price == TaxedMoney(net=Money(10, "USD"), gross=Money(10, "USD"))
    assert line.translated_product_name == str(variant.product.translated)
    assert line.variant_name == str(variant)
    assert line.product_name == str(variant.product)


<<<<<<< HEAD
def test_add_variant_to_order_adds_line_for_variant_with_price_0(
=======
def test_add_variant_to_draft_order_adds_line_for_new_variant_with_tax(
    order_with_lines, product, product_translation_fr, settings
):
    order = order_with_lines
    variant = product.variants.get()
    lines_before = order.lines.count()
    settings.LANGUAGE_CODE = "fr"
    price = TaxedMoney(net=Money(8, "USD"), gross=Money(10, "USD"))
    manager = Mock(
        calculate_order_line_unit=Mock(return_value=price),
        get_order_line_tax_rate=Mock(return_value=0.25),
    )
    add_variant_to_draft_order(order, variant, 1, manager)

    line = order.lines.last()
    assert order.lines.count() == lines_before + 1
    assert line.product_sku == variant.sku
    assert line.quantity == 1
    assert line.unit_price == price
    assert line.total_price == price
    assert line.translated_product_name == str(variant.product.translated)
    assert line.variant_name == str(variant)
    assert line.product_name == str(variant.product)


def test_add_variant_to_draft_order_adds_line_for_variant_with_price_0(
>>>>>>> 57327746
    order_with_lines, product, product_translation_fr, settings
):
    order = order_with_lines
    variant = product.variants.get()
    variant_channel_listing = variant.channel_listings.get()
    variant_channel_listing.price = Money(0, "USD")
    variant_channel_listing.save(update_fields=["price_amount", "currency"])

    lines_before = order.lines.count()
    settings.LANGUAGE_CODE = "fr"
    manager = get_plugins_manager()
    add_variant_to_order(order, variant, 1, manager)

    line = order.lines.last()
    assert order.lines.count() == lines_before + 1
    assert line.product_sku == variant.sku
    assert line.quantity == 1
    assert line.unit_price == TaxedMoney(net=Money(0, "USD"), gross=Money(0, "USD"))
    assert line.translated_product_name == str(variant.product.translated)
    assert line.product_name == variant.product.name


def test_add_variant_to_order_not_allocates_stock_for_new_variant(
    order_with_lines, product
):
    variant = product.variants.get()
    stock = Stock.objects.get(product_variant=variant)

    stock_before = get_quantity_allocated_for_stock(stock)
    manager = get_plugins_manager()

    add_variant_to_order(order_with_lines, variant, 1, manager)

    stock.refresh_from_db()
    assert get_quantity_allocated_for_stock(stock) == stock_before


def test_add_variant_to_order_edits_line_for_existing_variant(order_with_lines):
    existing_line = order_with_lines.lines.first()
    variant = existing_line.variant
    lines_before = order_with_lines.lines.count()
    line_quantity_before = existing_line.quantity
    manager = get_plugins_manager()

    add_variant_to_order(order_with_lines, variant, 1, manager)

    existing_line.refresh_from_db()
    assert order_with_lines.lines.count() == lines_before
    assert existing_line.product_sku == variant.sku
    assert existing_line.quantity == line_quantity_before + 1


def test_add_variant_to_order_not_allocates_stock_for_existing_variant(
    order_with_lines,
):
    existing_line = order_with_lines.lines.first()
    variant = existing_line.variant
    stock = Stock.objects.get(product_variant=variant)
    stock_before = get_quantity_allocated_for_stock(stock)
    quantity_before = existing_line.quantity
    quantity_unfulfilled_before = existing_line.quantity_unfulfilled
    manager = get_plugins_manager()

    add_variant_to_order(order_with_lines, variant, 1, manager)

    stock.refresh_from_db()
    existing_line.refresh_from_db()
    assert get_quantity_allocated_for_stock(stock) == stock_before
    assert existing_line.quantity == quantity_before + 1
    assert existing_line.quantity_unfulfilled == quantity_unfulfilled_before + 1


@pytest.mark.parametrize("track_inventory", (True, False))
def test_restock_order_lines(order_with_lines, track_inventory):

    order = order_with_lines
    line_1 = order.lines.first()
    line_2 = order.lines.last()

    line_1.variant.track_inventory = track_inventory
    line_2.variant.track_inventory = track_inventory

    line_1.variant.save()
    line_2.variant.save()
    stock_1 = Stock.objects.get(product_variant=line_1.variant)
    stock_2 = Stock.objects.get(product_variant=line_2.variant)

    stock_1_quantity_allocated_before = get_quantity_allocated_for_stock(stock_1)
    stock_2_quantity_allocated_before = get_quantity_allocated_for_stock(stock_2)

    stock_1_quantity_before = stock_1.quantity
    stock_2_quantity_before = stock_2.quantity

    restock_order_lines(order)

    stock_1.refresh_from_db()
    stock_2.refresh_from_db()

    if track_inventory:
        assert get_quantity_allocated_for_stock(stock_1) == (
            stock_1_quantity_allocated_before - line_1.quantity
        )
        assert get_quantity_allocated_for_stock(stock_2) == (
            stock_2_quantity_allocated_before - line_2.quantity
        )
    else:
        assert get_quantity_allocated_for_stock(stock_1) == (
            stock_1_quantity_allocated_before
        )
        assert get_quantity_allocated_for_stock(stock_2) == (
            stock_2_quantity_allocated_before
        )

    assert stock_1.quantity == stock_1_quantity_before
    assert stock_2.quantity == stock_2_quantity_before
    assert line_1.quantity_fulfilled == 0
    assert line_2.quantity_fulfilled == 0


def test_restock_fulfilled_order_lines(fulfilled_order):
    line_1 = fulfilled_order.lines.first()
    line_2 = fulfilled_order.lines.last()
    stock_1 = Stock.objects.get(product_variant=line_1.variant)
    stock_2 = Stock.objects.get(product_variant=line_2.variant)
    stock_1_quantity_allocated_before = get_quantity_allocated_for_stock(stock_1)
    stock_2_quantity_allocated_before = get_quantity_allocated_for_stock(stock_2)
    stock_1_quantity_before = stock_1.quantity
    stock_2_quantity_before = stock_2.quantity

    restock_order_lines(fulfilled_order)

    stock_1.refresh_from_db()
    stock_2.refresh_from_db()
    assert (
        get_quantity_allocated_for_stock(stock_1) == stock_1_quantity_allocated_before
    )
    assert (
        get_quantity_allocated_for_stock(stock_2) == stock_2_quantity_allocated_before
    )
    assert stock_1.quantity == stock_1_quantity_before + line_1.quantity
    assert stock_2.quantity == stock_2_quantity_before + line_2.quantity


def test_restock_fulfillment_lines(fulfilled_order, warehouse):
    fulfillment = fulfilled_order.fulfillments.first()
    line_1 = fulfillment.lines.first()
    line_2 = fulfillment.lines.last()
    stock_1 = Stock.objects.get(product_variant=line_1.order_line.variant)
    stock_2 = Stock.objects.get(product_variant=line_2.order_line.variant)
    stock_1_quantity_allocated_before = get_quantity_allocated_for_stock(stock_1)
    stock_2_quantity_allocated_before = get_quantity_allocated_for_stock(stock_2)
    stock_1_quantity_before = stock_1.quantity
    stock_2_quantity_before = stock_2.quantity
    order_line_1 = line_1.order_line
    order_line_2 = line_2.order_line
    order_line_1_quantity_fulfilled_before = order_line_1.quantity_fulfilled
    order_line_2_quantity_fulfilled_before = order_line_2.quantity_fulfilled

    restock_fulfillment_lines(fulfillment, warehouse)

    stock_1.refresh_from_db()
    stock_2.refresh_from_db()
    assert get_quantity_allocated_for_stock(stock_1) == (
        stock_1_quantity_allocated_before + line_1.quantity
    )
    assert get_quantity_allocated_for_stock(stock_2) == (
        stock_2_quantity_allocated_before + line_2.quantity
    )
    assert stock_1.quantity == stock_1_quantity_before + line_1.quantity
    assert stock_2.quantity == stock_2_quantity_before + line_2.quantity
    order_line_1.refresh_from_db()
    order_line_2.refresh_from_db()
    assert (
        order_line_1.quantity_fulfilled
        == order_line_1_quantity_fulfilled_before - line_1.quantity
    )
    assert (
        order_line_2.quantity_fulfilled
        == order_line_2_quantity_fulfilled_before - line_2.quantity
    )


def test_update_order_status_partially_fulfilled(fulfilled_order):
    fulfillment = fulfilled_order.fulfillments.first()
    line = fulfillment.lines.first()
    order_line = line.order_line

    order_line.quantity_fulfilled -= line.quantity
    order_line.save()
    line.delete()
    update_order_status(fulfilled_order)

    assert fulfilled_order.status == OrderStatus.PARTIALLY_FULFILLED


def test_update_order_status_unfulfilled(order_with_lines):
    order_with_lines.status = OrderStatus.FULFILLED
    order_with_lines.save()

    update_order_status(order_with_lines)

    order_with_lines.refresh_from_db()
    assert order_with_lines.status == OrderStatus.UNFULFILLED


def test_update_order_status_fulfilled(fulfilled_order):
    fulfillment = fulfilled_order.fulfillments.first()
    fulfillment_line = fulfillment.lines.first()
    fulfillment_line.quantity -= 3
    fulfillment_line.save()
    fulfilled_order.status = OrderStatus.UNFULFILLED
    fulfilled_order.save()
    replaced_fulfillment = fulfilled_order.fulfillments.create(
        status=FulfillmentStatus.REPLACED
    )
    replaced_fulfillment.lines.create(
        quantity=3, order_line=fulfillment_line.order_line
    )

    update_order_status(fulfilled_order)

    fulfilled_order.refresh_from_db()
    assert fulfilled_order.status == OrderStatus.FULFILLED


def test_update_order_status_returned(fulfilled_order):
    fulfilled_order.fulfillments.all().update(status=FulfillmentStatus.RETURNED)
    fulfilled_order.status = OrderStatus.UNFULFILLED
    fulfilled_order.save()

    update_order_status(fulfilled_order)

    fulfilled_order.refresh_from_db()
    assert fulfilled_order.status == OrderStatus.RETURNED


def test_update_order_status_partially_returned(fulfilled_order):
    fulfillment = fulfilled_order.fulfillments.first()
    fulfillment_line = fulfillment.lines.first()
    fulfillment_line.quantity -= 3
    fulfillment_line.save()
    returned_fulfillment = fulfilled_order.fulfillments.create(
        status=FulfillmentStatus.RETURNED
    )
    replaced_fulfillment = fulfilled_order.fulfillments.create(
        status=FulfillmentStatus.REPLACED
    )
    refunded_and_returned_fulfillment = fulfilled_order.fulfillments.create(
        status=FulfillmentStatus.REFUNDED_AND_RETURNED
    )
    returned_fulfillment.lines.create(
        quantity=1, order_line=fulfillment_line.order_line
    )
    replaced_fulfillment.lines.create(
        quantity=1, order_line=fulfillment_line.order_line
    )
    refunded_and_returned_fulfillment.lines.create(
        quantity=1, order_line=fulfillment_line.order_line
    )

    fulfilled_order.status = OrderStatus.UNFULFILLED
    fulfilled_order.save()

    update_order_status(fulfilled_order)

    fulfilled_order.refresh_from_db()
    assert fulfilled_order.status == OrderStatus.PARTIALLY_RETURNED


def test_validate_fulfillment_tracking_number_as_url(fulfilled_order):
    fulfillment = fulfilled_order.fulfillments.first()
    assert not fulfillment.is_tracking_number_url
    fulfillment.tracking_number = "https://www.example.com"
    fulfillment.save()
    assert fulfillment.is_tracking_number_url


def test_order_queryset_confirmed(draft_order, channel_USD):
    other_orders = [
        Order.objects.create(status=OrderStatus.UNFULFILLED, channel=channel_USD),
        Order.objects.create(
            status=OrderStatus.PARTIALLY_FULFILLED, channel=channel_USD
        ),
        Order.objects.create(status=OrderStatus.FULFILLED, channel=channel_USD),
        Order.objects.create(status=OrderStatus.CANCELED, channel=channel_USD),
    ]

    confirmed_orders = Order.objects.confirmed()

    assert draft_order not in confirmed_orders
    assert all([order in confirmed_orders for order in other_orders])


def test_order_queryset_drafts(draft_order, channel_USD):
    other_orders = [
        Order.objects.create(status=OrderStatus.UNFULFILLED, channel=channel_USD),
        Order.objects.create(
            status=OrderStatus.PARTIALLY_FULFILLED, channel=channel_USD
        ),
        Order.objects.create(status=OrderStatus.FULFILLED, channel=channel_USD),
        Order.objects.create(status=OrderStatus.CANCELED, channel=channel_USD),
    ]

    draft_orders = Order.objects.drafts()

    assert draft_order in draft_orders
    assert all([order not in draft_orders for order in other_orders])


def test_order_queryset_to_ship(settings, channel_USD):
    total = TaxedMoney(net=Money(10, "USD"), gross=Money(15, "USD"))
    orders_to_ship = [
        Order.objects.create(
            status=OrderStatus.UNFULFILLED, total=total, channel=channel_USD
        ),
        Order.objects.create(
            status=OrderStatus.PARTIALLY_FULFILLED, total=total, channel=channel_USD
        ),
    ]
    for order in orders_to_ship:
        order.payments.create(
            gateway="mirumee.payments.dummy",
            charge_status=ChargeStatus.FULLY_CHARGED,
            total=order.total.gross.amount,
            captured_amount=order.total.gross.amount,
            currency=order.total.gross.currency,
        )

    orders_not_to_ship = [
        Order.objects.create(
            status=OrderStatus.DRAFT, total=total, channel=channel_USD
        ),
        Order.objects.create(
            status=OrderStatus.UNFULFILLED, total=total, channel=channel_USD
        ),
        Order.objects.create(
            status=OrderStatus.PARTIALLY_FULFILLED, total=total, channel=channel_USD
        ),
        Order.objects.create(
            status=OrderStatus.FULFILLED, total=total, channel=channel_USD
        ),
        Order.objects.create(
            status=OrderStatus.CANCELED, total=total, channel=channel_USD
        ),
    ]

    orders = Order.objects.ready_to_fulfill()

    assert all([order in orders for order in orders_to_ship])
    assert all([order not in orders for order in orders_not_to_ship])


def test_queryset_ready_to_capture(channel_USD):
    total = TaxedMoney(net=Money(10, "USD"), gross=Money(15, "USD"))

    preauth_order = Order.objects.create(
        status=OrderStatus.UNFULFILLED, total=total, channel=channel_USD
    )
    Payment.objects.create(
        order=preauth_order, charge_status=ChargeStatus.NOT_CHARGED, is_active=True
    )

    Order.objects.create(status=OrderStatus.DRAFT, total=total, channel=channel_USD)
    Order.objects.create(
        status=OrderStatus.UNFULFILLED, total=total, channel=channel_USD
    )
    Order.objects.create(status=OrderStatus.CANCELED, total=total, channel=channel_USD)

    qs = Order.objects.ready_to_capture()
    assert preauth_order in qs
    statuses = [o.status for o in qs]
    assert OrderStatus.DRAFT not in statuses
    assert OrderStatus.CANCELED not in statuses


@patch("saleor.plugins.manager.PluginsManager.calculate_order_line_unit")
def test_update_order_prices(
    mocked_calculate_order_line_unit, order_with_lines, site_settings
):
    manager = get_plugins_manager()
    channel = order_with_lines.channel
    address = order_with_lines.shipping_address
    address.country = "DE"
    address.save()

    line_1 = order_with_lines.lines.first()
    variant_1 = line_1.variant
    product_1 = variant_1.product
    variant_channel_listing_1 = variant_1.channel_listings.get(channel=channel)
    price_1 = variant_1.get_price(
        product_1, [], channel, variant_channel_listing_1, None
    )
    price_1 = TaxedMoney(net=price_1, gross=price_1)

    line_2 = order_with_lines.lines.last()
    variant_2 = line_2.variant
    product_2 = variant_2.product
    variant_channel_listing_2 = variant_2.channel_listings.get(channel=channel)
    price_2 = variant_2.get_price(
        product_2, [], channel, variant_channel_listing_2, None
    )
    price_2 = TaxedMoney(net=price_2, gross=price_2)

    mocked_calculate_order_line_unit.side_effect = [price_1, price_2]

    shipping_price = order_with_lines.shipping_method.channel_listings.get(
        channel_id=order_with_lines.channel_id
    ).price
    shipping_price = TaxedMoney(net=shipping_price, gross=shipping_price)

    update_order_prices(
        order_with_lines, manager, site_settings.include_taxes_in_prices
    )

    line_1.refresh_from_db()
    line_2.refresh_from_db()
    assert line_1.unit_price == price_1
    assert line_2.unit_price == price_2
    assert order_with_lines.shipping_price == shipping_price
    assert order_with_lines.shipping_tax_rate == Decimal("0.0")
    total = line_1.total_price + line_2.total_price + shipping_price
    assert order_with_lines.total == total


def test_update_order_prices_tax_included(order_with_lines, vatlayer, site_settings):
    manager = get_plugins_manager()

    channel = order_with_lines.channel
    address = order_with_lines.shipping_address
    address.country = "DE"
    address.save()

    line_1 = order_with_lines.lines.first()
    variant_1 = line_1.variant
    product_1 = variant_1.product
    variant_channel_listing_1 = variant_1.channel_listings.get(channel=channel)
    price_1 = variant_1.get_price(
        product_1, [], channel, variant_channel_listing_1, None
    )
    line_1.unit_price_gross = price_1
    line_1.save()

    line_2 = order_with_lines.lines.last()
    variant_2 = line_2.variant
    product_2 = variant_2.product
    variant_channel_listing_2 = variant_2.channel_listings.get(channel=channel)
    price_2 = variant_2.get_price(
        product_2, [], channel, variant_channel_listing_2, None
    )
    line_2.unit_price_gross = price_2
    line_2.save()

    shipping_price = order_with_lines.shipping_method.channel_listings.get(
        channel_id=order_with_lines.channel_id
    ).price

    update_order_prices(
        order_with_lines, manager, site_settings.include_taxes_in_prices
    )

    line_1.refresh_from_db()
    line_2.refresh_from_db()
    assert line_1.unit_price.gross == price_1
    assert line_2.unit_price.gross == price_2
    assert order_with_lines.shipping_price.gross == shipping_price
    assert order_with_lines.shipping_tax_rate == Decimal("0.19")
    total = line_1.total_price + line_2.total_price + order_with_lines.shipping_price
    assert order_with_lines.total == total


def _calculate_order_weight_from_lines(order):
    weight = zero_weight()
    for line in order.lines.all():
        weight += line.variant.get_weight() * line.quantity
    return weight


def test_calculate_order_weight(order_with_lines):
    order_weight = order_with_lines.weight
    calculated_weight = _calculate_order_weight_from_lines(order_with_lines)
    assert calculated_weight == order_weight


def test_order_weight_add_more_variant(order_with_lines):
    variant = order_with_lines.lines.first().variant
    manager = get_plugins_manager()
    add_variant_to_order(order_with_lines, variant, 2, manager)
    order_with_lines.refresh_from_db()
    assert order_with_lines.weight == _calculate_order_weight_from_lines(
        order_with_lines
    )


def test_order_weight_add_new_variant(order_with_lines, product):
    variant = product.variants.first()
    manager = get_plugins_manager()
    add_variant_to_order(order_with_lines, variant, 2, manager)
    order_with_lines.refresh_from_db()
    assert order_with_lines.weight == _calculate_order_weight_from_lines(
        order_with_lines
    )


def test_order_weight_change_line_quantity(staff_user, lines_info):
    line_info = lines_info[0]
    new_quantity = line_info.quantity + 2
    change_order_line_quantity(staff_user, line_info, new_quantity, line_info.quantity)
    order = line_info.line.order
    assert order.weight == _calculate_order_weight_from_lines(order)


def test_order_weight_delete_line(lines_info):
    order = lines_info[0].line.order
    line_info = lines_info[0]
    delete_order_line(line_info)
    assert order.weight == _calculate_order_weight_from_lines(order)


def test_get_order_weight_non_existing_product(order_with_lines, product):
    # Removing product should not affect order's weight
    order = order_with_lines
    variant = product.variants.first()
    manager = get_plugins_manager()
    add_variant_to_order(order, variant, 1, manager)
    old_weight = order.get_total_weight()

    product.delete()

    order.refresh_from_db()
    new_weight = order.get_total_weight()

    assert old_weight == new_weight


@patch("saleor.discount.utils.validate_voucher")
def test_get_voucher_discount_for_order_voucher_validation(
    mock_validate_voucher, voucher, order_with_lines
):
    order_with_lines.voucher = voucher
    order_with_lines.save()
    subtotal = order_with_lines.get_subtotal()
    quantity = order_with_lines.get_total_quantity()
    customer_email = order_with_lines.get_customer_email()

    validate_voucher_in_order(order_with_lines)

    mock_validate_voucher.assert_called_once_with(
        voucher, subtotal.gross, quantity, customer_email, order_with_lines.channel
    )


@patch("saleor.discount.utils.validate_voucher")
def test_validate_voucher_in_order_without_voucher(
    mock_validate_voucher, order_with_lines
):
    order_with_lines.voucher = None
    order_with_lines.save()

    assert not order_with_lines.voucher

    validate_voucher_in_order(order_with_lines)
    mock_validate_voucher.assert_not_called()


@pytest.mark.parametrize(
    "product_name, variant_name, translated_product_name, translated_variant_name,"
    "expected_display_name",
    [
        ("product", "variant", "", "", "product (variant)"),
        ("product", "", "", "", "product"),
        ("product", "", "productPL", "", "productPL"),
        ("product", "variant", "productPL", "", "productPL (variant)"),
        ("product", "variant", "productPL", "variantPl", "productPL (variantPl)"),
        ("product", "variant", "", "variantPl", "product (variantPl)"),
    ],
)
def test_display_translated_order_line_name(
    product_name,
    variant_name,
    translated_product_name,
    translated_variant_name,
    expected_display_name,
):
    order_line = MagicMock(
        product_name=product_name,
        variant_name=variant_name,
        translated_product_name=translated_product_name,
        translated_variant_name=translated_variant_name,
    )
    display_name = display_translated_order_line_name(order_line)
    assert display_name == expected_display_name


@pytest.mark.parametrize(
    "subtotal, discount_value, discount_type, min_spent_amount, expected_value",
    [
        ("100", 10, DiscountValueType.FIXED, None, 10),
        ("100.05", 10, DiscountValueType.PERCENTAGE, 100, 10),
    ],
)
def test_value_voucher_order_discount(
    subtotal,
    discount_value,
    discount_type,
    min_spent_amount,
    expected_value,
    channel_USD,
):
    voucher = Voucher.objects.create(
        code="unique",
        type=VoucherType.ENTIRE_ORDER,
        discount_value_type=discount_type,
    )
    VoucherChannelListing.objects.create(
        voucher=voucher,
        channel=channel_USD,
        discount=Money(discount_value, channel_USD.currency_code),
        min_spent_amount=(min_spent_amount if min_spent_amount is not None else None),
    )
    subtotal = Money(subtotal, "USD")
    subtotal = TaxedMoney(net=subtotal, gross=subtotal)
    order = Mock(
        get_subtotal=Mock(return_value=subtotal), voucher=voucher, channel=channel_USD
    )
    discount = get_voucher_discount_for_order(order)
    assert discount == Money(expected_value, "USD")


@pytest.mark.parametrize(
    "shipping_cost, discount_value, discount_type, expected_value",
    [(10, 50, DiscountValueType.PERCENTAGE, 5), (10, 20, DiscountValueType.FIXED, 10)],
)
def test_shipping_voucher_order_discount(
    shipping_cost, discount_value, discount_type, expected_value, channel_USD
):
    voucher = Voucher.objects.create(
        code="unique",
        type=VoucherType.SHIPPING,
        discount_value_type=discount_type,
    )
    VoucherChannelListing.objects.create(
        voucher=voucher,
        channel=channel_USD,
        discount=Money(discount_value, channel_USD.currency_code),
    )
    subtotal = Money(100, "USD")
    subtotal = TaxedMoney(net=subtotal, gross=subtotal)
    shipping_total = Money(shipping_cost, "USD")
    order = Mock(
        get_subtotal=Mock(return_value=subtotal),
        shipping_price=shipping_total,
        voucher=voucher,
        channel=channel_USD,
    )
    discount = get_voucher_discount_for_order(order)
    assert discount == Money(expected_value, "USD")


@pytest.mark.parametrize(
    "total, total_quantity, min_spent_amount, min_checkout_items_quantity,"
    "voucher_type",
    [
        (99, 10, 100, 10, VoucherType.SHIPPING),
        (100, 9, 100, 10, VoucherType.SHIPPING),
        (99, 9, 100, 10, VoucherType.SHIPPING),
        (99, 10, 100, 10, VoucherType.ENTIRE_ORDER),
        (100, 9, 100, 10, VoucherType.ENTIRE_ORDER),
        (99, 9, 100, 10, VoucherType.ENTIRE_ORDER),
        (99, 10, 100, 10, VoucherType.SPECIFIC_PRODUCT),
        (100, 9, 100, 10, VoucherType.SPECIFIC_PRODUCT),
        (99, 9, 100, 10, VoucherType.SPECIFIC_PRODUCT),
    ],
)
def test_shipping_voucher_checkout_discount_not_applicable_returns_zero(
    total,
    total_quantity,
    min_spent_amount,
    min_checkout_items_quantity,
    voucher_type,
    channel_USD,
):
    voucher = Voucher.objects.create(
        code="unique",
        type=voucher_type,
        discount_value_type=DiscountValueType.FIXED,
        min_checkout_items_quantity=min_checkout_items_quantity,
    )
    VoucherChannelListing.objects.create(
        voucher=voucher,
        channel=channel_USD,
        discount=Money(10, channel_USD.currency_code),
        min_spent_amount=(min_spent_amount if min_spent_amount is not None else None),
    )
    price = Money(total, "USD")
    price = TaxedMoney(net=price, gross=price)
    order = Mock(
        get_subtotal=Mock(return_value=price),
        get_total_quantity=Mock(return_value=total_quantity),
        shipping_price=price,
        voucher=voucher,
        channel=channel_USD,
    )
    with pytest.raises(NotApplicable):
        get_voucher_discount_for_order(order)


@pytest.mark.parametrize(
    "discount_value, discount_type, apply_once_per_order, discount_amount",
    [
        (5, DiscountValueType.FIXED, True, "5"),
        (5, DiscountValueType.FIXED, False, "25"),
        (10000, DiscountValueType.FIXED, True, "12.3"),
        (10000, DiscountValueType.FIXED, False, "86.1"),
        (10, DiscountValueType.PERCENTAGE, True, "1.23"),
        (10, DiscountValueType.PERCENTAGE, False, "8.61"),
    ],
)
def test_get_discount_for_order_specific_products_voucher(
    order_with_lines,
    discount_value,
    discount_type,
    apply_once_per_order,
    discount_amount,
    channel_USD,
):
    voucher = Voucher.objects.create(
        code="unique",
        type=VoucherType.SPECIFIC_PRODUCT,
        discount_value_type=discount_type,
        apply_once_per_order=apply_once_per_order,
    )
    VoucherChannelListing.objects.create(
        voucher=voucher,
        channel=channel_USD,
        discount=Money(discount_value, channel_USD.currency_code),
    )
    voucher.products.add(order_with_lines.lines.first().variant.product)
    voucher.products.add(order_with_lines.lines.last().variant.product)
    order_with_lines.voucher = voucher
    order_with_lines.save()
    discount = get_voucher_discount_for_order(order_with_lines)
    assert discount == Money(discount_amount, "USD")


def test_product_voucher_checkout_discount_raises_not_applicable(
    order_with_lines, product_with_images, channel_USD
):
    discounted_product = product_with_images
    voucher = Voucher.objects.create(
        code="unique",
        type=VoucherType.SPECIFIC_PRODUCT,
        discount_value_type=DiscountValueType.FIXED,
    )
    VoucherChannelListing.objects.create(
        voucher=voucher,
        channel=channel_USD,
        discount=Money(10, channel_USD.currency_code),
    )
    voucher.save()
    voucher.products.add(discounted_product)
    order_with_lines.voucher = voucher
    order_with_lines.save()
    # Offer is valid only for products listed in voucher
    with pytest.raises(NotApplicable):
        get_voucher_discount_for_order(order_with_lines)


def test_category_voucher_checkout_discount_raises_not_applicable(
    order_with_lines, channel_USD
):
    discounted_collection = Collection.objects.create(
        name="Discounted", slug="discount"
    )
    voucher = Voucher.objects.create(
        code="unique",
        type=VoucherType.SPECIFIC_PRODUCT,
        discount_value_type=DiscountValueType.FIXED,
    )
    VoucherChannelListing.objects.create(
        voucher=voucher,
        channel=channel_USD,
        discount=Money(10, channel_USD.currency_code),
    )
    voucher.save()
    voucher.collections.add(discounted_collection)
    order_with_lines.voucher = voucher
    order_with_lines.save()
    # Discount should be valid only for items in the discounted collections
    with pytest.raises(NotApplicable):
        get_voucher_discount_for_order(order_with_lines)


def test_ordered_item_change_quantity(staff_user, transactional_db, lines_info):
    order = lines_info[0].line.order
    assert not order.events.count()
    change_order_line_quantity(staff_user, lines_info[1], lines_info[1].quantity, 0)
    change_order_line_quantity(staff_user, lines_info[0], lines_info[0].quantity, 0)
    assert order.get_total_quantity() == 0


def test_change_order_line_quantity_changes_total_prices(
    staff_user, transactional_db, lines_info
):
    order = lines_info[0].line.order
    assert not order.events.count()
    line_info = lines_info[0]
    new_quantity = line_info.quantity + 1
    change_order_line_quantity(staff_user, line_info, line_info.quantity, new_quantity)
    assert line_info.line.total_price == line_info.line.unit_price * new_quantity


@patch("saleor.plugins.manager.PluginsManager.notify")
@pytest.mark.parametrize(
    "has_standard,has_digital", ((True, True), (True, False), (False, True))
)
def test_send_fulfillment_order_lines_mails(
    mocked_notify,
    staff_user,
    fulfilled_order,
    fulfillment,
    digital_content,
    has_standard,
    has_digital,
):
    manager = get_plugins_manager()
    redirect_url = "http://localhost.pl"
    order = fulfilled_order
    order.redirect_url = redirect_url
    assert order.lines.count() == 2

    if not has_standard:
        line = order.lines.all()[0]
        line.variant = digital_content.product_variant
        assert line.is_digital
        line.save()

    if has_digital:
        line = order.lines.all()[1]
        line.variant = digital_content.product_variant
        assert line.is_digital
        line.save()

    send_fulfillment_confirmation_to_customer(
        order=order, fulfillment=fulfillment, user=staff_user, manager=manager
    )
    expected_payload = get_default_fulfillment_payload(order, fulfillment)
    expected_payload["requester_user_id"] = staff_user.id
    mocked_notify.assert_called_once_with(
        "order_fulfillment_confirmation", payload=expected_payload
    )


@pytest.mark.parametrize(
    "event_fun, expected_event_type",
    [
        (event_order_cancelled_notification, OrderEventsEmails.ORDER_CANCEL),
        (event_order_confirmation_notification, OrderEventsEmails.ORDER_CONFIRMATION),
        (event_fulfillment_confirmed_notification, OrderEventsEmails.FULFILLMENT),
        (event_fulfillment_digital_links_notification, OrderEventsEmails.DIGITAL_LINKS),
        (event_payment_confirmed_notification, OrderEventsEmails.PAYMENT),
        (event_order_refunded_notification, OrderEventsEmails.ORDER_REFUND),
    ],
)
def test_email_sent_event_with_user(order, event_fun, expected_event_type):
    user = order.user
    event_fun(order_id=order.id, user_id=user.pk, customer_email=order.user_email)
    events = order.events.all()
    assert len(events) == 1
    event = events[0]
    assert event
    assert event.type == OrderEvents.EMAIL_SENT
    assert event.user == user
    assert event.order is order
    assert event.date
    assert event.parameters == {
        "email": order.get_customer_email(),
        "email_type": expected_event_type,
    }


@pytest.mark.parametrize(
    "event_fun, expected_event_type",
    [
        (event_order_cancelled_notification, OrderEventsEmails.ORDER_CANCEL),
        (event_order_confirmation_notification, OrderEventsEmails.ORDER_CONFIRMATION),
        (event_fulfillment_confirmed_notification, OrderEventsEmails.FULFILLMENT),
        (event_fulfillment_digital_links_notification, OrderEventsEmails.DIGITAL_LINKS),
        (event_payment_confirmed_notification, OrderEventsEmails.PAYMENT),
        (event_order_refunded_notification, OrderEventsEmails.ORDER_REFUND),
    ],
)
def test_email_sent_event_without_user_pk(order, event_fun, expected_event_type):
    event_fun(order_id=order.id, user_id=None, customer_email=order.user_email)
    events = order.events.all()
    assert len(events) == 1
    event = events[0]
    assert event
    assert event.type == OrderEvents.EMAIL_SENT
    assert not event.user
    assert event.order is order
    assert event.date
    assert event.parameters == {
        "email": order.get_customer_email(),
        "email_type": expected_event_type,
    }<|MERGE_RESOLUTION|>--- conflicted
+++ resolved
@@ -95,9 +95,6 @@
     assert line.product_name == str(variant.product)
 
 
-<<<<<<< HEAD
-def test_add_variant_to_order_adds_line_for_variant_with_price_0(
-=======
 def test_add_variant_to_draft_order_adds_line_for_new_variant_with_tax(
     order_with_lines, product, product_translation_fr, settings
 ):
@@ -110,7 +107,7 @@
         calculate_order_line_unit=Mock(return_value=price),
         get_order_line_tax_rate=Mock(return_value=0.25),
     )
-    add_variant_to_draft_order(order, variant, 1, manager)
+    add_variant_to_order(order, variant, 1, manager)
 
     line = order.lines.last()
     assert order.lines.count() == lines_before + 1
@@ -124,7 +121,6 @@
 
 
 def test_add_variant_to_draft_order_adds_line_for_variant_with_price_0(
->>>>>>> 57327746
     order_with_lines, product, product_translation_fr, settings
 ):
     order = order_with_lines
