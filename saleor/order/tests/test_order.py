--- conflicted
+++ resolved
@@ -529,116 +529,6 @@
     assert OrderStatus.CANCELED not in statuses
 
 
-<<<<<<< HEAD
-@patch("saleor.plugins.manager.PluginsManager.calculate_order_line_unit")
-def test_update_order_prices(
-    mocked_calculate_order_line_unit, order_with_lines, site_settings
-):
-    manager = get_plugins_manager()
-    channel = order_with_lines.channel
-    address = order_with_lines.shipping_address
-    address.country = "DE"
-    address.save()
-
-    line_1 = order_with_lines.lines.first()
-    variant_1 = line_1.variant
-    product_1 = variant_1.product
-    variant_channel_listing_1 = variant_1.channel_listings.get(channel=channel)
-    price_1 = variant_1.get_price(
-        product_1, [], channel, variant_channel_listing_1, None
-    )
-    price_1 = TaxedMoney(net=price_1, gross=price_1)
-
-    line_2 = order_with_lines.lines.last()
-    variant_2 = line_2.variant
-    product_2 = variant_2.product
-    variant_channel_listing_2 = variant_2.channel_listings.get(channel=channel)
-    price_2 = variant_2.get_price(
-        product_2, [], channel, variant_channel_listing_2, None
-    )
-    price_2 = TaxedMoney(net=price_2, gross=price_2)
-
-    mocked_calculate_order_line_unit.side_effect = [
-        OrderTaxedPricesData(
-            undiscounted_price=price_1,
-            price_with_discounts=price_1,
-        ),
-        OrderTaxedPricesData(
-            undiscounted_price=price_2,
-            price_with_discounts=price_2,
-        ),
-    ]
-
-    shipping_price = order_with_lines.shipping_method.channel_listings.get(
-        channel_id=order_with_lines.channel_id
-    ).price
-    shipping_price = TaxedMoney(net=shipping_price, gross=shipping_price)
-
-    update_order_prices(
-        order_with_lines, manager, site_settings.include_taxes_in_prices
-    )
-
-    line_1.refresh_from_db()
-    line_2.refresh_from_db()
-    assert line_1.unit_price == price_1
-    assert line_2.unit_price == price_2
-    assert order_with_lines.shipping_price == shipping_price
-    assert order_with_lines.shipping_tax_rate == Decimal("0.0")
-    total = line_1.total_price + line_2.total_price + shipping_price
-    assert order_with_lines.total == total
-
-
-@pytest.mark.skip(reason="Rewrite to use tax calculation based on tax classes.")
-def test_update_order_prices_tax_included(order_with_lines, site_settings):
-    manager = get_plugins_manager()
-
-    channel = order_with_lines.channel
-    address = order_with_lines.shipping_address
-    address.country = "DE"
-    address.save()
-
-    line_1 = order_with_lines.lines.first()
-    variant_1 = line_1.variant
-    product_1 = variant_1.product
-    variant_channel_listing_1 = variant_1.channel_listings.get(channel=channel)
-    price_1 = variant_1.get_price(
-        product_1, [], channel, variant_channel_listing_1, None
-    )
-    line_1.unit_price_gross = price_1
-    line_1.base_unit_price = price_1
-    line_1.save()
-
-    line_2 = order_with_lines.lines.last()
-    variant_2 = line_2.variant
-    product_2 = variant_2.product
-    variant_channel_listing_2 = variant_2.channel_listings.get(channel=channel)
-    price_2 = variant_2.get_price(
-        product_2, [], channel, variant_channel_listing_2, None
-    )
-    line_2.unit_price_gross = price_2
-    line_2.base_unit_price = price_2
-    line_2.save()
-
-    shipping_price = order_with_lines.shipping_method.channel_listings.get(
-        channel_id=order_with_lines.channel_id
-    ).price
-
-    update_order_prices(
-        order_with_lines, manager, site_settings.include_taxes_in_prices
-    )
-
-    line_1.refresh_from_db()
-    line_2.refresh_from_db()
-    assert line_1.unit_price.gross == price_1
-    assert line_2.unit_price.gross == price_2
-    assert order_with_lines.shipping_price.gross == shipping_price
-    assert order_with_lines.shipping_tax_rate == Decimal("0.19")
-    total = line_1.total_price + line_2.total_price + order_with_lines.shipping_price
-    assert order_with_lines.total == total
-
-
-=======
->>>>>>> d0daa713
 def _calculate_order_weight_from_lines(order):
     weight = zero_weight()
     for line in order.lines.all():
