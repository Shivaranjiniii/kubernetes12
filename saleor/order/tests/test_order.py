from decimal import Decimal
from unittest.mock import Mock, patch

import graphene
import pytest
from prices import Money, TaxedMoney

from ...core.weight import zero_weight
from ...discount import OrderDiscountType
from ...discount.models import (
    DiscountValueType,
    NotApplicable,
    Voucher,
    VoucherChannelListing,
    VoucherType,
)
from ...discount.utils import validate_voucher_in_order
from ...graphql.core.utils import to_global_id_or_none
from ...graphql.order.utils import OrderLineData
from ...graphql.tests.utils import get_graphql_content
from ...payment import ChargeStatus
from ...payment.models import Payment
from ...plugins.manager import get_plugins_manager
from ...product.models import Collection
from ...tests.fixtures import recalculate_order
from ...warehouse import WarehouseClickAndCollectOption
from ...warehouse.models import Stock, Warehouse
from ...warehouse.tests.utils import get_quantity_allocated_for_stock
from .. import FulfillmentStatus, OrderEvents, OrderStatus
from ..calculations import fetch_order_prices_if_expired
from ..events import (
    OrderEventsEmails,
    event_fulfillment_confirmed_notification,
    event_fulfillment_digital_links_notification,
    event_order_cancelled_notification,
    event_order_confirmation_notification,
    event_order_refunded_notification,
    event_payment_confirmed_notification,
)
from ..models import Order
from ..notifications import (
    get_default_fulfillment_payload,
    send_fulfillment_confirmation_to_customer,
)
from ..utils import (
    add_variant_to_order,
    change_order_line_quantity,
    delete_order_line,
    get_voucher_discount_for_order,
    restock_fulfillment_lines,
    update_order_authorize_data,
    update_order_charge_data,
    update_order_status,
)


def test_total_setter():
    price = TaxedMoney(net=Money(10, "USD"), gross=Money(15, "USD"))
    order = Order()
    order.total = price
    assert order.total_net_amount == Decimal(10)
    assert order.total.net == Money(10, "USD")
    assert order.total_gross_amount == Decimal(15)
    assert order.total.gross == Money(15, "USD")
    assert order.total.tax == Money(5, "USD")


def test_order_get_subtotal(order_with_lines):
    order_with_lines.discounts.create(
        type=OrderDiscountType.VOUCHER,
        value_type=DiscountValueType.FIXED,
        value=order_with_lines.total.gross.amount * Decimal("0.5"),
        amount_value=order_with_lines.total.gross.amount * Decimal("0.5"),
        name="Test discount",
    )

    fetch_order_prices_if_expired(
        order_with_lines, get_plugins_manager(), force_update=True
    )

    target_subtotal = order_with_lines.total - order_with_lines.shipping_price
    assert order_with_lines.get_subtotal() == target_subtotal


def test_recalculate_order_keeps_weight_unit(order_with_lines):
    initial_weight_unit = order_with_lines.weight.unit
    recalculate_order(order_with_lines)
    recalculated_weight_unit = order_with_lines.weight.unit
    assert initial_weight_unit == recalculated_weight_unit


def test_add_variant_to_order_adds_line_for_new_variant(
    order_with_lines,
    product,
    product_translation_fr,
    settings,
    anonymous_plugins,
):
    order = order_with_lines
    variant = product.variants.get()
    lines_before = order.lines.count()
    settings.LANGUAGE_CODE = "fr"
    line_data = OrderLineData(variant_id=str(variant.id), variant=variant, quantity=1)

    add_variant_to_order(
        order=order,
        line_data=line_data,
        user=None,
        app=None,
        manager=anonymous_plugins,
    )

    line = order.lines.last()
    assert order.lines.count() == lines_before + 1
    assert line.product_sku == variant.sku
    assert line.product_variant_id == variant.get_global_id()
    assert line.quantity == 1
    assert line.unit_price == TaxedMoney(net=Money(10, "USD"), gross=Money(10, "USD"))
    assert line.translated_product_name == str(variant.product.translated)
    assert line.variant_name == str(variant)
    assert line.product_name == str(variant.product)
    assert not line.unit_discount_amount
    assert not line.unit_discount_value
    assert not line.unit_discount_reason


def test_add_variant_to_order_adds_line_for_new_variant_on_sale(
    order_with_lines,
    product,
    product_translation_fr,
    sale,
    discount_info,
    settings,
    anonymous_plugins,
):
    order = order_with_lines
    variant = product.variants.first()
    discount_info.variants_ids.add(variant.id)
    sale.variants.add(variant)
    lines_before = order.lines.count()
    settings.LANGUAGE_CODE = "fr"
    line_data = OrderLineData(variant_id=str(variant.id), variant=variant, quantity=1)

    add_variant_to_order(
        order=order,
        line_data=line_data,
        user=None,
        app=None,
        manager=anonymous_plugins,
        discounts=[discount_info],
    )

    line = order.lines.last()
    variant_channel_listing = variant.channel_listings.get(channel=order.channel)
    sale_channel_listing = sale.channel_listings.first()
    assert order.lines.count() == lines_before + 1
    assert line.product_sku == variant.sku
    assert line.quantity == 1
    unit_amount = (
        variant_channel_listing.price_amount - sale_channel_listing.discount_value
    )
    assert line.unit_price == TaxedMoney(
        net=Money(unit_amount, "USD"), gross=Money(unit_amount, "USD")
    )
    assert line.translated_product_name == str(variant.product.translated)
    assert line.variant_name == str(variant)
    assert line.product_name == str(variant.product)

    assert line.unit_discount_amount == sale_channel_listing.discount_value
    assert line.unit_discount_value == sale_channel_listing.discount_value
    assert line.unit_discount_reason


def test_add_variant_to_draft_order_adds_line_for_variant_with_price_0(
    order_with_lines,
    product,
    product_translation_fr,
    settings,
    anonymous_plugins,
):
    order = order_with_lines
    variant = product.variants.get()
    variant_channel_listing = variant.channel_listings.get()
    variant_channel_listing.price = Money(0, "USD")
    variant_channel_listing.save(update_fields=["price_amount", "currency"])

    lines_before = order.lines.count()
    settings.LANGUAGE_CODE = "fr"
    line_data = OrderLineData(variant_id=str(variant.id), variant=variant, quantity=1)

    add_variant_to_order(
        order=order,
        line_data=line_data,
        user=None,
        app=None,
        manager=anonymous_plugins,
    )

    line = order.lines.last()
    assert order.lines.count() == lines_before + 1
    assert line.product_sku == variant.sku
    assert line.product_variant_id == variant.get_global_id()
    assert line.quantity == 1
    assert line.unit_price == TaxedMoney(net=Money(0, "USD"), gross=Money(0, "USD"))
    assert line.translated_product_name == str(variant.product.translated)
    assert line.product_name == variant.product.name


def test_add_variant_to_order_not_allocates_stock_for_new_variant(
    order_with_lines,
    product,
    anonymous_plugins,
):
    variant = product.variants.get()
    stock = Stock.objects.get(product_variant=variant)

    stock_before = get_quantity_allocated_for_stock(stock)

    line_data = OrderLineData(variant_id=str(variant.id), variant=variant, quantity=1)
    add_variant_to_order(
        order=order_with_lines,
        line_data=line_data,
        user=None,
        app=None,
        manager=anonymous_plugins,
    )

    stock.refresh_from_db()
    assert get_quantity_allocated_for_stock(stock) == stock_before


def test_add_variant_to_order_edits_line_for_existing_variant(
<<<<<<< HEAD
    order_with_lines, anonymous_user, anonymous_plugins
=======
    order_with_lines, anonymous_plugins, site_settings
>>>>>>> f12fecc2
):
    existing_line = order_with_lines.lines.first()
    variant = existing_line.variant
    lines_before = order_with_lines.lines.count()
    line_quantity_before = existing_line.quantity
    line_data = OrderLineData(
        line_id=str(existing_line.pk), variant=variant, quantity=1
    )

    add_variant_to_order(
        order=order_with_lines,
        line_data=line_data,
        user=None,
        app=None,
        manager=anonymous_plugins,
    )

    existing_line.refresh_from_db()
    assert order_with_lines.lines.count() == lines_before
    assert existing_line.product_sku == variant.sku
    assert existing_line.product_variant_id == variant.get_global_id()
    assert existing_line.quantity == line_quantity_before + 1


def test_add_variant_to_order_not_allocates_stock_for_existing_variant(
<<<<<<< HEAD
    order_with_lines, anonymous_user, anonymous_plugins
=======
    order_with_lines, anonymous_plugins, site_settings
>>>>>>> f12fecc2
):
    existing_line = order_with_lines.lines.first()
    variant = existing_line.variant
    stock = Stock.objects.get(product_variant=variant)
    stock_before = get_quantity_allocated_for_stock(stock)
    quantity_before = existing_line.quantity
    quantity_unfulfilled_before = existing_line.quantity_unfulfilled
    line_data = OrderLineData(
        line_id=str(existing_line.id), variant=variant, quantity=1
    )

    add_variant_to_order(
        order=order_with_lines,
        line_data=line_data,
        user=None,
        app=None,
        manager=anonymous_plugins,
    )

    stock.refresh_from_db()
    existing_line.refresh_from_db()
    assert get_quantity_allocated_for_stock(stock) == stock_before
    assert existing_line.quantity == quantity_before + 1
    assert existing_line.quantity_unfulfilled == quantity_unfulfilled_before + 1


def test_restock_fulfillment_lines(fulfilled_order, warehouse):
    fulfillment = fulfilled_order.fulfillments.first()
    line_1 = fulfillment.lines.first()
    line_2 = fulfillment.lines.last()
    stock_1 = Stock.objects.get(product_variant=line_1.order_line.variant)
    stock_2 = Stock.objects.get(product_variant=line_2.order_line.variant)
    stock_1_quantity_allocated_before = get_quantity_allocated_for_stock(stock_1)
    stock_2_quantity_allocated_before = get_quantity_allocated_for_stock(stock_2)
    stock_1_quantity_before = stock_1.quantity
    stock_2_quantity_before = stock_2.quantity
    order_line_1 = line_1.order_line
    order_line_2 = line_2.order_line
    order_line_1_quantity_fulfilled_before = order_line_1.quantity_fulfilled
    order_line_2_quantity_fulfilled_before = order_line_2.quantity_fulfilled

    restock_fulfillment_lines(fulfillment, warehouse)

    stock_1.refresh_from_db()
    stock_2.refresh_from_db()
    assert get_quantity_allocated_for_stock(stock_1) == (
        stock_1_quantity_allocated_before + line_1.quantity
    )
    assert get_quantity_allocated_for_stock(stock_2) == (
        stock_2_quantity_allocated_before + line_2.quantity
    )
    assert stock_1.quantity == stock_1_quantity_before + line_1.quantity
    assert stock_2.quantity == stock_2_quantity_before + line_2.quantity
    order_line_1.refresh_from_db()
    order_line_2.refresh_from_db()
    assert (
        order_line_1.quantity_fulfilled
        == order_line_1_quantity_fulfilled_before - line_1.quantity
    )
    assert (
        order_line_2.quantity_fulfilled
        == order_line_2_quantity_fulfilled_before - line_2.quantity
    )


def test_update_order_status_partially_fulfilled(fulfilled_order):
    fulfillment = fulfilled_order.fulfillments.first()
    line = fulfillment.lines.first()
    order_line = line.order_line

    order_line.quantity_fulfilled -= line.quantity
    order_line.save()
    line.delete()
    update_order_status(fulfilled_order)

    assert fulfilled_order.status == OrderStatus.PARTIALLY_FULFILLED


def test_update_order_status_unfulfilled(order_with_lines):
    order_with_lines.status = OrderStatus.FULFILLED
    order_with_lines.save()

    update_order_status(order_with_lines)

    order_with_lines.refresh_from_db()
    assert order_with_lines.status == OrderStatus.UNFULFILLED


def test_update_order_status_fulfilled(fulfilled_order):
    fulfillment = fulfilled_order.fulfillments.first()
    fulfillment_line = fulfillment.lines.first()
    fulfillment_line.quantity -= 3
    fulfillment_line.save()
    fulfilled_order.status = OrderStatus.UNFULFILLED
    fulfilled_order.save()
    replaced_fulfillment = fulfilled_order.fulfillments.create(
        status=FulfillmentStatus.REPLACED
    )
    replaced_fulfillment.lines.create(
        quantity=3, order_line=fulfillment_line.order_line
    )

    update_order_status(fulfilled_order)

    fulfilled_order.refresh_from_db()
    assert fulfilled_order.status == OrderStatus.FULFILLED


def test_update_order_status_returned(fulfilled_order):
    fulfilled_order.fulfillments.all().update(status=FulfillmentStatus.RETURNED)
    fulfilled_order.status = OrderStatus.UNFULFILLED
    fulfilled_order.save()

    update_order_status(fulfilled_order)

    fulfilled_order.refresh_from_db()
    assert fulfilled_order.status == OrderStatus.RETURNED


def test_update_order_status_partially_returned(fulfilled_order):
    fulfillment = fulfilled_order.fulfillments.first()
    fulfillment_line = fulfillment.lines.first()
    fulfillment_line.quantity -= 3
    fulfillment_line.save()
    returned_fulfillment = fulfilled_order.fulfillments.create(
        status=FulfillmentStatus.RETURNED
    )
    replaced_fulfillment = fulfilled_order.fulfillments.create(
        status=FulfillmentStatus.REPLACED
    )
    refunded_and_returned_fulfillment = fulfilled_order.fulfillments.create(
        status=FulfillmentStatus.REFUNDED_AND_RETURNED
    )
    returned_fulfillment.lines.create(
        quantity=1, order_line=fulfillment_line.order_line
    )
    replaced_fulfillment.lines.create(
        quantity=1, order_line=fulfillment_line.order_line
    )
    refunded_and_returned_fulfillment.lines.create(
        quantity=1, order_line=fulfillment_line.order_line
    )

    fulfilled_order.status = OrderStatus.UNFULFILLED
    fulfilled_order.save()

    update_order_status(fulfilled_order)

    fulfilled_order.refresh_from_db()
    assert fulfilled_order.status == OrderStatus.PARTIALLY_RETURNED


def test_update_order_status_waiting_for_approval(fulfilled_order):
    fulfilled_order.fulfillments.create(status=FulfillmentStatus.WAITING_FOR_APPROVAL)
    fulfilled_order.status = OrderStatus.FULFILLED
    fulfilled_order.save()

    update_order_status(fulfilled_order)

    fulfilled_order.refresh_from_db()
    assert fulfilled_order.status == OrderStatus.PARTIALLY_FULFILLED


def test_validate_fulfillment_tracking_number_as_url(fulfilled_order):
    fulfillment = fulfilled_order.fulfillments.first()
    assert not fulfillment.is_tracking_number_url
    fulfillment.tracking_number = "https://www.example.com"
    fulfillment.save()
    assert fulfillment.is_tracking_number_url


def test_order_queryset_confirmed(draft_order, channel_USD):
    other_orders = [
        Order.objects.create(status=OrderStatus.UNFULFILLED, channel=channel_USD),
        Order.objects.create(
            status=OrderStatus.PARTIALLY_FULFILLED, channel=channel_USD
        ),
        Order.objects.create(status=OrderStatus.FULFILLED, channel=channel_USD),
        Order.objects.create(status=OrderStatus.CANCELED, channel=channel_USD),
    ]

    confirmed_orders = Order.objects.confirmed()

    assert draft_order not in confirmed_orders
    assert all([order in confirmed_orders for order in other_orders])


def test_order_queryset_drafts(draft_order, channel_USD):
    other_orders = [
        Order.objects.create(status=OrderStatus.UNFULFILLED, channel=channel_USD),
        Order.objects.create(
            status=OrderStatus.PARTIALLY_FULFILLED, channel=channel_USD
        ),
        Order.objects.create(status=OrderStatus.FULFILLED, channel=channel_USD),
        Order.objects.create(status=OrderStatus.CANCELED, channel=channel_USD),
    ]

    draft_orders = Order.objects.drafts()

    assert draft_order in draft_orders
    assert all([order not in draft_orders for order in other_orders])


def test_order_queryset_to_ship(settings, channel_USD):
    total = TaxedMoney(net=Money(10, "USD"), gross=Money(15, "USD"))
    orders_to_ship = [
        Order.objects.create(
            status=OrderStatus.UNFULFILLED,
            total=total,
            total_charged_amount=total.gross.amount,
            channel=channel_USD,
        ),
        Order.objects.create(
            status=OrderStatus.PARTIALLY_FULFILLED,
            total=total,
            total_charged_amount=total.gross.amount,
            channel=channel_USD,
        ),
    ]
    for order in orders_to_ship:
        order.payments.create(
            gateway="mirumee.payments.dummy",
            charge_status=ChargeStatus.FULLY_CHARGED,
            total=order.total.gross.amount,
            captured_amount=order.total.gross.amount,
            currency=order.total.gross.currency,
        )

    orders_not_to_ship = [
        Order.objects.create(
            status=OrderStatus.DRAFT, total=total, channel=channel_USD
        ),
        Order.objects.create(
            status=OrderStatus.UNFULFILLED, total=total, channel=channel_USD
        ),
        Order.objects.create(
            status=OrderStatus.PARTIALLY_FULFILLED, total=total, channel=channel_USD
        ),
        Order.objects.create(
            status=OrderStatus.FULFILLED, total=total, channel=channel_USD
        ),
        Order.objects.create(
            status=OrderStatus.CANCELED, total=total, channel=channel_USD
        ),
    ]

    orders = Order.objects.ready_to_fulfill()

    assert all([order in orders for order in orders_to_ship])
    assert all([order not in orders for order in orders_not_to_ship])


def test_queryset_ready_to_capture(channel_USD):
    total = TaxedMoney(net=Money(10, "USD"), gross=Money(15, "USD"))

    preauth_order = Order.objects.create(
        status=OrderStatus.UNFULFILLED, total=total, channel=channel_USD
    )
    Payment.objects.create(
        order=preauth_order, charge_status=ChargeStatus.NOT_CHARGED, is_active=True
    )

    Order.objects.create(status=OrderStatus.DRAFT, total=total, channel=channel_USD)
    Order.objects.create(
        status=OrderStatus.UNFULFILLED, total=total, channel=channel_USD
    )
    Order.objects.create(status=OrderStatus.CANCELED, total=total, channel=channel_USD)

    qs = Order.objects.ready_to_capture()
    assert preauth_order in qs
    statuses = [o.status for o in qs]
    assert OrderStatus.DRAFT not in statuses
    assert OrderStatus.CANCELED not in statuses


def _calculate_order_weight_from_lines(order):
    weight = zero_weight()
    for line in order.lines.all():
        weight += line.variant.get_weight() * line.quantity
    return weight


def test_calculate_order_weight(order_with_lines):
    order_weight = order_with_lines.weight
    calculated_weight = _calculate_order_weight_from_lines(order_with_lines)
    assert calculated_weight == order_weight


def test_order_weight_add_more_variant(
<<<<<<< HEAD
    order_with_lines, anonymous_user, anonymous_plugins
=======
    order_with_lines, anonymous_plugins, site_settings
>>>>>>> f12fecc2
):
    variant = order_with_lines.lines.first().variant
    line_data = OrderLineData(variant_id=str(variant.id), variant=variant, quantity=2)

    add_variant_to_order(
        order=order_with_lines,
        line_data=line_data,
        user=None,
        app=None,
        manager=anonymous_plugins,
    )
    order_with_lines.refresh_from_db()

    assert order_with_lines.weight == _calculate_order_weight_from_lines(
        order_with_lines
    )


def test_order_weight_add_new_variant(
    order_with_lines,
    product,
    anonymous_plugins,
):
    variant = product.variants.first()
    line_data = OrderLineData(variant_id=str(variant.id), variant=variant, quantity=2)

    add_variant_to_order(
        order=order_with_lines,
        line_data=line_data,
        user=None,
        app=None,
        manager=anonymous_plugins,
    )
    order_with_lines.refresh_from_db()

    assert order_with_lines.weight == _calculate_order_weight_from_lines(
        order_with_lines
    )


def test_order_weight_change_line_quantity(staff_user, lines_info):
    app = None
    line_info = lines_info[0]
    new_quantity = line_info.quantity + 2
    order = line_info.line.order
    change_order_line_quantity(
        staff_user,
        app,
        line_info,
        new_quantity,
        line_info.quantity,
        order.channel,
        get_plugins_manager(),
    )
    assert order.weight == _calculate_order_weight_from_lines(order)


def test_order_weight_delete_line(lines_info):
    order = lines_info[0].line.order
    line_info = lines_info[0]
    delete_order_line(line_info, get_plugins_manager())
    assert order.weight == _calculate_order_weight_from_lines(order)


def test_get_order_weight_non_existing_product(
    order_with_lines,
    product,
    anonymous_plugins,
):
    # Removing product should not affect order's weight
    order = order_with_lines
    variant = product.variants.first()
    line_data = OrderLineData(variant_id=str(variant.id), variant=variant, quantity=1)

    add_variant_to_order(
        order=order,
        line_data=line_data,
        user=None,
        app=None,
        manager=anonymous_plugins,
    )
    old_weight = order.get_total_weight()

    product.delete()

    order.refresh_from_db()
    new_weight = order.get_total_weight()

    assert old_weight == new_weight


@patch("saleor.discount.utils.validate_voucher")
def test_get_voucher_discount_for_order_voucher_validation(
    mock_validate_voucher, voucher, order_with_lines
):
    order_with_lines.voucher = voucher
    order_with_lines.save()
    subtotal = order_with_lines.get_subtotal()
    quantity = order_with_lines.get_total_quantity()
    customer_email = order_with_lines.get_customer_email()

    validate_voucher_in_order(order_with_lines)

    mock_validate_voucher.assert_called_once_with(
        voucher,
        subtotal.gross,
        quantity,
        customer_email,
        order_with_lines.channel,
        order_with_lines.user,
    )


@patch("saleor.discount.utils.validate_voucher")
def test_validate_voucher_in_order_without_voucher(
    mock_validate_voucher, order_with_lines
):
    order_with_lines.voucher = None
    order_with_lines.save()

    assert not order_with_lines.voucher

    validate_voucher_in_order(order_with_lines)
    mock_validate_voucher.assert_not_called()


@pytest.mark.parametrize(
    "subtotal, discount_value, discount_type, min_spent_amount, expected_value",
    [
        ("100", 10, DiscountValueType.FIXED, None, 10),
        ("100.05", 10, DiscountValueType.PERCENTAGE, 100, 10),
    ],
)
def test_value_voucher_order_discount(
    subtotal,
    discount_value,
    discount_type,
    min_spent_amount,
    expected_value,
    channel_USD,
    address_usa,
):
    voucher = Voucher.objects.create(
        code="unique",
        type=VoucherType.ENTIRE_ORDER,
        discount_value_type=discount_type,
    )
    VoucherChannelListing.objects.create(
        voucher=voucher,
        channel=channel_USD,
        discount=Money(discount_value, channel_USD.currency_code),
        min_spent_amount=(min_spent_amount if min_spent_amount is not None else None),
    )
    subtotal = Money(subtotal, "USD")
    subtotal = TaxedMoney(net=subtotal, gross=subtotal)
    order = Mock(
        get_subtotal=Mock(return_value=subtotal),
        voucher=voucher,
        shipping_address=address_usa,
        billing_address=address_usa,
        channel=channel_USD,
    )
    discount = get_voucher_discount_for_order(order)
    assert discount == Money(expected_value, "USD")


@pytest.mark.parametrize(
    "shipping_cost, discount_value, discount_type, expected_value",
    [(10, 50, DiscountValueType.PERCENTAGE, 5), (10, 20, DiscountValueType.FIXED, 10)],
)
def test_shipping_voucher_order_discount(
    shipping_cost,
    discount_value,
    discount_type,
    expected_value,
    channel_USD,
    address_usa,
):
    voucher = Voucher.objects.create(
        code="unique",
        type=VoucherType.SHIPPING,
        discount_value_type=discount_type,
    )
    VoucherChannelListing.objects.create(
        voucher=voucher,
        channel=channel_USD,
        discount=Money(discount_value, channel_USD.currency_code),
    )
    subtotal = Money(100, "USD")
    subtotal = TaxedMoney(net=subtotal, gross=subtotal)
    shipping_total = TaxedMoney(
        gross=Money(shipping_cost, "USD"), net=Money(shipping_cost, "USD")
    )
    order = Mock(
        get_subtotal=Mock(return_value=subtotal),
        shipping_price=shipping_total,
        shipping_address=address_usa,
        billing_address=address_usa,
        voucher=voucher,
        channel=channel_USD,
    )
    discount = get_voucher_discount_for_order(order)
    assert discount == Money(expected_value, "USD")


@pytest.mark.parametrize(
    "total, total_quantity, min_spent_amount, min_checkout_items_quantity,"
    "voucher_type",
    [
        (99, 10, 100, 10, VoucherType.SHIPPING),
        (100, 9, 100, 10, VoucherType.SHIPPING),
        (99, 9, 100, 10, VoucherType.SHIPPING),
        (99, 10, 100, 10, VoucherType.ENTIRE_ORDER),
        (100, 9, 100, 10, VoucherType.ENTIRE_ORDER),
        (99, 9, 100, 10, VoucherType.ENTIRE_ORDER),
        (99, 10, 100, 10, VoucherType.SPECIFIC_PRODUCT),
        (100, 9, 100, 10, VoucherType.SPECIFIC_PRODUCT),
        (99, 9, 100, 10, VoucherType.SPECIFIC_PRODUCT),
    ],
)
def test_shipping_voucher_checkout_discount_not_applicable_returns_zero(
    total,
    total_quantity,
    min_spent_amount,
    min_checkout_items_quantity,
    voucher_type,
    channel_USD,
    address_usa,
):
    voucher = Voucher.objects.create(
        code="unique",
        type=voucher_type,
        discount_value_type=DiscountValueType.FIXED,
        min_checkout_items_quantity=min_checkout_items_quantity,
    )
    VoucherChannelListing.objects.create(
        voucher=voucher,
        channel=channel_USD,
        discount=Money(10, channel_USD.currency_code),
        min_spent_amount=(min_spent_amount if min_spent_amount is not None else None),
    )
    price = Money(total, "USD")
    price = TaxedMoney(net=price, gross=price)
    order = Mock(
        get_subtotal=Mock(return_value=price),
        get_total_quantity=Mock(return_value=total_quantity),
        shipping_address=address_usa,
        billing_address=address_usa,
        shipping_price=price,
        voucher=voucher,
        channel=channel_USD,
    )
    with pytest.raises(NotApplicable):
        get_voucher_discount_for_order(order)


@pytest.mark.parametrize(
    "discount_value, discount_type, apply_once_per_order, discount_amount",
    [
        (5, DiscountValueType.FIXED, True, "5"),
        (5, DiscountValueType.FIXED, False, "25"),
        (10000, DiscountValueType.FIXED, True, "12.3"),
        (10000, DiscountValueType.FIXED, False, "86.1"),
        (10, DiscountValueType.PERCENTAGE, True, "1.23"),
        (10, DiscountValueType.PERCENTAGE, False, "8.61"),
    ],
)
def test_get_discount_for_order_specific_products_voucher(
    order_with_lines,
    discount_value,
    discount_type,
    apply_once_per_order,
    discount_amount,
    channel_USD,
):
    voucher = Voucher.objects.create(
        code="unique",
        type=VoucherType.SPECIFIC_PRODUCT,
        discount_value_type=discount_type,
        apply_once_per_order=apply_once_per_order,
    )
    VoucherChannelListing.objects.create(
        voucher=voucher,
        channel=channel_USD,
        discount=Money(discount_value, channel_USD.currency_code),
    )
    voucher.products.add(order_with_lines.lines.first().variant.product)
    voucher.products.add(order_with_lines.lines.last().variant.product)
    order_with_lines.voucher = voucher
    order_with_lines.save()
    discount = get_voucher_discount_for_order(order_with_lines)
    assert discount == Money(discount_amount, "USD")


def test_product_voucher_checkout_discount_raises_not_applicable(
    order_with_lines, product_with_images, channel_USD
):
    discounted_product = product_with_images
    voucher = Voucher.objects.create(
        code="unique",
        type=VoucherType.SPECIFIC_PRODUCT,
        discount_value_type=DiscountValueType.FIXED,
    )
    VoucherChannelListing.objects.create(
        voucher=voucher,
        channel=channel_USD,
        discount=Money(10, channel_USD.currency_code),
    )
    voucher.save()
    voucher.products.add(discounted_product)
    order_with_lines.voucher = voucher
    order_with_lines.save()
    # Offer is valid only for products listed in voucher
    with pytest.raises(NotApplicable):
        get_voucher_discount_for_order(order_with_lines)


def test_category_voucher_checkout_discount_raises_not_applicable(
    order_with_lines, channel_USD
):
    discounted_collection = Collection.objects.create(
        name="Discounted", slug="discount"
    )
    voucher = Voucher.objects.create(
        code="unique",
        type=VoucherType.SPECIFIC_PRODUCT,
        discount_value_type=DiscountValueType.FIXED,
    )
    VoucherChannelListing.objects.create(
        voucher=voucher,
        channel=channel_USD,
        discount=Money(10, channel_USD.currency_code),
    )
    voucher.save()
    voucher.collections.add(discounted_collection)
    order_with_lines.voucher = voucher
    order_with_lines.save()
    # Discount should be valid only for items in the discounted collections
    with pytest.raises(NotApplicable):
        get_voucher_discount_for_order(order_with_lines)


def test_ordered_item_change_quantity(staff_user, transactional_db, lines_info):
    app = None
    order = lines_info[0].line.order
    assert not order.events.count()
    change_order_line_quantity(
        staff_user,
        app,
        lines_info[1],
        lines_info[1].quantity,
        0,
        order.channel,
        get_plugins_manager(),
    )
    change_order_line_quantity(
        staff_user,
        app,
        lines_info[0],
        lines_info[0].quantity,
        0,
        order.channel,
        get_plugins_manager(),
    )
    assert order.get_total_quantity() == 0


def test_change_order_line_quantity_changes_total_prices(
    staff_user, transactional_db, lines_info
):
    app = None
    order = lines_info[0].line.order
    assert not order.events.count()
    line_info = lines_info[0]
    new_quantity = line_info.quantity + 1
    change_order_line_quantity(
        staff_user,
        app,
        line_info,
        line_info.quantity,
        new_quantity,
        order.channel,
        get_plugins_manager(),
    )
    assert line_info.line.total_price == line_info.line.unit_price * new_quantity


@patch("saleor.plugins.manager.PluginsManager.notify")
@pytest.mark.parametrize(
    "has_standard,has_digital", ((True, True), (True, False), (False, True))
)
def test_send_fulfillment_order_lines_mails_by_user(
    mocked_notify,
    staff_user,
    fulfilled_order,
    fulfillment,
    digital_content,
    has_standard,
    has_digital,
):
    manager = get_plugins_manager()
    redirect_url = "http://localhost.pl"
    order = fulfilled_order
    order.redirect_url = redirect_url
    assert order.lines.count() == 2

    if not has_standard:
        line = order.lines.all()[0]
        line.variant = digital_content.product_variant
        assert line.is_digital
        line.save()

    if has_digital:
        line = order.lines.all()[1]
        line.variant = digital_content.product_variant
        assert line.is_digital
        line.save()

    send_fulfillment_confirmation_to_customer(
        order=order, fulfillment=fulfillment, user=staff_user, app=None, manager=manager
    )
    expected_payload = get_default_fulfillment_payload(order, fulfillment)
    expected_payload["requester_user_id"] = to_global_id_or_none(staff_user)
    expected_payload["requester_app_id"] = None
    mocked_notify.assert_called_once_with(
        "order_fulfillment_confirmation",
        payload=expected_payload,
        channel_slug=fulfilled_order.channel.slug,
    )


@patch("saleor.plugins.manager.PluginsManager.notify")
@pytest.mark.parametrize(
    "has_standard,has_digital", ((True, True), (True, False), (False, True))
)
def test_send_fulfillment_order_lines_mails_by_app(
    mocked_notify,
    app,
    fulfilled_order,
    fulfillment,
    digital_content,
    has_standard,
    has_digital,
):
    manager = get_plugins_manager()
    redirect_url = "http://localhost.pl"
    order = fulfilled_order
    order.redirect_url = redirect_url
    assert order.lines.count() == 2

    if not has_standard:
        line = order.lines.all()[0]
        line.variant = digital_content.product_variant
        assert line.is_digital
        line.save()

    if has_digital:
        line = order.lines.all()[1]
        line.variant = digital_content.product_variant
        assert line.is_digital
        line.save()

    send_fulfillment_confirmation_to_customer(
        order=order, fulfillment=fulfillment, user=None, app=app, manager=manager
    )
    expected_payload = get_default_fulfillment_payload(order, fulfillment)
    expected_payload["requester_user_id"] = None
    expected_payload["requester_app_id"] = to_global_id_or_none(app)
    mocked_notify.assert_called_once_with(
        "order_fulfillment_confirmation",
        payload=expected_payload,
        channel_slug=fulfilled_order.channel.slug,
    )


@pytest.mark.parametrize(
    "event_fun, expected_event_type",
    [
        (event_order_confirmation_notification, OrderEventsEmails.ORDER_CONFIRMATION),
        (event_payment_confirmed_notification, OrderEventsEmails.PAYMENT),
    ],
)
def test_email_sent_event_with_user(order, event_fun, expected_event_type):
    user = order.user
    event_fun(order_id=order.id, user_id=user.pk, customer_email=order.user_email)
    events = order.events.all()
    assert len(events) == 1
    event = events[0]
    assert event
    assert event.type == OrderEvents.EMAIL_SENT
    assert event.user == user
    assert event.order is order
    assert event.date
    assert event.parameters == {
        "email": order.get_customer_email(),
        "email_type": expected_event_type,
    }


@pytest.mark.parametrize(
    "event_fun, expected_event_type",
    [
        (event_order_cancelled_notification, OrderEventsEmails.ORDER_CANCEL),
        (event_fulfillment_confirmed_notification, OrderEventsEmails.FULFILLMENT),
        (event_fulfillment_digital_links_notification, OrderEventsEmails.DIGITAL_LINKS),
        (event_order_refunded_notification, OrderEventsEmails.ORDER_REFUND),
    ],
)
def test_email_sent_event_with_user_without_app(order, event_fun, expected_event_type):
    user = order.user
    event_fun(
        order_id=order.id, user_id=user.pk, app_id=None, customer_email=order.user_email
    )
    events = order.events.all()
    assert len(events) == 1
    event = events[0]
    assert event
    assert event.type == OrderEvents.EMAIL_SENT
    assert event.user == user
    assert not event.app
    assert event.order is order
    assert event.date
    assert event.parameters == {
        "email": order.get_customer_email(),
        "email_type": expected_event_type,
    }


@pytest.mark.parametrize(
    "event_fun, expected_event_type",
    [
        (event_order_cancelled_notification, OrderEventsEmails.ORDER_CANCEL),
        (event_fulfillment_confirmed_notification, OrderEventsEmails.FULFILLMENT),
        (event_fulfillment_digital_links_notification, OrderEventsEmails.DIGITAL_LINKS),
        (event_order_refunded_notification, OrderEventsEmails.ORDER_REFUND),
    ],
)
def test_email_sent_event_with_app(order, app, event_fun, expected_event_type):
    event_fun(
        order_id=order.id, user_id=None, app_id=app.pk, customer_email=order.user_email
    )
    events = order.events.all()
    assert len(events) == 1
    event = events[0]
    assert event
    assert event.type == OrderEvents.EMAIL_SENT
    assert not event.user
    assert event.app == app
    assert event.order is order
    assert event.date
    assert event.parameters == {
        "email": order.get_customer_email(),
        "email_type": expected_event_type,
    }


@pytest.mark.parametrize(
    "event_fun, expected_event_type",
    [
        (event_order_confirmation_notification, OrderEventsEmails.ORDER_CONFIRMATION),
        (event_payment_confirmed_notification, OrderEventsEmails.PAYMENT),
    ],
)
def test_email_sent_event_without_user_pk(order, event_fun, expected_event_type):
    event_fun(order_id=order.id, user_id=None, customer_email=order.user_email)
    events = order.events.all()
    assert len(events) == 1
    event = events[0]
    assert event
    assert event.type == OrderEvents.EMAIL_SENT
    assert not event.user
    assert event.order is order
    assert event.date
    assert event.parameters == {
        "email": order.get_customer_email(),
        "email_type": expected_event_type,
    }


@pytest.mark.parametrize(
    "event_fun, expected_event_type",
    [
        (event_order_cancelled_notification, OrderEventsEmails.ORDER_CANCEL),
        (event_fulfillment_confirmed_notification, OrderEventsEmails.FULFILLMENT),
        (event_fulfillment_digital_links_notification, OrderEventsEmails.DIGITAL_LINKS),
        (event_order_refunded_notification, OrderEventsEmails.ORDER_REFUND),
    ],
)
def test_email_sent_event_without_user_and_app_pk(
    order, event_fun, expected_event_type
):
    event_fun(
        order_id=order.id, user_id=None, app_id=None, customer_email=order.user_email
    )
    events = order.events.all()
    assert len(events) == 1
    event = events[0]
    assert event
    assert event.type == OrderEvents.EMAIL_SENT
    assert not event.user
    assert not event.app
    assert event.order is order
    assert event.date
    assert event.parameters == {
        "email": order.get_customer_email(),
        "email_type": expected_event_type,
    }


GET_ORDER_AVAILABLE_COLLECTION_POINTS = """
    query getAvailableCollectionPointsForOrder(
        $id: ID!
    ){
      order(id:$id){
        availableCollectionPoints{
          name
        }
      }
    }
"""


def test_available_collection_points_for_preorders_variants_in_order(
    api_client, staff_api_client, order_with_preorder_lines
):
    expected_collection_points = list(
        Warehouse.objects.for_channel(order_with_preorder_lines.channel_id)
        .exclude(
            click_and_collect_option=WarehouseClickAndCollectOption.DISABLED,
        )
        .values("name")
    )
    response = staff_api_client.post_graphql(
        GET_ORDER_AVAILABLE_COLLECTION_POINTS,
        variables={
            "id": graphene.Node.to_global_id("Order", order_with_preorder_lines.id)
        },
    )
    response_content = get_graphql_content(response)
    assert (
        expected_collection_points
        == response_content["data"]["order"]["availableCollectionPoints"]
    )


def test_available_collection_points_for_preorders_and_regular_variants_in_order(
    api_client,
    staff_api_client,
    order_with_preorder_lines,
):
    expected_collection_points = list(
        Warehouse.objects.for_channel(order_with_preorder_lines.channel_id)
        .exclude(
            click_and_collect_option=WarehouseClickAndCollectOption.DISABLED,
        )
        .values("name")
    )

    response = staff_api_client.post_graphql(
        GET_ORDER_AVAILABLE_COLLECTION_POINTS,
        variables={
            "id": graphene.Node.to_global_id("Order", order_with_preorder_lines.id)
        },
    )
    response_content = get_graphql_content(response)
    assert (
        expected_collection_points
        == response_content["data"]["order"]["availableCollectionPoints"]
    )


def test_order_update_total_authorize_data_with_payment(
    order_with_lines, payment_txn_preauth
):
    # given
    authorized_amount = payment_txn_preauth.transactions.first().amount

    # when
    update_order_authorize_data(order_with_lines)

    # then
    order_with_lines.refresh_from_db()
    assert order_with_lines.total_authorized == Money(
        authorized_amount, order_with_lines.currency
    )


def test_order_update_total_authorize_data_with_transaction_item(order_with_lines):
    # given
    first_authorized_amount = Decimal(10)
    order_with_lines.payment_transactions.create(
        authorized_value=first_authorized_amount,
        charged_value=Decimal(12),
        currency=order_with_lines.currency,
    )
    second_authorized_amount = Decimal(3)
    order_with_lines.payment_transactions.create(
        authorized_value=second_authorized_amount,
        charged_value=Decimal(12),
        currency=order_with_lines.currency,
    )

    # when
    update_order_authorize_data(order_with_lines)

    # then
    order_with_lines.refresh_from_db()
    assert order_with_lines.total_authorized == Money(
        first_authorized_amount + second_authorized_amount, order_with_lines.currency
    )


def test_order_update_total_authorize_data_with_transaction_item_and_payment(
    order_with_lines, payment_txn_preauth
):
    # given
    first_authorized_amount = payment_txn_preauth.transactions.first().amount

    second_authorized_amount = Decimal(3)
    order_with_lines.payment_transactions.create(
        authorized_value=second_authorized_amount,
        charged_value=Decimal(12),
        currency=order_with_lines.currency,
    )

    # when
    update_order_authorize_data(order_with_lines)

    # then
    order_with_lines.refresh_from_db()
    assert order_with_lines.total_authorized == Money(
        first_authorized_amount + second_authorized_amount, order_with_lines.currency
    )


def test_order_update_charge_data_with_payment(order_with_lines, payment_txn_captured):
    # given
    charged_amount = payment_txn_captured.transactions.first().amount

    # when
    update_order_charge_data(order_with_lines)

    # then
    order_with_lines.refresh_from_db()
    assert order_with_lines.total_charged == Money(
        charged_amount, order_with_lines.currency
    )


def test_order_update_charge_data_with_transaction_item(order_with_lines):
    # given
    first_charged_amount = Decimal(10)
    order_with_lines.payment_transactions.create(
        charged_value=first_charged_amount,
        authorized_value=Decimal(12),
        currency=order_with_lines.currency,
    )
    second_charged_amount = Decimal(3)
    order_with_lines.payment_transactions.create(
        authorized_value=Decimal(11),
        charged_value=second_charged_amount,
        currency=order_with_lines.currency,
    )

    # when
    update_order_charge_data(order_with_lines)

    # then
    order_with_lines.refresh_from_db()
    assert order_with_lines.total_charged == Money(
        first_charged_amount + second_charged_amount, order_with_lines.currency
    )


def test_order_update_charge_data_with_transaction_item_and_payment(
    order_with_lines, payment_txn_captured
):
    # given
    first_charged_amount = payment_txn_captured.transactions.first().amount
    second_charged_amount = Decimal(3)
    order_with_lines.payment_transactions.create(
        authorized_value=Decimal(11),
        charged_value=second_charged_amount,
        currency=order_with_lines.currency,
    )

    # when
    update_order_charge_data(order_with_lines)

    # then
    order_with_lines.refresh_from_db()
    assert order_with_lines.total_charged == Money(
        first_charged_amount + second_charged_amount, order_with_lines.currency
    )<|MERGE_RESOLUTION|>--- conflicted
+++ resolved
@@ -230,11 +230,7 @@
 
 
 def test_add_variant_to_order_edits_line_for_existing_variant(
-<<<<<<< HEAD
-    order_with_lines, anonymous_user, anonymous_plugins
-=======
-    order_with_lines, anonymous_plugins, site_settings
->>>>>>> f12fecc2
+    order_with_lines, anonymous_plugins
 ):
     existing_line = order_with_lines.lines.first()
     variant = existing_line.variant
@@ -260,11 +256,7 @@
 
 
 def test_add_variant_to_order_not_allocates_stock_for_existing_variant(
-<<<<<<< HEAD
-    order_with_lines, anonymous_user, anonymous_plugins
-=======
-    order_with_lines, anonymous_plugins, site_settings
->>>>>>> f12fecc2
+    order_with_lines, anonymous_plugins
 ):
     existing_line = order_with_lines.lines.first()
     variant = existing_line.variant
@@ -553,13 +545,7 @@
     assert calculated_weight == order_weight
 
 
-def test_order_weight_add_more_variant(
-<<<<<<< HEAD
-    order_with_lines, anonymous_user, anonymous_plugins
-=======
-    order_with_lines, anonymous_plugins, site_settings
->>>>>>> f12fecc2
-):
+def test_order_weight_add_more_variant(order_with_lines, anonymous_plugins):
     variant = order_with_lines.lines.first().variant
     line_data = OrderLineData(variant_id=str(variant.id), variant=variant, quantity=2)
 
