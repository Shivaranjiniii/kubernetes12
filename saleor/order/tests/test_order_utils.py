from decimal import Decimal

import pytest
from prices import Money, TaxedMoney

from ...checkout.fetch import fetch_checkout_info, fetch_checkout_lines
from ...discount import DiscountValueType, OrderDiscountType
from ...giftcard import GiftCardEvents
from ...giftcard.models import GiftCardEvent
from ...graphql.order.utils import OrderLineData
from ...plugins.manager import get_plugins_manager
from .. import OrderStatus
from ..events import OrderEvents
from ..fetch import OrderLineInfo
from ..models import Order, OrderEvent
from ..utils import (
    add_gift_cards_to_order,
    add_variant_to_order,
    change_order_line_quantity,
    get_total_order_discount_excluding_shipping,
    get_valid_shipping_methods_for_order,
    match_orders_with_new_user,
<<<<<<< HEAD
    update_order_display_gross_prices,
    update_taxes_for_order_line,
    update_taxes_for_order_lines,
=======
>>>>>>> aa74ef6b
)


@pytest.mark.parametrize(
    "status, previous_quantity, new_quantity, added_count, removed_count",
    (
        (OrderStatus.DRAFT, 5, 2, 0, 3),
        (OrderStatus.UNCONFIRMED, 2, 5, 3, 0),
        (OrderStatus.UNCONFIRMED, 2, 0, 0, 2),
        (OrderStatus.DRAFT, 5, 5, 0, 0),
    ),
)
def test_change_quantity_generates_proper_event(
    status,
    previous_quantity,
    new_quantity,
    added_count,
    removed_count,
    order_with_lines,
    staff_user,
):
    assert not OrderEvent.objects.exists()
    order_with_lines.status = status
    order_with_lines.save(update_fields=["status"])

    line = order_with_lines.lines.last()
    line.quantity = previous_quantity

    line_info = OrderLineInfo(
        line=line,
        quantity=line.quantity,
        variant=line.variant,
        warehouse_pk=line.allocations.first().stock.warehouse.pk,
    )
    stock = line.allocations.first().stock
    stock.quantity = 5
    stock.save(update_fields=["quantity"])
    app = None

    change_order_line_quantity(
        staff_user,
        app,
        line_info,
        previous_quantity,
        new_quantity,
        order_with_lines.channel.slug,
        get_plugins_manager(),
    )

    if removed_count:
        expected_type = OrderEvents.REMOVED_PRODUCTS
        expected_quantity = removed_count
    elif added_count:
        expected_type = OrderEvents.ADDED_PRODUCTS
        expected_quantity = added_count
    else:
        # No event should have occurred
        assert not OrderEvent.objects.exists()
        return

    new_event = OrderEvent.objects.last()  # type: OrderEvent
    assert new_event.type == expected_type
    assert new_event.user == staff_user
    expected_line_pk = None if new_quantity == 0 else str(line.pk)
    assert new_event.parameters == {
        "lines": [
            {
                "quantity": expected_quantity,
                "line_pk": expected_line_pk,
                "item": str(line),
            }
        ]
    }


def test_change_quantity_update_line_fields(
    order_with_lines,
    staff_user,
):
    # given
    line = order_with_lines.lines.last()
    line_info = OrderLineInfo(
        line=line,
        quantity=line.quantity,
        variant=line.variant,
        warehouse_pk=line.allocations.first().stock.warehouse.pk,
    )
    new_quantity = 5
    app = None

    # when
    change_order_line_quantity(
        staff_user,
        app,
        line_info,
        line.quantity,
        new_quantity,
        order_with_lines.channel.slug,
        get_plugins_manager(),
    )

    # then
    line.refresh_from_db()
    assert line.quantity == new_quantity
    assert line.total_price == line.unit_price * new_quantity
    assert line.undiscounted_total_price == line.undiscounted_unit_price * new_quantity


def test_match_orders_with_new_user(order_list, staff_user, customer_user):
    # given
    for order in order_list[:2]:
        order.user = None
        order.user_email = staff_user.email

    order_with_user = order_list[-1]
    order_with_user.user = customer_user
    order_with_user.user_email = staff_user.email

    Order.objects.bulk_update(order_list, ["user", "user_email"])

    # when
    match_orders_with_new_user(staff_user)

    # then
    for order in order_list[:2]:
        order.refresh_from_db()
        assert order.user == staff_user

    order_with_user.refresh_from_db()
    assert order_with_user.user != staff_user


def test_match_draft_order_with_new_user(customer_user, channel_USD):
    address = customer_user.default_billing_address.get_copy()
    order = Order.objects.create(
        billing_address=address,
        user=None,
        user_email=customer_user.email,
        status=OrderStatus.DRAFT,
        channel=channel_USD,
    )
    match_orders_with_new_user(customer_user)

    order.refresh_from_db()
    assert order.user is None


def test_get_valid_shipping_methods_for_order(order_line_with_one_allocation, address):
    # given
    order = order_line_with_one_allocation.order
    order_line_with_one_allocation.is_shipping_required = True
    order_line_with_one_allocation.save(update_fields=["is_shipping_required"])

    order.currency = "USD"
    order.shipping_address = address
    order.save(update_fields=["shipping_address"])

    # when
    valid_shipping_methods = get_valid_shipping_methods_for_order(
        order, order.channel.shipping_method_listings.all(), get_plugins_manager()
    )

    # then
    assert len(valid_shipping_methods) == 1


def test_get_valid_shipping_methods_for_order_no_channel_shipping_zones(
    order_line_with_one_allocation, address
):
    # given
    order = order_line_with_one_allocation.order
    order.channel.shipping_zones.clear()
    order_line_with_one_allocation.is_shipping_required = True
    order_line_with_one_allocation.save(update_fields=["is_shipping_required"])

    order.currency = "USD"
    order.shipping_address = address
    order.save(update_fields=["shipping_address"])

    # when
    valid_shipping_methods = get_valid_shipping_methods_for_order(
        order, order.channel.shipping_method_listings.all(), get_plugins_manager()
    )

    # then
    assert len(valid_shipping_methods) == 0


def test_get_valid_shipping_methods_for_order_no_shipping_address(
    order_line_with_one_allocation, address
):
    # given
    order = order_line_with_one_allocation.order
    order_line_with_one_allocation.is_shipping_required = True
    order_line_with_one_allocation.save(update_fields=["is_shipping_required"])

    order.currency = "USD"

    # when
    valid_shipping_methods = get_valid_shipping_methods_for_order(
        order, order.channel.shipping_method_listings.all(), get_plugins_manager()
    )

    # then
    assert valid_shipping_methods == []


def test_get_valid_shipping_methods_for_order_shipping_not_required(
    order_line_with_one_allocation, address
):
    # given
    order = order_line_with_one_allocation.order
    order_line_with_one_allocation.is_shipping_required = False
    order_line_with_one_allocation.save(update_fields=["is_shipping_required"])

    order.currency = "USD"
    order.shipping_address = address
    order.save(update_fields=["shipping_address"])

    # when
    valid_shipping_methods = get_valid_shipping_methods_for_order(
        order, order.channel.shipping_method_listings.all(), get_plugins_manager()
    )

    # then
    assert valid_shipping_methods == []


def test_add_variant_to_order(
    order, customer_user, variant, site_settings, discount_info
):
    # given
    manager = get_plugins_manager()
    quantity = 4
    collections = variant.product.collections.all()
    channel_listing = variant.channel_listings.get(channel=order.channel)
    base_unit_price = variant.get_price(
        variant.product, collections, order.channel, channel_listing, [discount_info]
    )
    unit_price = TaxedMoney(net=base_unit_price, gross=base_unit_price)
    total_price = unit_price * quantity
    undiscounted_base_unit_price = variant.get_price(
        variant.product, collections, order.channel, channel_listing, []
    )
    undiscounted_unit_price = TaxedMoney(
        net=undiscounted_base_unit_price, gross=undiscounted_base_unit_price
    )
    undiscounted_total_price = undiscounted_unit_price * quantity

    # when
    line_data = OrderLineData(
        variant_id=str(variant.id), variant=variant, quantity=quantity
    )
    line = add_variant_to_order(
        order,
        line_data,
        customer_user,
        None,
        manager,
        site_settings,
        [discount_info],
    )

    # then
    assert line.unit_price == unit_price
    assert line.total_price == total_price
    assert line.undiscounted_unit_price == undiscounted_unit_price
    assert line.undiscounted_total_price == undiscounted_total_price
    assert line.unit_price != line.undiscounted_unit_price
    assert line.undiscounted_unit_price != line.undiscounted_total_price


def test_add_gift_cards_to_order(
    checkout_with_item, gift_card, gift_card_expiry_date, order, staff_user
):
    # given
    checkout = checkout_with_item
    checkout.user = staff_user
    checkout.gift_cards.add(gift_card, gift_card_expiry_date)
    manager = get_plugins_manager()
    lines, _ = fetch_checkout_lines(checkout)
    checkout_info = fetch_checkout_info(checkout, lines, [], manager)

    # when
    add_gift_cards_to_order(
        checkout_info, order, Money(20, gift_card.currency), staff_user, None
    )

    # then
    gift_card.refresh_from_db()
    gift_card_expiry_date.refresh_from_db()
    assert gift_card.current_balance_amount == 0
    assert gift_card_expiry_date.current_balance_amount == 0
    assert gift_card.used_by == staff_user
    assert gift_card.used_by_email == staff_user.email

    gift_card_events = GiftCardEvent.objects.filter(gift_card_id=gift_card.id)
    assert gift_card_events.count() == 1
    gift_card_event = gift_card_events[0]
    assert gift_card_event.type == GiftCardEvents.USED_IN_ORDER
    assert gift_card_event.user == staff_user
    assert gift_card_event.app is None
    assert gift_card_event.order == order
    assert gift_card_event.parameters == {
        "balance": {
            "currency": "USD",
            "current_balance": "0",
            "old_current_balance": "10.000",
        },
    }

    order_created_event = GiftCardEvent.objects.get(
        gift_card_id=gift_card_expiry_date.id
    )
    assert order_created_event.user == staff_user
    assert order_created_event.app is None
    assert order_created_event.order == order
    assert order_created_event.parameters == {
        "balance": {
            "currency": "USD",
            "current_balance": "0",
            "old_current_balance": "20.000",
        },
    }


def test_add_gift_cards_to_order_no_checkout_user(
    checkout_with_item, gift_card, gift_card_expiry_date, order, staff_user
):
    # given
    checkout = checkout_with_item
    checkout.user = None
    checkout.email = staff_user.email
    checkout.save(update_fields=["user", "email"])

    checkout.gift_cards.add(gift_card, gift_card_expiry_date)
    manager = get_plugins_manager()
    lines, _ = fetch_checkout_lines(checkout)
    checkout_info = fetch_checkout_info(checkout, lines, [], manager)

    # when
    add_gift_cards_to_order(
        checkout_info, order, Money(20, gift_card.currency), staff_user, None
    )

    # then
    gift_card.refresh_from_db()
    gift_card_expiry_date.refresh_from_db()
    assert gift_card.current_balance_amount == 0
    assert gift_card_expiry_date.current_balance_amount == 0
    assert gift_card.used_by == staff_user
    assert gift_card.used_by_email == staff_user.email

    gift_card_events = GiftCardEvent.objects.filter(gift_card_id=gift_card.id)
    assert gift_card_events.count() == 1
    gift_card_event = gift_card_events[0]
    assert gift_card_event.type == GiftCardEvents.USED_IN_ORDER
    assert gift_card_event.user == staff_user
    assert gift_card_event.app is None
    assert gift_card_event.order == order
    assert gift_card_event.parameters == {
        "balance": {
            "currency": "USD",
            "current_balance": "0",
            "old_current_balance": "10.000",
        },
    }

    order_created_event = GiftCardEvent.objects.get(
        gift_card_id=gift_card_expiry_date.id
    )
    assert order_created_event.user == staff_user
    assert order_created_event.app is None
    assert order_created_event.order == order
    assert order_created_event.parameters == {
        "balance": {
            "currency": "USD",
            "current_balance": "0",
            "old_current_balance": "20.000",
        },
    }


def test_get_total_order_discount_excluding_shipping(order, voucher_shipping_type):
    # given
    order.discounts.create(
        type=OrderDiscountType.VOUCHER,
        value_type=DiscountValueType.FIXED,
        value=Decimal("10.0"),
        name=voucher_shipping_type.code,
        currency="USD",
        amount_value=Decimal("10.0"),
    )
    manual_discount = order.discounts.create(
        type=OrderDiscountType.MANUAL,
        value_type=DiscountValueType.FIXED,
        value=Decimal("10.0"),
        name=voucher_shipping_type.code,
        currency="USD",
        amount_value=Decimal("10.0"),
    )
    currency = order.currency
    total = TaxedMoney(Money(10, currency), Money(10, currency))
    order.voucher = voucher_shipping_type
    order.total = total
    order.undiscounted_total = total
    order.save()

    # when
    discount_amount = get_total_order_discount_excluding_shipping(order)

    # then
    assert discount_amount == Money(manual_discount.amount_value, order.currency)


def test_get_total_order_discount_excluding_shipping_no_shipping_discounts(
    order, voucher
):
    # given
    discount_1 = order.discounts.create(
        type=OrderDiscountType.VOUCHER,
        value_type=DiscountValueType.FIXED,
        value=Decimal("10.0"),
        name=voucher.code,
        currency="USD",
        amount_value=Decimal("10.0"),
    )
    discount_2 = order.discounts.create(
        type=OrderDiscountType.MANUAL,
        value_type=DiscountValueType.FIXED,
        value=Decimal("10.0"),
        name=voucher.code,
        currency="USD",
        amount_value=Decimal("10.0"),
    )
    currency = order.currency
    total = TaxedMoney(Money(30, currency), Money(30, currency))
    order.voucher = voucher
    order.total = total
    order.undiscounted_total = total
    order.save()

    # when
    discount_amount = get_total_order_discount_excluding_shipping(order)

    # then
    assert discount_amount == Money(
        discount_1.amount_value + discount_2.amount_value, order.currency
    )


<<<<<<< HEAD
def test_update_order_display_gross_prices_use_default_tax_settings(order):
    # given
    tax_config = order.channel.tax_configuration
    tax_config.display_gross_prices = True
    tax_config.save()
    tax_config.country_exceptions.all().delete()

    order.display_gross_prices = False
    order.save(update_fields=["display_gross_prices"])

    # when
    update_order_display_gross_prices(order)

    # then
    assert order.display_gross_prices


def test_update_order_display_gross_prices_use_country_specific_tax_settings(order):
    # given
    country_code = "PT"
    tax_config = order.channel.tax_configuration
    tax_config.display_gross_prices = False
    tax_config.save()
    tax_config.country_exceptions.create(
        country=country_code, display_gross_prices=True
    )

    order.display_gross_prices = False
    order.save(update_fields=["display_gross_prices"])
    order.shipping_address.country = country_code
    order.shipping_address.save()

    # when
    update_order_display_gross_prices(order)

    # then
    assert order.display_gross_prices
=======
def test_get_total_order_discount_excluding_shipping_no_discounts(order):
    # when
    discount_amount = get_total_order_discount_excluding_shipping(order)

    # then
    assert discount_amount == Money("0", order.currency)
>>>>>>> aa74ef6b
<|MERGE_RESOLUTION|>--- conflicted
+++ resolved
@@ -20,12 +20,7 @@
     get_total_order_discount_excluding_shipping,
     get_valid_shipping_methods_for_order,
     match_orders_with_new_user,
-<<<<<<< HEAD
     update_order_display_gross_prices,
-    update_taxes_for_order_line,
-    update_taxes_for_order_lines,
-=======
->>>>>>> aa74ef6b
 )
 
 
@@ -477,7 +472,6 @@
     )
 
 
-<<<<<<< HEAD
 def test_update_order_display_gross_prices_use_default_tax_settings(order):
     # given
     tax_config = order.channel.tax_configuration
@@ -515,11 +509,11 @@
 
     # then
     assert order.display_gross_prices
-=======
+
+
 def test_get_total_order_discount_excluding_shipping_no_discounts(order):
     # when
     discount_amount = get_total_order_discount_excluding_shipping(order)
 
     # then
-    assert discount_amount == Money("0", order.currency)
->>>>>>> aa74ef6b
+    assert discount_amount == Money("0", order.currency)