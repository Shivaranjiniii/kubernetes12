--- conflicted
+++ resolved
@@ -74,21 +74,12 @@
 
     assert returned_fulfillemnt.total_refund_amount == amount
     assert returned_fulfillemnt.shipping_refund_amount is None
-<<<<<<< HEAD
-    mocked_refund.assert_called_with(
+    mocked_refund.assert_called_once_with(
         payment_dummy,
         ANY,
         channel_slug=order_with_lines.channel.slug,
         amount=amount,
-=======
-
-    mocked_refund.assert_called_once_with(
-        payment_dummy,
-        ANY,
-        amount=amount,
-        channel_slug=order_with_lines.channel.slug,
-        refund_data=ANY,
->>>>>>> 616aee0f
+        refund_data=ANY,
     )
     mocked_order_updated.assert_called_once_with(order_with_lines)
 
@@ -148,20 +139,12 @@
         == order_with_lines.shipping_price_gross_amount
     )
 
-<<<<<<< HEAD
-    mocked_refund.assert_called_with(
+    mocked_refund.assert_called_once_with(
         payment_dummy,
         ANY,
         channel_slug=order_with_lines.channel.slug,
         amount=amount,
-=======
-    mocked_refund.assert_called_once_with(
-        payment_dummy,
-        ANY,
-        amount=amount,
-        channel_slug=order_with_lines.channel.slug,
-        refund_data=ANY,
->>>>>>> 616aee0f
+        refund_data=ANY,
     )
     mocked_order_updated.assert_called_once_with(order_with_lines)
 
@@ -215,21 +198,13 @@
     amount = sum(
         [line.order_line.unit_price_gross_amount * 2 for line in fulfillment_lines]
     )
-<<<<<<< HEAD
-
-    mocked_refund.assert_called_with(
+
+    mocked_refund.assert_called_once_with(
         payment_dummy,
         ANY,
         channel_slug=fulfilled_order.channel.slug,
         amount=amount,
-=======
-    mocked_refund.assert_called_once_with(
-        payment_dummy,
-        ANY,
-        amount=amount,
-        channel_slug=fulfilled_order.channel.slug,
-        refund_data=ANY,
->>>>>>> 616aee0f
+        refund_data=ANY,
     )
     mocked_order_updated.assert_called_once_with(fulfilled_order)
 
@@ -282,21 +257,13 @@
 
     for line in fulfillment_lines:
         assert line.quantity == original_quantity.get(line.pk) - 2
-<<<<<<< HEAD
-
-    mocked_refund.assert_called_with(
+
+    mocked_refund.assert_called_once_with(
         payment_dummy,
         ANY,
         channel_slug=fulfilled_order.channel.slug,
         amount=amount,
-=======
-    mocked_refund.assert_called_once_with(
-        payment_dummy,
-        ANY,
-        amount=amount,
-        channel_slug=fulfilled_order.channel.slug,
-        refund_data=ANY,
->>>>>>> 616aee0f
+        refund_data=ANY,
     )
     mocked_order_updated.assert_called_once_with(fulfilled_order)
 
