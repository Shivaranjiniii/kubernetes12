from decimal import Decimal
from functools import partial
from unittest import mock

import graphene
from django.core.files import File
from measurement.measures import Weight
from prices import Money, fixed_discount

from ...core.notify_events import NotifyEventType
from ...core.prices import quantize_price
from ...core.tests.utils import get_site_context_payload
from ...discount import DiscountValueType
from ...graphql.core.utils import to_global_id_or_none
from ...graphql.order.utils import OrderLineData
from ...order import notifications
from ...order.fetch import fetch_order_info
from ...plugins.manager import get_plugins_manager
from ...product.models import DigitalContentUrl
from ...thumbnail import THUMBNAIL_SIZES
from ...thumbnail.models import Thumbnail
from ..notifications import (
    get_address_payload,
    get_custom_order_payload,
    get_default_fulfillment_line_payload,
    get_default_fulfillment_payload,
    get_default_images_payload,
    get_default_order_payload,
    get_order_line_payload,
)
from ..utils import add_variant_to_order


def test_get_custom_order_payload(order, site_settings):
    expected_payload = get_custom_order_payload(order)
    assert expected_payload == {
        "order": {
            "id": to_global_id_or_none(order),
            "number": order.number,
            "private_metadata": {},
            "metadata": order.metadata,
            "status": "unfulfilled",
            "language_code": "en",
            "currency": "USD",
            "token": expected_payload["order"]["token"],
            "total_net_amount": 0,
            "undiscounted_total_net_amount": 0,
            "total_gross_amount": 0,
            "undiscounted_total_gross_amount": 0,
            "display_gross_prices": True,
            "channel_slug": "main",
            "created": expected_payload["order"]["created"],
            "shipping_price_net_amount": 0,
            "shipping_price_gross_amount": 0,
            "order_details_url": "",
            "email": "test@example.com",
            "subtotal_gross_amount": expected_payload["order"]["subtotal_gross_amount"],
            "subtotal_net_amount": expected_payload["order"]["subtotal_net_amount"],
            "tax_amount": 0,
            "lines": [],
            "billing_address": {
                "first_name": "John",
                "last_name": "Doe",
                "company_name": "Mirumee Software",
                "street_address_1": "Tęczowa 7",
                "street_address_2": "",
                "city": "WROCŁAW",
                "city_area": "",
                "postal_code": "53-601",
                "country": "PL",
                "country_area": "",
                "phone": "+48713988102",
            },
            "shipping_address": {
                "first_name": "John",
                "last_name": "Doe",
                "company_name": "Mirumee Software",
                "street_address_1": "Tęczowa 7",
                "street_address_2": "",
                "city": "WROCŁAW",
                "city_area": "",
                "postal_code": "53-601",
                "country": "PL",
                "country_area": "",
                "phone": "+48713988102",
            },
            "shipping_method_name": None,
            "collection_point_name": None,
            "voucher_discount": None,
            "discounts": [],
            "discount_amount": 0,
        },
        "recipient_email": "test@example.com",
        **get_site_context_payload(site_settings.site),
    }


def test_get_order_line_payload(order_line):
    order_line.variant.product.weight = Weight(kg=5)
    order_line.variant.product.save()

    payload = get_order_line_payload(order_line)

    attributes = order_line.variant.product.attributes.all()
    expected_attributes_payload = []
    for attr in attributes:
        expected_attributes_payload.append(
            {
                "assignment": {
                    "attribute": {
                        "slug": attr.assignment.attribute.slug,
                        "name": attr.assignment.attribute.name,
                    }
                },
                "values": [
                    {
                        "name": value.name,
                        "value": value.value,
                        "slug": value.slug,
                        "file_url": value.file_url,
                    }
                    for value in attr.values.all()
                ],
            }
        )
    unit_tax_amount = (
        order_line.unit_price_gross_amount - order_line.unit_price_net_amount
    )
    total_gross = order_line.unit_price_gross * order_line.quantity
    total_net = order_line.unit_price_net * order_line.quantity
    total_tax = total_gross - total_net
    currency = order_line.currency
    assert payload == {
        "variant": {
            "id": to_global_id_or_none(order_line.variant),
            "first_image": None,
            "images": None,
            "weight": "",
            "is_preorder": False,
            "preorder_global_threshold": None,
            "preorder_end_date": None,
        },
        "product": {
            "attributes": expected_attributes_payload,
            "first_image": None,
            "images": None,
            "weight": "5.0 kg",
            "id": to_global_id_or_none(order_line.variant.product),
        },
        "translated_product_name": order_line.translated_product_name
        or order_line.product_name,
        "translated_variant_name": order_line.translated_variant_name
        or order_line.variant_name,
        "id": to_global_id_or_none(order_line),
        "product_name": order_line.product_name,
        "variant_name": order_line.variant_name,
        "product_sku": order_line.product_sku,
        "product_variant_id": to_global_id_or_none(order_line.variant),
        "is_shipping_required": order_line.is_shipping_required,
        "quantity": order_line.quantity,
        "quantity_fulfilled": order_line.quantity_fulfilled,
        "currency": order_line.currency,
        "unit_price_net_amount": quantize_price(
            order_line.unit_price_net_amount, currency
        ),
        "unit_price_gross_amount": quantize_price(
            order_line.unit_price_gross_amount, currency
        ),
        "unit_tax_amount": quantize_price(unit_tax_amount, currency),
        "total_gross_amount": quantize_price(total_gross.amount, currency),
        "total_net_amount": quantize_price(total_net.amount, currency),
        "total_tax_amount": quantize_price(total_tax.amount, currency),
        "tax_rate": order_line.tax_rate,
        "is_digital": order_line.is_digital,
        "digital_url": "",
        "unit_discount_amount": order_line.unit_discount_amount,
        "unit_discount_reason": order_line.unit_discount_reason,
        "unit_discount_type": order_line.unit_discount_type,
        "unit_discount_value": order_line.unit_discount_value,
    }


def test_get_order_line_payload_deleted_variant(order_line):
    order_line.variant = None
    payload = get_order_line_payload(order_line)

    assert payload["variant"] is None
    assert payload["product"] is None


def test_get_address_payload(address):
    payload = get_address_payload(address)
    assert payload == {
        "first_name": address.first_name,
        "last_name": address.last_name,
        "company_name": address.company_name,
        "street_address_1": address.street_address_1,
        "street_address_2": address.street_address_2,
        "city": address.city,
        "city_area": address.city_area,
        "postal_code": address.postal_code,
        "country": str(address.country),
        "country_area": address.country_area,
        "phone": str(address.phone),
    }


def test_get_default_order_payload(order_line):
    order_line.refresh_from_db()
    order = order_line.order
    order_line_payload = get_order_line_payload(order_line)
    redirect_url = "http://redirect.com/path"
    subtotal = order.get_subtotal()
    order.total = subtotal + order.shipping_price
    tax = order.total_gross_amount - order.total_net_amount

    value = Decimal("20")
    discount = partial(fixed_discount, discount=Money(value, order.currency))
    order.undiscounted_total = order.total
    order.total = discount(order.total)
    order.discounts.create(
        value_type=DiscountValueType.FIXED,
        value=value,
        reason="Discount reason",
        amount=(order.undiscounted_total - order.total).gross,
        # type: ignore
    )
    order.save()

    payload = get_default_order_payload(order, redirect_url)

    assert payload == {
        "discounts": [
            {
                "amount_value": Decimal("20.000"),
                "name": None,
                "reason": "Discount reason",
                "translated_name": None,
                "type": "manual",
                "value": Decimal("20.000"),
                "value_type": "fixed",
            }
        ],
        "channel_slug": order.channel.slug,
        "id": to_global_id_or_none(order),
        "number": order.number,
        "token": order.id,
        "created": str(order.created_at),
        "display_gross_prices": order.display_gross_prices,
        "currency": order.currency,
        "total_gross_amount": order.total_gross_amount,
        "total_net_amount": order.total_net_amount,
        "shipping_method_name": order.shipping_method_name,
        "collection_point_name": order.collection_point_name,
        "status": order.status,
        "metadata": order.metadata,
        "private_metadata": {},
        "shipping_price_net_amount": order.shipping_price_net_amount,
        "shipping_price_gross_amount": order.shipping_price_gross_amount,
        "order_details_url": f"{redirect_url}?token={order.id}",
        "email": order.get_customer_email(),
        "subtotal_gross_amount": subtotal.gross.amount,
        "subtotal_net_amount": subtotal.net.amount,
        "tax_amount": tax,
        "lines": [order_line_payload],
        "billing_address": get_address_payload(order.billing_address),
        "shipping_address": get_address_payload(order.shipping_address),
        "language_code": order.language_code,
        "discount_amount": Decimal("20.000"),
        "undiscounted_total_gross_amount": order.undiscounted_total.gross.amount,
        "undiscounted_total_net_amount": order.undiscounted_total.net.amount,
        "voucher_discount": None,
    }


def test_get_default_fulfillment_payload(fulfillment, digital_content, site_settings):
    order = fulfillment.order
    fulfillment.tracking_number = "http://tracking.url.com/123"
    fulfillment.save(update_fields=["tracking_number"])
    line = order.lines.first()
    line.variant = digital_content.product_variant
    line.save(update_fields=["variant"])
    DigitalContentUrl.objects.create(content=digital_content, line=line)

    order_payload = get_default_order_payload(order)
    payload = get_default_fulfillment_payload(order, fulfillment)

    # make sure that test will not fail because of the list order
    payload["order"]["lines"] = sorted(payload["order"]["lines"], key=lambda l: l["id"])
    payload["physical_lines"] = sorted(payload["physical_lines"], key=lambda l: l["id"])
    order_payload["lines"] = sorted(order_payload["lines"], key=lambda l: l["id"])

    digital_line = fulfillment.lines.get(order_line=line.id)
    physical_line = fulfillment.lines.exclude(id=digital_line.id).first()
    assert payload == {
        "order": order_payload,
        "fulfillment": {
            "tracking_number": fulfillment.tracking_number,
            "is_tracking_number_url": fulfillment.is_tracking_number_url,
        },
        "physical_lines": [get_default_fulfillment_line_payload(physical_line)],
        "digital_lines": [get_default_fulfillment_line_payload(digital_line)],
        "recipient_email": order.get_customer_email(),
        **get_site_context_payload(site_settings.site),
    }


@mock.patch("saleor.plugins.manager.PluginsManager.notify")
def test_send_email_payment_confirmation(mocked_notify, site_settings, payment_dummy):
    manager = get_plugins_manager()
    order = payment_dummy.order
    order_info = fetch_order_info(order)
    expected_payload = {
        "order": get_default_order_payload(order),
        "recipient_email": order.get_customer_email(),
        "payment": {
            "created": payment_dummy.created_at,
            "modified": payment_dummy.modified_at,
            "charge_status": payment_dummy.charge_status,
            "total": payment_dummy.total,
            "captured_amount": payment_dummy.captured_amount,
            "currency": payment_dummy.currency,
        },
        **get_site_context_payload(site_settings.site),
    }
    notifications.send_payment_confirmation(order_info, manager)
    mocked_notify.assert_called_once_with(
        NotifyEventType.ORDER_PAYMENT_CONFIRMATION,
        expected_payload,
        channel_slug=order.channel.slug,
    )


@mock.patch("saleor.plugins.manager.PluginsManager.notify")
def test_send_email_order_confirmation(mocked_notify, order, site_settings):
    manager = get_plugins_manager()
    redirect_url = "https://www.example.com"
    order_info = fetch_order_info(order)

    notifications.send_order_confirmation(order_info, redirect_url, manager)

    expected_payload = {
        "order": get_default_order_payload(order, redirect_url),
        "recipient_email": order.get_customer_email(),
        **get_site_context_payload(site_settings.site),
    }
    mocked_notify.assert_called_once_with(
        NotifyEventType.ORDER_CONFIRMATION,
        expected_payload,
        channel_slug=order.channel.slug,
    )


@mock.patch("saleor.plugins.manager.PluginsManager.notify")
def test_send_email_order_confirmation_for_cc(
    mocked_notify, order_with_lines_for_cc, site_settings, warehouse_for_cc
):
    manager = get_plugins_manager()
    redirect_url = "https://www.example.com"
    order_info = fetch_order_info(order_with_lines_for_cc)

    notifications.send_order_confirmation(order_info, redirect_url, manager)

    expected_payload = {
        "order": get_default_order_payload(order_with_lines_for_cc, redirect_url),
        "recipient_email": order_with_lines_for_cc.get_customer_email(),
        **get_site_context_payload(site_settings.site),
    }
    mocked_notify.assert_called_once_with(
        NotifyEventType.ORDER_CONFIRMATION,
        expected_payload,
        channel_slug=order_with_lines_for_cc.channel.slug,
    )
    assert expected_payload["order"]["collection_point_name"] == warehouse_for_cc.name


@mock.patch("saleor.plugins.manager.PluginsManager.notify")
def test_send_confirmation_emails_without_addresses_for_payment(
    mocked_notify,
    site_settings,
<<<<<<< HEAD
    info,
=======
    anonymous_plugins,
>>>>>>> f5b8251d
    digital_content,
    payment_dummy,
):
    order = payment_dummy.order
    line_data = OrderLineData(
        variant_id=str(digital_content.product_variant.id),
        variant=digital_content.product_variant,
        quantity=1,
    )

    line = add_variant_to_order(
<<<<<<< HEAD
        order,
        line_data,
        user=info.context.user,
        app=info.context.app,
        manager=info.context.plugins,
=======
        order=order,
        line_data=line_data,
        user=None,
        app=None,
        manager=anonymous_plugins,
>>>>>>> f5b8251d
        site_settings=site_settings,
    )
    DigitalContentUrl.objects.create(content=digital_content, line=line)

    order.shipping_address = None
    order.shipping_method = None
    order.billing_address = None
    order.save(update_fields=["shipping_address", "shipping_method", "billing_address"])
    order_info = fetch_order_info(order)

    notifications.send_payment_confirmation(order_info, info.context.plugins)

    expected_payload = {
        "order": get_default_order_payload(order),
        "recipient_email": order.get_customer_email(),
        "payment": {
            "created": payment_dummy.created_at,
            "modified": payment_dummy.modified_at,
            "charge_status": payment_dummy.charge_status,
            "total": payment_dummy.total,
            "captured_amount": payment_dummy.captured_amount,
            "currency": payment_dummy.currency,
        },
        **get_site_context_payload(site_settings.site),
    }
    mocked_notify.assert_called_once_with(
        NotifyEventType.ORDER_PAYMENT_CONFIRMATION,
        expected_payload,
        channel_slug=order.channel.slug,
    )


@mock.patch("saleor.plugins.manager.PluginsManager.notify")
def test_send_confirmation_emails_without_addresses_for_order(
<<<<<<< HEAD
    mocked_notify, order, site_settings, digital_content, info
=======
    mocked_notify,
    order,
    site_settings,
    digital_content,
    anonymous_plugins,
>>>>>>> f5b8251d
):

    assert not order.lines.count()
    line_data = OrderLineData(
        variant_id=str(digital_content.product_variant.id),
        variant=digital_content.product_variant,
        quantity=1,
    )

    line = add_variant_to_order(
<<<<<<< HEAD
        order,
        line_data,
        user=info.context.user,
        app=info.context.app,
        manager=info.context.plugins,
=======
        order=order,
        line_data=line_data,
        user=None,
        app=None,
        manager=anonymous_plugins,
>>>>>>> f5b8251d
        site_settings=site_settings,
    )
    DigitalContentUrl.objects.create(content=digital_content, line=line)

    order.shipping_address = None
    order.shipping_method = None
    order.billing_address = None
    order.save(update_fields=["shipping_address", "shipping_method", "billing_address"])
    order_info = fetch_order_info(order)

    redirect_url = "https://www.example.com"

    notifications.send_order_confirmation(
        order_info, redirect_url, info.context.plugins
    )

    expected_payload = {
        "order": get_default_order_payload(order, redirect_url),
        "recipient_email": order.get_customer_email(),
        **get_site_context_payload(site_settings.site),
    }

    mocked_notify.assert_called_once_with(
        NotifyEventType.ORDER_CONFIRMATION,
        expected_payload,
        channel_slug=order.channel.slug,
    )


@mock.patch("saleor.plugins.manager.PluginsManager.notify")
def test_send_fulfillment_confirmation_by_user(
    mocked_notify, fulfilled_order, site_settings, staff_user
):
    fulfillment = fulfilled_order.fulfillments.first()
    fulfillment.tracking_number = "https://www.example.com"
    fulfillment.save()
    manager = get_plugins_manager()

    notifications.send_fulfillment_confirmation_to_customer(
        order=fulfilled_order,
        fulfillment=fulfillment,
        user=staff_user,
        app=None,
        manager=manager,
    )

    expected_payload = get_default_fulfillment_payload(fulfilled_order, fulfillment)
    expected_payload["requester_user_id"] = to_global_id_or_none(staff_user)
    expected_payload["requester_app_id"] = None
    mocked_notify.assert_called_once_with(
        NotifyEventType.ORDER_FULFILLMENT_CONFIRMATION,
        payload=expected_payload,
        channel_slug=fulfilled_order.channel.slug,
    )


@mock.patch("saleor.plugins.manager.PluginsManager.notify")
def test_send_fulfillment_confirmation_by_app(
    mocked_notify, fulfilled_order, site_settings, app
):
    fulfillment = fulfilled_order.fulfillments.first()
    fulfillment.tracking_number = "https://www.example.com"
    fulfillment.save()
    manager = get_plugins_manager()

    notifications.send_fulfillment_confirmation_to_customer(
        order=fulfilled_order,
        fulfillment=fulfillment,
        user=None,
        app=app,
        manager=manager,
    )

    expected_payload = get_default_fulfillment_payload(fulfilled_order, fulfillment)
    expected_payload["requester_user_id"] = None
    expected_payload["requester_app_id"] = to_global_id_or_none(app)
    mocked_notify.assert_called_once_with(
        NotifyEventType.ORDER_FULFILLMENT_CONFIRMATION,
        payload=expected_payload,
        channel_slug=fulfilled_order.channel.slug,
    )


@mock.patch("saleor.plugins.manager.PluginsManager.notify")
def test_send_fulfillment_update(mocked_notify, fulfilled_order, site_settings):
    fulfillment = fulfilled_order.fulfillments.first()
    fulfillment.tracking_number = "https://www.example.com"
    fulfillment.save()
    manager = get_plugins_manager()

    notifications.send_fulfillment_update(
        order=fulfilled_order, fulfillment=fulfillment, manager=manager
    )

    expected_payload = get_default_fulfillment_payload(fulfilled_order, fulfillment)

    mocked_notify.assert_called_once_with(
        NotifyEventType.ORDER_FULFILLMENT_UPDATE,
        expected_payload,
        channel_slug=fulfilled_order.channel.slug,
    )


@mock.patch("saleor.plugins.manager.PluginsManager.notify")
def test_send_email_order_canceled_by_user(
    mocked_notify, order, site_settings, staff_user
):
    # given
    manager = get_plugins_manager()

    # when
    notifications.send_order_canceled_confirmation(order, staff_user, None, manager)

    # then
    expected_payload = {
        "order": get_default_order_payload(order),
        "recipient_email": order.get_customer_email(),
        "requester_user_id": to_global_id_or_none(staff_user),
        "requester_app_id": None,
        **get_site_context_payload(site_settings.site),
    }
    mocked_notify.assert_called_once_with(
        NotifyEventType.ORDER_CANCELED,
        expected_payload,
        channel_slug=order.channel.slug,
    )


@mock.patch("saleor.plugins.manager.PluginsManager.notify")
def test_send_email_order_canceled_by_app(mocked_notify, order, site_settings, app):
    # given
    manager = get_plugins_manager()

    # when
    notifications.send_order_canceled_confirmation(order, None, app, manager)

    # then
    expected_payload = {
        "order": get_default_order_payload(order),
        "recipient_email": order.get_customer_email(),
        "requester_user_id": None,
        "requester_app_id": to_global_id_or_none(app),
        **get_site_context_payload(site_settings.site),
    }
    mocked_notify.assert_called_once_with(
        NotifyEventType.ORDER_CANCELED,
        expected_payload,
        channel_slug=order.channel.slug,
    )


@mock.patch("saleor.plugins.manager.PluginsManager.notify")
def test_send_email_order_refunded_by_user(
    mocked_notify, order, site_settings, staff_user
):
    # given
    manager = get_plugins_manager()
    amount = order.total.gross.amount

    # when
    notifications.send_order_refunded_confirmation(
        order, staff_user, None, amount, order.currency, manager
    )

    # then
    expected_payload = {
        "requester_user_id": to_global_id_or_none(staff_user),
        "requester_app_id": None,
        "order": get_default_order_payload(order),
        "amount": amount,
        "currency": order.currency,
        "recipient_email": order.get_customer_email(),
        **get_site_context_payload(site_settings.site),
    }

    mocked_notify.assert_called_once_with(
        NotifyEventType.ORDER_REFUND_CONFIRMATION,
        expected_payload,
        channel_slug=order.channel.slug,
    )


@mock.patch("saleor.plugins.manager.PluginsManager.notify")
def test_send_email_order_refunded_by_app(mocked_notify, order, site_settings, app):
    # given
    manager = get_plugins_manager()
    amount = order.total.gross.amount

    # when
    notifications.send_order_refunded_confirmation(
        order, None, app, amount, order.currency, manager
    )

    # then
    expected_payload = {
        "requester_user_id": None,
        "requester_app_id": to_global_id_or_none(app),
        "order": get_default_order_payload(order),
        "amount": amount,
        "currency": order.currency,
        "recipient_email": order.get_customer_email(),
        **get_site_context_payload(site_settings.site),
    }

    mocked_notify.assert_called_once_with(
        NotifyEventType.ORDER_REFUND_CONFIRMATION,
        expected_payload,
        channel_slug=order.channel.slug,
    )


def test_get_default_images_payload(product_with_image):
    # given
    size = 128

    thumbnail_mock = mock.MagicMock(spec=File)
    thumbnail_mock.name = "thumbnail_image.jpg"

    media = product_with_image.media.first()
    thumbnail = Thumbnail.objects.create(
        product_media=media, image=thumbnail_mock, size=size
    )

    media_id = graphene.Node.to_global_id("ProductMedia", media.id)

    # when
    payload = get_default_images_payload([media])

    # then
    images_payload = payload["first_image"]["original"]
    assert images_payload[size] == thumbnail.image.url
    for th_size in THUMBNAIL_SIZES:
        if th_size != size:
            assert images_payload[th_size] == f"/thumbnail/{media_id}/{th_size}/"<|MERGE_RESOLUTION|>--- conflicted
+++ resolved
@@ -378,11 +378,7 @@
 def test_send_confirmation_emails_without_addresses_for_payment(
     mocked_notify,
     site_settings,
-<<<<<<< HEAD
-    info,
-=======
     anonymous_plugins,
->>>>>>> f5b8251d
     digital_content,
     payment_dummy,
 ):
@@ -394,19 +390,11 @@
     )
 
     line = add_variant_to_order(
-<<<<<<< HEAD
-        order,
-        line_data,
-        user=info.context.user,
-        app=info.context.app,
-        manager=info.context.plugins,
-=======
         order=order,
         line_data=line_data,
         user=None,
         app=None,
         manager=anonymous_plugins,
->>>>>>> f5b8251d
         site_settings=site_settings,
     )
     DigitalContentUrl.objects.create(content=digital_content, line=line)
@@ -417,7 +405,7 @@
     order.save(update_fields=["shipping_address", "shipping_method", "billing_address"])
     order_info = fetch_order_info(order)
 
-    notifications.send_payment_confirmation(order_info, info.context.plugins)
+    notifications.send_payment_confirmation(order_info, anonymous_plugins)
 
     expected_payload = {
         "order": get_default_order_payload(order),
@@ -441,15 +429,11 @@
 
 @mock.patch("saleor.plugins.manager.PluginsManager.notify")
 def test_send_confirmation_emails_without_addresses_for_order(
-<<<<<<< HEAD
-    mocked_notify, order, site_settings, digital_content, info
-=======
     mocked_notify,
     order,
     site_settings,
     digital_content,
     anonymous_plugins,
->>>>>>> f5b8251d
 ):
 
     assert not order.lines.count()
@@ -460,19 +444,11 @@
     )
 
     line = add_variant_to_order(
-<<<<<<< HEAD
-        order,
-        line_data,
-        user=info.context.user,
-        app=info.context.app,
-        manager=info.context.plugins,
-=======
         order=order,
         line_data=line_data,
         user=None,
         app=None,
         manager=anonymous_plugins,
->>>>>>> f5b8251d
         site_settings=site_settings,
     )
     DigitalContentUrl.objects.create(content=digital_content, line=line)
@@ -485,9 +461,7 @@
 
     redirect_url = "https://www.example.com"
 
-    notifications.send_order_confirmation(
-        order_info, redirect_url, info.context.plugins
-    )
+    notifications.send_order_confirmation(order_info, redirect_url, anonymous_plugins)
 
     expected_payload = {
         "order": get_default_order_payload(order, redirect_url),
