from decimal import Decimal
from functools import wraps
from typing import TYPE_CHECKING, Iterable, List, Optional, Tuple, cast

import graphene
from django.db.models import QuerySet
from django.utils import timezone
from prices import Money, TaxedMoney

from ..account.models import User
from ..core.prices import quantize_price
from ..core.taxes import zero_money
from ..core.tracing import traced_atomic_transaction
from ..core.weight import zero_weight
from ..discount import OrderDiscountType
from ..discount.models import NotApplicable, OrderDiscount, Voucher, VoucherType
from ..discount.utils import (
    apply_discount_to_value,
    get_products_voucher_discount,
    get_sale_id_applied_as_a_discount,
    validate_voucher_in_order,
)
from ..giftcard import events as gift_card_events
from ..giftcard.models import GiftCard
from ..payment.model_helpers import get_total_authorized
from ..product.utils.digital_products import get_default_digital_content_settings
from ..shipping.interface import ShippingMethodData
from ..shipping.models import ShippingMethod, ShippingMethodChannelListing
from ..shipping.utils import (
    convert_to_shipping_method_data,
    initialize_shipping_method_active_status,
)
from ..tax.utils import (
    get_display_gross_prices,
    get_tax_class_kwargs_for_order_line,
    get_tax_country,
)
from ..warehouse.management import (
    decrease_allocations,
    get_order_lines_with_track_inventory,
    increase_allocations,
    increase_stock,
)
from ..warehouse.models import Warehouse
from . import (
    ORDER_EDITABLE_STATUS,
    FulfillmentStatus,
    OrderAuthorizeStatus,
    OrderChargeStatus,
    OrderStatus,
    events,
)
from .fetch import OrderLineInfo
from .models import Order, OrderGrantedRefund, OrderLine

if TYPE_CHECKING:
    from ..app.models import App
    from ..channel.models import Channel
    from ..checkout.fetch import CheckoutInfo
    from ..payment.models import Payment, TransactionItem
    from ..plugins.manager import PluginsManager


def get_order_country(order: Order) -> str:
    """Return country to which order will be shipped."""
    address = order.billing_address
    if order.is_shipping_required():
        address = order.shipping_address
    if address is None:
        return order.channel.default_country.code
    return address.country.code


def order_line_needs_automatic_fulfillment(line_data: OrderLineInfo) -> bool:
    """Check if given line is digital and should be automatically fulfilled."""
    digital_content_settings = get_default_digital_content_settings()
    default_automatic_fulfillment = digital_content_settings["automatic_fulfillment"]
    content = line_data.digital_content
    if not content:
        return False
    if default_automatic_fulfillment and content.use_default_settings:
        return True
    if content.automatic_fulfillment:
        return True
    return False


def order_needs_automatic_fulfillment(lines_data: Iterable["OrderLineInfo"]) -> bool:
    """Check if order has digital products which should be automatically fulfilled."""
    for line_data in lines_data:
        if line_data.is_digital and order_line_needs_automatic_fulfillment(line_data):
            return True
    return False


def update_voucher_discount(func):
    """Recalculate order discount amount based on order voucher."""

    @wraps(func)
    def decorator(*args, **kwargs):
        if kwargs.pop("update_voucher_discount", True):
            order = args[0]
            try:
                discount = get_voucher_discount_for_order(order)
            except NotApplicable:
                discount = zero_money(order.currency)
        return func(*args, **kwargs, discount=discount)

    return decorator


def get_voucher_discount_assigned_to_order(order: Order):
    return order.discounts.filter(type=OrderDiscountType.VOUCHER).first()


def invalidate_order_prices(order: Order, *, save: bool = False) -> None:
    """Mark order as ready for prices recalculation.

    Does nothing if order is not editable
    (it's status is neither draft, nor unconfirmed).

    By default, no save to database is executed.
    Either manually call `order.save()` after, or pass `save=True`.
    """
    if order.status not in ORDER_EDITABLE_STATUS:
        return

    order.should_refresh_prices = True

    if save:
        order.save(update_fields=["should_refresh_prices"])


def recalculate_order_weight(order: Order, *, save: bool = False):
    """Recalculate order weights.

    By default, no save to database is executed.
    Either manually call `order.save()` after, or pass `save=True`.
    """
    weight = zero_weight()
    for line in order.lines.all():
        if line.variant:
            weight += line.variant.get_weight() * line.quantity
    weight.unit = order.weight.unit
    order.weight = weight
    if save:
        order.save(update_fields=["weight", "updated_at"])


def _calculate_quantity_including_returns(order):
    lines = list(order.lines.all())
    total_quantity = sum([line.quantity for line in lines])
    quantity_fulfilled = sum([line.quantity_fulfilled for line in lines])
    quantity_returned = 0
    quantity_replaced = 0
    for fulfillment in order.fulfillments.all():
        # count returned quantity for order
        if fulfillment.status in [
            FulfillmentStatus.RETURNED,
            FulfillmentStatus.REFUNDED_AND_RETURNED,
        ]:
            quantity_returned += fulfillment.get_total_quantity()
        # count replaced quantity for order
        elif fulfillment.status == FulfillmentStatus.REPLACED:
            quantity_replaced += fulfillment.get_total_quantity()

    # Subtract the replace quantity as it shouldn't be taken into consideration for
    # calculating the order status
    total_quantity -= quantity_replaced
    quantity_fulfilled -= quantity_replaced
    return total_quantity, quantity_fulfilled, quantity_returned


def update_order_status(order: Order):
    """Update order status depending on fulfillments."""
    (
        total_quantity,
        quantity_fulfilled,
        quantity_returned,
    ) = _calculate_quantity_including_returns(order)

    # check if order contains any fulfillments that awaiting approval
    awaiting_approval = order.fulfillments.filter(
        status=FulfillmentStatus.WAITING_FOR_APPROVAL
    ).exists()

    # total_quantity == 0 means that all products have been replaced, we don't change
    # the order status in that case
    if total_quantity == 0:
        status = order.status
    elif quantity_fulfilled <= 0:
        status = OrderStatus.UNFULFILLED
    elif 0 < quantity_returned < total_quantity:
        status = OrderStatus.PARTIALLY_RETURNED
    elif quantity_returned == total_quantity:
        status = OrderStatus.RETURNED
    elif quantity_fulfilled < total_quantity or awaiting_approval:
        status = OrderStatus.PARTIALLY_FULFILLED
    else:
        status = OrderStatus.FULFILLED

    if status != order.status:
        order.status = status
        order.save(update_fields=["status", "updated_at"])


@traced_atomic_transaction()
def create_order_line(
    order,
    line_data,
    manager,
    discounts=None,
    allocate_stock=False,
):
    channel = order.channel
    variant = line_data.variant
    quantity = line_data.quantity

    product = variant.product
    collections = product.collections.all()
    channel_listing = variant.channel_listings.get(channel=channel)

    # vouchers are not applied for new lines in unconfirmed/draft orders
    untaxed_unit_price = variant.get_price(
        product, collections, channel, channel_listing, discounts
    )
    if not discounts:
        untaxed_undiscounted_price = untaxed_unit_price
    else:
        untaxed_undiscounted_price = variant.get_price(
            product, collections, channel, channel_listing, []
        )
    unit_price = TaxedMoney(net=untaxed_unit_price, gross=untaxed_unit_price)
    undiscounted_unit_price = TaxedMoney(
        net=untaxed_undiscounted_price, gross=untaxed_undiscounted_price
    )
    total_price = unit_price * quantity
    undiscounted_total_price = undiscounted_unit_price * quantity

    tax_class = None
    if product.tax_class_id:
        tax_class = product.tax_class
    else:
        tax_class = product.product_type.tax_class

    product_name = str(product)
    variant_name = str(variant)
    translated_product_name = str(product.translated)
    translated_variant_name = str(variant.translated)
    if translated_product_name == product_name:
        translated_product_name = ""
    if translated_variant_name == variant_name:
        translated_variant_name = ""
    line = order.lines.create(
        product_name=product_name,
        variant_name=variant_name,
        translated_product_name=translated_product_name,
        translated_variant_name=translated_variant_name,
        product_sku=variant.sku,
        product_variant_id=variant.get_global_id(),
        is_shipping_required=variant.is_shipping_required(),
        is_gift_card=variant.is_gift_card(),
        quantity=quantity,
        unit_price=unit_price,
        undiscounted_unit_price=undiscounted_unit_price,
        base_unit_price=untaxed_unit_price,
        undiscounted_base_unit_price=untaxed_undiscounted_price,
        total_price=total_price,
        undiscounted_total_price=undiscounted_total_price,
        variant=variant,
        **get_tax_class_kwargs_for_order_line(tax_class),
    )

    unit_discount = line.undiscounted_unit_price - line.unit_price
    if unit_discount.gross:
        sale_id = get_sale_id_applied_as_a_discount(
            product=product,
            price=channel_listing.price,
            discounts=discounts,
            collections=collections,
            channel=channel,
            variant_id=variant.id,
        )

        tax_configuration = channel.tax_configuration
        prices_entered_with_tax = tax_configuration.prices_entered_with_tax

        if prices_entered_with_tax:
            discount_amount = unit_discount.gross
        else:
            discount_amount = unit_discount.net
        line.unit_discount = discount_amount
        line.unit_discount_value = discount_amount.amount
        line.unit_discount_reason = (
            f"Sale: {graphene.Node.to_global_id('Sale', sale_id)}"
        )
        line.sale_id = graphene.Node.to_global_id("Sale", sale_id) if sale_id else None

        line.save(
            update_fields=[
                "unit_discount_amount",
                "unit_discount_value",
                "unit_discount_reason",
                "sale_id",
            ]
        )

    if allocate_stock:
        increase_allocations(
            [
                OrderLineInfo(
                    line=line,
                    quantity=quantity,
                    variant=variant,
                    warehouse_pk=None,
                )
            ],
            channel,
            manager=manager,
        )

    return line


@traced_atomic_transaction()
def add_variant_to_order(
    order,
    line_data,
    user,
    app,
    manager,
    discounts=None,
    allocate_stock=False,
):
    """Add total_quantity of variant to order.

    Returns an order line the variant was added to.
    """
    channel = order.channel

    if line_data.line_id:
        line = order.lines.get(pk=line_data.line_id)
        old_quantity = line.quantity
        new_quantity = old_quantity + line_data.quantity
        line_info = OrderLineInfo(line=line, quantity=old_quantity)
        change_order_line_quantity(
            user,
            app,
            line_info,
            old_quantity,
            new_quantity,
            channel,
            manager=manager,
            send_event=False,
        )

        if allocate_stock:
            increase_allocations(
                [
                    OrderLineInfo(
                        line=line,
                        quantity=line_data.quantity,
                        variant=line_data.variant,
                        warehouse_pk=None,
                    )
                ],
                channel,
                manager=manager,
            )

        return line

    if line_data.variant_id:
        return create_order_line(
            order,
            line_data,
            manager,
            discounts,
            allocate_stock,
        )


def add_gift_cards_to_order(
    checkout_info: "CheckoutInfo",
    order: Order,
    total_price_left: Money,
    user: Optional[User],
    app: Optional["App"],
):
    order_gift_cards = []
    gift_cards_to_update = []
    balance_data: List[Tuple[GiftCard, float]] = []
    used_by_user = checkout_info.user
    used_by_email = cast(str, checkout_info.get_customer_email())
    for gift_card in checkout_info.checkout.gift_cards.select_for_update():
        if total_price_left > zero_money(total_price_left.currency):
            order_gift_cards.append(gift_card)

            update_gift_card_balance(gift_card, total_price_left, balance_data)

            set_gift_card_user(gift_card, used_by_user, used_by_email)

            gift_card.last_used_on = timezone.now()
            gift_cards_to_update.append(gift_card)

    order.gift_cards.add(*order_gift_cards)
    update_fields = [
        "current_balance_amount",
        "last_used_on",
        "used_by",
        "used_by_email",
    ]
    GiftCard.objects.bulk_update(gift_cards_to_update, update_fields)
    gift_card_events.gift_cards_used_in_order_event(balance_data, order, user, app)


def update_gift_card_balance(
    gift_card: GiftCard,
    total_price_left: Money,
    balance_data: List[Tuple[GiftCard, float]],
):
    previous_balance = gift_card.current_balance
    if total_price_left < gift_card.current_balance:
        gift_card.current_balance = gift_card.current_balance - total_price_left
        total_price_left = zero_money(total_price_left.currency)
    else:
        total_price_left = total_price_left - gift_card.current_balance
        gift_card.current_balance_amount = 0
    balance_data.append((gift_card, previous_balance.amount))


def set_gift_card_user(
    gift_card: GiftCard,
    used_by_user: Optional[User],
    used_by_email: str,
):
    """Set user when the gift card is used for the first time."""
    if gift_card.used_by_email is None:
        gift_card.used_by = (
            used_by_user
            if used_by_user
            else User.objects.filter(email=used_by_email).first()
        )
        gift_card.used_by_email = used_by_email


def _update_allocations_for_line(
    line_info: OrderLineInfo,
    old_quantity: int,
    new_quantity: int,
    channel: "Channel",
    manager: "PluginsManager",
):
    if old_quantity == new_quantity:
        return

    if not get_order_lines_with_track_inventory([line_info]):
        return

    if old_quantity < new_quantity:
        line_info.quantity = new_quantity - old_quantity
        increase_allocations([line_info], channel, manager)
    else:
        line_info.quantity = old_quantity - new_quantity
        decrease_allocations([line_info], manager)


def change_order_line_quantity(
    user,
    app,
    line_info,
    old_quantity: int,
    new_quantity: int,
    channel: "Channel",
    manager: "PluginsManager",
    send_event=True,
):
    """Change the quantity of ordered items in a order line."""
    line = line_info.line
    if new_quantity:
        if line.order.is_unconfirmed():
            _update_allocations_for_line(
                line_info, old_quantity, new_quantity, channel, manager
            )
        line.quantity = new_quantity
        total_price_net_amount = line.quantity * line.unit_price_net_amount
        total_price_gross_amount = line.quantity * line.unit_price_gross_amount
        line.total_price_net_amount = total_price_net_amount.quantize(Decimal("0.001"))
        line.total_price_gross_amount = total_price_gross_amount.quantize(
            Decimal("0.001")
        )
        undiscounted_total_price_gross_amount = (
            line.quantity * line.undiscounted_unit_price_gross_amount
        )
        undiscounted_total_price_net_amount = (
            line.quantity * line.undiscounted_unit_price_net_amount
        )
        line.undiscounted_total_price_gross_amount = (
            undiscounted_total_price_gross_amount.quantize(Decimal("0.001"))
        )
        line.undiscounted_total_price_net_amount = (
            undiscounted_total_price_net_amount.quantize(Decimal("0.001"))
        )
        line.save(
            update_fields=[
                "quantity",
                "total_price_net_amount",
                "total_price_gross_amount",
                "undiscounted_total_price_gross_amount",
                "undiscounted_total_price_net_amount",
            ]
        )
    else:
        delete_order_line(line_info, manager)

    quantity_diff = old_quantity - new_quantity

    if send_event:
        create_order_event(line, user, app, quantity_diff)


def create_order_event(line, user, app, quantity_diff):
    if quantity_diff > 0:
        events.order_removed_products_event(
            order=line.order,
            user=user,
            app=app,
            order_lines=[line],
            quantity_diff=quantity_diff,
        )
    elif quantity_diff < 0:
        events.order_added_products_event(
            order=line.order,
            user=user,
            app=app,
            order_lines=[line],
            quantity_diff=quantity_diff * -1,
        )


def delete_order_line(line_info, manager):
    """Delete an order line from an order."""
    if line_info.line.order.is_unconfirmed():
        decrease_allocations([line_info], manager)
    line_info.line.delete()


def restock_fulfillment_lines(fulfillment, warehouse):
    """Return fulfilled products to corresponding stocks.

    Return products to stocks and update order lines quantity fulfilled values.
    """
    order_lines = []
    for line in fulfillment:
        if line.order_line.variant and line.order_line.variant.track_inventory:
            increase_stock(line.order_line, warehouse, line.quantity, allocate=True)
        order_line = line.order_line
        order_line.quantity_fulfilled -= line.quantity
        order_lines.append(order_line)
    OrderLine.objects.bulk_update(order_lines, ["quantity_fulfilled"])


def sum_order_totals(qs, currency_code):
    zero = Money(0, currency=currency_code)
    taxed_zero = TaxedMoney(zero, zero)
    return sum([order.total for order in qs], taxed_zero)


def get_all_shipping_methods_for_order(
    order: Order,
    shipping_channel_listings: Iterable["ShippingMethodChannelListing"],
) -> List[ShippingMethodData]:
    if not order.is_shipping_required():
        return []

    if not order.shipping_address:
        return []

    all_methods = []

    shipping_methods = ShippingMethod.objects.applicable_shipping_methods_for_instance(
        order,
        channel_id=order.channel_id,
        price=order.get_subtotal().gross,
        country_code=order.shipping_address.country.code,
    ).prefetch_related("channel_listings")

    listing_map = {
        listing.shipping_method_id: listing for listing in shipping_channel_listings
    }

    for method in shipping_methods:
        listing = listing_map.get(method.id)
        if listing:
            shipping_method_data = convert_to_shipping_method_data(method, listing)
            all_methods.append(shipping_method_data)
    return all_methods


def get_valid_shipping_methods_for_order(
    order: Order,
    shipping_channel_listings: Iterable["ShippingMethodChannelListing"],
    manager: "PluginsManager",
) -> List[ShippingMethodData]:
    """Return a list of shipping methods according to Saleor's own business logic."""
    valid_methods = get_all_shipping_methods_for_order(order, shipping_channel_listings)
    if not valid_methods:
        return []

    excluded_methods = manager.excluded_shipping_methods_for_order(order, valid_methods)
    initialize_shipping_method_active_status(valid_methods, excluded_methods)

    return valid_methods


def is_shipping_required(lines: Iterable["OrderLine"]):
    return any(line.is_shipping_required for line in lines)


def get_valid_collection_points_for_order(
    lines: Iterable["OrderLine"], channel_id: int
):
    if not is_shipping_required(lines):
        return []

    line_ids = [line.id for line in lines]
    qs = OrderLine.objects.filter(id__in=line_ids)

    return Warehouse.objects.applicable_for_click_and_collect(qs, channel_id)


def get_discounted_lines(lines, voucher):
    discounted_products = voucher.products.all()
    discounted_categories = set(voucher.categories.all())
    discounted_collections = set(voucher.collections.all())

    discounted_lines = []
    if discounted_products or discounted_collections or discounted_categories:
        for line in lines:
            line_product = line.variant.product
            line_category = line.variant.product.category
            line_collections = set(line.variant.product.collections.all())
            if line.variant and (
                line_product in discounted_products
                or line_category in discounted_categories
                or line_collections.intersection(discounted_collections)
            ):
                discounted_lines.append(line)
    else:
        # If there's no discounted products, collections or categories,
        # it means that all products are discounted
        discounted_lines.extend(list(lines))
    return discounted_lines


def get_prices_of_discounted_specific_product(
    lines: Iterable[OrderLine],
    voucher: Voucher,
) -> List[Money]:
    """Get prices of variants belonging to the discounted specific products.

    Specific products are products, collections and categories.
    Product must be assigned directly to the discounted category, assigning
    product to child category won't work.
    """
    line_prices = []
    discounted_lines = get_discounted_lines(lines, voucher)

    for line in discounted_lines:
        line_prices.extend([line.unit_price_gross] * line.quantity)

    return line_prices


def get_products_voucher_discount_for_order(order: Order, voucher: Voucher) -> Money:
    """Calculate products discount value for a voucher, depending on its type."""
    prices = None
    if voucher and voucher.type == VoucherType.SPECIFIC_PRODUCT:
        prices = get_prices_of_discounted_specific_product(order.lines.all(), voucher)
    if not prices:
        msg = "This offer is only valid for selected items."
        raise NotApplicable(msg)
    return get_products_voucher_discount(voucher, prices, order.channel)


def get_voucher_discount_for_order(order: Order) -> Money:
    """Calculate discount value depending on voucher and discount types.

    Raise NotApplicable if voucher of given type cannot be applied.
    """
    if not order.voucher:
        return zero_money(order.currency)
    validate_voucher_in_order(order)
    subtotal = order.get_subtotal()
    if order.voucher.type == VoucherType.ENTIRE_ORDER:
        return order.voucher.get_discount_amount_for(subtotal.gross, order.channel)
    if order.voucher.type == VoucherType.SHIPPING:
        return order.voucher.get_discount_amount_for(
            order.shipping_price.gross, order.channel
        )
    if order.voucher.type == VoucherType.SPECIFIC_PRODUCT:
        return get_products_voucher_discount_for_order(order, order.voucher)
    raise NotImplementedError("Unknown discount type")


def match_orders_with_new_user(user: User) -> None:
    Order.objects.confirmed().filter(user_email=user.email, user=None).update(user=user)


def get_total_order_discount(order: Order) -> Money:
    """Return total order discount assigned to the order."""
    all_discounts = order.discounts.all()
    total_order_discount = Money(
        sum([discount.amount_value for discount in all_discounts]),
        currency=order.currency,
    )
    total_order_discount = min(total_order_discount, order.undiscounted_total_gross)
    return total_order_discount


def get_total_order_discount_excluding_shipping(order: Order) -> Money:
    """Return total discounts assigned to the order excluding shipping discounts."""
    # If the order has an assigned shipping voucher we want to exclude the corresponding
    # order discount from the calculation.
    # The calculation is based on assumption that an order can have only one voucher.
    all_discounts = order.discounts.all()
    if order.voucher and order.voucher.type == VoucherType.SHIPPING:
        all_discounts = all_discounts.exclude(type=OrderDiscountType.VOUCHER)
    total_order_discount = Money(
        sum([discount.amount_value for discount in all_discounts]),
        currency=order.currency,
    )
    total_order_discount = min(total_order_discount, order.undiscounted_total_gross)
    return total_order_discount


def get_order_discounts(order: Order) -> List[OrderDiscount]:
    """Return all discounts applied to the order by staff user."""
    return list(order.discounts.filter(type=OrderDiscountType.MANUAL))


def create_order_discount_for_order(
    order: Order, reason: str, value_type: str, value: Decimal
):
    """Add new order discount and update the prices."""

    current_total = order.undiscounted_total
    currency = order.currency

    gross_total = apply_discount_to_value(
        value, value_type, currency, current_total.gross
    )

    new_amount = quantize_price((current_total - gross_total).gross, currency)

    order_discount = order.discounts.create(
        value_type=value_type,
        value=value,
        reason=reason,
        amount=new_amount,  # type: ignore
    )
    return order_discount


def remove_order_discount_from_order(order: Order, order_discount: OrderDiscount):
    """Remove the order discount from order and update the prices."""

    discount_amount = order_discount.amount
    order_discount.delete()

    order.total += discount_amount
    order.save(update_fields=["total_net_amount", "total_gross_amount", "updated_at"])


def update_discount_for_order_line(
    order_line: OrderLine,
    order: "Order",
    reason: Optional[str],
    value_type: Optional[str],
    value: Optional[Decimal],
):
    """Update discount fields for order line. Apply discount to the price."""
    current_value = order_line.unit_discount_value
    current_value_type = order_line.unit_discount_type
    value = value or current_value
    value_type = value_type or current_value_type
    fields_to_update = []
    if reason is not None:
        order_line.unit_discount_reason = reason
        fields_to_update.append("unit_discount_reason")
    if current_value != value or current_value_type != value_type:
        undiscounted_base_unit_price = order_line.undiscounted_base_unit_price
        currency = undiscounted_base_unit_price.currency
        base_unit_price = apply_discount_to_value(
            value, value_type, currency, undiscounted_base_unit_price
        )

        order_line.unit_discount = undiscounted_base_unit_price - base_unit_price

        order_line.unit_price = TaxedMoney(base_unit_price, base_unit_price)
        order_line.base_unit_price = base_unit_price

        order_line.unit_discount_type = value_type
        order_line.unit_discount_value = value
        order_line.total_price = order_line.unit_price * order_line.quantity
        order_line.undiscounted_unit_price = (
            order_line.unit_price + order_line.unit_discount
        )
        order_line.undiscounted_total_price = (
            order_line.quantity * order_line.undiscounted_unit_price
        )
        fields_to_update.extend(
            [
                "tax_rate",
                "unit_discount_value",
                "unit_discount_amount",
                "unit_discount_type",
                "unit_discount_reason",
                "unit_price_gross_amount",
                "unit_price_net_amount",
                "total_price_net_amount",
                "total_price_gross_amount",
                "base_unit_price_amount",
                "undiscounted_unit_price_gross_amount",
                "undiscounted_unit_price_net_amount",
                "undiscounted_total_price_gross_amount",
                "undiscounted_total_price_net_amount",
            ]
        )

    # Save lines before calculating the taxes as some plugin can fetch all order data
    # from db
    order_line.save(update_fields=fields_to_update)


def remove_discount_from_order_line(order_line: OrderLine, order: "Order"):
    """Drop discount applied to order line. Restore undiscounted price."""
    order_line.unit_price = TaxedMoney(
        net=order_line.undiscounted_base_unit_price,
        gross=order_line.undiscounted_base_unit_price,
    )
    order_line.base_unit_price = order_line.undiscounted_base_unit_price
    order_line.undiscounted_unit_price = TaxedMoney(
        net=order_line.undiscounted_base_unit_price,
        gross=order_line.undiscounted_base_unit_price,
    )
    order_line.unit_discount_amount = Decimal(0)
    order_line.unit_discount_value = Decimal(0)
    order_line.unit_discount_reason = ""
    order_line.total_price = order_line.unit_price * order_line.quantity
    order_line.save(
        update_fields=[
            "unit_discount_value",
            "unit_discount_amount",
            "unit_discount_reason",
            "unit_price_gross_amount",
            "unit_price_net_amount",
            "base_unit_price_amount",
            "total_price_net_amount",
            "total_price_gross_amount",
            "tax_rate",
        ]
    )


def update_order_charge_status(order: Order, granted_refund_amount: Decimal):
    """Update the current charge status for the order.

    We treat the order as overcharged when the charged amount is bigger that
    order.total - order granted refund
    We treat the order as fully charged when the charged amount is equal to
    order.total - order granted refund.
    We treat the order as partially charged when the charged amount covers only part of
    the order.total - order granted refund
    We treat the order as not charged when the charged amount is 0.
    """
    total_charged = order.total_charged_amount or Decimal("0")
    total_charged = quantize_price(total_charged, order.currency)

    current_total_gross = order.total_gross_amount - granted_refund_amount
    current_total_gross = max(current_total_gross, Decimal("0"))
    current_total_gross = quantize_price(
        current_total_gross - granted_refund_amount, order.currency
    )

    if total_charged == current_total_gross:
        order.charge_status = OrderChargeStatus.FULL
    elif total_charged <= Decimal(0):
        order.charge_status = OrderChargeStatus.NONE
    elif total_charged < current_total_gross:
        order.charge_status = OrderChargeStatus.PARTIAL
    else:
        order.charge_status = OrderChargeStatus.OVERCHARGED


def _update_order_total_charged(
    order: Order,
    order_payments: QuerySet["Payment"],
    order_transactions: Iterable["TransactionItem"],
):
    order.total_charged_amount = sum(
        order_payments.values_list("captured_amount", flat=True)
    ) or Decimal(0)
<<<<<<< HEAD
    order.total_charged_amount += sum(
        order_transactions.values_list("charged_value", flat=True)
    )
=======
    order.total_charged_amount += sum([tr.charged_value for tr in order_transactions])
>>>>>>> 56d6f84f


def update_order_charge_data(
    order: Order,
    order_payments: Optional[QuerySet["Payment"]] = None,
    order_transactions: Optional[QuerySet["TransactionItem"]] = None,
    order_granted_refunds: Optional[QuerySet["OrderGrantedRefund"]] = None,
    with_save=True,
):
    if order_payments is None:
        order_payments = order.payments.all()
    if order_transactions is None:
        order_transactions = order.payment_transactions.all()
    if order_granted_refunds is None:
        order_granted_refunds = order.granted_refunds.all()
    granted_refund_amount = sum(
        [refund.amount.amount for refund in order_granted_refunds]
    )
    _update_order_total_charged(
        order, order_payments=order_payments, order_transactions=order_transactions
    )
    update_order_charge_status(order, granted_refund_amount)
    if with_save:
        order.save(
            update_fields=["total_charged_amount", "charge_status", "updated_at"]
        )


def _update_order_total_authorized(
    order: Order,
    order_payments: QuerySet["Payment"],
    order_transactions: QuerySet["TransactionItem"],
):
    order.total_authorized_amount = get_total_authorized(
        order_payments, order.currency
    ).amount
    order.total_authorized_amount += sum(
<<<<<<< HEAD
        order_transactions.values_list("authorized_value", flat=True)
    ) or Decimal(0)
=======
        [tr.authorized_value for tr in order_transactions]
    )
>>>>>>> 56d6f84f


def update_order_authorize_status(order: Order, granted_refund_amount: Decimal):
    """Update the current authorize status for the order.

    The order is fully authorized when total_authorized or total_charged funds
    cover the order.total - order granted refunds
    The order is partially authorized when total_authorized or total_charged
    funds cover only part of the order.total - order granted refunds
    The order is not authorized when total_authorized and total_charged funds are 0.
    """
    total_covered = (
        order.total_authorized_amount + order.total_charged_amount
    ) or Decimal(0)
    total_covered = quantize_price(total_covered, order.currency)
    current_total_gross = order.total_gross_amount - granted_refund_amount
    current_total_gross = max(current_total_gross, Decimal("0"))
    current_total_gross = quantize_price(current_total_gross, order.currency)

    if total_covered == Decimal(0) and order.total.gross.amount == Decimal(0):
        order.authorize_status = OrderAuthorizeStatus.FULL
    elif total_covered == Decimal(0):
        order.authorize_status = OrderAuthorizeStatus.NONE
    elif total_covered >= current_total_gross:
        order.authorize_status = OrderAuthorizeStatus.FULL
    else:
        order.authorize_status = OrderAuthorizeStatus.PARTIAL


def update_order_authorize_data(
    order: Order,
    order_payments: Optional[QuerySet["Payment"]] = None,
    order_transactions: Optional[QuerySet["TransactionItem"]] = None,
    order_granted_refunds: Optional[QuerySet["OrderGrantedRefund"]] = None,
    with_save=True,
):
    if order_payments is None:
        order_payments = order.payments.all()
    if order_transactions is None:
        order_transactions = order.payment_transactions.all()
    if order_granted_refunds is None:
        order_granted_refunds = order.granted_refunds.all()
    granted_refund_amount = sum(
        [refund.amount.amount for refund in order_granted_refunds]
    )
    _update_order_total_authorized(
        order, order_payments=order_payments, order_transactions=order_transactions
    )
    update_order_authorize_status(order, granted_refund_amount)
    if with_save:
        order.save(
            update_fields=["total_authorized_amount", "authorize_status", "updated_at"]
        )


def updates_amounts_for_order(order: Order, save: bool = True):
    order_payments = order.payments.all()
    order_transactions = order.payment_transactions.all()
    order_granted_refunds = order.granted_refunds.all()
    update_order_charge_data(
        order=order,
        order_payments=order_payments,
        order_transactions=order_transactions,
        order_granted_refunds=order_granted_refunds,
        with_save=False,
    )
    update_order_authorize_data(
        order=order,
        order_payments=order_payments,
        order_transactions=order_transactions,
        order_granted_refunds=order_granted_refunds,
        with_save=False,
    )
    if save:
        order.save(
            update_fields=[
                "total_charged_amount",
                "charge_status",
                "updated_at",
                "total_authorized_amount",
                "authorize_status",
            ]
        )


def update_order_display_gross_prices(order: "Order"):
    """Update Order's `display_gross_prices` DB field.

    It gets the appropriate country code based on the current order lines and addresses.
    Having the country code get the proper tax configuration for this channel and
    country and determine whether gross prices should be displayed for this order.
    Doesn't save the value in the database.
    """
    channel = order.channel
    tax_configuration = channel.tax_configuration
    country_code = get_tax_country(
        channel,
        order.is_shipping_required(),
        order.shipping_address,
        order.billing_address,
    )
    country_tax_configuration = tax_configuration.country_exceptions.filter(
        country=country_code
    ).first()
    order.display_gross_prices = get_display_gross_prices(
        tax_configuration, country_tax_configuration
    )<|MERGE_RESOLUTION|>--- conflicted
+++ resolved
@@ -901,13 +901,7 @@
     order.total_charged_amount = sum(
         order_payments.values_list("captured_amount", flat=True)
     ) or Decimal(0)
-<<<<<<< HEAD
-    order.total_charged_amount += sum(
-        order_transactions.values_list("charged_value", flat=True)
-    )
-=======
     order.total_charged_amount += sum([tr.charged_value for tr in order_transactions])
->>>>>>> 56d6f84f
 
 
 def update_order_charge_data(
@@ -945,13 +939,8 @@
         order_payments, order.currency
     ).amount
     order.total_authorized_amount += sum(
-<<<<<<< HEAD
-        order_transactions.values_list("authorized_value", flat=True)
-    ) or Decimal(0)
-=======
         [tr.authorized_value for tr in order_transactions]
     )
->>>>>>> 56d6f84f
 
 
 def update_order_authorize_status(order: Order, granted_refund_amount: Decimal):
