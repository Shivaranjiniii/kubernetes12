from decimal import Decimal
from functools import wraps
from typing import TYPE_CHECKING, Iterable, List, Optional, Tuple, cast

import graphene
from django.utils import timezone
from prices import Money, TaxedMoney

from ..account.models import User
from ..core.prices import quantize_price
from ..core.taxes import zero_money
from ..core.tracing import traced_atomic_transaction
from ..core.weight import zero_weight
from ..discount import OrderDiscountType
from ..discount.models import NotApplicable, OrderDiscount, Voucher, VoucherType
from ..discount.utils import (
    apply_discount_to_value,
    get_products_voucher_discount,
    get_sale_id_applied_as_a_discount,
    validate_voucher_in_order,
)
from ..giftcard import events as gift_card_events
from ..giftcard.models import GiftCard
from ..payment.model_helpers import get_total_authorized
from ..product.utils.digital_products import get_default_digital_content_settings
from ..shipping.interface import ShippingMethodData
from ..shipping.models import ShippingMethod, ShippingMethodChannelListing
from ..shipping.utils import (
    convert_to_shipping_method_data,
    initialize_shipping_method_active_status,
)
from ..tax.utils import (
    get_display_gross_prices,
    get_tax_class_kwargs_for_order_line,
    get_tax_country,
)
from ..warehouse.management import (
    decrease_allocations,
    get_order_lines_with_track_inventory,
    increase_allocations,
    increase_stock,
)
from ..warehouse.models import Warehouse
from . import (
    ORDER_EDITABLE_STATUS,
    FulfillmentStatus,
    OrderAuthorizeStatus,
    OrderChargeStatus,
    OrderStatus,
    events,
)
from .fetch import OrderLineInfo
from .models import Order, OrderLine

if TYPE_CHECKING:
    from ..app.models import App
    from ..channel.models import Channel
    from ..checkout.fetch import CheckoutInfo
    from ..plugins.manager import PluginsManager


def get_order_country(order: Order) -> str:
    """Return country to which order will be shipped."""
    address = order.billing_address
    if order.is_shipping_required():
        address = order.shipping_address
    if address is None:
        return order.channel.default_country.code
    return address.country.code


def order_line_needs_automatic_fulfillment(line_data: OrderLineInfo) -> bool:
    """Check if given line is digital and should be automatically fulfilled."""
    digital_content_settings = get_default_digital_content_settings()
    default_automatic_fulfillment = digital_content_settings["automatic_fulfillment"]
    content = line_data.digital_content
    if not content:
        return False
    if default_automatic_fulfillment and content.use_default_settings:
        return True
    if content.automatic_fulfillment:
        return True
    return False


def order_needs_automatic_fulfillment(lines_data: Iterable["OrderLineInfo"]) -> bool:
    """Check if order has digital products which should be automatically fulfilled."""
    for line_data in lines_data:
        if line_data.is_digital and order_line_needs_automatic_fulfillment(line_data):
            return True
    return False


def update_voucher_discount(func):
    """Recalculate order discount amount based on order voucher."""

    @wraps(func)
    def decorator(*args, **kwargs):
        if kwargs.pop("update_voucher_discount", True):
            order = args[0]
            try:
                discount = get_voucher_discount_for_order(order)
            except NotApplicable:
                discount = zero_money(order.currency)
        return func(*args, **kwargs, discount=discount)

    return decorator


def get_voucher_discount_assigned_to_order(order: Order):
    return order.discounts.filter(type=OrderDiscountType.VOUCHER).first()


def invalidate_order_prices(order: Order, *, save: bool = False) -> None:
    """Mark order as ready for prices recalculation.

    Does nothing if order is not editable
    (it's status is neither draft, nor unconfirmed).

    By default, no save to database is executed.
    Either manually call `order.save()` after, or pass `save=True`.
    """
    if order.status not in ORDER_EDITABLE_STATUS:
        return

    order.should_refresh_prices = True

    if save:
        order.save(update_fields=["should_refresh_prices"])


def recalculate_order_weight(order: Order, *, save: bool = False):
    """Recalculate order weights.

    By default, no save to database is executed.
    Either manually call `order.save()` after, or pass `save=True`.
    """
    weight = zero_weight()
    for line in order.lines.all():
        if line.variant:
            weight += line.variant.get_weight() * line.quantity
    weight.unit = order.weight.unit
    order.weight = weight
    if save:
        order.save(update_fields=["weight", "updated_at"])


def _calculate_quantity_including_returns(order):
    lines = list(order.lines.all())
    total_quantity = sum([line.quantity for line in lines])
    quantity_fulfilled = sum([line.quantity_fulfilled for line in lines])
    quantity_returned = 0
    quantity_replaced = 0
    for fulfillment in order.fulfillments.all():
        # count returned quantity for order
        if fulfillment.status in [
            FulfillmentStatus.RETURNED,
            FulfillmentStatus.REFUNDED_AND_RETURNED,
        ]:
            quantity_returned += fulfillment.get_total_quantity()
        # count replaced quantity for order
        elif fulfillment.status == FulfillmentStatus.REPLACED:
            quantity_replaced += fulfillment.get_total_quantity()

    # Subtract the replace quantity as it shouldn't be taken into consideration for
    # calculating the order status
    total_quantity -= quantity_replaced
    quantity_fulfilled -= quantity_replaced
    return total_quantity, quantity_fulfilled, quantity_returned


def update_order_status(order: Order):
    """Update order status depending on fulfillments."""
    (
        total_quantity,
        quantity_fulfilled,
        quantity_returned,
    ) = _calculate_quantity_including_returns(order)

    # check if order contains any fulfillments that awaiting approval
    awaiting_approval = order.fulfillments.filter(
        status=FulfillmentStatus.WAITING_FOR_APPROVAL
    ).exists()

    # total_quantity == 0 means that all products have been replaced, we don't change
    # the order status in that case
    if total_quantity == 0:
        status = order.status
    elif quantity_fulfilled <= 0:
        status = OrderStatus.UNFULFILLED
    elif 0 < quantity_returned < total_quantity:
        status = OrderStatus.PARTIALLY_RETURNED
    elif quantity_returned == total_quantity:
        status = OrderStatus.RETURNED
    elif quantity_fulfilled < total_quantity or awaiting_approval:
        status = OrderStatus.PARTIALLY_FULFILLED
    else:
        status = OrderStatus.FULFILLED

    if status != order.status:
        order.status = status
        order.save(update_fields=["status", "updated_at"])


@traced_atomic_transaction()
def create_order_line(
    order,
    line_data,
    manager,
    discounts=None,
    allocate_stock=False,
):
    channel = order.channel
    variant = line_data.variant
    quantity = line_data.quantity

    product = variant.product
    collections = product.collections.all()
    channel_listing = variant.channel_listings.get(channel=channel)

    # vouchers are not applied for new lines in unconfirmed/draft orders
    untaxed_unit_price = variant.get_price(
        product, collections, channel, channel_listing, discounts
    )
    if not discounts:
        untaxed_undiscounted_price = untaxed_unit_price
    else:
        untaxed_undiscounted_price = variant.get_price(
            product, collections, channel, channel_listing, []
        )
    unit_price = TaxedMoney(net=untaxed_unit_price, gross=untaxed_unit_price)
    undiscounted_unit_price = TaxedMoney(
        net=untaxed_undiscounted_price, gross=untaxed_undiscounted_price
    )
    total_price = unit_price * quantity
    undiscounted_total_price = undiscounted_unit_price * quantity

    tax_class = None
    if product.tax_class_id:
        tax_class = product.tax_class
    else:
        tax_class = product.product_type.tax_class

    product_name = str(product)
    variant_name = str(variant)
    translated_product_name = str(product.translated)
    translated_variant_name = str(variant.translated)
    if translated_product_name == product_name:
        translated_product_name = ""
    if translated_variant_name == variant_name:
        translated_variant_name = ""
    line = order.lines.create(
        product_name=product_name,
        variant_name=variant_name,
        translated_product_name=translated_product_name,
        translated_variant_name=translated_variant_name,
        product_sku=variant.sku,
        product_variant_id=variant.get_global_id(),
        is_shipping_required=variant.is_shipping_required(),
        is_gift_card=variant.is_gift_card(),
        quantity=quantity,
        unit_price=unit_price,
        undiscounted_unit_price=undiscounted_unit_price,
        base_unit_price=untaxed_unit_price,
        undiscounted_base_unit_price=untaxed_undiscounted_price,
        total_price=total_price,
        undiscounted_total_price=undiscounted_total_price,
        variant=variant,
        **get_tax_class_kwargs_for_order_line(tax_class),
    )

    unit_discount = line.undiscounted_unit_price - line.unit_price
    if unit_discount.gross:
        sale_id = get_sale_id_applied_as_a_discount(
            product=product,
            price=channel_listing.price,
            discounts=discounts,
            collections=collections,
            channel=channel,
            variant_id=variant.id,
        )

        tax_configuration = channel.tax_configuration
        prices_entered_with_tax = tax_configuration.prices_entered_with_tax

        if prices_entered_with_tax:
            discount_amount = unit_discount.gross
        else:
            discount_amount = unit_discount.net
        line.unit_discount = discount_amount
        line.unit_discount_value = discount_amount.amount
        line.unit_discount_reason = (
            f"Sale: {graphene.Node.to_global_id('Sale', sale_id)}"
        )
        line.sale_id = graphene.Node.to_global_id("Sale", sale_id) if sale_id else None

        line.save(
            update_fields=[
                "unit_discount_amount",
                "unit_discount_value",
                "unit_discount_reason",
                "sale_id",
            ]
        )

    if allocate_stock:
        increase_allocations(
            [
                OrderLineInfo(
                    line=line,
                    quantity=quantity,
                    variant=variant,
                    warehouse_pk=None,
                )
            ],
            channel,
            manager=manager,
        )

    return line


@traced_atomic_transaction()
def add_variant_to_order(
    order,
    line_data,
    user,
    app,
    manager,
    discounts=None,
    allocate_stock=False,
):
    """Add total_quantity of variant to order.

    Returns an order line the variant was added to.
    """
    channel = order.channel

    if line_data.line_id:
        line = order.lines.get(pk=line_data.line_id)
        old_quantity = line.quantity
        new_quantity = old_quantity + line_data.quantity
        line_info = OrderLineInfo(line=line, quantity=old_quantity)
        change_order_line_quantity(
            user,
            app,
            line_info,
            old_quantity,
            new_quantity,
            channel,
            manager=manager,
            send_event=False,
        )

        if allocate_stock:
            increase_allocations(
                [
                    OrderLineInfo(
                        line=line,
                        quantity=line_data.quantity,
                        variant=line_data.variant,
                        warehouse_pk=None,
                    )
                ],
                channel,
                manager=manager,
            )

        return line

    if line_data.variant_id:
        return create_order_line(
            order,
            line_data,
            manager,
            discounts,
            allocate_stock,
        )


def add_gift_cards_to_order(
    checkout_info: "CheckoutInfo",
    order: Order,
    total_price_left: Money,
    user: Optional[User],
    app: Optional["App"],
):
    order_gift_cards = []
    gift_cards_to_update = []
    balance_data: List[Tuple[GiftCard, float]] = []
    used_by_user = checkout_info.user
    used_by_email = cast(str, checkout_info.get_customer_email())
    for gift_card in checkout_info.checkout.gift_cards.select_for_update():
        if total_price_left > zero_money(total_price_left.currency):
            order_gift_cards.append(gift_card)

            update_gift_card_balance(gift_card, total_price_left, balance_data)

            set_gift_card_user(gift_card, used_by_user, used_by_email)

            gift_card.last_used_on = timezone.now()
            gift_cards_to_update.append(gift_card)

    order.gift_cards.add(*order_gift_cards)
    update_fields = [
        "current_balance_amount",
        "last_used_on",
        "used_by",
        "used_by_email",
    ]
    GiftCard.objects.bulk_update(gift_cards_to_update, update_fields)
    gift_card_events.gift_cards_used_in_order_event(balance_data, order, user, app)


def update_gift_card_balance(
    gift_card: GiftCard,
    total_price_left: Money,
    balance_data: List[Tuple[GiftCard, float]],
):
    previous_balance = gift_card.current_balance
    if total_price_left < gift_card.current_balance:
        gift_card.current_balance = gift_card.current_balance - total_price_left
        total_price_left = zero_money(total_price_left.currency)
    else:
        total_price_left = total_price_left - gift_card.current_balance
        gift_card.current_balance_amount = 0
    balance_data.append((gift_card, previous_balance.amount))


def set_gift_card_user(
    gift_card: GiftCard,
    used_by_user: Optional[User],
    used_by_email: str,
):
    """Set user when the gift card is used for the first time."""
    if gift_card.used_by_email is None:
        gift_card.used_by = (
            used_by_user
            if used_by_user
            else User.objects.filter(email=used_by_email).first()
        )
        gift_card.used_by_email = used_by_email


def _update_allocations_for_line(
    line_info: OrderLineInfo,
    old_quantity: int,
    new_quantity: int,
    channel: "Channel",
    manager: "PluginsManager",
):
    if old_quantity == new_quantity:
        return

    if not get_order_lines_with_track_inventory([line_info]):
        return

    if old_quantity < new_quantity:
        line_info.quantity = new_quantity - old_quantity
        increase_allocations([line_info], channel, manager)
    else:
        line_info.quantity = old_quantity - new_quantity
        decrease_allocations([line_info], manager)


def change_order_line_quantity(
    user,
    app,
    line_info,
    old_quantity: int,
    new_quantity: int,
    channel: "Channel",
    manager: "PluginsManager",
    send_event=True,
):
    """Change the quantity of ordered items in a order line."""
    line = line_info.line
    if new_quantity:
        if line.order.is_unconfirmed():
            _update_allocations_for_line(
                line_info, old_quantity, new_quantity, channel, manager
            )
        line.quantity = new_quantity
        total_price_net_amount = line.quantity * line.unit_price_net_amount
        total_price_gross_amount = line.quantity * line.unit_price_gross_amount
        line.total_price_net_amount = total_price_net_amount.quantize(Decimal("0.001"))
        line.total_price_gross_amount = total_price_gross_amount.quantize(
            Decimal("0.001")
        )
        undiscounted_total_price_gross_amount = (
            line.quantity * line.undiscounted_unit_price_gross_amount
        )
        undiscounted_total_price_net_amount = (
            line.quantity * line.undiscounted_unit_price_net_amount
        )
        line.undiscounted_total_price_gross_amount = (
            undiscounted_total_price_gross_amount.quantize(Decimal("0.001"))
        )
        line.undiscounted_total_price_net_amount = (
            undiscounted_total_price_net_amount.quantize(Decimal("0.001"))
        )
        line.save(
            update_fields=[
                "quantity",
                "total_price_net_amount",
                "total_price_gross_amount",
                "undiscounted_total_price_gross_amount",
                "undiscounted_total_price_net_amount",
            ]
        )
    else:
        delete_order_line(line_info, manager)

    quantity_diff = old_quantity - new_quantity

    if send_event:
        create_order_event(line, user, app, quantity_diff)


def create_order_event(line, user, app, quantity_diff):
    if quantity_diff > 0:
        events.order_removed_products_event(
            order=line.order,
            user=user,
            app=app,
            order_lines=[line],
            quantity_diff=quantity_diff,
        )
    elif quantity_diff < 0:
        events.order_added_products_event(
            order=line.order,
            user=user,
            app=app,
            order_lines=[line],
            quantity_diff=quantity_diff * -1,
        )


def delete_order_line(line_info, manager):
    """Delete an order line from an order."""
    if line_info.line.order.is_unconfirmed():
        decrease_allocations([line_info], manager)
    line_info.line.delete()


def restock_fulfillment_lines(fulfillment, warehouse):
    """Return fulfilled products to corresponding stocks.

    Return products to stocks and update order lines quantity fulfilled values.
    """
    order_lines = []
    for line in fulfillment:
        if line.order_line.variant and line.order_line.variant.track_inventory:
            increase_stock(line.order_line, warehouse, line.quantity, allocate=True)
        order_line = line.order_line
        order_line.quantity_fulfilled -= line.quantity
        order_lines.append(order_line)
    OrderLine.objects.bulk_update(order_lines, ["quantity_fulfilled"])


def sum_order_totals(qs, currency_code):
    zero = Money(0, currency=currency_code)
    taxed_zero = TaxedMoney(zero, zero)
    return sum([order.total for order in qs], taxed_zero)


def get_all_shipping_methods_for_order(
    order: Order,
    shipping_channel_listings: Iterable["ShippingMethodChannelListing"],
) -> List[ShippingMethodData]:
    if not order.is_shipping_required():
        return []

    if not order.shipping_address:
        return []

    all_methods = []

    shipping_methods = ShippingMethod.objects.applicable_shipping_methods_for_instance(
        order,
        channel_id=order.channel_id,
        price=order.get_subtotal().gross,
        country_code=order.shipping_address.country.code,
    ).prefetch_related("channel_listings")

    listing_map = {
        listing.shipping_method_id: listing for listing in shipping_channel_listings
    }

    for method in shipping_methods:
        listing = listing_map.get(method.id)
        if listing:
            shipping_method_data = convert_to_shipping_method_data(method, listing)
            all_methods.append(shipping_method_data)
    return all_methods


def get_valid_shipping_methods_for_order(
    order: Order,
    shipping_channel_listings: Iterable["ShippingMethodChannelListing"],
    manager: "PluginsManager",
) -> List[ShippingMethodData]:
    """Return a list of shipping methods according to Saleor's own business logic."""
    valid_methods = get_all_shipping_methods_for_order(order, shipping_channel_listings)
    if not valid_methods:
        return []

    excluded_methods = manager.excluded_shipping_methods_for_order(order, valid_methods)
    initialize_shipping_method_active_status(valid_methods, excluded_methods)

    return valid_methods


def is_shipping_required(lines: Iterable["OrderLine"]):
    return any(line.is_shipping_required for line in lines)


def get_valid_collection_points_for_order(
    lines: Iterable["OrderLine"], channel_id: int
):
    if not is_shipping_required(lines):
        return []

    line_ids = [line.id for line in lines]
    qs = OrderLine.objects.filter(id__in=line_ids)

    return Warehouse.objects.applicable_for_click_and_collect(qs, channel_id)


def get_discounted_lines(lines, voucher):
    discounted_products = voucher.products.all()
    discounted_categories = set(voucher.categories.all())
    discounted_collections = set(voucher.collections.all())

    discounted_lines = []
    if discounted_products or discounted_collections or discounted_categories:
        for line in lines:
            line_product = line.variant.product
            line_category = line.variant.product.category
            line_collections = set(line.variant.product.collections.all())
            if line.variant and (
                line_product in discounted_products
                or line_category in discounted_categories
                or line_collections.intersection(discounted_collections)
            ):
                discounted_lines.append(line)
    else:
        # If there's no discounted products, collections or categories,
        # it means that all products are discounted
        discounted_lines.extend(list(lines))
    return discounted_lines


def get_prices_of_discounted_specific_product(
    lines: Iterable[OrderLine],
    voucher: Voucher,
) -> List[Money]:
    """Get prices of variants belonging to the discounted specific products.

    Specific products are products, collections and categories.
    Product must be assigned directly to the discounted category, assigning
    product to child category won't work.
    """
    line_prices = []
    discounted_lines = get_discounted_lines(lines, voucher)

    for line in discounted_lines:
        line_prices.extend([line.unit_price_gross] * line.quantity)

    return line_prices


def get_products_voucher_discount_for_order(order: Order, voucher: Voucher) -> Money:
    """Calculate products discount value for a voucher, depending on its type."""
    prices = None
    if voucher and voucher.type == VoucherType.SPECIFIC_PRODUCT:
        prices = get_prices_of_discounted_specific_product(order.lines.all(), voucher)
    if not prices:
        msg = "This offer is only valid for selected items."
        raise NotApplicable(msg)
    return get_products_voucher_discount(voucher, prices, order.channel)


def get_voucher_discount_for_order(order: Order) -> Money:
    """Calculate discount value depending on voucher and discount types.

    Raise NotApplicable if voucher of given type cannot be applied.
    """
    if not order.voucher:
        return zero_money(order.currency)
    validate_voucher_in_order(order)
    subtotal = order.get_subtotal()
    if order.voucher.type == VoucherType.ENTIRE_ORDER:
        return order.voucher.get_discount_amount_for(subtotal.gross, order.channel)
    if order.voucher.type == VoucherType.SHIPPING:
        return order.voucher.get_discount_amount_for(
            order.shipping_price.gross, order.channel
        )
    if order.voucher.type == VoucherType.SPECIFIC_PRODUCT:
        return get_products_voucher_discount_for_order(order, order.voucher)
    raise NotImplementedError("Unknown discount type")


def match_orders_with_new_user(user: User) -> None:
    Order.objects.confirmed().filter(user_email=user.email, user=None).update(user=user)


def get_total_order_discount(order: Order) -> Money:
    """Return total order discount assigned to the order."""
    all_discounts = order.discounts.all()
    total_order_discount = Money(
        sum([discount.amount_value for discount in all_discounts]),
        currency=order.currency,
    )
    total_order_discount = min(total_order_discount, order.undiscounted_total_gross)
    return total_order_discount


def get_total_order_discount_excluding_shipping(order: Order) -> Money:
    """Return total discounts assigned to the order excluding shipping discounts."""
    # If the order has an assigned shipping voucher we want to exclude the corresponding
    # order discount from the calculation.
    # The calculation is based on assumption that an order can have only one voucher.
    all_discounts = order.discounts.all()
    if order.voucher and order.voucher.type == VoucherType.SHIPPING:
        all_discounts = all_discounts.exclude(type=OrderDiscountType.VOUCHER)
    total_order_discount = Money(
        sum([discount.amount_value for discount in all_discounts]),
        currency=order.currency,
    )
    total_order_discount = min(total_order_discount, order.undiscounted_total_gross)
    return total_order_discount


def get_order_discounts(order: Order) -> List[OrderDiscount]:
    """Return all discounts applied to the order by staff user."""
    return list(order.discounts.filter(type=OrderDiscountType.MANUAL))


def create_order_discount_for_order(
    order: Order, reason: str, value_type: str, value: Decimal
):
    """Add new order discount and update the prices."""

    current_total = order.undiscounted_total
    currency = order.currency

    gross_total = apply_discount_to_value(
        value, value_type, currency, current_total.gross
    )

    new_amount = quantize_price((current_total - gross_total).gross, currency)

    order_discount = order.discounts.create(
        value_type=value_type,
        value=value,
        reason=reason,
        amount=new_amount,  # type: ignore
    )
    return order_discount


def remove_order_discount_from_order(order: Order, order_discount: OrderDiscount):
    """Remove the order discount from order and update the prices."""

    discount_amount = order_discount.amount
    order_discount.delete()

    order.total += discount_amount
    order.save(update_fields=["total_net_amount", "total_gross_amount", "updated_at"])


def update_discount_for_order_line(
    order_line: OrderLine,
    order: "Order",
    reason: Optional[str],
    value_type: Optional[str],
    value: Optional[Decimal],
):
    """Update discount fields for order line. Apply discount to the price."""
    current_value = order_line.unit_discount_value
    current_value_type = order_line.unit_discount_type
    value = value or current_value
    value_type = value_type or current_value_type
    fields_to_update = []
    if reason is not None:
        order_line.unit_discount_reason = reason
        fields_to_update.append("unit_discount_reason")
    if current_value != value or current_value_type != value_type:
        undiscounted_base_unit_price = order_line.undiscounted_base_unit_price
        currency = undiscounted_base_unit_price.currency
        base_unit_price = apply_discount_to_value(
            value, value_type, currency, undiscounted_base_unit_price
        )

        order_line.unit_discount = undiscounted_base_unit_price - base_unit_price

        order_line.unit_price = TaxedMoney(base_unit_price, base_unit_price)
        order_line.base_unit_price = base_unit_price

        order_line.unit_discount_type = value_type
        order_line.unit_discount_value = value
        order_line.total_price = order_line.unit_price * order_line.quantity
        order_line.undiscounted_unit_price = (
            order_line.unit_price + order_line.unit_discount
        )
        order_line.undiscounted_total_price = (
            order_line.quantity * order_line.undiscounted_unit_price
        )
        fields_to_update.extend(
            [
                "tax_rate",
                "unit_discount_value",
                "unit_discount_amount",
                "unit_discount_type",
                "unit_discount_reason",
                "unit_price_gross_amount",
                "unit_price_net_amount",
                "total_price_net_amount",
                "total_price_gross_amount",
                "base_unit_price_amount",
                "undiscounted_unit_price_gross_amount",
                "undiscounted_unit_price_net_amount",
                "undiscounted_total_price_gross_amount",
                "undiscounted_total_price_net_amount",
            ]
        )

    # Save lines before calculating the taxes as some plugin can fetch all order data
    # from db
    order_line.save(update_fields=fields_to_update)


def remove_discount_from_order_line(order_line: OrderLine, order: "Order"):
    """Drop discount applied to order line. Restore undiscounted price."""
    order_line.unit_price = TaxedMoney(
        net=order_line.undiscounted_base_unit_price,
        gross=order_line.undiscounted_base_unit_price,
    )
    order_line.base_unit_price = order_line.undiscounted_base_unit_price
    order_line.undiscounted_unit_price = TaxedMoney(
        net=order_line.undiscounted_base_unit_price,
        gross=order_line.undiscounted_base_unit_price,
    )
    order_line.unit_discount_amount = Decimal(0)
    order_line.unit_discount_value = Decimal(0)
    order_line.unit_discount_reason = ""
    order_line.total_price = order_line.unit_price * order_line.quantity
    order_line.save(
        update_fields=[
            "unit_discount_value",
            "unit_discount_amount",
            "unit_discount_reason",
            "unit_price_gross_amount",
            "unit_price_net_amount",
            "base_unit_price_amount",
            "total_price_net_amount",
            "total_price_gross_amount",
            "tax_rate",
        ]
    )


def update_order_charge_status(order: Order):
    """Update the current charge status for the order.

    We treat the order as overcharged when the charged amount is bigger that order.total
    We treat the order as fully charged when the charged amount is equal to order.total.
    We treat the order as partially charged when the charged amount covers only part of
    the order.total
    We treat the order as not charged when the charged amount is 0.
    """
    total_charged = order.total_charged_amount or Decimal("0")
    total_charged = quantize_price(total_charged, order.currency)

    total_gross = order.total_gross_amount or Decimal(0)
    total_gross = quantize_price(total_gross, order.currency)

    if total_charged <= 0:
        order.charge_status = OrderChargeStatus.NONE
    elif total_charged < total_gross:
        order.charge_status = OrderChargeStatus.PARTIAL
    elif total_charged == total_gross:
        order.charge_status = OrderChargeStatus.FULL
    else:
        order.charge_status = OrderChargeStatus.OVERCHARGED


def _update_order_total_charged(order: Order):
    order.total_charged_amount = (
        sum(order.payments.values_list("captured_amount", flat=True)) or 0
    )
    order.total_charged_amount += sum(
<<<<<<< HEAD
        order.payment_transactions.values_list("charged_value", flat=True)  # type: ignore # noqa: E501
=======
        order.payment_transactions.values_list("charged_value", flat=True)
>>>>>>> 792acfb0
    )


def update_order_charge_data(order: Order, with_save=True):
    _update_order_total_charged(order)
    update_order_charge_status(order)
    if with_save:
        order.save(
            update_fields=["total_charged_amount", "charge_status", "updated_at"]
        )


def _update_order_total_authorized(order: Order):
    order.total_authorized_amount = get_total_authorized(
        order.payments.all(), order.currency
    ).amount
    order.total_authorized_amount += (
        sum(order.payment_transactions.values_list("authorized_value", flat=True)) or 0
    )


def update_order_authorize_status(order: Order):
    """Update the current authorize status for the order.

    We treat the order as fully authorized when the sum of authorized and charged funds
    cover the order.total.
    We treat the order as partially authorized when the sum of authorized and charged
    funds covers only part of the order.total
    We treat the order as not authorized when the sum of authorized and charged funds is
    0.
    """
    total_covered = (
        order.total_authorized_amount + order.total_charged_amount or Decimal("0")
    )
    total_covered = quantize_price(total_covered, order.currency)
    total_gross = order.total_gross_amount or Decimal("0")
    total_gross = quantize_price(total_gross, order.currency)

    if total_covered == 0:
        order.authorize_status = OrderAuthorizeStatus.NONE
    elif total_covered >= total_gross:
        order.authorize_status = OrderAuthorizeStatus.FULL
    else:
        order.authorize_status = OrderAuthorizeStatus.PARTIAL


def update_order_authorize_data(order: Order, with_save=True):
    _update_order_total_authorized(order)
    update_order_authorize_status(order)
    if with_save:
        order.save(
            update_fields=["total_authorized_amount", "authorize_status", "updated_at"]
        )


def update_order_display_gross_prices(order: "Order"):
    """Update Order's `display_gross_prices` DB field.

    It gets the appropriate country code based on the current order lines and addresses.
    Having the country code get the proper tax configuration for this channel and
    country and determine whether gross prices should be displayed for this order.
    Doesn't save the value in the database.
    """
    channel = order.channel
    tax_configuration = channel.tax_configuration
    country_code = get_tax_country(
        channel,
        order.is_shipping_required(),
        order.shipping_address,
        order.billing_address,
    )
    country_tax_configuration = tax_configuration.country_exceptions.filter(
        country=country_code
    ).first()
    order.display_gross_prices = get_display_gross_prices(
        tax_configuration, country_tax_configuration
    )<|MERGE_RESOLUTION|>--- conflicted
+++ resolved
@@ -891,11 +891,7 @@
         sum(order.payments.values_list("captured_amount", flat=True)) or 0
     )
     order.total_charged_amount += sum(
-<<<<<<< HEAD
-        order.payment_transactions.values_list("charged_value", flat=True)  # type: ignore # noqa: E501
-=======
         order.payment_transactions.values_list("charged_value", flat=True)
->>>>>>> 792acfb0
     )
 
 
