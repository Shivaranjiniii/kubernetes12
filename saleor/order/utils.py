--- conflicted
+++ resolved
@@ -116,13 +116,11 @@
     channel = order.channel
     for line in order:  # type: OrderLine
         if line.variant:
-<<<<<<< HEAD
             product = line.variant.product
             collections = product.collections.all()
-            unit_price = line.variant.get_price(product, collections, discounts)
-=======
-            unit_price = line.variant.get_price(channel.slug, discounts)
->>>>>>> 955302ea
+            unit_price = line.variant.get_price(
+                product, collections, channel.slug, discounts
+            )
             unit_price = TaxedMoney(unit_price, unit_price)
             line.unit_price = unit_price
             line.save(
@@ -181,14 +179,11 @@
         line.quantity += quantity
         line.save(update_fields=["quantity"])
     except OrderLine.DoesNotExist:
-<<<<<<< HEAD
-=======
-        unit_price = variant.get_price(order.channel.slug, discounts)
-        unit_price = TaxedMoney(net=unit_price, gross=unit_price)
->>>>>>> 955302ea
         product = variant.product
         collections = product.collections.all()
-        unit_price = variant.get_price(product, collections, discounts)
+        unit_price = variant.get_price(
+            product, collections, order.channel.slug, discounts
+        )
         unit_price = TaxedMoney(net=unit_price, gross=unit_price)
         product_name = str(product)
         variant_name = str(variant)
