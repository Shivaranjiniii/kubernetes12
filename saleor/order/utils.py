from functools import wraps
from typing import Iterable, List

from django.conf import settings
from django.db import transaction
from django.utils import timezone
from prices import Money, TaxedMoney

from ..account.models import User
from ..core.taxes import zero_money
from ..core.weight import zero_weight
from ..discount.models import NotApplicable, Voucher, VoucherType
from ..discount.utils import (
    get_discounted_lines,
    get_products_voucher_discount,
    validate_voucher_in_order,
)
from ..order import OrderStatus
from ..order.models import Order, OrderLine
from ..plugins.manager import get_plugins_manager
from ..product.utils.digital_products import get_default_digital_content_settings
from ..shipping.models import ShippingMethod
from ..warehouse.management import deallocate_stock, increase_stock
from ..warehouse.models import Warehouse
from . import events


def get_order_country(order: Order) -> str:
    """Return country to which order will be shipped."""
    address = order.billing_address
    if order.is_shipping_required():
        address = order.shipping_address
    if address is None:
        return settings.DEFAULT_COUNTRY
    return address.country.code


def order_line_needs_automatic_fulfillment(line: OrderLine) -> bool:
    """Check if given line is digital and should be automatically fulfilled."""
    digital_content_settings = get_default_digital_content_settings()
    default_automatic_fulfillment = digital_content_settings["automatic_fulfillment"]
    content = line.variant.digital_content if line.variant else None
    if not content:
        return False
    if default_automatic_fulfillment and content.use_default_settings:
        return True
    if content.automatic_fulfillment:
        return True
    return False


def order_needs_automatic_fulfillment(order: Order) -> bool:
    """Check if order has digital products which should be automatically fulfilled."""
    for line in order.lines.digital():
        if order_line_needs_automatic_fulfillment(line):
            return True
    return False


def update_voucher_discount(func):
    """Recalculate order discount amount based on order voucher."""

    @wraps(func)
    def decorator(*args, **kwargs):
        if kwargs.pop("update_voucher_discount", True):
            order = args[0]
            try:
                discount = get_voucher_discount_for_order(order)
            except NotApplicable:
                discount = zero_money(order.currency)
            order.discount = discount
        return func(*args, **kwargs)

    return decorator


@update_voucher_discount
def recalculate_order(order: Order, **kwargs):
    """Recalculate and assign total price of order.

    Total price is a sum of items in order and order shipping price minus
    discount amount.

    Voucher discount amount is recalculated by default. To avoid this, pass
    update_voucher_discount argument set to False.
    """
    # avoid using prefetched order lines
    lines = [OrderLine.objects.get(pk=line.pk) for line in order]
    prices = [line.get_total() for line in lines]
    total = sum(prices, order.shipping_price)
    # discount amount can't be greater than order total
    order.discount_amount = min(order.discount_amount, total.gross.amount)
    if order.discount:
        total -= order.discount
    order.total = total
    order.save(
        update_fields=[
            "discount_amount",
            "total_net_amount",
            "total_gross_amount",
            "currency",
        ]
    )
    recalculate_order_weight(order)


def recalculate_order_weight(order):
    """Recalculate order weights."""
    weight = zero_weight()
    for line in order:
        if line.variant:
            weight += line.variant.get_weight() * line.quantity
    order.weight = weight
    order.save(update_fields=["weight"])


def update_order_prices(order, discounts):
    """Update prices in order with given discounts and proper taxes."""
    manager = get_plugins_manager()
    channel = order.channel
    for line in order:  # type: OrderLine
        if line.variant:
            unit_price = line.variant.get_price(channel.slug, discounts)
            unit_price = TaxedMoney(unit_price, unit_price)
            line.unit_price = unit_price
            line.save(
                update_fields=[
                    "currency",
                    "unit_price_net_amount",
                    "unit_price_gross_amount",
                ]
            )

            price = manager.calculate_order_line_unit(line)
            if price != line.unit_price:
                line.unit_price = price
                if price.tax and price.net:
                    line.tax_rate = price.tax / price.net
                line.save()

    if order.shipping_method:
        order.shipping_price = manager.calculate_order_shipping(order)
        order.save(
            update_fields=[
                "shipping_price_net_amount",
                "shipping_price_gross_amount",
                "currency",
            ]
        )

    recalculate_order(order)


def update_order_status(order):
    """Update order status depending on fulfillments."""
    quantity_fulfilled = order.quantity_fulfilled
    total_quantity = order.get_total_quantity()

    if quantity_fulfilled <= 0:
        status = OrderStatus.UNFULFILLED
    elif quantity_fulfilled < total_quantity:
        status = OrderStatus.PARTIALLY_FULFILLED
    else:
        status = OrderStatus.FULFILLED

    if status != order.status:
        order.status = status
        order.save(update_fields=["status"])


@transaction.atomic
def add_variant_to_draft_order(order, variant, quantity, discounts=None):
    """Add total_quantity of variant to order.

    Returns an order line the variant was added to.
    """
    try:
        line = order.lines.get(variant=variant)
        line.quantity += quantity
        line.save(update_fields=["quantity"])
    except OrderLine.DoesNotExist:
        unit_price = variant.get_price(order.channel.slug, discounts)
        unit_price = TaxedMoney(net=unit_price, gross=unit_price)
        product = variant.product
        product_name = str(product)
        variant_name = str(variant)
        translated_product_name = str(product.translated)
        translated_variant_name = str(variant.translated)
        if translated_product_name == product_name:
            translated_product_name = ""
        if translated_variant_name == variant_name:
            translated_variant_name = ""
        line = order.lines.create(
            product_name=product_name,
            variant_name=variant_name,
            translated_product_name=translated_product_name,
            translated_variant_name=translated_variant_name,
            product_sku=variant.sku,
            is_shipping_required=variant.is_shipping_required(),
            quantity=quantity,
            unit_price=unit_price,
            variant=variant,
        )
        manager = get_plugins_manager()
        unit_price = manager.calculate_order_line_unit(line)
        line.unit_price = unit_price
        line.tax_rate = (
            unit_price.tax / unit_price.net if unit_price.net.amount != 0 else 0
        )
        line.save(
            update_fields=[
                "currency",
                "unit_price_net_amount",
                "unit_price_gross_amount",
                "tax_rate",
            ]
        )

    return line


def add_gift_card_to_order(order, gift_card, total_price_left):
    """Add gift card to order.

    Return a total price left after applying the gift cards.
    """
    if total_price_left > zero_money(total_price_left.currency):
        order.gift_cards.add(gift_card)
        if total_price_left < gift_card.current_balance:
            gift_card.current_balance = gift_card.current_balance - total_price_left
            total_price_left = zero_money(total_price_left.currency)
        else:
            total_price_left = total_price_left - gift_card.current_balance
            gift_card.current_balance_amount = 0
        gift_card.last_used_on = timezone.now()
        gift_card.save(update_fields=["current_balance_amount", "last_used_on"])
    return total_price_left


def change_order_line_quantity(user, line, old_quantity, new_quantity):
    """Change the quantity of ordered items in a order line."""
    if new_quantity:
        line.quantity = new_quantity
        line.save(update_fields=["quantity"])
    else:
        delete_order_line(line)

    quantity_diff = old_quantity - new_quantity

    # Create the removal event
    if quantity_diff > 0:
        events.draft_order_removed_products_event(
            order=line.order, user=user, order_lines=[(quantity_diff, line)]
        )
    elif quantity_diff < 0:
        events.draft_order_added_products_event(
            order=line.order, user=user, order_lines=[(quantity_diff * -1, line)]
        )


def delete_order_line(line):
    """Delete an order line from an order."""
    line.delete()


def restock_order_lines(order):
    """Return ordered products to corresponding stocks."""
    country = get_order_country(order)
    default_warehouse = Warehouse.objects.filter(
        shipping_zones__countries__contains=country
    ).first()

    for line in order:
        if line.variant and line.variant.track_inventory:
            if line.quantity_unfulfilled > 0:
                deallocate_stock(line, line.quantity_unfulfilled)
            if line.quantity_fulfilled > 0:
                allocation = line.allocations.first()
                warehouse = (
                    allocation.stock.warehouse if allocation else default_warehouse
                )
                increase_stock(line, warehouse, line.quantity_fulfilled)

        if line.quantity_fulfilled > 0:
            line.quantity_fulfilled = 0
            line.save(update_fields=["quantity_fulfilled"])


def restock_fulfillment_lines(fulfillment, warehouse):
    """Return fulfilled products to corresponding stocks.

    Return products to stocks and update order lines quantity fulfilled values.
    """
    order_lines = []
    for line in fulfillment:
        if line.order_line.variant and line.order_line.variant.track_inventory:
            increase_stock(line.order_line, warehouse, line.quantity, allocate=True)
        order_line = line.order_line
        order_line.quantity_fulfilled -= line.quantity
        order_lines.append(order_line)
    OrderLine.objects.bulk_update(order_lines, ["quantity_fulfilled"])


def sum_order_totals(qs, currency_code):
    zero = Money(0, currency=currency_code)
    taxed_zero = TaxedMoney(zero, zero)
    return sum([order.total for order in qs], taxed_zero)


def get_valid_shipping_methods_for_order(order: Order):
    return ShippingMethod.objects.applicable_shipping_methods_for_instance(
<<<<<<< HEAD
        order,
        channel_id=order.channel_id,
        price=order.get_subtotal().gross,
        prefetch_zip_codes=True,
=======
        order, channel_id=order.channel_id, price=order.get_subtotal().gross,
>>>>>>> a8ec2f23
    )


def get_prices_of_discounted_specific_product(
    lines: Iterable[OrderLine], voucher: Voucher,
) -> List[Money]:
    """Get prices of variants belonging to the discounted specific products.

    Specific products are products, collections and categories.
    Product must be assigned directly to the discounted category, assigning
    product to child category won't work.
    """
    line_prices = []
    discounted_lines = get_discounted_lines(lines, voucher)

    for line in discounted_lines:
        line_prices.extend([line.unit_price_gross] * line.quantity)

    return line_prices


def check_zip_code_in_excluded_range(code, start, end):
    # TODO: do actual logic on checking if the zip code is in range
    return True


def check_shipping_method_for_zip_code(customer_zip_code, method: ShippingMethod):
    for zip_code in method.zip_code_rules.all():
        if check_zip_code_in_excluded_range(
            customer_zip_code, zip_code.start, zip_code.end
        ):
            return True
    return False


def get_products_voucher_discount_for_order(order: Order) -> Money:
    """Calculate products discount value for a voucher, depending on its type."""
    prices = None
    voucher = order.voucher
    if voucher and voucher.type == VoucherType.SPECIFIC_PRODUCT:
        prices = get_prices_of_discounted_specific_product(order.lines.all(), voucher)
    if not prices:
        msg = "This offer is only valid for selected items."
        raise NotApplicable(msg)
    return get_products_voucher_discount(voucher, prices, order.channel)  # type: ignore


def get_voucher_discount_for_order(order: Order) -> Money:
    """Calculate discount value depending on voucher and discount types.

    Raise NotApplicable if voucher of given type cannot be applied.
    """
    if not order.voucher:
        return zero_money(order.currency)
    validate_voucher_in_order(order)
    subtotal = order.get_subtotal()
    if order.voucher.type == VoucherType.ENTIRE_ORDER:
        return order.voucher.get_discount_amount_for(subtotal.gross, order.channel)
    if order.voucher.type == VoucherType.SHIPPING:
        return order.voucher.get_discount_amount_for(
            order.shipping_price, order.channel
        )
    if order.voucher.type == VoucherType.SPECIFIC_PRODUCT:
        return get_products_voucher_discount_for_order(order)
    raise NotImplementedError("Unknown discount type")


def match_orders_with_new_user(user: User) -> None:
    Order.objects.confirmed().filter(user_email=user.email, user=None).update(user=user)<|MERGE_RESOLUTION|>--- conflicted
+++ resolved
@@ -309,14 +309,7 @@
 
 def get_valid_shipping_methods_for_order(order: Order):
     return ShippingMethod.objects.applicable_shipping_methods_for_instance(
-<<<<<<< HEAD
-        order,
-        channel_id=order.channel_id,
-        price=order.get_subtotal().gross,
-        prefetch_zip_codes=True,
-=======
         order, channel_id=order.channel_id, price=order.get_subtotal().gross,
->>>>>>> a8ec2f23
     )
 
 
