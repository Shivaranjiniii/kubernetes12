--- conflicted
+++ resolved
@@ -715,18 +715,12 @@
 
     for method in shipping_methods:
         listing = listing_map.get(method.id)
-<<<<<<< HEAD
-        method_data = convert_to_shipping_method_data(method, listing)
-        if method_data:
-            valid_methods.append(method_data)
-
-    excluded_methods = manager.excluded_shipping_methods_for_order(order, valid_methods)
-    annotate_active_shipping_methods(valid_methods, excluded_methods)
-=======
         shipping_method_data = convert_to_shipping_method_data(method, listing)
         if shipping_method_data:
             valid_methods.append(shipping_method_data)
->>>>>>> c0fb7683
+
+    excluded_methods = manager.excluded_shipping_methods_for_order(order, valid_methods)
+    annotate_active_shipping_methods(valid_methods, excluded_methods)
 
     return valid_methods
 
