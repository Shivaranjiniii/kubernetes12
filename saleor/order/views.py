import logging
import os
import requests

from django.contrib import auth, messages
from django.contrib.auth.decorators import login_required
from django.db import transaction
from django.http import HttpResponseForbidden
from django.shortcuts import get_object_or_404, redirect
from django.template.response import TemplateResponse
from django.urls import reverse
from django.utils.translation import pgettext_lazy
from django.views.decorators.csrf import csrf_exempt

from ..account.forms import LoginForm
from ..account.models import User
from ..core.utils import get_client_ip
<<<<<<< HEAD
from ..payment import ChargeStatus, TransactionKind, get_payment_gateway
from ..payment.utils import (
    create_payment, create_payment_information, gateway_process_payment)
=======
from ..payment import ChargeStatus, TransactionKind, gateway as payment_gateway
from ..payment.utils import create_payment, fetch_customer_id
>>>>>>> be4d85a1
from . import FulfillmentStatus
from .forms import (
    CustomerNoteForm, PasswordForm, PaymentDeleteForm, PaymentsForm)
from .models import Order
from saleor.payment.models import Payment
from .utils import attach_order_to_user, check_order_status

# Paystack Payment
from python_paystack.paystack_config import PaystackConfig
from python_paystack.objects.transactions import Transaction
from python_paystack.managers import TransactionsManager

PaystackConfig.SECRET_KEY  = os.environ.get('PAYSTACK_SECRET_KEY', '')
PaystackConfig.PUBLIC_KEY = os.environ.get('PAYSTACK_PUBLIC_KEY', '')
transactionManager = TransactionsManager()

# Ravepay
RAVEPAY_PUBLIC_KEY = os.environ.get('RAVE_PUBLIC_KEY', '')
RAVEPAY_SECRET_KEY = os.environ.get('RAVE_SECRET_KEY', '')

logger = logging.getLogger(__name__)

PAYMENT_TEMPLATE = 'order/payment/%s.html'


def details(request, token):
    note_form = None
    orders = Order.objects.confirmed().prefetch_related(
        'lines__variant__images', 'lines__variant__product__images',
        'fulfillments__lines__order_line')
    orders = orders.select_related(
        'billing_address', 'shipping_address', 'user')
    order = get_object_or_404(orders, token=token)
    if order.is_open() and not order.customer_note:
        note_form = CustomerNoteForm(request.POST or None, instance=order)
        if request.method == 'POST':
            if note_form.is_valid():
                note_form.save()
                return redirect('order:details', token=order.token)
    fulfillments = order.fulfillments.exclude(
        status=FulfillmentStatus.CANCELED)
    ctx = {
        'order': order, 'fulfillments': fulfillments, 'note_form': note_form}
    return TemplateResponse(request, 'order/details.html', ctx)


def payment(request, token):
    orders = Order.objects.confirmed().filter(billing_address__isnull=False)
    orders = orders.prefetch_related(
        'lines__variant__images', 'lines__variant__product__images')
    orders = orders.select_related(
        'billing_address', 'shipping_address', 'user')
    order = get_object_or_404(orders, token=token)
    # This is for all payments related to an order
    payments = order.payments.all()
    form_data = request.POST or None

    # This is for payments that hasn't been charged
    waiting_payment = payments.filter(
        is_active=True,
        charge_status=ChargeStatus.NOT_CHARGED,
        transactions__kind=TransactionKind.AUTH).first()
    if not waiting_payment:
        waiting_payment_form = None
    else:
        form_data = None
        waiting_payment_form = PaymentDeleteForm(
            None, order=order, initial={'payment_id': waiting_payment.id})
    if order.is_fully_paid() or not order.billing_address:
        form_data = None
    payment_form = None

    # Set PayStack Payment to be Successful
    # Payment.objects.create(gateway='paystack', order_id=order.id, charge_status='fully-charged')
    # Set Order to be fully paid
    
    if not order.is_pre_authorized():
        payment_form = PaymentsForm(form_data)
        # FIXME: redirect if there is only one payment
        if payment_form.is_valid():
            payment = payment_form.cleaned_data['gateway']
            return redirect(
                'order:payment', token=order.token, gateway=payment)
    ctx = {
        'order': order, 'payment_form': payment_form, 'payments': payments,
        'waiting_payment': waiting_payment,
        'waiting_payment_form': waiting_payment_form,
        'success_url': '/order/' + token + '/payment-success/' }
    return TemplateResponse(request, 'order/payment.html', ctx)


@check_order_status
def start_payment(request, order, gateway):
<<<<<<< HEAD
    payment_gateway, connection_params = get_payment_gateway(gateway)
    extra_data = {'customer_user_agent': request.META.get('HTTP_USER_AGENT')}
=======
    extra_data = {"customer_user_agent": request.META.get("HTTP_USER_AGENT")}
>>>>>>> be4d85a1
    with transaction.atomic():
        payment = create_payment(
            gateway=gateway,
            currency=order.total.gross.currency,
            email=order.user_email,
            billing_address=order.billing_address,
            customer_ip_address=get_client_ip(request),
            total=order.total.gross.amount,
            order=order,
            extra_data=extra_data)

        if (order.is_fully_paid()
                or payment.charge_status == ChargeStatus.FULLY_REFUNDED):
            return redirect(order.get_absolute_url())

<<<<<<< HEAD
        payment_info = create_payment_information(payment)

        if (gateway=='paystack'):
            transactionz = Transaction(order.total.gross.amount*100, order.user_email)
            c_url = 'http://' + request.META['HTTP_HOST'] + '/order/' + order.token + '/payment-confirm/'
            currentTransaction = transactionManager.initialize_transaction('STANDARD', transactionz, c_url)
            return redirect(currentTransaction.authorization_url)
        
        if (gateway=='ravepay'):
            print(str(RAVEPAY_PUBLIC_KEY))
            c_url = 'http://' + request.META['HTTP_HOST'] + '/order/' + order.token + '/payment-confirm/'
            return TemplateResponse(request, 'order/ravepay.html', {'RPK': str(RAVEPAY_PUBLIC_KEY), 'AMT': order.total.gross.amount,
                                                    'EMAIL': order.user_email, 'PHN': order.billing_address.phone, 'TOKEN': order.token})
            # return redirect('order:payment', token=order.token)
            # c_url = 'http://' + request.META['HTTP_HOST'] + '/order/' + order.token + '/payment-confirm/'
            # url = "https://api.ravepay.co/flwv3-pug/getpaidx/api/v2/hosted/pay"
            # querystring = {"PBFPubKey": RAVE_PUBLIC_KEY,"txref": order.token,
            #                 "customer_phone": order.billing_address.phone,"customer_email": order.user_email,
            #                 "amount": order.total.gross.amount, "redirect_url": c_url}
            # response = requests.request("POST", url, params=querystring)
            # return redirect(response.text.data.link)

    client_token = payment_gateway.get_client_token(
        connection_params=connection_params)
    ctx = {
        'form': form,
        'payment': payment,
        'client_token': client_token,
        'order': order}
    return TemplateResponse(request, payment_gateway.TEMPLATE_PATH, ctx)
=======
        form = payment_gateway.create_payment_form(payment, data=request.POST or None)
        if form.is_valid():
            try:
                payment_gateway.process_payment(
                    payment=payment, token=form.get_payment_token()
                )
            except Exception as exc:
                form.add_error(None, str(exc))
            else:
                if order.is_fully_paid():
                    return redirect("order:payment-success", token=order.token)
                return redirect(order.get_absolute_url())

    client_token = payment_gateway.get_client_token(
        payment.gateway, customer_id=fetch_customer_id(request.user, payment.gateway)
    )
    ctx = {
        "form": form,
        "payment": payment,
        "client_token": client_token,
        "order": order,
    }
    template_path = payment_gateway.get_template_path(payment.gateway)
    return TemplateResponse(request, template_path, ctx)
>>>>>>> be4d85a1


@check_order_status
def cancel_payment(request, order):
    form = PaymentDeleteForm(request.POST or None, order=order)
    if form.is_valid():
        with transaction.atomic():
            form.save()
        return redirect('order:payment', token=order.token)
    return HttpResponseForbidden()


@csrf_exempt
def payment_confirm(request, token):
    """Receive request from payment gateway after paying for an order.

    Verifies the user payment! Still for PayStack!

    Else goto payment page
    """
    ref = str(request.GET.get('reference', ''))
    if (transactionManager.verify_transaction(ref).status == 'success'):
        order = Order.objects.get(token=token)
        payment = order.get_last_payment()
        payment.charge_status = ChargeStatus.FULLY_CHARGED
        payment.captured_amount = order.total.gross.amount
        payment.save(update_fields=['captured_amount', 'charge_status'])
        url = reverse('order:checkout-success', kwargs={'token': token})
        return redirect(url)
    else:
        
        return redirect('order:payment', token=order.token)


def checkout_success(request, token):
    """Redirect user after placing an order.

    Anonymous users are redirected to the checkout success page.
    Registered users are redirected to order details page and the order
    is attached to their account.
    """
    order = get_object_or_404(Order, token=token)
    email = order.user_email
    ctx = {'email': email, 'order': order}
    if request.user.is_authenticated:
        return TemplateResponse(request, 'order/checkout_success.html', ctx)
    form_data = request.POST.copy()
    if form_data:
        form_data.update({'email': email})
    register_form = PasswordForm(form_data or None)
    if register_form.is_valid():
        register_form.save()
        password = register_form.cleaned_data.get('password')
        user = auth.authenticate(
            request=request, email=email, password=password)
        auth.login(request, user)
        attach_order_to_user(order, user)
        return redirect('order:details', token=token)
    user_exists = User.objects.filter(email=email).exists()
    login_form = LoginForm(
        initial={'username': email}) if user_exists else None
    ctx.update({'form': register_form, 'login_form': login_form})
    return TemplateResponse(
        request, 'order/checkout_success_anonymous.html', ctx)


@login_required
def connect_order_with_user(request, token):
    """Connect newly created order to an authenticated user."""
    try:
        order = Order.objects.get(user_email=request.user.email, token=token)
    except Order.DoesNotExist:
        order = None
    if not order:
        msg = pgettext_lazy(
            'Connect order with user warning message',
            "We couldn't assign the order to your account as the email"
            " addresses don't match")
        messages.warning(request, msg)
        return redirect('account:details')
    attach_order_to_user(order, request.user)
    msg = pgettext_lazy(
        'storefront message',
        'The order is now assigned to your account')
    messages.success(request, msg)
    return redirect('order:details', token=order.token)<|MERGE_RESOLUTION|>--- conflicted
+++ resolved
@@ -15,14 +15,8 @@
 from ..account.forms import LoginForm
 from ..account.models import User
 from ..core.utils import get_client_ip
-<<<<<<< HEAD
-from ..payment import ChargeStatus, TransactionKind, get_payment_gateway
-from ..payment.utils import (
-    create_payment, create_payment_information, gateway_process_payment)
-=======
 from ..payment import ChargeStatus, TransactionKind, gateway as payment_gateway
 from ..payment.utils import create_payment, fetch_customer_id
->>>>>>> be4d85a1
 from . import FulfillmentStatus
 from .forms import (
     CustomerNoteForm, PasswordForm, PaymentDeleteForm, PaymentsForm)
@@ -116,12 +110,7 @@
 
 @check_order_status
 def start_payment(request, order, gateway):
-<<<<<<< HEAD
-    payment_gateway, connection_params = get_payment_gateway(gateway)
-    extra_data = {'customer_user_agent': request.META.get('HTTP_USER_AGENT')}
-=======
     extra_data = {"customer_user_agent": request.META.get("HTTP_USER_AGENT")}
->>>>>>> be4d85a1
     with transaction.atomic():
         payment = create_payment(
             gateway=gateway,
@@ -137,7 +126,6 @@
                 or payment.charge_status == ChargeStatus.FULLY_REFUNDED):
             return redirect(order.get_absolute_url())
 
-<<<<<<< HEAD
         payment_info = create_payment_information(payment)
 
         if (gateway=='paystack'):
@@ -168,32 +156,6 @@
         'client_token': client_token,
         'order': order}
     return TemplateResponse(request, payment_gateway.TEMPLATE_PATH, ctx)
-=======
-        form = payment_gateway.create_payment_form(payment, data=request.POST or None)
-        if form.is_valid():
-            try:
-                payment_gateway.process_payment(
-                    payment=payment, token=form.get_payment_token()
-                )
-            except Exception as exc:
-                form.add_error(None, str(exc))
-            else:
-                if order.is_fully_paid():
-                    return redirect("order:payment-success", token=order.token)
-                return redirect(order.get_absolute_url())
-
-    client_token = payment_gateway.get_client_token(
-        payment.gateway, customer_id=fetch_customer_id(request.user, payment.gateway)
-    )
-    ctx = {
-        "form": form,
-        "payment": payment,
-        "client_token": client_token,
-        "order": order,
-    }
-    template_path = payment_gateway.get_template_path(payment.gateway)
-    return TemplateResponse(request, template_path, ctx)
->>>>>>> be4d85a1
 
 
 @check_order_status
