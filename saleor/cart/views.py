from __future__ import unicode_literals

from django.contrib import messages
from django.shortcuts import redirect
from django.template.response import TemplateResponse
from django.utils.translation import ugettext as _
from satchless.item import Partitioner

from .forms import ReplaceCartLineFormSet
<<<<<<< HEAD
from . import Cart


def index(request):
    cart = Cart.for_session_cart(request.cart)
    cart_partitioner = Partitioner(cart)
    formset = ReplaceCartLineFormSet(request.POST or None,
                                     cart=cart)
=======
from .utils import cart_is_ready_to_checkout


def index(request):
    cart_partitioner = Partitioner(request.cart)
    formset = ReplaceCartLineFormSet(request.POST or None, cart=request.cart)

    # Cart check
    checkout_possible = cart_is_ready_to_checkout(request.cart)

>>>>>>> cabda065
    if formset.is_valid():
        msg = _('Successfully updated product quantities.')
        messages.success(request, msg)
        formset.save()
        return redirect('cart:index')

    return TemplateResponse(
        request, 'cart/index.html', {
            'cart': cart_partitioner,
            'formset': formset,
            'checkout_possible': checkout_possible})<|MERGE_RESOLUTION|>--- conflicted
+++ resolved
@@ -7,16 +7,6 @@
 from satchless.item import Partitioner
 
 from .forms import ReplaceCartLineFormSet
-<<<<<<< HEAD
-from . import Cart
-
-
-def index(request):
-    cart = Cart.for_session_cart(request.cart)
-    cart_partitioner = Partitioner(cart)
-    formset = ReplaceCartLineFormSet(request.POST or None,
-                                     cart=cart)
-=======
 from .utils import cart_is_ready_to_checkout
 
 
@@ -27,7 +17,6 @@
     # Cart check
     checkout_possible = cart_is_ready_to_checkout(request.cart)
 
->>>>>>> cabda065
     if formset.is_valid():
         msg = _('Successfully updated product quantities.')
         messages.success(request, msg)
