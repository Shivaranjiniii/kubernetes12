import datetime
import itertools
import uuid
from collections import namedtuple
from contextlib import contextmanager
from datetime import timedelta
from decimal import Decimal
from functools import partial
from io import BytesIO
from typing import Callable, Optional
from unittest.mock import MagicMock

import graphene
import pytest
import pytz
from django.conf import settings
from django.contrib.sites.models import Site
from django.core.files import File
from django.core.files.uploadedfile import SimpleUploadedFile
from django.db import connection
from django.template.defaultfilters import truncatechars
from django.test.utils import CaptureQueriesContext as BaseCaptureQueriesContext
from django.utils import timezone
from django_countries import countries
from freezegun import freeze_time
from PIL import Image
from prices import Money, TaxedMoney, fixed_discount

from ..account.models import Address, Group, StaffNotificationRecipient, User
from ..app.models import App, AppExtension, AppInstallation
from ..app.types import AppExtensionMount, AppType
from ..attribute import AttributeEntityType, AttributeInputType, AttributeType
from ..attribute.models import (
    Attribute,
    AttributeTranslation,
    AttributeValue,
    AttributeValueTranslation,
)
from ..attribute.utils import associate_attribute_values_to_instance
from ..checkout import base_calculations
from ..checkout.fetch import fetch_checkout_info, fetch_checkout_lines
from ..checkout.models import Checkout, CheckoutLine, CheckoutMetadata
from ..checkout.utils import add_variant_to_checkout, add_voucher_to_checkout
from ..core import EventDeliveryStatus, JobStatus
from ..core.models import EventDelivery, EventDeliveryAttempt, EventPayload
from ..core.payments import PaymentInterface
from ..core.postgres import FlatConcatSearchVector
from ..core.taxes import zero_money
from ..core.units import MeasurementUnits
from ..core.utils.editorjs import clean_editor_js
from ..csv.events import ExportEvents
from ..csv.models import ExportEvent, ExportFile
from ..discount import (
    DiscountType,
    DiscountValueType,
    PromotionEvents,
    PromotionType,
    RewardType,
    RewardValueType,
    VoucherType,
)
from ..discount.interface import VariantPromotionRuleInfo
from ..discount.models import (
    CheckoutDiscount,
    CheckoutLineDiscount,
    NotApplicable,
    Promotion,
    PromotionEvent,
    PromotionRule,
    PromotionRuleTranslation,
    PromotionTranslation,
    Voucher,
    VoucherChannelListing,
    VoucherCode,
    VoucherCustomer,
    VoucherTranslation,
)
from ..giftcard import GiftCardEvents
from ..giftcard.models import GiftCard, GiftCardEvent, GiftCardTag
from ..menu.models import Menu, MenuItem, MenuItemTranslation
from ..order import OrderOrigin, OrderStatus
from ..order.actions import cancel_fulfillment, fulfill_order_lines
from ..order.events import (
    OrderEvents,
    fulfillment_refunded_event,
    order_added_products_event,
)
from ..order.fetch import OrderLineInfo
from ..order.models import (
    FulfillmentLine,
    FulfillmentStatus,
    Order,
    OrderEvent,
    OrderLine,
)
from ..order.search import prepare_order_search_vector_value
from ..order.utils import (
    get_voucher_discount_assigned_to_order,
    get_voucher_discount_for_order,
)
from ..page.models import Page, PageTranslation, PageType
from ..payment import ChargeStatus, TransactionKind
from ..payment.interface import AddressData, GatewayConfig, GatewayResponse, PaymentData
from ..payment.model_helpers import get_subtotal
from ..payment.models import Payment, TransactionEvent, TransactionItem
from ..payment.transaction_item_calculations import recalculate_transaction_amounts
from ..payment.utils import create_manual_adjustment_events
from ..permission.enums import get_permissions
from ..permission.models import Permission
from ..plugins.manager import get_plugins_manager
from ..plugins.webhook.tests.subscription_webhooks import subscription_queries
from ..product import ProductMediaTypes, ProductTypeKind
from ..product.models import (
    Category,
    CategoryTranslation,
    Collection,
    CollectionChannelListing,
    CollectionTranslation,
    DigitalContent,
    DigitalContentUrl,
    Product,
    ProductChannelListing,
    ProductMedia,
    ProductTranslation,
    ProductType,
    ProductVariant,
    ProductVariantChannelListing,
    ProductVariantTranslation,
    VariantMedia,
)
from ..product.search import prepare_product_search_vector_value
from ..product.tests.utils import create_image
from ..product.utils.variants import fetch_variants_for_promotion_rules
from ..shipping.models import (
    ShippingMethod,
    ShippingMethodChannelListing,
    ShippingMethodTranslation,
    ShippingMethodType,
    ShippingZone,
)
from ..shipping.utils import convert_to_shipping_method_data
from ..site.models import SiteSettings
from ..tax.utils import calculate_tax_rate, get_tax_class_kwargs_for_order_line
from ..thumbnail.models import Thumbnail
from ..warehouse import WarehouseClickAndCollectOption
from ..warehouse.models import (
    Allocation,
    PreorderAllocation,
    PreorderReservation,
    Reservation,
    Stock,
    Warehouse,
)
from ..webhook.event_types import WebhookEventAsyncType, WebhookEventSyncType
from ..webhook.models import Webhook, WebhookEvent
from ..webhook.observability import WebhookData
from ..webhook.transport.utils import WebhookResponse, to_payment_app_id
from .utils import dummy_editorjs


class CaptureQueriesContext(BaseCaptureQueriesContext):
    IGNORED_QUERIES = settings.PATTERNS_IGNORED_IN_QUERY_CAPTURES  # type: ignore

    @property
    def captured_queries(self):
        base_queries = self.connection.queries[
            self.initial_queries : self.final_queries
        ]
        new_queries = []

        def is_query_ignored(sql):
            for pattern in self.IGNORED_QUERIES:
                # Ignore the query if matches
                if pattern.match(sql):
                    return True
            return False

        for query in base_queries:
            if not is_query_ignored(query["sql"]):
                new_queries.append(query)

        return new_queries


def _assert_num_queries(context, *, config, num, exact=True, info=None):
    # Extracted from pytest_django.fixtures._assert_num_queries
    yield context

    verbose = config.getoption("verbose") > 0
    num_performed = len(context)

    if exact:
        failed = num != num_performed
    else:
        failed = num_performed > num

    if not failed:
        return

    msg = "Expected to perform {} queries {}{}".format(
        num,
        "" if exact else "or less ",
        "but {} done".format(
            num_performed == 1 and "1 was" or "%d were" % (num_performed,)
        ),
    )
    if info:
        msg += f"\n{info}"
    if verbose:
        sqls = (q["sql"] for q in context.captured_queries)
        msg += "\n\nQueries:\n========\n\n%s" % "\n\n".join(sqls)
    else:
        msg += " (add -v option to show queries)"
    pytest.fail(msg)


@pytest.fixture
def capture_queries(pytestconfig):
    cfg = pytestconfig

    @contextmanager
    def _capture_queries(
        num: Optional[int] = None, msg: Optional[str] = None, exact=False
    ):
        with CaptureQueriesContext(connection) as ctx:
            yield ctx
            if num is not None:
                _assert_num_queries(ctx, config=cfg, num=num, exact=exact, info=msg)

    return _capture_queries


@pytest.fixture
def assert_num_queries(capture_queries):
    return partial(capture_queries, exact=True)


@pytest.fixture
def assert_max_num_queries(capture_queries):
    return partial(capture_queries, exact=False)


@pytest.fixture(autouse=True)
def setup_dummy_gateways(settings):
    settings.PLUGINS = [
        "saleor.payment.gateways.dummy.plugin.DummyGatewayPlugin",
        "saleor.payment.gateways.dummy_credit_card.plugin.DummyCreditCardGatewayPlugin",
    ]
    return settings


@pytest.fixture
def _sample_gateway(settings):
    settings.PLUGINS += [
        "saleor.plugins.tests.sample_plugins.ActiveDummyPaymentGateway"
    ]


@pytest.fixture(autouse=True)
def site_settings(db, settings) -> SiteSettings:
    """Create a site and matching site settings.

    This fixture is autouse because django.contrib.sites.models.Site and
    saleor.site.models.SiteSettings have a one-to-one relationship and a site
    should never exist without a matching settings object.
    """
    site = Site.objects.get_or_create(name="mirumee.com", domain="mirumee.com")[0]
    obj = SiteSettings.objects.get_or_create(
        site=site,
        default_mail_sender_name="Mirumee Labs",
        default_mail_sender_address="mirumee@example.com",
    )[0]
    settings.SITE_ID = site.pk
    settings.ALLOWED_HOSTS += [site.domain]

    main_menu = Menu.objects.get_or_create(
        name=settings.DEFAULT_MENUS["top_menu_name"],
        slug=settings.DEFAULT_MENUS["top_menu_name"],
    )[0]
    secondary_menu = Menu.objects.get_or_create(
        name=settings.DEFAULT_MENUS["bottom_menu_name"],
        slug=settings.DEFAULT_MENUS["bottom_menu_name"],
    )[0]
    obj.top_menu = main_menu
    obj.bottom_menu = secondary_menu
    obj.save()
    return obj


@pytest.fixture
def site_settings_with_reservations(site_settings):
    site_settings.reserve_stock_duration_anonymous_user = 5
    site_settings.reserve_stock_duration_authenticated_user = 5
    site_settings.save()
    return site_settings


@pytest.fixture
def checkout(db, channel_USD, settings):
    checkout = Checkout.objects.create(
        currency=channel_USD.currency_code,
        channel=channel_USD,
        price_expiration=timezone.now() + settings.CHECKOUT_PRICES_TTL,
        email="user@email.com",
    )
    checkout.set_country("US", commit=True)
    CheckoutMetadata.objects.create(checkout=checkout)
    return checkout


@pytest.fixture
def checkout_JPY(channel_JPY):
    checkout = Checkout.objects.create(
        currency=channel_JPY.currency_code, channel=channel_JPY
    )
    checkout.set_country("JP", commit=True)
    return checkout


@pytest.fixture
def checkout_with_item(checkout, product):
    variant = product.variants.first()
    checkout_info = fetch_checkout_info(
        checkout, [], get_plugins_manager(allow_replica=False)
    )
    add_variant_to_checkout(checkout_info, variant, 3)
    checkout.save()
    return checkout


@pytest.fixture
def checkout_with_item_on_sale(checkout_with_item, promotion_converted_from_sale):
    line = checkout_with_item.lines.first()
    channel = checkout_with_item.channel
    discount_amount = Decimal("5.0")
    variant = line.variant
    variant_id = graphene.Node.to_global_id("ProductVariant", variant.id)
    predicate = {"variantPredicate": {"ids": [variant_id]}}
    rule = promotion_converted_from_sale.rules.first()
    rule.catalogue_predicate = predicate
    rule.reward_value = discount_amount
    rule.save(update_fields=["catalogue_predicate", "reward_value"])
    rule.channels.add(channel)
    channel_listing = variant.channel_listings.get(channel=channel)
    channel_listing.discounted_price_amount = (
        channel_listing.price_amount - discount_amount
    )
    channel_listing.save(update_fields=["discounted_price_amount"])

    CheckoutLineDiscount.objects.create(
        line=line,
        promotion_rule=rule,
        type=DiscountType.SALE,
        value_type=rule.reward_value_type,
        value=discount_amount,
        amount_value=discount_amount * line.quantity,
        currency=channel.currency_code,
    )

    return checkout_with_item


@pytest.fixture
def checkout_with_item_on_promotion(checkout_with_item):
    line = checkout_with_item.lines.first()
    channel = checkout_with_item.channel
    promotion = Promotion.objects.create(name="Checkout promotion")

    variant = line.variant

    reward_value = Decimal("5")
    rule = promotion.rules.create(
        catalogue_predicate={
            "productPredicate": {
                "ids": [graphene.Node.to_global_id("Product", variant.product.id)]
            }
        },
        reward_value_type=RewardValueType.FIXED,
        reward_value=reward_value,
    )
    rule.channels.add(channel)

    variant_channel_listing = variant.channel_listings.get(channel=channel)

    variant_channel_listing.discounted_price_amount = (
        variant_channel_listing.price_amount - reward_value
    )
    variant_channel_listing.save(update_fields=["discounted_price_amount"])

    variant_channel_listing.variantlistingpromotionrule.create(
        promotion_rule=rule,
        discount_amount=reward_value,
        currency=channel.currency_code,
    )
    CheckoutLineDiscount.objects.create(
        line=line,
        type=DiscountType.PROMOTION,
        value_type=DiscountValueType.FIXED,
        value=reward_value,
        amount_value=reward_value * line.quantity,
        currency=channel.currency_code,
        promotion_rule=rule,
    )

    return checkout_with_item


@pytest.fixture
def checkout_with_item_and_order_discount(
    checkout_with_item, catalogue_promotion_without_rules
):
    channel = checkout_with_item.channel

    reward_value = Decimal("5")

    rule = catalogue_promotion_without_rules.rules.create(
        order_predicate={
            "discountedObjectPredicate": {"baseSubtotalPrice": {"range": {"gte": 20}}}
        },
        reward_value_type=RewardValueType.FIXED,
        reward_value=reward_value,
        reward_type=RewardType.SUBTOTAL_DISCOUNT,
    )
    rule.channels.add(channel)

    CheckoutDiscount.objects.create(
        checkout=checkout_with_item,
        promotion_rule=rule,
        type=DiscountType.ORDER_PROMOTION,
        value_type=rule.reward_value_type,
        value=rule.reward_value,
        amount_value=rule.reward_value,
        currency=channel.currency_code,
    )
    checkout_with_item.discount_amount = reward_value
    checkout_with_item.save(update_fields=["discount_amount"])

    return checkout_with_item


@pytest.fixture
def checkout_with_item_and_gift_promotion(checkout_with_item, gift_promotion_rule):
    channel = checkout_with_item.channel
    variants = gift_promotion_rule.gifts.all()
    variant_listings = ProductVariantChannelListing.objects.filter(variant__in=variants)
    top_price, variant_id = max(
        variant_listings.values_list("discounted_price_amount", "variant")
    )

    line = CheckoutLine.objects.create(
        checkout=checkout_with_item,
        quantity=1,
        variant_id=variant_id,
        is_gift=True,
        currency="USD",
    )

    CheckoutLineDiscount.objects.create(
        line=line,
        promotion_rule=gift_promotion_rule,
        type=DiscountType.ORDER_PROMOTION,
        value_type=RewardValueType.FIXED,
        value=top_price,
        amount_value=top_price,
        currency=channel.currency_code,
    )

    return checkout_with_item


@pytest.fixture
def checkout_with_item_and_transaction_item(checkout_with_item):
    TransactionItem.objects.create(
        name="Credit card",
        psp_reference="PSP ref",
        available_actions=["refund"],
        currency="USD",
        checkout_id=checkout_with_item.pk,
        charged_value=Decimal("10"),
    )
    return checkout_with_item


@pytest.fixture
def checkout_with_item_and_tax_exemption(checkout_with_item):
    checkout_with_item.tax_exemption = True
    checkout_with_item.save(update_fields=["tax_exemption"])
    return checkout_with_item


@pytest.fixture
def checkout_with_same_items_in_multiple_lines(checkout, product):
    variant = product.variants.first()
    checkout_info = fetch_checkout_info(
        checkout, [], get_plugins_manager(allow_replica=False)
    )
    add_variant_to_checkout(checkout_info, variant, 1)
    add_variant_to_checkout(checkout_info, variant, 1, force_new_line=True)
    checkout.save()
    return checkout


@pytest.fixture
def checkout_with_item_and_voucher_specific_products(
    checkout_with_item, voucher_specific_product_type
):
    manager = get_plugins_manager(allow_replica=False)
    lines, _ = fetch_checkout_lines(checkout_with_item)
    checkout_info = fetch_checkout_info(checkout_with_item, lines, manager)
    add_voucher_to_checkout(
        manager,
        checkout_info,
        lines,
        voucher_specific_product_type,
        voucher_specific_product_type.codes.first(),
    )
    checkout_with_item.refresh_from_db()
    return checkout_with_item


@pytest.fixture
def checkout_with_item_and_voucher_once_per_order(checkout_with_item, voucher):
    voucher.apply_once_per_order = True
    voucher.save()
    manager = get_plugins_manager(allow_replica=False)
    lines, _ = fetch_checkout_lines(checkout_with_item)
    checkout_info = fetch_checkout_info(checkout_with_item, lines, manager)
    add_voucher_to_checkout(
        manager, checkout_info, lines, voucher, voucher.codes.first()
    )
    checkout_with_item.refresh_from_db()
    return checkout_with_item


@pytest.fixture
def checkout_with_item_and_voucher(checkout_with_item, voucher):
    manager = get_plugins_manager(allow_replica=False)
    lines, _ = fetch_checkout_lines(checkout_with_item)
    checkout_info = fetch_checkout_info(checkout_with_item, lines, manager)
    add_voucher_to_checkout(
        manager, checkout_info, lines, voucher, voucher.codes.first()
    )
    checkout_with_item.refresh_from_db()
    return checkout_with_item


@pytest.fixture
def checkout_line(checkout_with_item):
    return checkout_with_item.lines.first()


@pytest.fixture
def checkout_with_item_total_0(checkout, product_price_0):
    variant = product_price_0.variants.get()
    checkout_info = fetch_checkout_info(
        checkout, [], get_plugins_manager(allow_replica=False)
    )
    add_variant_to_checkout(checkout_info, variant, 1)
    checkout.save()
    return checkout


@pytest.fixture
def checkout_JPY_with_item(checkout_JPY, product_in_channel_JPY):
    variant = product_in_channel_JPY.variants.get()
    checkout_info = fetch_checkout_info(
        checkout_JPY, [], get_plugins_manager(allow_replica=False)
    )
    add_variant_to_checkout(checkout_info, variant, 3)
    checkout_JPY.save()
    return checkout_JPY


@pytest.fixture
def checkouts_list(channel_USD, channel_PLN):
    checkouts_usd = Checkout.objects.bulk_create(
        [
            Checkout(currency=channel_USD.currency_code, channel=channel_USD),
            Checkout(currency=channel_USD.currency_code, channel=channel_USD),
            Checkout(currency=channel_USD.currency_code, channel=channel_USD),
        ]
    )
    checkouts_pln = Checkout.objects.bulk_create(
        [
            Checkout(currency=channel_PLN.currency_code, channel=channel_PLN),
            Checkout(currency=channel_PLN.currency_code, channel=channel_PLN),
        ]
    )
    return [*checkouts_pln, *checkouts_usd]


@pytest.fixture
def checkouts_assigned_to_customer(channel_USD, channel_PLN, customer_user):
    return Checkout.objects.bulk_create(
        [
            Checkout(
                currency=channel_USD.currency_code,
                channel=channel_USD,
                user=customer_user,
            ),
            Checkout(
                currency=channel_PLN.currency_code,
                channel=channel_PLN,
                user=customer_user,
            ),
        ]
    )


@pytest.fixture
def checkout_ready_to_complete(checkout_with_item, address, shipping_method, gift_card):
    checkout = checkout_with_item
    checkout.shipping_address = address
    checkout.shipping_method = shipping_method
    checkout.billing_address = address
    checkout.metadata_storage.store_value_in_metadata(items={"accepted": "true"})
    checkout.metadata_storage.store_value_in_private_metadata(
        items={"accepted": "false"}
    )
    checkout_with_item.gift_cards.add(gift_card)
    checkout.save()
    checkout.metadata_storage.save()
    return checkout


@pytest.fixture
def checkout_with_digital_item(checkout, digital_content, address):
    """Create a checkout with a digital line."""
    variant = digital_content.product_variant
    checkout_info = fetch_checkout_info(
        checkout, [], get_plugins_manager(allow_replica=False)
    )
    add_variant_to_checkout(checkout_info, variant, 1)
    checkout.discount_amount = Decimal(0)
    checkout.billing_address = address
    checkout.email = "customer@example.com"
    checkout.save()
    return checkout


@pytest.fixture
def checkout_with_shipping_required(checkout_with_item, product):
    checkout = checkout_with_item
    variant = product.variants.get()
    checkout_info = fetch_checkout_info(
        checkout, [], get_plugins_manager(allow_replica=False)
    )
    add_variant_to_checkout(checkout_info, variant, 3)
    checkout.save()
    return checkout


@pytest.fixture
def checkout_with_item_and_shipping_method(checkout_with_item, shipping_method):
    checkout = checkout_with_item
    checkout.shipping_method = shipping_method
    checkout.save()
    return checkout


@pytest.fixture
def checkout_with_item_and_voucher_and_shipping_method(
    checkout_with_item_and_voucher, shipping_method
):
    checkout = checkout_with_item_and_voucher
    checkout.shipping_method = shipping_method
    checkout.save()
    return checkout


@pytest.fixture
def other_shipping_method(shipping_zone, channel_USD):
    method = ShippingMethod.objects.create(
        name="DPD",
        type=ShippingMethodType.PRICE_BASED,
        shipping_zone=shipping_zone,
    )
    ShippingMethodChannelListing.objects.create(
        channel=channel_USD,
        shipping_method=method,
        minimum_order_price=Money(0, "USD"),
        price=Money(9, "USD"),
    )
    return method


@pytest.fixture
def checkout_without_shipping_required(checkout, product_without_shipping):
    variant = product_without_shipping.variants.get()
    checkout_info = fetch_checkout_info(
        checkout, [], get_plugins_manager(allow_replica=False)
    )
    add_variant_to_checkout(checkout_info, variant, 1)
    checkout.save()
    return checkout


@pytest.fixture
def checkout_with_single_item(checkout, product):
    variant = product.variants.get()
    checkout_info = fetch_checkout_info(
        checkout, [], get_plugins_manager(allow_replica=False)
    )
    add_variant_to_checkout(checkout_info, variant, 1)
    checkout.save()
    return checkout


@pytest.fixture
def checkout_with_variant_without_inventory_tracking(
    checkout, variant_without_inventory_tracking, address, shipping_method
):
    variant = variant_without_inventory_tracking
    checkout_info = fetch_checkout_info(
        checkout, [], get_plugins_manager(allow_replica=False)
    )
    add_variant_to_checkout(checkout_info, variant, 1)
    checkout.shipping_address = address
    checkout.shipping_method = shipping_method
    checkout.billing_address = address
    checkout.metadata_storage.store_value_in_metadata(items={"accepted": "true"})
    checkout.metadata_storage.store_value_in_private_metadata(
        items={"accepted": "false"}
    )
    checkout.save()
    checkout.metadata_storage.save()
    return checkout


@pytest.fixture
def checkout_with_variants(
    checkout,
    stock,
    product_with_default_variant,
    product_with_single_variant,
    product_with_two_variants,
):
    checkout_info = fetch_checkout_info(
        checkout, [], get_plugins_manager(allow_replica=False)
    )

    add_variant_to_checkout(
        checkout_info, product_with_default_variant.variants.get(), 1
    )
    add_variant_to_checkout(
        checkout_info, product_with_single_variant.variants.get(), 10
    )
    add_variant_to_checkout(
        checkout_info, product_with_two_variants.variants.first(), 3
    )
    add_variant_to_checkout(checkout_info, product_with_two_variants.variants.last(), 5)

    checkout.save()
    return checkout


@pytest.fixture
def checkout_with_shipping_address(checkout_with_variants, address):
    checkout = checkout_with_variants

    checkout.shipping_address = address.get_copy()
    checkout.save()

    return checkout


@pytest.fixture
def checkout_with_variants_for_cc(
    checkout, stocks_for_cc, product_variant_list, product_with_two_variants
):
    CheckoutLine.objects.bulk_create(
        [
            CheckoutLine(
                checkout=checkout,
                variant=product_variant_list[0],
                quantity=3,
                currency="USD",
            ),
            CheckoutLine(
                checkout=checkout,
                variant=product_variant_list[1],
                quantity=10,
                currency="USD",
            ),
            CheckoutLine(
                checkout=checkout,
                variant=product_with_two_variants.variants.last(),
                quantity=5,
                currency="USD",
            ),
        ]
    )
    return checkout


@pytest.fixture
def checkout_with_shipping_address_for_cc(checkout_with_variants_for_cc, address):
    checkout = checkout_with_variants_for_cc

    checkout.shipping_address = address.get_copy()
    checkout.save()

    return checkout


@pytest.fixture
def checkout_with_items(checkout, product_list, product):
    variant = product.variants.get()
    checkout_info = fetch_checkout_info(
        checkout, [], get_plugins_manager(allow_replica=False)
    )
    add_variant_to_checkout(checkout_info, variant, 1)
    for prod in product_list:
        variant = prod.variants.get()
        add_variant_to_checkout(checkout_info, variant, 1)
    checkout.save()
    checkout.refresh_from_db()
    return checkout


@pytest.fixture
def checkout_with_items_and_shipping(checkout_with_items, address, shipping_method):
    checkout_with_items.shipping_address = address
    checkout_with_items.shipping_method = shipping_method
    checkout_with_items.billing_address = address
    checkout_with_items.save()
    return checkout_with_items


@pytest.fixture
def checkout_with_voucher(checkout, product, voucher):
    variant = product.variants.get()
    checkout_info = fetch_checkout_info(
        checkout, [], get_plugins_manager(allow_replica=False)
    )
    add_variant_to_checkout(checkout_info, variant, 3)
    checkout.voucher_code = voucher.code
    checkout.discount = Money("20.00", "USD")
    checkout.save()
    return checkout


@pytest.fixture
def checkout_with_voucher_percentage(checkout, product, voucher_percentage):
    variant = product.variants.get()
    checkout_info = fetch_checkout_info(
        checkout, [], get_plugins_manager(allow_replica=False)
    )
    add_variant_to_checkout(checkout_info, variant, 3)
    checkout.voucher_code = voucher_percentage.code
    checkout.discount = Money("3.00", "USD")
    checkout.save()
    return checkout


@pytest.fixture
def checkout_with_voucher_free_shipping(
    checkout_with_items_and_shipping, voucher_free_shipping
):
    manager = get_plugins_manager(allow_replica=False)
    lines, _ = fetch_checkout_lines(checkout_with_items_and_shipping)
    checkout_info = fetch_checkout_info(
        checkout_with_items_and_shipping, lines, manager
    )
    add_voucher_to_checkout(
        manager,
        checkout_info,
        lines,
        voucher_free_shipping,
        voucher_free_shipping.codes.first(),
    )
    return checkout_with_items_and_shipping


@pytest.fixture
def checkout_with_gift_card(checkout_with_item, gift_card):
    checkout_with_item.gift_cards.add(gift_card)
    checkout_with_item.save()
    return checkout_with_item


@pytest.fixture
def checkout_with_preorders_only(
    checkout,
    stocks_for_cc,
    preorder_variant_with_end_date,
    preorder_variant_channel_threshold,
):
    lines, _ = fetch_checkout_lines(checkout)
    checkout_info = fetch_checkout_info(
        checkout, lines, get_plugins_manager(allow_replica=False)
    )
    add_variant_to_checkout(checkout_info, preorder_variant_with_end_date, 2)
    add_variant_to_checkout(checkout_info, preorder_variant_channel_threshold, 2)

    checkout.save()
    return checkout


@pytest.fixture
def checkout_with_preorders_and_regular_variant(
    checkout, stocks_for_cc, preorder_variant_with_end_date, product_variant_list
):
    lines, _ = fetch_checkout_lines(checkout)
    checkout_info = fetch_checkout_info(
        checkout, lines, get_plugins_manager(allow_replica=False)
    )
    add_variant_to_checkout(checkout_info, preorder_variant_with_end_date, 2)
    add_variant_to_checkout(checkout_info, product_variant_list[0], 2)

    checkout.save()
    return checkout


@pytest.fixture
def checkout_with_gift_card_items(
    checkout, non_shippable_gift_card_product, shippable_gift_card_product
):
    checkout_info = fetch_checkout_info(
        checkout, [], get_plugins_manager(allow_replica=False)
    )
    non_shippable_variant = non_shippable_gift_card_product.variants.get()
    shippable_variant = shippable_gift_card_product.variants.get()
    add_variant_to_checkout(checkout_info, non_shippable_variant, 1)
    add_variant_to_checkout(checkout_info, shippable_variant, 2)
    checkout.save()
    return checkout


@pytest.fixture
def checkout_with_voucher_percentage_and_shipping(
    checkout_with_voucher_percentage, shipping_method, address
):
    checkout = checkout_with_voucher_percentage
    checkout.shipping_method = shipping_method
    checkout.shipping_address = address
    checkout.save()
    return checkout


@pytest.fixture
def checkout_with_payments(checkout):
    Payment.objects.bulk_create(
        [
            Payment(
                gateway="mirumee.payments.dummy", is_active=True, checkout=checkout
            ),
            Payment(
                gateway="mirumee.payments.dummy", is_active=False, checkout=checkout
            ),
        ]
    )
    return checkout


@pytest.fixture
def checkout_with_item_and_preorder_item(
    checkout_with_item, product, preorder_variant_channel_threshold
):
    checkout_info = fetch_checkout_info(
        checkout_with_item, [], get_plugins_manager(allow_replica=False)
    )
    add_variant_to_checkout(checkout_info, preorder_variant_channel_threshold, 1)
    return checkout_with_item


@pytest.fixture
def checkout_with_problems(
    checkout_with_items,
    product_type,
    address,
    shipping_method,
    category,
    default_tax_class,
    channel_USD,
    warehouse,
):
    checkout_with_items.shipping_address = address
    checkout_with_items.billing_address = address
    checkout_with_items.shipping_method = shipping_method
    checkout_with_items.save(
        update_fields=["shipping_address", "shipping_method", "billing_address"]
    )

    first_line = checkout_with_items.lines.first()
    first_line.variant.track_inventory = True
    first_line.variant.save(update_fields=["track_inventory"])

    product_type = first_line.variant.product.product_type
    product_type.is_shipping_required = True
    product_type.save(update_fields=["is_shipping_required"])

    first_line.variant.stocks.all().delete()

    second_line = checkout_with_items.lines.last()

    available_at = datetime.datetime.now(pytz.UTC) + datetime.timedelta(days=5)
    product = second_line.variant.product
    product.channel_listings.update(
        available_for_purchase_at=available_at, is_published=False
    )

    return checkout_with_items


@pytest.fixture
def address(db):  # pylint: disable=W0613
    return Address.objects.create(
        first_name="John",
        last_name="Doe",
        company_name="Mirumee Software",
        street_address_1="Tęczowa 7",
        city="WROCŁAW",
        postal_code="53-601",
        country="PL",
        phone="+48713988102",
    )


@pytest.fixture
def address_with_areas(db):
    return Address.objects.create(
        first_name="John",
        last_name="Doe",
        company_name="Mirumee Software",
        street_address_1="Tęczowa 7",
        city="WROCŁAW",
        postal_code="53-601",
        country="PL",
        phone="+48713988102",
        country_area="test_country_area",
        city_area="test_city_area",
    )


@pytest.fixture
def address_other_country():
    return Address.objects.create(
        first_name="John",
        last_name="Doe",
        street_address_1="4371 Lucas Knoll Apt. 791",
        city="BENNETTMOUTH",
        postal_code="13377",
        country="IS",
        phone="+40123123123",
    )


@pytest.fixture
def address_usa():
    return Address.objects.create(
        first_name="John",
        last_name="Doe",
        street_address_1="2000 Main Street",
        city="Irvine",
        postal_code="92614",
        country_area="CA",
        country="US",
        phone="",
    )


@pytest.fixture
def graphql_address_data():
    return {
        "firstName": "John Saleor",
        "lastName": "Doe Mirumee",
        "companyName": "Mirumee Software",
        "streetAddress1": "Tęczowa 7",
        "streetAddress2": "",
        "postalCode": "53-601",
        "country": "PL",
        "city": "Wrocław",
        "countryArea": "",
        "phone": "+48321321888",
        "metadata": [{"key": "public", "value": "public_value"}],
    }


@pytest.fixture
def customer_user(address):  # pylint: disable=W0613
    default_address = address.get_copy()
    user = User.objects.create_user(
        "test@example.com",
        "password",
        default_billing_address=default_address,
        default_shipping_address=default_address,
        first_name="Leslie",
        last_name="Wade",
        external_reference="LeslieWade",
        metadata={"key": "value"},
        private_metadata={"secret_key": "secret_value"},
    )
    user.addresses.add(default_address)
    user._password = "password"
    return user


@pytest.fixture
def customer_user2(address):
    default_address = address.get_copy()
    user = User.objects.create_user(
        "test2@example.com",
        "password",
        default_billing_address=default_address,
        default_shipping_address=default_address,
        first_name="Jane",
        last_name="Doe",
        external_reference="JaneDoe",
    )
    user.addresses.add(default_address)
    user._password = "password"
    return user


@pytest.fixture
def customer_users(address, customer_user, customer_user2):
    default_address = address.get_copy()
    customer_user3 = User.objects.create_user(
        "test3@example.com",
        "password",
        default_billing_address=default_address,
        default_shipping_address=default_address,
        first_name="Chris",
        last_name="Duck",
    )
    customer_user3.addresses.add(default_address)
    customer_user3._password = "password"

    return [customer_user, customer_user2, customer_user3]


@pytest.fixture
def user_checkout(customer_user, channel_USD):
    checkout = Checkout.objects.create(
        user=customer_user,
        channel=channel_USD,
        billing_address=customer_user.default_billing_address,
        shipping_address=customer_user.default_shipping_address,
        note="Test notes",
        currency="USD",
    )
    CheckoutMetadata.objects.create(checkout=checkout)
    return checkout


@pytest.fixture
def user_checkout_for_cc(customer_user, channel_USD, warehouse_for_cc):
    checkout = Checkout.objects.create(
        user=customer_user,
        email=customer_user.email,
        channel=channel_USD,
        billing_address=customer_user.default_billing_address,
        shipping_address=warehouse_for_cc.address,
        collection_point=warehouse_for_cc,
        note="Test notes",
        currency="USD",
    )
    return checkout


@pytest.fixture
def user_checkout_PLN(customer_user, channel_PLN):
    checkout = Checkout.objects.create(
        user=customer_user,
        channel=channel_PLN,
        billing_address=customer_user.default_billing_address,
        shipping_address=customer_user.default_shipping_address,
        note="Test notes",
        currency="PLN",
    )
    return checkout


@pytest.fixture
def user_checkout_with_items(user_checkout, product_list):
    checkout_info = fetch_checkout_info(
        user_checkout, [], get_plugins_manager(allow_replica=False)
    )
    for product in product_list:
        variant = product.variants.get()
        add_variant_to_checkout(checkout_info, variant, 1)
    user_checkout.refresh_from_db()
    return user_checkout


@pytest.fixture
def user_checkout_with_items_for_cc(user_checkout_for_cc, product_list):
    checkout_info = fetch_checkout_info(
        user_checkout_for_cc, [], get_plugins_manager(allow_replica=False)
    )
    for product in product_list:
        variant = product.variants.get()
        add_variant_to_checkout(checkout_info, variant, 1)
    user_checkout_for_cc.refresh_from_db()
    return user_checkout_for_cc


@pytest.fixture
def user_checkouts(request, user_checkout_with_items, user_checkout_with_items_for_cc):
    if request.param == "regular":
        return user_checkout_with_items
    elif request.param == "click_and_collect":
        return user_checkout_with_items_for_cc
    else:
        raise ValueError("Internal test error")


@pytest.fixture
def orders(customer_user, channel_USD, channel_PLN):
    return Order.objects.bulk_create(
        [
            Order(
                user=customer_user,
                status=OrderStatus.CANCELED,
                channel=channel_USD,
            ),
            Order(
                user=customer_user,
                status=OrderStatus.UNFULFILLED,
                channel=channel_USD,
            ),
            Order(
                user=customer_user,
                status=OrderStatus.PARTIALLY_FULFILLED,
                channel=channel_USD,
            ),
            Order(
                user=customer_user,
                status=OrderStatus.FULFILLED,
                channel=channel_PLN,
            ),
            Order(
                user=customer_user,
                status=OrderStatus.DRAFT,
                channel=channel_PLN,
            ),
            Order(
                user=customer_user,
                status=OrderStatus.UNCONFIRMED,
                channel=channel_PLN,
            ),
        ]
    )


@pytest.fixture
def orders_from_checkout(customer_user, checkout):
    return Order.objects.bulk_create(
        [
            Order(
                user=customer_user,
                status=OrderStatus.CANCELED,
                channel=checkout.channel,
                checkout_token=checkout.token,
            ),
            Order(
                user=customer_user,
                status=OrderStatus.UNFULFILLED,
                channel=checkout.channel,
                checkout_token=checkout.token,
            ),
            Order(
                user=customer_user,
                status=OrderStatus.FULFILLED,
                channel=checkout.channel,
                checkout_token=checkout.token,
            ),
            Order(
                user=customer_user,
                status=OrderStatus.FULFILLED,
                channel=checkout.channel,
                checkout_token=checkout.token,
            ),
        ]
    )


@pytest.fixture
def order_generator(customer_user, channel_USD):
    address = customer_user.default_billing_address.get_copy()

    def create_order(
        billing_address=address,
        channel=channel_USD,
        currency=channel_USD.currency_code,
        shipping_address=address,
        user_email=customer_user.email,
        user=customer_user,
        origin=OrderOrigin.CHECKOUT,
        should_refresh_prices=False,
        metadata={"key": "value"},
        private_metadata={"secret_key": "secret_value"},
        checkout_token="",
        status=OrderStatus.UNFULFILLED,
        search_vector_class=None,
    ):
        order = Order.objects.create(
            billing_address=billing_address,
            channel=channel,
            currency=currency,
            shipping_address=shipping_address,
            user_email=user_email,
            user=user,
            origin=origin,
            should_refresh_prices=should_refresh_prices,
            metadata=metadata,
            private_metadata=private_metadata,
            checkout_token=checkout_token,
            status=status,
        )
        if search_vector_class:
            search_vector = search_vector_class(
                *prepare_order_search_vector_value(order)
            )
            order.search_vector = search_vector
            order.save(update_fields=["search_vector"])
        return order

    return create_order


@pytest.fixture
def order(order_generator):
    return order_generator()


@pytest.fixture
def order_unconfirmed(order):
    order.status = OrderStatus.UNCONFIRMED
    order.save(update_fields=["status"])
    return order


@pytest.fixture
def product_type_generator(
    attribute_generator, attribute_value_generator, default_tax_class
):
    def create_product_type(
        name="Default Type",
        slug="default-type",
        kind=ProductTypeKind.NORMAL,
        has_variants=True,
        is_shipping_required=True,
        tax_class=default_tax_class,
        product_attributes=None,
        variant_attributes=None,
    ):
        product_type = ProductType.objects.create(
            name=name,
            slug=slug,
            kind=kind,
            has_variants=has_variants,
            is_shipping_required=is_shipping_required,
            tax_class=tax_class,
        )
        if product_attributes is None:
            product_attribute = attribute_generator(
                external_reference="colorAttributeExternalReference",
                slug="color",
                name="Color",
                type=AttributeType.PRODUCT_TYPE,
                filterable_in_storefront=True,
                filterable_in_dashboard=True,
                available_in_grid=True,
            )

            attribute_value_generator(
                external_reference="colorAttributeValue1ExternalReference",
                name="Red",
                slug="red",
                attribute=product_attribute,
            )

            product_attributes = [product_attribute]
        if variant_attributes is None:
            variant_attribute = attribute_generator(
                external_reference="sizeAttributeExternalReference",
                slug="size",
                name="Size",
                type=AttributeType.PRODUCT_TYPE,
                filterable_in_storefront=True,
                filterable_in_dashboard=True,
                available_in_grid=True,
            )

            attribute_value_generator(
                name="Small",
                slug="small",
                attribute=variant_attribute,
            )
            variant_attributes = [variant_attribute]

        product_type.product_attributes.add(*product_attributes)
        product_type.variant_attributes.add(
            *variant_attributes, through_defaults={"variant_selection": True}
        )
        return product_type

    return create_product_type


@pytest.fixture
def admin_user(db):
    """Return a Django admin user."""
    return User.objects.create_user(
        "admin@example.com",
        "password",
        is_staff=True,
        is_active=True,
        is_superuser=True,
    )


@pytest.fixture
def staff_user(db):
    """Return a staff member."""
    return User.objects.create_user(
        email="staff_test@example.com",
        password="password",
        is_staff=True,
        is_active=True,
    )


@pytest.fixture
def staff_users(staff_user):
    """Return a staff members."""
    staff_users = User.objects.bulk_create(
        [
            User(
                email="staff1_test@example.com",
                password="password",
                is_staff=True,
                is_active=True,
            ),
            User(
                email="staff2_test@example.com",
                password="password",
                is_staff=True,
                is_active=True,
            ),
        ]
    )
    return [staff_user] + staff_users


@pytest.fixture
def shipping_zone(db, channel_USD, default_tax_class):  # pylint: disable=W0613
    shipping_zone = ShippingZone.objects.create(
        name="Europe", countries=[code for code, name in countries]
    )
    shipping_zone.channels.add(channel_USD)
    method = shipping_zone.shipping_methods.create(
        name="DHL",
        type=ShippingMethodType.PRICE_BASED,
        shipping_zone=shipping_zone,
        tax_class=default_tax_class,
    )
    ShippingMethodChannelListing.objects.create(
        channel=channel_USD,
        currency=channel_USD.currency_code,
        shipping_method=method,
        minimum_order_price=Money(0, channel_USD.currency_code),
        price=Money(10, channel_USD.currency_code),
    )
    return shipping_zone


@pytest.fixture
def shipping_zone_JPY(shipping_zone, channel_JPY):
    shipping_zone.channels.add(channel_JPY)
    method = shipping_zone.shipping_methods.get()
    ShippingMethodChannelListing.objects.create(
        channel=channel_JPY,
        currency=channel_JPY.currency_code,
        shipping_method=method,
        minimum_order_price=Money(0, channel_JPY.currency_code),
        price=Money(700, channel_JPY.currency_code),
    )
    return shipping_zone


@pytest.fixture
def shipping_zones(db, channel_USD, channel_PLN):
    shipping_zone_poland, shipping_zone_usa = ShippingZone.objects.bulk_create(
        [
            ShippingZone(name="Poland", countries=["PL"]),
            ShippingZone(name="USA", countries=["US"]),
        ]
    )

    shipping_zone_poland.channels.add(channel_PLN, channel_USD)
    shipping_zone_usa.channels.add(channel_PLN, channel_USD)

    method = shipping_zone_poland.shipping_methods.create(
        name="DHL",
        type=ShippingMethodType.PRICE_BASED,
        shipping_zone=shipping_zone,
    )
    second_method = shipping_zone_usa.shipping_methods.create(
        name="DHL",
        type=ShippingMethodType.PRICE_BASED,
        shipping_zone=shipping_zone,
    )
    ShippingMethodChannelListing.objects.bulk_create(
        [
            ShippingMethodChannelListing(
                channel=channel_USD,
                shipping_method=method,
                minimum_order_price=Money(0, "USD"),
                price=Money(10, "USD"),
                currency=channel_USD.currency_code,
            ),
            ShippingMethodChannelListing(
                channel=channel_USD,
                shipping_method=second_method,
                minimum_order_price=Money(0, "USD"),
                currency=channel_USD.currency_code,
            ),
            ShippingMethodChannelListing(
                channel=channel_PLN,
                shipping_method=method,
                minimum_order_price=Money(0, "PLN"),
                price=Money(40, "PLN"),
                currency=channel_PLN.currency_code,
            ),
            ShippingMethodChannelListing(
                channel=channel_PLN,
                shipping_method=second_method,
                minimum_order_price=Money(0, "PLN"),
                currency=channel_PLN.currency_code,
            ),
        ]
    )
    return [shipping_zone_poland, shipping_zone_usa]


def chunks(it, n):
    for i in range(0, len(it), n):
        yield it[i : i + n]


@pytest.fixture
def shipping_zones_with_warehouses(address, channel_USD):
    zones = [ShippingZone(name=f"{i}_zone") for i in range(10)]
    warehouses = [Warehouse(slug=f"{i}_warehouse", address=address) for i in range(20)]
    warehouses = Warehouse.objects.bulk_create(warehouses)
    warehouses_in_batches = list(chunks(warehouses, 2))
    for i, zone in enumerate(ShippingZone.objects.bulk_create(zones)):
        zone.channels.add(channel_USD)
        for warehouse in warehouses_in_batches[i]:
            zone.warehouses.add(warehouse)
    return zones


@pytest.fixture
def shipping_zones_with_different_channels(db, channel_USD, channel_PLN):
    shipping_zone_poland, shipping_zone_usa = ShippingZone.objects.bulk_create(
        [
            ShippingZone(name="Poland", countries=["PL"]),
            ShippingZone(name="USA", countries=["US"]),
        ]
    )

    shipping_zone_poland.channels.add(channel_PLN, channel_USD)
    shipping_zone_usa.channels.add(channel_USD)

    method = shipping_zone_poland.shipping_methods.create(
        name="DHL",
        type=ShippingMethodType.PRICE_BASED,
        shipping_zone=shipping_zone,
    )
    second_method = shipping_zone_usa.shipping_methods.create(
        name="DHL",
        type=ShippingMethodType.PRICE_BASED,
        shipping_zone=shipping_zone,
    )
    ShippingMethodChannelListing.objects.bulk_create(
        [
            ShippingMethodChannelListing(
                channel=channel_USD,
                shipping_method=method,
                minimum_order_price=Money(0, "USD"),
                price=Money(10, "USD"),
                currency=channel_USD.currency_code,
            ),
            ShippingMethodChannelListing(
                channel=channel_USD,
                shipping_method=second_method,
                minimum_order_price=Money(0, "USD"),
                currency=channel_USD.currency_code,
            ),
            ShippingMethodChannelListing(
                channel=channel_PLN,
                shipping_method=method,
                minimum_order_price=Money(0, "PLN"),
                price=Money(40, "PLN"),
                currency=channel_PLN.currency_code,
            ),
            ShippingMethodChannelListing(
                channel=channel_PLN,
                shipping_method=second_method,
                minimum_order_price=Money(0, "PLN"),
                currency=channel_PLN.currency_code,
            ),
        ]
    )
    return [shipping_zone_poland, shipping_zone_usa]


@pytest.fixture
def shipping_zone_without_countries(db, channel_USD):  # pylint: disable=W0613
    shipping_zone = ShippingZone.objects.create(name="Europe", countries=[])
    method = shipping_zone.shipping_methods.create(
        name="DHL",
        type=ShippingMethodType.PRICE_BASED,
        shipping_zone=shipping_zone,
    )
    ShippingMethodChannelListing.objects.create(
        channel=channel_USD,
        shipping_method=method,
        minimum_order_price=Money(0, "USD"),
        price=Money(10, "USD"),
    )
    return shipping_zone


@pytest.fixture
def shipping_method(shipping_zone, channel_USD, default_tax_class):
    method = ShippingMethod.objects.create(
        name="DHL",
        type=ShippingMethodType.PRICE_BASED,
        shipping_zone=shipping_zone,
        maximum_delivery_days=10,
        minimum_delivery_days=5,
        tax_class=default_tax_class,
    )
    ShippingMethodChannelListing.objects.create(
        shipping_method=method,
        channel=channel_USD,
        minimum_order_price=Money(0, "USD"),
        price=Money(10, "USD"),
    )
    return method


@pytest.fixture
def shipping_method_data(shipping_method, channel_USD):
    listing = ShippingMethodChannelListing.objects.filter(
        channel=channel_USD, shipping_method=shipping_method
    ).get()
    return convert_to_shipping_method_data(shipping_method, listing)


@pytest.fixture
def shipping_method_weight_based(shipping_zone, channel_USD):
    method = ShippingMethod.objects.create(
        name="weight based method",
        type=ShippingMethodType.WEIGHT_BASED,
        shipping_zone=shipping_zone,
        maximum_delivery_days=10,
        minimum_delivery_days=5,
    )
    ShippingMethodChannelListing.objects.create(
        shipping_method=method,
        channel=channel_USD,
        minimum_order_price=Money(0, "USD"),
        price=Money(10, "USD"),
    )
    return method


@pytest.fixture
def shipping_method_excluded_by_postal_code(shipping_method):
    shipping_method.postal_code_rules.create(start="HB2", end="HB6")
    return shipping_method


@pytest.fixture
def shipping_method_channel_PLN(shipping_zone, channel_PLN):
    shipping_zone.channels.add(channel_PLN)
    method = ShippingMethod.objects.create(
        name="DHL",
        type=ShippingMethodType.PRICE_BASED,
        shipping_zone=shipping_zone,
    )
    ShippingMethodChannelListing.objects.create(
        shipping_method=method,
        channel=channel_PLN,
        minimum_order_price=Money(0, channel_PLN.currency_code),
        price=Money(10, channel_PLN.currency_code),
        currency=channel_PLN.currency_code,
    )
    return method


@pytest.fixture
def attribute_generator():
    def create_attribute(
        external_reference="attributeExtRef",
        slug="attr",
        name="Attr",
        type=AttributeType.PRODUCT_TYPE,
        filterable_in_storefront=True,
        filterable_in_dashboard=True,
        available_in_grid=True,
    ):
        attribute, _ = Attribute.objects.get_or_create(
            external_reference=external_reference,
            slug=slug,
            name=name,
            type=type,
            filterable_in_storefront=filterable_in_storefront,
            filterable_in_dashboard=filterable_in_dashboard,
            available_in_grid=available_in_grid,
        )

        return attribute

    return create_attribute


@pytest.fixture
def attribute_value_generator(attribute_generator):
    def create_attribute_value(
        attribute=None,
        external_reference=None,
        name="Attr Value",
        slug="attr-value",
        value="",
    ):
        if attribute is None:
            attribute = attribute_generator()
        attribute_value, _ = AttributeValue.objects.get_or_create(
            attribute=attribute,
            external_reference=external_reference,
            name=name,
            slug=slug,
            value=value,
        )

        return attribute_value

    return create_attribute_value


@pytest.fixture
def attribute_values_generator(attribute_generator):
    def create_attribute_values(
        external_references=None,
        names=None,
        slugs=None,
        attribute=None,
        values=None,
    ):
        if attribute is None:
            attribute = attribute_generator()

        if slugs is None:
            slugs = ["attr-value"]

        if external_references is None:
            external_references = [None] * len(slugs)

        if names is None:
            names = [""] * len(slugs)

        if values is None:
            values = [""] * len(slugs)

        AttributeValue.objects.bulk_create(
            [
                AttributeValue(
                    attribute=attribute,
                    external_reference=ext_ref,
                    name=name,
                    slug=slug,
                    value=value,
                )
                for slug, name, ext_ref, value in zip(
                    slugs, names, external_references, values
                )
            ],
            ignore_conflicts=True,
        )

        return list(AttributeValue.objects.filter(slug__in=slugs))

    return create_attribute_values


@pytest.fixture
def color_attribute(db, attribute_generator, attribute_values_generator):
    attribute = attribute_generator(
        external_reference="colorAttributeExternalReference",
        slug="color",
        name="Color",
        type=AttributeType.PRODUCT_TYPE,
        filterable_in_storefront=True,
        filterable_in_dashboard=True,
        available_in_grid=True,
    )
    external_references = [
        "colorAttributeValue1ExternalReference",
        "colorAttributeValue2ExternalReference",
    ]
    slugs = ["red", "blue"]
    names = ["Red", "Blue"]
    attribute_values_generator(
        attribute=attribute,
        external_references=external_references,
        names=names,
        slugs=slugs,
    )

    return attribute


@pytest.fixture
def color_attribute_with_translations(db):
    attribute = Attribute.objects.create(
        slug="color",
        name="Color",
        type=AttributeType.PRODUCT_TYPE,
        filterable_in_storefront=True,
        filterable_in_dashboard=True,
        available_in_grid=True,
    )
    value1 = AttributeValue.objects.create(attribute=attribute, name="Red", slug="red")
    AttributeValue.objects.create(attribute=attribute, name="Blue", slug="blue")
    attribute.translations.create(language_code="pl", name="Czerwony")
    attribute.translations.create(language_code="de", name="Rot")
    value1.translations.create(language_code="pl", plain_text="Old Kolor")
    value1.translations.create(language_code="de", name="Rot", plain_text="Old Kolor")

    return attribute


@pytest.fixture
def attribute_without_values():
    return Attribute.objects.create(
        slug="dropdown",
        name="Dropdown",
        type=AttributeType.PRODUCT_TYPE,
        filterable_in_storefront=True,
        filterable_in_dashboard=True,
        available_in_grid=True,
        visible_in_storefront=True,
        entity_type=None,
    )


@pytest.fixture
def product_type_with_product_attributes(attribute_without_values):
    product_type = ProductType.objects.create(
        name="product_type_with_product_attributes",
        slug="product-type-with-product-attributes",
        has_variants=False,
        is_shipping_required=False,
        weight=0,
    )
    product_type.product_attributes.add(attribute_without_values)
    return product_type


@pytest.fixture
def product_type_with_variant_attributes(attribute_without_values):
    product_type = ProductType.objects.create(
        name="product_type_with_variant_attributes",
        slug="product-type-with-variant-attributes",
        has_variants=False,
        is_shipping_required=False,
        weight=0,
    )
    product_type.variant_attributes.add(attribute_without_values)
    return product_type


@pytest.fixture
def product_with_product_attributes(
    product_type_with_product_attributes, non_default_category
):
    return Product.objects.create(
        name="product_with_product_attributes",
        slug="product-with-product-attributes",
        product_type=product_type_with_product_attributes,
        category=non_default_category,
    )


@pytest.fixture
def product_with_variant_attributes(
    product_type_with_variant_attributes, non_default_category
):
    return Product.objects.create(
        name="product_with_variant_attributes",
        slug="product-with-variant-attributes",
        product_type=product_type_with_variant_attributes,
        category=non_default_category,
    )


@pytest.fixture
def date_attribute(db):
    attribute = Attribute.objects.create(
        slug="release-date",
        name="Release date",
        type=AttributeType.PRODUCT_TYPE,
        input_type=AttributeInputType.DATE,
        filterable_in_storefront=True,
        filterable_in_dashboard=True,
        available_in_grid=True,
    )
    AttributeValue.objects.bulk_create(
        [
            AttributeValue(
                attribute=attribute,
                name=f"{attribute.name}: {value.date()}",
                slug=f"{value.date()}_{attribute.id}",
                date_time=value,
            )
            for value in [
                datetime.datetime(2020, 10, 5, tzinfo=pytz.utc),
                datetime.datetime(2020, 11, 5, tzinfo=pytz.utc),
            ]
        ]
    )

    return attribute


@pytest.fixture
def date_time_attribute(db):
    attribute = Attribute.objects.create(
        slug="release-date-time",
        name="Release date time",
        type=AttributeType.PRODUCT_TYPE,
        input_type=AttributeInputType.DATE_TIME,
        filterable_in_storefront=True,
        filterable_in_dashboard=True,
        available_in_grid=True,
    )

    AttributeValue.objects.bulk_create(
        [
            AttributeValue(
                attribute=attribute,
                name=f"{attribute.name}: {value.date()}",
                slug=f"{value.date()}_{attribute.id}",
                date_time=value,
            )
            for value in [
                datetime.datetime(2020, 10, 5, tzinfo=pytz.utc),
                datetime.datetime(2020, 11, 5, tzinfo=pytz.utc),
            ]
        ]
    )

    return attribute


@pytest.fixture
def attribute_choices_for_sorting(db):
    attribute = Attribute.objects.create(
        slug="sorting",
        name="Sorting",
        type=AttributeType.PRODUCT_TYPE,
        filterable_in_storefront=True,
        filterable_in_dashboard=True,
        available_in_grid=True,
    )
    AttributeValue.objects.create(attribute=attribute, name="Global", slug="summer")
    AttributeValue.objects.create(attribute=attribute, name="Apex", slug="zet")
    AttributeValue.objects.create(attribute=attribute, name="Police", slug="absorb")
    return attribute


@pytest.fixture
def boolean_attribute(db):
    attribute = Attribute.objects.create(
        slug="boolean",
        name="Boolean",
        type=AttributeType.PRODUCT_TYPE,
        input_type=AttributeInputType.BOOLEAN,
        filterable_in_storefront=True,
        filterable_in_dashboard=True,
        available_in_grid=True,
    )
    AttributeValue.objects.create(
        attribute=attribute,
        name=f"{attribute.name}: Yes",
        slug=f"{attribute.id}_true",
        boolean=True,
    )
    AttributeValue.objects.create(
        attribute=attribute,
        name=f"{attribute.name}: No",
        slug=f"{attribute.id}_false",
        boolean=False,
    )
    return attribute


@pytest.fixture
def rich_text_attribute(db):
    attribute = Attribute.objects.create(
        slug="text",
        name="Text",
        type=AttributeType.PRODUCT_TYPE,
        input_type=AttributeInputType.RICH_TEXT,
        filterable_in_storefront=False,
        filterable_in_dashboard=False,
        available_in_grid=False,
    )
    text = "Rich text attribute content."
    AttributeValue.objects.create(
        attribute=attribute,
        name=truncatechars(clean_editor_js(dummy_editorjs(text), to_string=True), 50),
        slug=f"instance_{attribute.id}",
        rich_text=dummy_editorjs(text),
    )
    return attribute


@pytest.fixture
def rich_text_attribute_page_type(db):
    attribute = Attribute.objects.create(
        slug="text",
        name="Text",
        type=AttributeType.PAGE_TYPE,
        input_type=AttributeInputType.RICH_TEXT,
        filterable_in_storefront=False,
        filterable_in_dashboard=False,
        available_in_grid=False,
    )
    text = "Rich text attribute content."
    AttributeValue.objects.create(
        attribute=attribute,
        name=truncatechars(clean_editor_js(dummy_editorjs(text), to_string=True), 50),
        slug=f"instance_{attribute.id}",
        rich_text=dummy_editorjs(text),
    )
    return attribute


@pytest.fixture
def rich_text_attribute_with_many_values(rich_text_attribute):
    attribute = rich_text_attribute
    values = []
    for i in range(5):
        text = f"Rich text attribute content{i}."
        values.append(
            AttributeValue(
                attribute=attribute,
                name=truncatechars(
                    clean_editor_js(dummy_editorjs(text), to_string=True), 50
                ),
                slug=f"instance_{attribute.id}_{i}",
                rich_text=dummy_editorjs(text),
            )
        )
    AttributeValue.objects.bulk_create(values)
    return rich_text_attribute


@pytest.fixture
def plain_text_attribute(db):
    attribute = Attribute.objects.create(
        slug="plain-text",
        name="Plain text",
        type=AttributeType.PRODUCT_TYPE,
        input_type=AttributeInputType.PLAIN_TEXT,
        filterable_in_storefront=False,
        filterable_in_dashboard=False,
        available_in_grid=False,
    )
    text = "Plain text attribute content."
    AttributeValue.objects.create(
        attribute=attribute,
        name=truncatechars(text, 50),
        slug=f"instance_{attribute.id}",
        plain_text=text,
    )
    return attribute


@pytest.fixture
def plain_text_attribute_page_type(db):
    attribute = Attribute.objects.create(
        slug="plain-text",
        name="Plain text",
        type=AttributeType.PAGE_TYPE,
        input_type=AttributeInputType.PLAIN_TEXT,
        filterable_in_storefront=False,
        filterable_in_dashboard=False,
        available_in_grid=False,
    )
    text = "Plain text attribute content."
    AttributeValue.objects.create(
        attribute=attribute,
        name=truncatechars(text, 50),
        slug=f"instance_{attribute.id}",
        plain_text=text,
    )
    return attribute


@pytest.fixture
def color_attribute_without_values(db):  # pylint: disable=W0613
    return Attribute.objects.create(
        slug="color",
        name="Color",
        type=AttributeType.PRODUCT_TYPE,
        filterable_in_storefront=True,
        filterable_in_dashboard=True,
        available_in_grid=True,
    )


@pytest.fixture
def pink_attribute_value(color_attribute):  # pylint: disable=W0613
    value = AttributeValue.objects.create(
        slug="pink", name="Pink", attribute=color_attribute, value="#FF69B4"
    )
    return value


@pytest.fixture
def size_attribute(db, attribute_generator, attribute_values_generator):  # pylint: disable=W0613
    attribute = attribute_generator(
        external_reference="sizeAttributeExternalReference",
        slug="size",
        name="Size",
        type=AttributeType.PRODUCT_TYPE,
        filterable_in_storefront=True,
        filterable_in_dashboard=True,
        available_in_grid=True,
    )

    slugs = ["small", "big"]
    names = ["Small", "Big"]
    attribute_values_generator(
        attribute=attribute,
        names=names,
        slugs=slugs,
    )

    return attribute


@pytest.fixture
def weight_attribute(db):
    attribute = Attribute.objects.create(
        slug="material",
        name="Material",
        type=AttributeType.PRODUCT_TYPE,
        filterable_in_storefront=True,
        filterable_in_dashboard=True,
        available_in_grid=True,
    )
    AttributeValue.objects.create(attribute=attribute, name="Cotton", slug="cotton")
    AttributeValue.objects.create(
        attribute=attribute, name="Poliester", slug="poliester"
    )
    return attribute


@pytest.fixture
def numeric_attribute(db):
    attribute = Attribute.objects.create(
        slug="length",
        name="Length",
        type=AttributeType.PRODUCT_TYPE,
        input_type=AttributeInputType.NUMERIC,
        unit=MeasurementUnits.CM,
        filterable_in_storefront=True,
        filterable_in_dashboard=True,
        available_in_grid=True,
    )
    AttributeValue.objects.create(attribute=attribute, name="9.5", slug="10_5")
    AttributeValue.objects.create(attribute=attribute, name="15.2", slug="15_2")
    return attribute


@pytest.fixture
def numeric_attribute_without_unit(db):
    attribute = Attribute.objects.create(
        slug="count",
        name="Count",
        type=AttributeType.PRODUCT_TYPE,
        input_type=AttributeInputType.NUMERIC,
        filterable_in_storefront=True,
        filterable_in_dashboard=True,
        available_in_grid=True,
    )
    AttributeValue.objects.create(attribute=attribute, name="9", slug="9")
    AttributeValue.objects.create(attribute=attribute, name="15", slug="15")
    return attribute


@pytest.fixture
def file_attribute(db):
    attribute = Attribute.objects.create(
        slug="image",
        name="Image",
        type=AttributeType.PRODUCT_TYPE,
        input_type=AttributeInputType.FILE,
    )
    AttributeValue.objects.create(
        attribute=attribute,
        name="test_file.txt",
        slug="test_filetxt",
        file_url="test_file.txt",
        content_type="text/plain",
    )
    AttributeValue.objects.create(
        attribute=attribute,
        name="test_file.jpeg",
        slug="test_filejpeg",
        file_url="test_file.jpeg",
        content_type="image/jpeg",
    )
    return attribute


@pytest.fixture
def file_attribute_with_file_input_type_without_values(db):
    return Attribute.objects.create(
        slug="image",
        name="Image",
        type=AttributeType.PRODUCT_TYPE,
        input_type=AttributeInputType.FILE,
    )


@pytest.fixture
def swatch_attribute(db):
    attribute = Attribute.objects.create(
        slug="T-shirt color",
        name="t-shirt-color",
        type=AttributeType.PRODUCT_TYPE,
        input_type=AttributeInputType.SWATCH,
        filterable_in_storefront=True,
        filterable_in_dashboard=True,
        available_in_grid=True,
    )
    AttributeValue.objects.create(
        attribute=attribute, name="Red", slug="red", value="#ff0000"
    )
    AttributeValue.objects.create(
        attribute=attribute, name="White", slug="whit", value="#fffff"
    )
    AttributeValue.objects.create(
        attribute=attribute,
        name="Logo",
        slug="logo",
        file_url="http://mirumee.com/test_media/test_file.jpeg",
        content_type="image/jpeg",
    )
    return attribute


@pytest.fixture
def product_type_page_reference_attribute(db):
    return Attribute.objects.create(
        slug="page-reference",
        name="Page reference",
        type=AttributeType.PRODUCT_TYPE,
        input_type=AttributeInputType.REFERENCE,
        entity_type=AttributeEntityType.PAGE,
    )


@pytest.fixture
def page_type_page_reference_attribute(db):
    return Attribute.objects.create(
        slug="page-reference",
        name="Page reference",
        type=AttributeType.PAGE_TYPE,
        input_type=AttributeInputType.REFERENCE,
        entity_type=AttributeEntityType.PAGE,
    )


@pytest.fixture
def product_type_product_reference_attribute(db):
    return Attribute.objects.create(
        slug="product-reference",
        name="Product reference",
        type=AttributeType.PRODUCT_TYPE,
        input_type=AttributeInputType.REFERENCE,
        entity_type=AttributeEntityType.PRODUCT,
    )


@pytest.fixture
def page_type_product_reference_attribute(db):
    return Attribute.objects.create(
        slug="product-reference",
        name="Product reference",
        type=AttributeType.PAGE_TYPE,
        input_type=AttributeInputType.REFERENCE,
        entity_type=AttributeEntityType.PRODUCT,
    )


@pytest.fixture
def product_type_variant_reference_attribute(db):
    return Attribute.objects.create(
        slug="variant-reference",
        name="Variant reference",
        type=AttributeType.PRODUCT_TYPE,
        input_type=AttributeInputType.REFERENCE,
        entity_type=AttributeEntityType.PRODUCT_VARIANT,
    )


@pytest.fixture
def page_type_variant_reference_attribute(db):
    return Attribute.objects.create(
        slug="variant-reference",
        name="Variant reference",
        type=AttributeType.PAGE_TYPE,
        input_type=AttributeInputType.REFERENCE,
        entity_type=AttributeEntityType.PRODUCT_VARIANT,
    )


@pytest.fixture
def size_page_attribute(db):
    attribute = Attribute.objects.create(
        slug="page-size",
        name="Page size",
        type=AttributeType.PAGE_TYPE,
        filterable_in_storefront=True,
        filterable_in_dashboard=True,
        available_in_grid=True,
    )
    AttributeValue.objects.create(attribute=attribute, name="10", slug="10")
    AttributeValue.objects.create(attribute=attribute, name="15", slug="15")
    return attribute


@pytest.fixture
def tag_page_attribute(db):
    attribute = Attribute.objects.create(
        slug="tag",
        name="tag",
        type=AttributeType.PAGE_TYPE,
        filterable_in_storefront=True,
        filterable_in_dashboard=True,
        available_in_grid=True,
    )
    AttributeValue.objects.create(attribute=attribute, name="About", slug="about")
    AttributeValue.objects.create(attribute=attribute, name="Help", slug="help")
    return attribute


@pytest.fixture
def author_page_attribute(db):
    attribute = Attribute.objects.create(
        slug="author", name="author", type=AttributeType.PAGE_TYPE
    )
    AttributeValue.objects.create(
        attribute=attribute, name="Test author 1", slug="test-author-1"
    )
    AttributeValue.objects.create(
        attribute=attribute, name="Test author 2", slug="test-author-2"
    )
    return attribute


@pytest.fixture
def page_file_attribute(db):
    attribute = Attribute.objects.create(
        slug="image",
        name="Image",
        type=AttributeType.PAGE_TYPE,
        input_type=AttributeInputType.FILE,
    )
    AttributeValue.objects.create(
        attribute=attribute,
        name="test_file.txt",
        slug="test_filetxt",
        file_url="test_file.txt",
        content_type="text/plain",
    )
    AttributeValue.objects.create(
        attribute=attribute,
        name="test_file.jpeg",
        slug="test_filejpeg",
        file_url="test_file.jpeg",
        content_type="image/jpeg",
    )
    return attribute


@pytest.fixture
def product_type_attribute_list() -> list[Attribute]:
    return list(
        Attribute.objects.bulk_create(
            [
                Attribute(
                    slug="height", name="Height", type=AttributeType.PRODUCT_TYPE
                ),
                Attribute(
                    slug="weight", name="Weight", type=AttributeType.PRODUCT_TYPE
                ),
                Attribute(
                    slug="thickness", name="Thickness", type=AttributeType.PRODUCT_TYPE
                ),
            ]
        )
    )


@pytest.fixture
def page_type_attribute_list() -> list[Attribute]:
    return list(
        Attribute.objects.bulk_create(
            [
                Attribute(slug="size", name="Size", type=AttributeType.PAGE_TYPE),
                Attribute(slug="font", name="Weight", type=AttributeType.PAGE_TYPE),
                Attribute(
                    slug="margin", name="Thickness", type=AttributeType.PAGE_TYPE
                ),
            ]
        )
    )


@pytest.fixture
def image():
    img_data = BytesIO()
    image = Image.new("RGB", size=(1, 1))
    image.save(img_data, format="JPEG")
    return SimpleUploadedFile("product.jpg", img_data.getvalue())


@pytest.fixture
def icon_image():
    img_data = BytesIO()
    image = Image.new("RGB", size=(1, 1))
    image.save(img_data, format="PNG")
    return SimpleUploadedFile("logo.png", img_data.getvalue())


@pytest.fixture
def image_list():
    img_data_1 = BytesIO()
    image_1 = Image.new("RGB", size=(1, 1))
    image_1.save(img_data_1, format="JPEG")

    img_data_2 = BytesIO()
    image_2 = Image.new("RGB", size=(1, 1))
    image_2.save(img_data_2, format="JPEG")
    return [
        SimpleUploadedFile("image1.jpg", img_data_1.getvalue()),
        SimpleUploadedFile("image2.jpg", img_data_2.getvalue()),
    ]


@pytest.fixture
def category_generator():
    def create_category(
        name="Default",
        slug="default",
    ):
        category = Category.objects.create(
            name=name,
            slug=slug,
        )
        return category

    return create_category


@pytest.fixture
def category(category_generator):  # pylint: disable=W0613
    return category_generator()


@pytest.fixture
def category_with_image(db, image, media_root):  # pylint: disable=W0613
    return Category.objects.create(
        name="Default2", slug="default2", background_image=image
    )


@pytest.fixture
def categories(db):
    category1 = Category.objects.create(name="Category1", slug="cat1")
    category2 = Category.objects.create(name="Category2", slug="cat2")
    return [category1, category2]


@pytest.fixture
def category_list():
    category_1 = Category.objects.create(name="Category 1", slug="category-1")
    category_2 = Category.objects.create(name="Category 2", slug="category-2")
    category_3 = Category.objects.create(name="Category 3", slug="category-3")
    return category_1, category_2, category_3


@pytest.fixture
def categories_tree(db, product_type, channel_USD):  # pylint: disable=W0613
    parent = Category.objects.create(name="Parent", slug="parent")
    parent.children.create(name="Child", slug="child")
    child = parent.children.first()

    product_attr = product_type.product_attributes.first()
    attr_value = product_attr.values.first()

    product = Product.objects.create(
        name="Test product",
        slug="test-product-10",
        product_type=product_type,
        category=child,
    )
    ProductChannelListing.objects.create(
        product=product,
        channel=channel_USD,
        is_published=True,
        visible_in_listings=True,
    )

    associate_attribute_values_to_instance(product, {product_attr.pk: [attr_value]})
    return parent


@pytest.fixture
def categories_tree_with_published_products(
    categories_tree, product, channel_USD, channel_PLN
):
    parent = categories_tree
    parent_product = product
    parent_product.category = parent

    child = parent.children.first()
    child_product = child.products.first()

    product_list = [child_product, parent_product]

    ProductChannelListing.objects.filter(product__in=product_list).delete()
    product_channel_listings = []
    for product in product_list:
        product.save()
        product_channel_listings.append(
            ProductChannelListing(
                product=product,
                channel=channel_USD,
                published_at=datetime.datetime.now(pytz.UTC),
                is_published=True,
            )
        )
        product_channel_listings.append(
            ProductChannelListing(
                product=product,
                channel=channel_PLN,
                published_at=datetime.datetime.now(pytz.UTC),
                is_published=True,
            )
        )
    ProductChannelListing.objects.bulk_create(product_channel_listings)
    return parent


@pytest.fixture
def non_default_category(db):  # pylint: disable=W0613
    return Category.objects.create(name="Not default", slug="not-default")


@pytest.fixture
def permission_manage_discounts():
    return Permission.objects.get(codename="manage_discounts")


@pytest.fixture
def permission_manage_gift_card():
    return Permission.objects.get(codename="manage_gift_card")


@pytest.fixture
def permission_manage_orders():
    return Permission.objects.get(codename="manage_orders")


@pytest.fixture
def permission_manage_orders_import():
    return Permission.objects.get(codename="manage_orders_import")


@pytest.fixture
def permission_manage_checkouts():
    return Permission.objects.get(codename="manage_checkouts")


@pytest.fixture
def permission_handle_checkouts():
    return Permission.objects.get(codename="handle_checkouts")


@pytest.fixture
def permission_manage_plugins():
    return Permission.objects.get(codename="manage_plugins")


@pytest.fixture
def permission_manage_apps():
    return Permission.objects.get(codename="manage_apps")


@pytest.fixture
def permission_handle_taxes():
    return Permission.objects.get(codename="handle_taxes")


@pytest.fixture
def permission_manage_observability():
    return Permission.objects.get(codename="manage_observability")


@pytest.fixture
def permission_manage_taxes():
    return Permission.objects.get(codename="manage_taxes")


@pytest.fixture
def product_type(product_type_generator):
    return product_type_generator()


@pytest.fixture
def product_type_with_value_required_attributes(
    color_attribute, size_attribute, default_tax_class
):
    product_type = ProductType.objects.create(
        name="Default Type",
        slug="default-type",
        kind=ProductTypeKind.NORMAL,
        has_variants=True,
        is_shipping_required=True,
        tax_class=default_tax_class,
    )
    color_attribute.value_required = True
    size_attribute.value_required = True
    Attribute.objects.bulk_update([color_attribute, size_attribute], ["value_required"])
    product_type.product_attributes.add(color_attribute)
    product_type.product_attributes.add(size_attribute)
    return product_type


@pytest.fixture
def product_type_list():
    product_type_1 = ProductType.objects.create(
        name="Type 1", slug="type-1", kind=ProductTypeKind.NORMAL
    )
    product_type_2 = ProductType.objects.create(
        name="Type 2", slug="type-2", kind=ProductTypeKind.NORMAL
    )
    product_type_3 = ProductType.objects.create(
        name="Type 3", slug="type-3", kind=ProductTypeKind.NORMAL
    )
    return product_type_1, product_type_2, product_type_3


@pytest.fixture
def non_shippable_gift_card_product_type(db):
    product_type = ProductType.objects.create(
        name="Gift card type no shipping",
        slug="gift-card-type-no-shipping",
        kind=ProductTypeKind.GIFT_CARD,
        has_variants=True,
        is_shipping_required=False,
    )
    return product_type


@pytest.fixture
def shippable_gift_card_product_type(db):
    product_type = ProductType.objects.create(
        name="Gift card type with shipping",
        slug="gift-card-type-with-shipping",
        kind=ProductTypeKind.GIFT_CARD,
        has_variants=True,
        is_shipping_required=True,
    )
    return product_type


@pytest.fixture
def product_type_with_rich_text_attribute(rich_text_attribute):
    product_type = ProductType.objects.create(
        name="Default Type",
        slug="default-type",
        kind=ProductTypeKind.NORMAL,
        has_variants=True,
        is_shipping_required=True,
    )
    product_type.product_attributes.add(rich_text_attribute)
    product_type.variant_attributes.add(rich_text_attribute)
    return product_type


@pytest.fixture
def product_type_without_variant():
    product_type = ProductType.objects.create(
        name="Type",
        slug="type",
        has_variants=False,
        is_shipping_required=True,
        kind=ProductTypeKind.NORMAL,
    )
    return product_type


@pytest.fixture
def product(product_type, category, warehouse, channel_USD, default_tax_class):
    product_attr = product_type.product_attributes.first()
    product_attr_value = product_attr.values.first()

    product = Product.objects.create(
        name="Test product",
        slug="test-product-11",
        product_type=product_type,
        category=category,
        tax_class=default_tax_class,
    )
    ProductChannelListing.objects.create(
        product=product,
        channel=channel_USD,
        is_published=True,
        discounted_price_amount="10.00",
        currency=channel_USD.currency_code,
        visible_in_listings=True,
        available_for_purchase_at=datetime.datetime(1999, 1, 1, tzinfo=pytz.UTC),
    )

    associate_attribute_values_to_instance(
        product, {product_attr.pk: [product_attr_value]}
    )

    variant_attr = product_type.variant_attributes.first()
    variant_attr_value = variant_attr.values.first()

    variant = ProductVariant.objects.create(product=product, sku="123")
    ProductVariantChannelListing.objects.create(
        variant=variant,
        channel=channel_USD,
        price_amount=Decimal(10),
        discounted_price_amount=Decimal(10),
        cost_price_amount=Decimal(1),
        currency=channel_USD.currency_code,
    )
    Stock.objects.create(warehouse=warehouse, product_variant=variant, quantity=10)

    associate_attribute_values_to_instance(
        variant, {variant_attr.pk: [variant_attr_value]}
    )

    return product


@pytest.fixture
def product_with_translations(product):
    product.translations.create(language_code="pl", name="OldProduct PL")
    product.translations.create(language_code="de", name="OldProduct DE")

    return product


@pytest.fixture
def shippable_gift_card_product(
    shippable_gift_card_product_type, category, warehouse, channel_USD
):
    product_type = shippable_gift_card_product_type

    product = Product.objects.create(
        name="Shippable gift card",
        slug="shippable-gift-card",
        product_type=product_type,
        category=category,
    )
    ProductChannelListing.objects.create(
        product=product,
        channel=channel_USD,
        is_published=True,
        discounted_price_amount="100.00",
        currency=channel_USD.currency_code,
        visible_in_listings=True,
        available_for_purchase_at=datetime.datetime(1999, 1, 1, tzinfo=pytz.UTC),
    )

    variant = ProductVariant.objects.create(
        product=product, sku="958", track_inventory=False
    )
    ProductVariantChannelListing.objects.create(
        variant=variant,
        channel=channel_USD,
        price_amount=Decimal(100),
        discounted_price_amount=Decimal(100),
        cost_price_amount=Decimal(1),
        currency=channel_USD.currency_code,
    )
    Stock.objects.create(warehouse=warehouse, product_variant=variant, quantity=1)

    return product


@pytest.fixture
def product_price_0(category, warehouse, channel_USD):
    product_type = ProductType.objects.create(
        name="Type with no shipping",
        slug="no-shipping",
        has_variants=False,
        is_shipping_required=False,
    )
    product = Product.objects.create(
        name="Test product",
        slug="test-product-4",
        product_type=product_type,
        category=category,
    )
    ProductChannelListing.objects.create(
        product=product,
        channel=channel_USD,
        is_published=True,
        visible_in_listings=True,
        available_for_purchase_at=datetime.datetime(1999, 1, 1, tzinfo=pytz.UTC),
    )
    variant = ProductVariant.objects.create(product=product, sku="SKU_C")
    ProductVariantChannelListing.objects.create(
        variant=variant,
        channel=channel_USD,
        price_amount=Decimal(0),
        discounted_price_amount=Decimal(0),
        cost_price_amount=Decimal(0),
        currency=channel_USD.currency_code,
    )
    Stock.objects.create(product_variant=variant, warehouse=warehouse, quantity=1)
    return product


@pytest.fixture
def product_in_channel_JPY(product, channel_JPY, warehouse_JPY):
    ProductChannelListing.objects.create(
        product=product,
        channel=channel_JPY,
        is_published=True,
        discounted_price_amount="1200",
        currency=channel_JPY.currency_code,
        visible_in_listings=True,
        available_for_purchase_at=datetime.datetime(1999, 1, 1, tzinfo=pytz.UTC),
    )
    variant = product.variants.get()
    ProductVariantChannelListing.objects.create(
        variant=variant,
        channel=channel_JPY,
        price_amount=Decimal(1200),
        discounted_price_amount=Decimal(1200),
        cost_price_amount=Decimal(300),
        currency=channel_JPY.currency_code,
    )
    Stock.objects.create(warehouse=warehouse_JPY, product_variant=variant, quantity=10)
    return product


@pytest.fixture
def non_shippable_gift_card_product(
    non_shippable_gift_card_product_type, category, warehouse, channel_USD
):
    product_type = non_shippable_gift_card_product_type

    product = Product.objects.create(
        name="Non shippable gift card",
        slug="non-shippable-gift-card",
        product_type=product_type,
        category=category,
    )
    ProductChannelListing.objects.create(
        product=product,
        channel=channel_USD,
        is_published=True,
        discounted_price_amount="200.00",
        currency=channel_USD.currency_code,
        visible_in_listings=True,
        available_for_purchase_at=datetime.datetime(1999, 1, 1, tzinfo=pytz.UTC),
    )

    variant = ProductVariant.objects.create(
        product=product, sku="785", track_inventory=False
    )
    ProductVariantChannelListing.objects.create(
        variant=variant,
        channel=channel_USD,
        price_amount=Decimal(250),
        discounted_price_amount=Decimal(250),
        cost_price_amount=Decimal(1),
        currency=channel_USD.currency_code,
    )
    Stock.objects.create(warehouse=warehouse, product_variant=variant, quantity=1)

    return product


@pytest.fixture
def product_with_rich_text_attribute(
    product_type_with_rich_text_attribute, category, warehouse, channel_USD
):
    product_attr = product_type_with_rich_text_attribute.product_attributes.first()
    product_attr_value = product_attr.values.first()

    product = Product.objects.create(
        name="Test product",
        slug="test-product-11",
        product_type=product_type_with_rich_text_attribute,
        category=category,
    )
    ProductChannelListing.objects.create(
        product=product,
        channel=channel_USD,
        is_published=True,
        discounted_price_amount="10.00",
        currency=channel_USD.currency_code,
        visible_in_listings=True,
        available_for_purchase_at=datetime.datetime(1999, 1, 1, tzinfo=pytz.UTC),
    )

    associate_attribute_values_to_instance(
        product, {product_attr.pk: [product_attr_value]}
    )

    variant_attr = product_type_with_rich_text_attribute.variant_attributes.first()
    variant_attr_value = variant_attr.values.first()

    variant = ProductVariant.objects.create(product=product, sku="123")
    ProductVariantChannelListing.objects.create(
        variant=variant,
        channel=channel_USD,
        price_amount=Decimal(10),
        discounted_price_amount=Decimal(10),
        cost_price_amount=Decimal(1),
        currency=channel_USD.currency_code,
    )
    Stock.objects.create(warehouse=warehouse, product_variant=variant, quantity=10)

    associate_attribute_values_to_instance(
        variant, {variant_attr.pk: [variant_attr_value]}
    )
    return [product, variant]


@pytest.fixture
def product_with_collections(
    product, published_collection, unpublished_collection, collection
):
    product.collections.add(*[published_collection, unpublished_collection, collection])
    return product


@pytest.fixture
def product_available_in_many_channels(product, channel_PLN, channel_USD):
    ProductChannelListing.objects.create(
        product=product,
        channel=channel_PLN,
        is_published=True,
    )
    variant = product.variants.get()
    ProductVariantChannelListing.objects.create(
        variant=variant,
        channel=channel_PLN,
        price_amount=Decimal(50),
        discounted_price_amount=Decimal(50),
        cost_price_amount=Decimal(1),
        currency=channel_PLN.currency_code,
    )
    return product


@pytest.fixture
def product_with_single_variant(product_type, category, warehouse, channel_USD):
    product = Product.objects.create(
        name="Test product with single variant",
        slug="test-product-with-single-variant",
        product_type=product_type,
        category=category,
    )
    ProductChannelListing.objects.create(
        product=product,
        channel=channel_USD,
        is_published=True,
        visible_in_listings=True,
        available_for_purchase_at=datetime.datetime(1999, 1, 1, tzinfo=pytz.UTC),
    )
    variant = ProductVariant.objects.create(product=product, sku="SKU_SINGLE_VARIANT")
    ProductVariantChannelListing.objects.create(
        variant=variant,
        channel=channel_USD,
        price_amount=Decimal(1.99),
        discounted_price_amount=Decimal(10),
        cost_price_amount=Decimal(1),
        currency=channel_USD.currency_code,
    )
    Stock.objects.create(product_variant=variant, warehouse=warehouse, quantity=101)
    return product


@pytest.fixture
def product_with_two_variants(product_type, category, warehouse, channel_USD):
    product = Product.objects.create(
        name="Test product with two variants",
        slug="test-product-with-two-variant",
        product_type=product_type,
        category=category,
    )

    ProductChannelListing.objects.create(
        product=product,
        channel=channel_USD,
        is_published=True,
        visible_in_listings=True,
        available_for_purchase_at=datetime.datetime(1999, 1, 1, tzinfo=pytz.UTC),
    )

    variants = [
        ProductVariant(
            product=product,
            sku=f"Product variant #{i}",
        )
        for i in (1, 2)
    ]
    ProductVariant.objects.bulk_create(variants)
    variants_channel_listing = [
        ProductVariantChannelListing(
            variant=variant,
            channel=channel_USD,
            price_amount=Decimal(10),
            discounted_price_amount=Decimal(10),
            cost_price_amount=Decimal(1),
            currency=channel_USD.currency_code,
        )
        for variant in variants
    ]
    ProductVariantChannelListing.objects.bulk_create(variants_channel_listing)
    Stock.objects.bulk_create(
        [
            Stock(
                warehouse=warehouse,
                product_variant=variant,
                quantity=10,
            )
            for variant in variants
        ]
    )
    product.search_vector = FlatConcatSearchVector(
        *prepare_product_search_vector_value(product)
    )
    product.save(update_fields=["search_vector"])

    return product


@pytest.fixture
def product_with_variant_with_two_attributes(
    color_attribute, size_attribute, category, warehouse, channel_USD
):
    product_type = ProductType.objects.create(
        name="Type with two variants",
        slug="two-variants",
        kind=ProductTypeKind.NORMAL,
        has_variants=True,
        is_shipping_required=True,
    )
    product_type.variant_attributes.add(color_attribute)
    product_type.variant_attributes.add(size_attribute)

    product = Product.objects.create(
        name="Test product with two variants",
        slug="test-product-with-two-variant",
        product_type=product_type,
        category=category,
    )
    ProductChannelListing.objects.create(
        product=product,
        channel=channel_USD,
        is_published=True,
        currency=channel_USD.currency_code,
        visible_in_listings=True,
        available_for_purchase_at=datetime.datetime(1999, 1, 1, tzinfo=pytz.UTC),
    )

    variant = ProductVariant.objects.create(product=product, sku="prodVar1")
    ProductVariantChannelListing.objects.create(
        variant=variant,
        channel=channel_USD,
        price_amount=Decimal(10),
        discounted_price_amount=Decimal(10),
        cost_price_amount=Decimal(1),
        currency=channel_USD.currency_code,
    )

    associate_attribute_values_to_instance(
        variant, {color_attribute.pk: [color_attribute.values.first()]}
    )
    associate_attribute_values_to_instance(
        variant, {size_attribute.pk: [size_attribute.values.first()]}
    )

    return product


@pytest.fixture
def product_with_variant_with_external_media(
    color_attribute,
    size_attribute,
    category,
    warehouse,
    channel_USD,
):
    product_type = ProductType.objects.create(
        name="Type with two variants",
        slug="two-variants",
        kind=ProductTypeKind.NORMAL,
        has_variants=True,
        is_shipping_required=True,
    )
    product_type.variant_attributes.add(color_attribute)
    product_type.variant_attributes.add(size_attribute)

    product = Product.objects.create(
        name="Test product with two variants",
        slug="test-product-with-two-variant",
        product_type=product_type,
        category=category,
    )
    media_obj = ProductMedia.objects.create(
        product=product,
        external_url="https://www.youtube.com/watch?v=di8_dJ3Clyo",
        alt="video_1",
        type=ProductMediaTypes.VIDEO,
        oembed_data="{}",
    )
    product.media.add(media_obj)

    ProductChannelListing.objects.create(
        product=product,
        channel=channel_USD,
        is_published=True,
        currency=channel_USD.currency_code,
        visible_in_listings=True,
        available_for_purchase_at=datetime.datetime(1999, 1, 1, tzinfo=pytz.UTC),
    )

    variant = ProductVariant.objects.create(product=product, sku="prodVar1")
    variant.media.add(media_obj)
    ProductVariantChannelListing.objects.create(
        variant=variant,
        channel=channel_USD,
        price_amount=Decimal(10),
        discounted_price_amount=Decimal(10),
        cost_price_amount=Decimal(1),
        currency=channel_USD.currency_code,
    )

    associate_attribute_values_to_instance(
        variant, {color_attribute.pk: [color_attribute.values.first()]}
    )
    associate_attribute_values_to_instance(
        variant, {size_attribute.pk: [size_attribute.values.first()]}
    )

    return product


@pytest.fixture
def product_with_variant_with_file_attribute(
    color_attribute, file_attribute, category, warehouse, channel_USD
):
    product_type = ProductType.objects.create(
        name="Type with variant and file attribute",
        slug="type-with-file-attribute",
        kind=ProductTypeKind.NORMAL,
        has_variants=True,
        is_shipping_required=True,
    )
    product_type.variant_attributes.add(file_attribute)

    product = Product.objects.create(
        name="Test product with variant and file attribute",
        slug="test-product-with-variant-and-file-attribute",
        product_type=product_type,
        category=category,
    )
    ProductChannelListing.objects.create(
        product=product,
        channel=channel_USD,
        is_published=True,
        currency=channel_USD.currency_code,
        visible_in_listings=True,
        available_for_purchase_at=datetime.datetime(1999, 1, 1, tzinfo=pytz.UTC),
    )

    variant = ProductVariant.objects.create(
        product=product,
        sku="prodVarTest",
    )
    ProductVariantChannelListing.objects.create(
        variant=variant,
        channel=channel_USD,
        price_amount=Decimal(10),
        discounted_price_amount=Decimal(10),
        cost_price_amount=Decimal(1),
        currency=channel_USD.currency_code,
    )

    associate_attribute_values_to_instance(
        variant, {file_attribute.pk: [file_attribute.values.first()]}
    )

    return product


@pytest.fixture
def product_with_multiple_values_attributes(product, product_type) -> Product:
    attribute = Attribute.objects.create(
        slug="modes",
        name="Available Modes",
        input_type=AttributeInputType.MULTISELECT,
        type=AttributeType.PRODUCT_TYPE,
    )

    attr_val_1 = AttributeValue.objects.create(
        attribute=attribute, name="Eco Mode", slug="eco"
    )
    attr_val_2 = AttributeValue.objects.create(
        attribute=attribute, name="Performance Mode", slug="power"
    )

    product_type.product_attributes.clear()
    product_type.product_attributes.add(attribute)

    associate_attribute_values_to_instance(
        product, {attribute.pk: [attr_val_1, attr_val_2]}
    )
    return product


@pytest.fixture
def product_with_default_variant(
    product_type_without_variant, category, warehouse, channel_USD
):
    product = Product.objects.create(
        name="Test product",
        slug="test-product-3",
        product_type=product_type_without_variant,
        category=category,
    )
    ProductChannelListing.objects.create(
        product=product,
        channel=channel_USD,
        is_published=True,
        visible_in_listings=True,
        available_for_purchase_at=datetime.datetime(1999, 1, 1, tzinfo=pytz.UTC),
    )
    variant = ProductVariant.objects.create(
        product=product, sku="1234", track_inventory=True
    )
    ProductVariantChannelListing.objects.create(
        variant=variant,
        channel=channel_USD,
        price_amount=Decimal(10),
        discounted_price_amount=Decimal(10),
        cost_price_amount=Decimal(1),
        currency=channel_USD.currency_code,
    )
    Stock.objects.create(warehouse=warehouse, product_variant=variant, quantity=100)

    product.search_vector = FlatConcatSearchVector(
        *prepare_product_search_vector_value(product)
    )
    product.save(update_fields=["search_vector"])

    return product


@pytest.fixture
def variant_without_inventory_tracking(
    product_type_without_variant, category, warehouse, channel_USD
):
    product = Product.objects.create(
        name="Test product without inventory tracking",
        slug="test-product-without-tracking",
        product_type=product_type_without_variant,
        category=category,
    )
    ProductChannelListing.objects.create(
        product=product,
        channel=channel_USD,
        is_published=True,
        visible_in_listings=True,
        available_for_purchase_at=datetime.datetime.now(pytz.UTC),
    )
    variant = ProductVariant.objects.create(
        product=product,
        sku="tracking123",
        track_inventory=False,
    )
    ProductVariantChannelListing.objects.create(
        variant=variant,
        channel=channel_USD,
        price_amount=Decimal(10),
        discounted_price_amount=Decimal(10),
        cost_price_amount=Decimal(1),
        currency=channel_USD.currency_code,
    )
    Stock.objects.create(warehouse=warehouse, product_variant=variant, quantity=0)
    return variant


@pytest.fixture
def variant(product, channel_USD) -> ProductVariant:
    product_variant = ProductVariant.objects.create(
        product=product, sku="SKU_A", external_reference="SKU_A"
    )
    ProductVariantChannelListing.objects.create(
        variant=product_variant,
        channel=channel_USD,
        price_amount=Decimal(10),
        discounted_price_amount=Decimal(10),
        cost_price_amount=Decimal(1),
        currency=channel_USD.currency_code,
    )
    return product_variant


@pytest.fixture
def variant_with_translations(variant):
    variant.translations.create(language_code="pl", name="OldVariant PL")
    variant.translations.create(language_code="de", name="OldVariant DE")
    return variant


@pytest.fixture
def variant_with_image(variant, image_list, media_root):
    media = ProductMedia.objects.create(product=variant.product, image=image_list[0])
    VariantMedia.objects.create(variant=variant, media=media)
    return variant


@pytest.fixture
def variant_with_many_stocks(variant, warehouses_with_shipping_zone):
    warehouses = warehouses_with_shipping_zone
    Stock.objects.bulk_create(
        [
            Stock(warehouse=warehouses[0], product_variant=variant, quantity=4),
            Stock(warehouse=warehouses[1], product_variant=variant, quantity=3),
        ]
    )
    return variant


@pytest.fixture
def preorder_variant_global_threshold(product, channel_USD):
    product_variant = ProductVariant.objects.create(
        product=product, sku="SKU_A_P", is_preorder=True, preorder_global_threshold=10
    )
    ProductVariantChannelListing.objects.create(
        variant=product_variant,
        channel=channel_USD,
        price_amount=Decimal(10),
        discounted_price_amount=Decimal(10),
        cost_price_amount=Decimal(1),
        currency=channel_USD.currency_code,
    )
    return product_variant


@pytest.fixture
def preorder_variant_channel_threshold(product, channel_USD):
    product_variant = ProductVariant.objects.create(
        product=product, sku="SKU_B_P", is_preorder=True, preorder_global_threshold=None
    )
    ProductVariantChannelListing.objects.create(
        variant=product_variant,
        channel=channel_USD,
        price_amount=Decimal(10),
        discounted_price_amount=Decimal(10),
        cost_price_amount=Decimal(1),
        currency=channel_USD.currency_code,
        preorder_quantity_threshold=10,
    )
    return product_variant


@pytest.fixture
def preorder_variant_global_and_channel_threshold(product, channel_USD, channel_PLN):
    product_variant = ProductVariant.objects.create(
        product=product, sku="SKU_C_P", is_preorder=True, preorder_global_threshold=10
    )
    ProductVariantChannelListing.objects.bulk_create(
        [
            ProductVariantChannelListing(
                variant=product_variant,
                channel=channel_USD,
                cost_price_amount=Decimal(1),
                price_amount=Decimal(10),
                currency=channel_USD.currency_code,
                preorder_quantity_threshold=8,
            ),
            ProductVariantChannelListing(
                variant=product_variant,
                channel=channel_PLN,
                cost_price_amount=Decimal(1),
                price_amount=Decimal(10),
                currency=channel_PLN.currency_code,
                preorder_quantity_threshold=4,
            ),
        ]
    )
    return product_variant


@pytest.fixture
def preorder_variant_with_end_date(product, channel_USD):
    product_variant = ProductVariant.objects.create(
        product=product,
        sku="SKU_D_P",
        is_preorder=True,
        preorder_global_threshold=10,
        preorder_end_date=timezone.now() + datetime.timedelta(days=10),
    )
    ProductVariantChannelListing.objects.create(
        variant=product_variant,
        channel=channel_USD,
        price_amount=Decimal(10),
        discounted_price_amount=Decimal(10),
        cost_price_amount=Decimal(1),
        currency=channel_USD.currency_code,
    )
    return product_variant


@pytest.fixture
def variant_with_many_stocks_different_shipping_zones(
    variant, warehouses_with_different_shipping_zone
):
    warehouses = warehouses_with_different_shipping_zone
    Stock.objects.bulk_create(
        [
            Stock(warehouse=warehouses[0], product_variant=variant, quantity=4),
            Stock(warehouse=warehouses[1], product_variant=variant, quantity=3),
        ]
    )
    return variant


@pytest.fixture
def gift_card_shippable_variant(shippable_gift_card_product, channel_USD, warehouse):
    product = shippable_gift_card_product
    product_variant = ProductVariant.objects.create(
        product=product, sku="SKU_CARD_A", track_inventory=False
    )
    ProductVariantChannelListing.objects.create(
        variant=product_variant,
        channel=channel_USD,
        price_amount=Decimal(10),
        discounted_price_amount=Decimal(10),
        cost_price_amount=Decimal(1),
        currency=channel_USD.currency_code,
    )
    Stock.objects.create(
        warehouse=warehouse, product_variant=product_variant, quantity=1
    )
    return product_variant


@pytest.fixture
def gift_card_non_shippable_variant(
    non_shippable_gift_card_product, channel_USD, warehouse
):
    product = non_shippable_gift_card_product
    product_variant = ProductVariant.objects.create(
        product=product, sku="SKU_CARD_B", track_inventory=False
    )
    ProductVariantChannelListing.objects.create(
        variant=product_variant,
        channel=channel_USD,
        price_amount=Decimal(10),
        discounted_price_amount=Decimal(10),
        cost_price_amount=Decimal(1),
        currency=channel_USD.currency_code,
    )
    Stock.objects.create(
        warehouse=warehouse, product_variant=product_variant, quantity=1
    )
    return product_variant


@pytest.fixture
def product_variant_list(product, channel_USD, channel_PLN):
    variants = list(
        ProductVariant.objects.bulk_create(
            [
                ProductVariant(product=product, sku="1"),
                ProductVariant(product=product, sku="2"),
                ProductVariant(product=product, sku="3"),
                ProductVariant(product=product, sku="4"),
            ]
        )
    )
    ProductVariantChannelListing.objects.bulk_create(
        [
            ProductVariantChannelListing(
                variant=variants[0],
                channel=channel_USD,
                cost_price_amount=Decimal(1),
                price_amount=Decimal(10),
                discounted_price_amount=Decimal(10),
                currency=channel_USD.currency_code,
            ),
            ProductVariantChannelListing(
                variant=variants[1],
                channel=channel_USD,
                cost_price_amount=Decimal(1),
                price_amount=Decimal(10),
                discounted_price_amount=Decimal(10),
                currency=channel_USD.currency_code,
            ),
            ProductVariantChannelListing(
                variant=variants[2],
                channel=channel_PLN,
                cost_price_amount=Decimal(1),
                price_amount=Decimal(10),
                discounted_price_amount=Decimal(10),
                currency=channel_PLN.currency_code,
            ),
            ProductVariantChannelListing(
                variant=variants[3],
                channel=channel_USD,
                cost_price_amount=Decimal(1),
                price_amount=Decimal(10),
                discounted_price_amount=Decimal(10),
                currency=channel_USD.currency_code,
            ),
        ]
    )
    return variants


@pytest.fixture
def product_without_shipping(category, warehouse, channel_USD):
    product_type = ProductType.objects.create(
        name="Type with no shipping",
        slug="no-shipping",
        kind=ProductTypeKind.NORMAL,
        has_variants=False,
        is_shipping_required=False,
    )
    product = Product.objects.create(
        name="Test product",
        slug="test-product-4",
        product_type=product_type,
        category=category,
    )
    ProductChannelListing.objects.create(
        product=product,
        channel=channel_USD,
        is_published=True,
        visible_in_listings=True,
        available_for_purchase_at=datetime.datetime(1999, 1, 1, tzinfo=pytz.UTC),
    )
    variant = ProductVariant.objects.create(product=product, sku="SKU_E")
    ProductVariantChannelListing.objects.create(
        variant=variant,
        channel=channel_USD,
        price_amount=Decimal(10),
        discounted_price_amount=Decimal(10),
        cost_price_amount=Decimal(1),
        currency=channel_USD.currency_code,
    )
    Stock.objects.create(product_variant=variant, warehouse=warehouse, quantity=1)
    return product


@pytest.fixture
def product_without_category(product):
    product.category = None
    product.save()
    product.channel_listings.all().update(is_published=False)
    return product


@pytest.fixture
def product_list(
    product_type, category, warehouse, channel_USD, channel_PLN, default_tax_class
):
    product_attr = product_type.product_attributes.first()
    attr_value = product_attr.values.first()

    products = list(
        Product.objects.bulk_create(
            [
                Product(
                    name="Test product 1",
                    slug="test-product-a",
                    description_plaintext="big blue product",
                    category=category,
                    product_type=product_type,
                    tax_class=default_tax_class,
                ),
                Product(
                    name="Test product 2",
                    slug="test-product-b",
                    description_plaintext="big orange product",
                    category=category,
                    product_type=product_type,
                    tax_class=default_tax_class,
                ),
                Product(
                    name="Test product 3",
                    slug="test-product-c",
                    description_plaintext="small red",
                    category=category,
                    product_type=product_type,
                    tax_class=default_tax_class,
                ),
            ]
        )
    )
    ProductChannelListing.objects.bulk_create(
        [
            ProductChannelListing(
                product=products[0],
                channel=channel_USD,
                is_published=True,
                discounted_price_amount=10,
                currency=channel_USD.currency_code,
                visible_in_listings=True,
                available_for_purchase_at=(
                    datetime.datetime(1999, 1, 1, tzinfo=pytz.UTC)
                ),
            ),
            ProductChannelListing(
                product=products[1],
                channel=channel_USD,
                is_published=True,
                discounted_price_amount=20,
                currency=channel_USD.currency_code,
                visible_in_listings=True,
                available_for_purchase_at=(
                    datetime.datetime(1999, 1, 1, tzinfo=pytz.UTC)
                ),
            ),
            ProductChannelListing(
                product=products[2],
                channel=channel_USD,
                is_published=True,
                discounted_price_amount=30,
                currency=channel_USD.currency_code,
                visible_in_listings=True,
                available_for_purchase_at=(
                    datetime.datetime(1999, 1, 1, tzinfo=pytz.UTC)
                ),
            ),
        ]
    )
    variants = list(
        ProductVariant.objects.bulk_create(
            [
                ProductVariant(
                    product=products[0],
                    sku=str(uuid.uuid4()).replace("-", ""),
                    track_inventory=True,
                ),
                ProductVariant(
                    product=products[1],
                    sku=str(uuid.uuid4()).replace("-", ""),
                    track_inventory=True,
                ),
                ProductVariant(
                    product=products[2],
                    sku=str(uuid.uuid4()).replace("-", ""),
                    track_inventory=True,
                ),
            ]
        )
    )
    ProductVariantChannelListing.objects.bulk_create(
        [
            ProductVariantChannelListing(
                variant=variants[0],
                channel=channel_USD,
                cost_price_amount=Decimal(1),
                price_amount=Decimal(10),
                discounted_price_amount=Decimal(10),
                currency=channel_USD.currency_code,
            ),
            ProductVariantChannelListing(
                variant=variants[1],
                channel=channel_USD,
                cost_price_amount=Decimal(1),
                price_amount=Decimal(20),
                discounted_price_amount=Decimal(20),
                currency=channel_USD.currency_code,
            ),
            ProductVariantChannelListing(
                variant=variants[2],
                channel=channel_USD,
                cost_price_amount=Decimal(1),
                price_amount=Decimal(30),
                discounted_price_amount=Decimal(30),
                currency=channel_USD.currency_code,
            ),
        ]
    )
    stocks = []
    for variant in variants:
        stocks.append(Stock(warehouse=warehouse, product_variant=variant, quantity=100))
    Stock.objects.bulk_create(stocks)

    for product in products:
        associate_attribute_values_to_instance(product, {product_attr.pk: [attr_value]})
        product.search_vector = FlatConcatSearchVector(
            *prepare_product_search_vector_value(product)
        )

    Product.objects.bulk_update(products, ["search_vector"])

    return products


@pytest.fixture
def product_list_with_variants_many_channel(
    product_type, category, channel_USD, channel_PLN, default_tax_class
):
    products = list(
        Product.objects.bulk_create(
            [
                Product(
                    name="Test product 1",
                    slug="test-product-a",
                    category=category,
                    product_type=product_type,
                    tax_class=default_tax_class,
                ),
                Product(
                    name="Test product 2",
                    slug="test-product-b",
                    category=category,
                    product_type=product_type,
                    tax_class=default_tax_class,
                ),
                Product(
                    name="Test product 3",
                    slug="test-product-c",
                    category=category,
                    product_type=product_type,
                    tax_class=default_tax_class,
                ),
            ]
        )
    )
    ProductChannelListing.objects.bulk_create(
        [
            # Channel: USD
            ProductChannelListing(
                product=products[0],
                channel=channel_USD,
                is_published=True,
                currency=channel_USD.currency_code,
                visible_in_listings=True,
            ),
            # Channel: PLN
            ProductChannelListing(
                product=products[1],
                channel=channel_PLN,
                is_published=True,
                currency=channel_PLN.currency_code,
                visible_in_listings=True,
            ),
            ProductChannelListing(
                product=products[2],
                channel=channel_PLN,
                is_published=True,
                currency=channel_PLN.currency_code,
                visible_in_listings=True,
            ),
        ]
    )
    variants = list(
        ProductVariant.objects.bulk_create(
            [
                ProductVariant(
                    product=products[0],
                    sku=str(uuid.uuid4()).replace("-", ""),
                    track_inventory=True,
                ),
                ProductVariant(
                    product=products[1],
                    sku=str(uuid.uuid4()).replace("-", ""),
                    track_inventory=True,
                ),
                ProductVariant(
                    product=products[2],
                    sku=str(uuid.uuid4()).replace("-", ""),
                    track_inventory=True,
                ),
            ]
        )
    )
    ProductVariantChannelListing.objects.bulk_create(
        [
            # Channel: USD
            ProductVariantChannelListing(
                variant=variants[0],
                channel=channel_USD,
                cost_price_amount=Decimal(1),
                price_amount=Decimal(10),
                currency=channel_USD.currency_code,
            ),
            # Channel: PLN
            ProductVariantChannelListing(
                variant=variants[1],
                channel=channel_PLN,
                cost_price_amount=Decimal(1),
                price_amount=Decimal(20),
                currency=channel_PLN.currency_code,
            ),
            ProductVariantChannelListing(
                variant=variants[2],
                channel=channel_PLN,
                cost_price_amount=Decimal(1),
                price_amount=Decimal(30),
                currency=channel_PLN.currency_code,
            ),
        ]
    )
    return products


@pytest.fixture
def product_list_with_many_channels(product_list, channel_PLN):
    ProductChannelListing.objects.bulk_create(
        [
            ProductChannelListing(
                product=product_list[0],
                channel=channel_PLN,
                is_published=True,
            ),
            ProductChannelListing(
                product=product_list[1],
                channel=channel_PLN,
                is_published=True,
            ),
            ProductChannelListing(
                product=product_list[2],
                channel=channel_PLN,
                is_published=True,
            ),
        ]
    )
    return product_list


@pytest.fixture
def product_list_unpublished(product_list, channel_USD):
    products = Product.objects.filter(pk__in=[product.pk for product in product_list])
    ProductChannelListing.objects.filter(
        product__in=products, channel=channel_USD
    ).update(is_published=False)
    return products


@pytest.fixture
def product_list_published(product_list, channel_USD):
    products = Product.objects.filter(pk__in=[product.pk for product in product_list])
    ProductChannelListing.objects.filter(
        product__in=products, channel=channel_USD
    ).update(is_published=True)
    return products


@pytest.fixture
def order_list(customer_user, channel_USD):
    address = customer_user.default_billing_address.get_copy()
    data = {
        "billing_address": address,
        "user": customer_user,
        "user_email": customer_user.email,
        "channel": channel_USD,
        "origin": OrderOrigin.CHECKOUT,
    }
    order = Order.objects.create(**data)
    order1 = Order.objects.create(**data)
    order2 = Order.objects.create(**data)

    return [order, order1, order2]


@pytest.fixture
def draft_order_list(order_list):
    for order in order_list:
        order.status = OrderStatus.DRAFT
        order.origin = OrderOrigin.DRAFT

    Order.objects.bulk_update(order_list, ["status", "origin"])
    return order_list


@pytest.fixture
def product_with_image(product, image, media_root):
    ProductMedia.objects.create(product=product, image=image)
    return product


@pytest.fixture
def product_with_image_list(product, image_list, media_root):
    ProductMedia.objects.create(product=product, image=image_list[0])
    ProductMedia.objects.create(product=product, image=image_list[1])
    return product


@pytest.fixture
def product_with_image_list_and_one_null_sort_order(product_with_image_list):
    """Return a product with mixed sorting order.

    As we allow to have `null` in `sort_order` in database, but our logic
    covers changing any new `null` values to proper `int` need to execute
    raw SQL query on database to test behavior of `null` `sort_order`.

    SQL query behavior:
    Updates one of the product media `sort_order` to `null`.
    """
    with connection.cursor() as cursor:
        cursor.execute(
            """
            UPDATE PRODUCT_PRODUCTMEDIA
            SET SORT_ORDER = NULL
            WHERE ID IN (
                SELECT ID FROM PRODUCT_PRODUCTMEDIA
                WHERE PRODUCT_ID = %s
                ORDER BY ID
                LIMIT 1
            )
            """,
            [product_with_image_list.pk],
        )
    product_with_image_list.refresh_from_db()
    return product_with_image_list


@pytest.fixture
def unavailable_product(product_type, category, channel_USD, default_tax_class):
    product = Product.objects.create(
        name="Test product",
        slug="test-product-5",
        product_type=product_type,
        category=category,
        tax_class=default_tax_class,
    )
    ProductChannelListing.objects.create(
        product=product,
        channel=channel_USD,
        is_published=False,
        visible_in_listings=False,
    )
    return product


@pytest.fixture
def unavailable_product_with_variant(
    product_type, category, warehouse, channel_USD, default_tax_class
):
    product = Product.objects.create(
        name="Test product",
        slug="test-product-6",
        product_type=product_type,
        category=category,
        tax_class=default_tax_class,
    )
    ProductChannelListing.objects.create(
        product=product,
        channel=channel_USD,
        is_published=False,
        visible_in_listings=False,
    )

    variant_attr = product_type.variant_attributes.first()
    variant_attr_value = variant_attr.values.first()

    variant = ProductVariant.objects.create(
        product=product,
        sku="123",
    )
    ProductVariantChannelListing.objects.create(
        variant=variant,
        channel=channel_USD,
        price_amount=Decimal(10),
        discounted_price_amount=Decimal(10),
        cost_price_amount=Decimal(1),
        currency=channel_USD.currency_code,
    )
    Stock.objects.create(product_variant=variant, warehouse=warehouse, quantity=10)

    associate_attribute_values_to_instance(
        variant, {variant_attr.pk: [variant_attr_value]}
    )
    return product


@pytest.fixture
def product_with_images(
    product_type, category, media_root, channel_USD, default_tax_class
):
    product = Product.objects.create(
        name="Test product",
        slug="test-product-7",
        product_type=product_type,
        category=category,
        tax_class=default_tax_class,
    )
    ProductChannelListing.objects.create(
        product=product,
        channel=channel_USD,
        is_published=True,
        visible_in_listings=True,
    )
    file_mock_0 = MagicMock(spec=File, name="FileMock0")
    file_mock_0.name = "image0.jpg"
    file_mock_1 = MagicMock(spec=File, name="FileMock1")
    file_mock_1.name = "image1.jpg"
    product.media.create(image=file_mock_0)
    product.media.create(image=file_mock_1)
    return product


@pytest.fixture
def voucher_without_channel(db):
    voucher = Voucher.objects.create()
    VoucherCode.objects.create(code="mirumee", voucher=voucher)
    return voucher


@pytest.fixture
def voucher(voucher_without_channel, channel_USD):
    VoucherChannelListing.objects.create(
        voucher=voucher_without_channel,
        channel=channel_USD,
        discount=Money(20, channel_USD.currency_code),
    )
    return voucher_without_channel


@pytest.fixture
def voucher_with_many_codes(voucher):
    VoucherCode.objects.bulk_create(
        [
            VoucherCode(code="Multi1", voucher=voucher),
            VoucherCode(code="Multi2", voucher=voucher),
            VoucherCode(code="Multi3", voucher=voucher),
            VoucherCode(code="Multi4", voucher=voucher),
        ]
    )
    return voucher


@pytest.fixture
def voucher_with_many_channels(voucher, channel_PLN):
    VoucherChannelListing.objects.create(
        voucher=voucher,
        channel=channel_PLN,
        discount=Money(80, channel_PLN.currency_code),
    )
    return voucher


@pytest.fixture
def voucher_percentage(channel_USD):
    voucher = Voucher.objects.create(
        discount_value_type=DiscountValueType.PERCENTAGE,
    )
    VoucherCode.objects.create(code="saleor", voucher=voucher)
    VoucherChannelListing.objects.create(
        voucher=voucher,
        channel=channel_USD,
        discount_value=10,
        currency=channel_USD.currency_code,
    )
    return voucher


@pytest.fixture
def voucher_specific_product_type(voucher_percentage, product):
    voucher_percentage.products.add(product)
    voucher_percentage.type = VoucherType.SPECIFIC_PRODUCT
    voucher_percentage.save()
    return voucher_percentage


@pytest.fixture
def voucher_with_high_min_spent_amount(channel_USD):
    voucher = Voucher.objects.create()
    VoucherCode.objects.create(code="mirumee", voucher=voucher)
    VoucherChannelListing.objects.create(
        voucher=voucher,
        channel=channel_USD,
        discount=Money(10, channel_USD.currency_code),
        min_spent_amount=1_000_000,
    )
    return voucher


@pytest.fixture
def voucher_shipping_type(channel_USD):
    voucher = Voucher.objects.create(type=VoucherType.SHIPPING, countries="IS")
    VoucherCode.objects.create(code="mirumee", voucher=voucher)
    VoucherChannelListing.objects.create(
        voucher=voucher,
        channel=channel_USD,
        discount=Money(10, channel_USD.currency_code),
    )
    return voucher


@pytest.fixture
def voucher_free_shipping(voucher_percentage, channel_USD):
    voucher_percentage.type = VoucherType.SHIPPING
    voucher_percentage.name = "Free shipping"
    voucher_percentage.save()
    voucher_percentage.channel_listings.filter(channel=channel_USD).update(
        discount_value=100
    )
    return voucher_percentage


@pytest.fixture
def voucher_customer(voucher, customer_user):
    email = customer_user.email
    code = voucher.codes.first()
    return VoucherCustomer.objects.create(voucher_code=code, customer_email=email)


@pytest.fixture
def voucher_multiple_use(voucher_with_many_codes):
    voucher = voucher_with_many_codes
    voucher.usage_limit = 3
    voucher.save(update_fields=["usage_limit"])
    codes = voucher.codes.all()
    for code in codes:
        code.used = 1
    VoucherCode.objects.bulk_update(codes, ["used"])
    voucher.refresh_from_db()
    return voucher


@pytest.fixture
def voucher_single_use(voucher_with_many_codes):
    voucher = voucher_with_many_codes
    voucher.single_use = True
    voucher.save(update_fields=["single_use"])
    return voucher


@pytest.fixture
def draft_order_list_with_multiple_use_voucher(draft_order_list, voucher_multiple_use):
    codes = voucher_multiple_use.codes.values_list("code", flat=True)
    for idx, order in enumerate(draft_order_list):
        order.voucher_code = codes[idx]
    Order.objects.bulk_update(draft_order_list, ["voucher_code"])
    return draft_order_list


@pytest.fixture
def draft_order_list_with_single_use_voucher(draft_order_list, voucher_single_use):
    voucher_codes = voucher_single_use.codes.all()
    codes = voucher_codes.values_list("code", flat=True)
    for idx, order in enumerate(draft_order_list):
        order.voucher_code = codes[idx]
    for voucher_code in voucher_codes:
        voucher_code.is_active = False
    Order.objects.bulk_update(draft_order_list, ["voucher_code"])
    VoucherCode.objects.bulk_update(voucher_codes, ["is_active"])
    return draft_order_list


@pytest.fixture
def order_line(order, variant):
    product = variant.product
    channel = order.channel
    channel_listing = variant.channel_listings.get(channel=channel)
    net = variant.get_price(channel_listing)
    currency = net.currency
    gross = Money(amount=net.amount * Decimal(1.23), currency=currency)
    quantity = 3
    unit_price = TaxedMoney(net=net, gross=gross)
    return order.lines.create(
        product_name=str(product),
        variant_name=str(variant),
        product_sku=variant.sku,
        product_variant_id=variant.get_global_id(),
        is_shipping_required=variant.is_shipping_required(),
        is_gift_card=variant.is_gift_card(),
        quantity=quantity,
        variant=variant,
        unit_price=unit_price,
        total_price=unit_price * quantity,
        undiscounted_unit_price=unit_price,
        undiscounted_total_price=unit_price * quantity,
        base_unit_price=unit_price.gross,
        undiscounted_base_unit_price=unit_price.gross,
        tax_rate=Decimal("0.23"),
        tax_class=variant.product.tax_class,
    )


@pytest.fixture
def order_line_on_promotion(order_line, catalogue_promotion):
    variant = order_line.variant

    channel = order_line.order.channel
    reward_value = Decimal("1.0")
    rule = catalogue_promotion.rules.first()
    variant_channel_listing = variant.channel_listings.get(channel=channel)

    variant_channel_listing.discounted_price_amount = (
        variant_channel_listing.price_amount - reward_value
    )
    variant_channel_listing.save(update_fields=["discounted_price_amount"])

    variant_channel_listing.variantlistingpromotionrule.create(
        promotion_rule=rule,
        discount_amount=reward_value,
        currency=channel.currency_code,
    )
    order_line.total_price_gross_amount = (
        variant_channel_listing.discounted_price_amount * order_line.quantity
    )
    order_line.total_price_net_amount = (
        variant_channel_listing.discounted_price_amount * order_line.quantity
    )
    order_line.undiscounted_total_price_gross_amount = (
        variant_channel_listing.price_amount * order_line.quantity
    )
    order_line.undiscounted_total_price_net_amount = (
        variant_channel_listing.price_amount * order_line.quantity
    )

    order_line.unit_price_gross_amount = variant_channel_listing.discounted_price_amount
    order_line.unit_price_net_amount = variant_channel_listing.discounted_price_amount
    order_line.undiscounted_unit_price_gross_amount = (
        variant_channel_listing.price_amount
    )
    order_line.undiscounted_unit_price_net_amount = variant_channel_listing.price_amount

    order_line.base_unit_price_amount = variant_channel_listing.discounted_price_amount
    order_line.undiscounted_base_unit_price_amount = (
        variant_channel_listing.price_amount
    )

    order_line.unit_discount_amount = reward_value
    order_line.save()
    return order_line


@pytest.fixture
def gift_card_non_shippable_order_line(
    order, gift_card_non_shippable_variant, warehouse
):
    variant = gift_card_non_shippable_variant
    product = variant.product
    channel = order.channel
    channel_listing = variant.channel_listings.get(channel=channel)
    net = variant.get_price(channel_listing)
    currency = net.currency
    gross = Money(amount=net.amount * Decimal(1.23), currency=currency)
    quantity = 1
    unit_price = TaxedMoney(net=net, gross=gross)
    line = order.lines.create(
        product_name=str(product),
        variant_name=str(variant),
        product_sku=variant.sku,
        is_shipping_required=variant.is_shipping_required(),
        is_gift_card=variant.is_gift_card(),
        quantity=quantity,
        variant=variant,
        unit_price=unit_price,
        total_price=unit_price * quantity,
        undiscounted_unit_price=unit_price,
        undiscounted_total_price=unit_price * quantity,
        base_unit_price=unit_price.gross,
        undiscounted_base_unit_price=unit_price.gross,
        tax_rate=Decimal("0.23"),
    )
    Allocation.objects.create(
        order_line=line, stock=variant.stocks.first(), quantity_allocated=line.quantity
    )
    return line


@pytest.fixture
def gift_card_shippable_order_line(order, gift_card_shippable_variant, warehouse):
    variant = gift_card_shippable_variant
    product = variant.product
    channel = order.channel
    channel_listing = variant.channel_listings.get(channel=channel)
    net = variant.get_price(channel_listing)
    currency = net.currency
    gross = Money(amount=net.amount * Decimal(1.23), currency=currency)
    quantity = 3
    unit_price = TaxedMoney(net=net, gross=gross)
    line = order.lines.create(
        product_name=str(product),
        variant_name=str(variant),
        product_sku=variant.sku,
        is_shipping_required=variant.is_shipping_required(),
        is_gift_card=variant.is_gift_card(),
        quantity=quantity,
        variant=variant,
        unit_price=unit_price,
        total_price=unit_price * quantity,
        undiscounted_unit_price=unit_price,
        undiscounted_total_price=unit_price * quantity,
        base_unit_price=unit_price.gross,
        undiscounted_base_unit_price=unit_price.gross,
        tax_rate=Decimal("0.23"),
    )
    Allocation.objects.create(
        order_line=line, stock=variant.stocks.first(), quantity_allocated=line.quantity
    )
    return line


@pytest.fixture
def order_line_JPY(order_generator, channel_JPY, product_in_channel_JPY):
    order_JPY = order_generator(
        channel=channel_JPY,
        currency=channel_JPY.currency_code,
    )
    product = product_in_channel_JPY
    variant = product_in_channel_JPY.variants.get()
    channel = order_JPY.channel
    channel_listing = variant.channel_listings.get(channel=channel)
    base_price = variant.get_price(channel_listing)
    currency = base_price.currency
    gross = Money(amount=base_price.amount * Decimal(1.23), currency=currency)
    quantity = 3
    unit_price = TaxedMoney(net=base_price, gross=gross)
    return order_JPY.lines.create(
        product_name=str(product),
        variant_name=str(variant),
        product_sku=variant.sku,
        is_shipping_required=variant.is_shipping_required(),
        is_gift_card=variant.is_gift_card(),
        quantity=quantity,
        variant=variant,
        unit_price=unit_price,
        total_price=unit_price * quantity,
        undiscounted_unit_price=unit_price,
        undiscounted_total_price=unit_price * quantity,
        base_unit_price=base_price,
        undiscounted_base_unit_price=base_price,
        tax_rate=Decimal("0.23"),
    )


@pytest.fixture
def order_line_with_allocation_in_many_stocks(
    customer_user, variant_with_many_stocks, channel_USD
):
    address = customer_user.default_billing_address.get_copy()
    variant = variant_with_many_stocks
    stocks = variant.stocks.all().order_by("pk")

    order = Order.objects.create(
        billing_address=address,
        user_email=customer_user.email,
        user=customer_user,
        channel=channel_USD,
        origin=OrderOrigin.CHECKOUT,
    )

    product = variant.product
    channel_listing = variant.channel_listings.get(channel=channel_USD)
    net = variant.get_price(channel_listing)
    currency = net.currency
    gross = Money(amount=net.amount * Decimal(1.23), currency=currency)
    quantity = 3
    unit_price = TaxedMoney(net=net, gross=gross)
    order_line = order.lines.create(
        product_name=str(product),
        variant_name=str(variant),
        product_sku=variant.sku,
        product_variant_id=variant.get_global_id(),
        is_shipping_required=variant.is_shipping_required(),
        is_gift_card=variant.is_gift_card(),
        quantity=quantity,
        variant=variant,
        unit_price=unit_price,
        total_price=unit_price * quantity,
        undiscounted_unit_price=unit_price,
        undiscounted_total_price=unit_price * quantity,
        base_unit_price=unit_price.gross,
        undiscounted_base_unit_price=unit_price.gross,
        tax_rate=Decimal("0.23"),
    )

    Allocation.objects.bulk_create(
        [
            Allocation(order_line=order_line, stock=stocks[0], quantity_allocated=2),
            Allocation(order_line=order_line, stock=stocks[1], quantity_allocated=1),
        ]
    )

    stocks_to_update = list(stocks)
    stocks_to_update[0].quantity_allocated = 2
    stocks_to_update[1].quantity_allocated = 1

    Stock.objects.bulk_update(stocks_to_update, ["quantity_allocated"])

    return order_line


@pytest.fixture
def order_line_with_one_allocation(
    customer_user, variant_with_many_stocks, channel_USD
):
    address = customer_user.default_billing_address.get_copy()
    variant = variant_with_many_stocks
    stocks = variant.stocks.all().order_by("pk")

    order = Order.objects.create(
        billing_address=address,
        user_email=customer_user.email,
        user=customer_user,
        channel=channel_USD,
        origin=OrderOrigin.CHECKOUT,
    )

    product = variant.product
    channel_listing = variant.channel_listings.get(channel=channel_USD)
    net = variant.get_price(channel_listing)
    currency = net.currency
    gross = Money(amount=net.amount * Decimal(1.23), currency=currency)
    quantity = 2
    unit_price = TaxedMoney(net=net, gross=gross)
    order_line = order.lines.create(
        product_name=str(product),
        variant_name=str(variant),
        product_sku=variant.sku,
        product_variant_id=variant.get_global_id(),
        is_shipping_required=variant.is_shipping_required(),
        is_gift_card=variant.is_gift_card(),
        quantity=quantity,
        variant=variant,
        unit_price=unit_price,
        total_price=unit_price * quantity,
        undiscounted_unit_price=unit_price,
        undiscounted_total_price=unit_price * quantity,
        base_unit_price=unit_price.gross,
        undiscounted_base_unit_price=unit_price.gross,
        tax_rate=Decimal("0.23"),
    )

    Allocation.objects.create(
        order_line=order_line, stock=stocks[0], quantity_allocated=1
    )
    stock = stocks[0]
    stock.quantity_allocated = 1
    stock.save(update_fields=["quantity_allocated"])

    return order_line


@pytest.fixture
def checkout_line_with_reservation_in_many_stocks(
    customer_user, variant_with_many_stocks, checkout
):
    variant = variant_with_many_stocks
    stocks = variant.stocks.all().order_by("pk")
    checkout_line = checkout.lines.create(
        variant=variant,
        quantity=3,
    )

    reserved_until = timezone.now() + timedelta(minutes=5)

    Reservation.objects.bulk_create(
        [
            Reservation(
                checkout_line=checkout_line,
                stock=stocks[0],
                quantity_reserved=2,
                reserved_until=reserved_until,
            ),
            Reservation(
                checkout_line=checkout_line,
                stock=stocks[1],
                quantity_reserved=1,
                reserved_until=reserved_until,
            ),
        ]
    )

    return checkout_line


@pytest.fixture
def checkout_line_with_one_reservation(
    customer_user, variant_with_many_stocks, checkout
):
    variant = variant_with_many_stocks
    stocks = variant.stocks.all().order_by("pk")
    checkout_line = checkout.lines.create(
        variant=variant,
        quantity=2,
    )

    reserved_until = timezone.now() + timedelta(minutes=5)

    Reservation.objects.create(
        checkout_line=checkout_line,
        stock=stocks[0],
        quantity_reserved=2,
        reserved_until=reserved_until,
    )

    return checkout_line


@pytest.fixture
def checkout_line_with_preorder_item(
    checkout, product, preorder_variant_channel_threshold
):
    checkout_info = fetch_checkout_info(
        checkout, [], get_plugins_manager(allow_replica=False)
    )
    add_variant_to_checkout(checkout_info, preorder_variant_channel_threshold, 1)
    return checkout.lines.last()


@pytest.fixture
def checkout_line_with_reserved_preorder_item(
    checkout, product, preorder_variant_channel_threshold
):
    checkout_info = fetch_checkout_info(
        checkout, [], get_plugins_manager(allow_replica=False)
    )
    add_variant_to_checkout(checkout_info, preorder_variant_channel_threshold, 2)
    checkout_line = checkout.lines.last()

    reserved_until = timezone.now() + timedelta(minutes=5)

    PreorderReservation.objects.create(
        checkout_line=checkout_line,
        product_variant_channel_listing=checkout_line.variant.channel_listings.first(),
        quantity_reserved=2,
        reserved_until=reserved_until,
    )

    return checkout_line


@pytest.fixture
def gift_card_tag_list(db):
    tags = [GiftCardTag(name=f"test-tag-{i}") for i in range(5)]
    return GiftCardTag.objects.bulk_create(tags)


@pytest.fixture
def gift_card(customer_user):
    gift_card = GiftCard.objects.create(
        code="never_expiry",
        created_by=customer_user,
        created_by_email=customer_user.email,
        initial_balance=Money(10, "USD"),
        current_balance=Money(10, "USD"),
    )
    tag, _ = GiftCardTag.objects.get_or_create(name="test-tag")
    gift_card.tags.add(tag)
    return gift_card


@pytest.fixture
def gift_card_with_metadata(customer_user):
    return GiftCard.objects.create(
        code="card_with_meta",
        created_by=customer_user,
        created_by_email=customer_user.email,
        initial_balance=Money(10, "USD"),
        current_balance=Money(10, "USD"),
        metadata={"test": "value"},
    )


@pytest.fixture
def gift_card_expiry_date(customer_user):
    gift_card = GiftCard.objects.create(
        code="expiry_date",
        created_by=customer_user,
        created_by_email=customer_user.email,
        initial_balance=Money(20, "USD"),
        current_balance=Money(20, "USD"),
        expiry_date=datetime.date.today() + datetime.timedelta(days=100),
    )
    tag = GiftCardTag.objects.create(name="another-tag")
    gift_card.tags.add(tag)
    return gift_card


@pytest.fixture
def gift_card_used(staff_user, customer_user):
    gift_card = GiftCard.objects.create(
        code="giftcard_used",
        created_by=staff_user,
        used_by=customer_user,
        created_by_email=staff_user.email,
        used_by_email=customer_user.email,
        initial_balance=Money(100, "USD"),
        current_balance=Money(80, "USD"),
    )
    tag = GiftCardTag.objects.create(name="tag")
    gift_card.tags.add(tag)
    return gift_card


@pytest.fixture
def gift_card_created_by_staff(staff_user):
    gift_card = GiftCard.objects.create(
        code="created_by_staff",
        created_by=staff_user,
        created_by_email=staff_user.email,
        initial_balance=Money(10, "USD"),
        current_balance=Money(10, "USD"),
    )
    tag, _ = GiftCardTag.objects.get_or_create(name="test-tag")
    gift_card.tags.add(tag)
    return gift_card


@pytest.fixture
def gift_card_event(gift_card, order, app, staff_user):
    parameters = {
        "message": "test message",
        "email": "testemail@email.com",
        "tags": ["test tag"],
        "old_tags": ["test old tag"],
        "balance": {
            "currency": "USD",
            "initial_balance": 10,
            "old_initial_balance": 20,
            "current_balance": 10,
            "old_current_balance": 5,
        },
        "expiry_date": datetime.date(2050, 1, 1),
        "old_expiry_date": datetime.date(2010, 1, 1),
    }
    return GiftCardEvent.objects.create(
        user=staff_user,
        app=app,
        gift_card=gift_card,
        order=order,
        type=GiftCardEvents.UPDATED,
        parameters=parameters,
        date=timezone.now() + datetime.timedelta(days=10),
    )


@pytest.fixture
def gift_card_list():
    gift_cards = list(
        GiftCard.objects.bulk_create(
            [
                GiftCard(
                    code="code-test-1",
                    initial_balance=Money(10, "USD"),
                    current_balance=Money(10, "USD"),
                ),
                GiftCard(
                    code="code-test-2",
                    initial_balance=Money(10, "USD"),
                    current_balance=Money(10, "USD"),
                ),
                GiftCard(
                    code="code-test-3",
                    initial_balance=Money(10, "USD"),
                    current_balance=Money(10, "USD"),
                ),
            ]
        )
    )
    return gift_cards


def recalculate_order(order):
    lines = OrderLine.objects.filter(order_id=order.pk)
    prices = [line.total_price for line in lines]
    total = sum(prices, order.shipping_price)
    undiscounted_total = TaxedMoney(total.net, total.gross)

    try:
        discount = get_voucher_discount_for_order(order)
    except NotApplicable:
        discount = zero_money(order.currency)

    discount = min(discount, total.gross)
    total -= discount

    order.total = total
    order.subtotal = get_subtotal(order.lines.all(), order.currency)
    order.undiscounted_total = undiscounted_total

    if discount:
        assigned_order_discount = get_voucher_discount_assigned_to_order(order)
        if assigned_order_discount:
            assigned_order_discount.amount_value = discount.amount
            assigned_order_discount.value = discount.amount
            assigned_order_discount.save(update_fields=["value", "amount_value"])

    order.save()


@pytest.fixture
def order_with_lines(
    order,
    product_type,
    category,
    shipping_zone,
    warehouse,
    channel_USD,
    default_tax_class,
):
    product = Product.objects.create(
        name="Test product",
        slug="test-product-8",
        product_type=product_type,
        category=category,
        tax_class=default_tax_class,
    )
    ProductChannelListing.objects.create(
        product=product,
        channel=channel_USD,
        is_published=True,
        visible_in_listings=True,
        available_for_purchase_at=datetime.datetime.now(pytz.UTC),
    )
    variant = ProductVariant.objects.create(product=product, sku="SKU_AA")
    channel_listing = ProductVariantChannelListing.objects.create(
        variant=variant,
        channel=channel_USD,
        price_amount=Decimal(10),
        discounted_price_amount=Decimal(10),
        cost_price_amount=Decimal(1),
        currency=channel_USD.currency_code,
    )
    stock = Stock.objects.create(
        warehouse=warehouse, product_variant=variant, quantity=5
    )
    base_price = variant.get_price(channel_listing)
    currency = base_price.currency
    gross = Money(amount=base_price.amount * Decimal(1.23), currency=currency)
    quantity = 3
    unit_price = TaxedMoney(net=base_price, gross=gross)
    line = order.lines.create(
        product_name=str(variant.product),
        variant_name=str(variant),
        product_sku=variant.sku,
        product_variant_id=variant.get_global_id(),
        is_shipping_required=variant.is_shipping_required(),
        is_gift_card=variant.is_gift_card(),
        quantity=quantity,
        variant=variant,
        unit_price=unit_price,
        total_price=unit_price * quantity,
        undiscounted_unit_price=unit_price,
        undiscounted_total_price=unit_price * quantity,
        base_unit_price=base_price,
        undiscounted_base_unit_price=base_price,
        tax_rate=Decimal("0.23"),
        **get_tax_class_kwargs_for_order_line(product_type.tax_class),
    )
    Allocation.objects.create(
        order_line=line, stock=stock, quantity_allocated=line.quantity
    )

    product = Product.objects.create(
        name="Test product 2",
        slug="test-product-9",
        product_type=product_type,
        category=category,
        tax_class=default_tax_class,
    )
    ProductChannelListing.objects.create(
        product=product,
        channel=channel_USD,
        is_published=True,
        visible_in_listings=True,
        available_for_purchase_at=timezone.now(),
    )
    variant = ProductVariant.objects.create(product=product, sku="SKU_B")
    channel_listing = ProductVariantChannelListing.objects.create(
        variant=variant,
        channel=channel_USD,
        price_amount=Decimal(20),
        discounted_price_amount=Decimal(20),
        cost_price_amount=Decimal(2),
        currency=channel_USD.currency_code,
    )
    stock = Stock.objects.create(
        product_variant=variant, warehouse=warehouse, quantity=2
    )
    stock.refresh_from_db()

    base_price = variant.get_price(channel_listing)
    currency = base_price.currency
    gross = Money(amount=base_price.amount * Decimal(1.23), currency=currency)
    unit_price = TaxedMoney(net=base_price, gross=gross)
    quantity = 2
    line = order.lines.create(
        product_name=str(variant.product),
        variant_name=str(variant),
        product_sku=variant.sku,
        product_variant_id=variant.get_global_id(),
        is_shipping_required=variant.is_shipping_required(),
        is_gift_card=variant.is_gift_card(),
        quantity=quantity,
        variant=variant,
        unit_price=unit_price,
        total_price=unit_price * quantity,
        undiscounted_unit_price=unit_price,
        undiscounted_total_price=unit_price * quantity,
        base_unit_price=base_price,
        undiscounted_base_unit_price=base_price,
        tax_rate=Decimal("0.23"),
        **get_tax_class_kwargs_for_order_line(product_type.tax_class),
    )
    Allocation.objects.create(
        order_line=line, stock=stock, quantity_allocated=line.quantity
    )

    order.shipping_address = order.billing_address.get_copy()
    order.channel = channel_USD
    shipping_method = shipping_zone.shipping_methods.first()
    shipping_price = shipping_method.channel_listings.get(channel_id=channel_USD.id)
    order.shipping_method_name = shipping_method.name
    order.shipping_method = shipping_method
    order.shipping_tax_class = shipping_method.tax_class
    order.shipping_tax_class_name = shipping_method.tax_class.name
    order.shipping_tax_class_metadata = shipping_method.tax_class.metadata
    order.shipping_tax_class_private_metadata = (
        shipping_method.tax_class.private_metadata
    )  # noqa: E501

    net = shipping_price.get_total()
    gross = Money(amount=net.amount * Decimal(1.23), currency=net.currency)
    order.shipping_price = TaxedMoney(net=net, gross=gross)
    order.base_shipping_price = net
    order.shipping_tax_rate = calculate_tax_rate(order.shipping_price)
    order.save()

    recalculate_order(order)

    order.refresh_from_db()
    return order


@pytest.fixture
def order_with_lines_for_cc(
    warehouse_for_cc,
    channel_USD,
    customer_user,
    product_variant_list,
):
    address = customer_user.default_billing_address.get_copy()

    order = Order.objects.create(
        billing_address=address,
        channel=channel_USD,
        currency=channel_USD.currency_code,
        shipping_address=address,
        user_email=customer_user.email,
        user=customer_user,
        origin=OrderOrigin.CHECKOUT,
    )

    order.collection_point = warehouse_for_cc
    order.collection_point_name = warehouse_for_cc.name
    order.save()

    variant = product_variant_list[0]
    channel_listing = variant.channel_listings.get(channel=channel_USD)
    quantity = 1
    net = variant.get_price(channel_listing)
    currency = net.currency
    gross = Money(amount=net.amount * Decimal(1.23), currency=currency)
    unit_price = TaxedMoney(net=net, gross=gross)
    line = order.lines.create(
        product_name=str(variant.product),
        variant_name=str(variant),
        product_sku=variant.sku,
        product_variant_id=variant.get_global_id(),
        is_shipping_required=variant.is_shipping_required(),
        is_gift_card=variant.is_gift_card(),
        quantity=quantity,
        variant=variant,
        unit_price=unit_price,
        total_price=unit_price * quantity,
        undiscounted_unit_price=unit_price,
        undiscounted_total_price=unit_price * quantity,
        base_unit_price=unit_price.gross,
        undiscounted_base_unit_price=unit_price.gross,
        tax_rate=Decimal("0.23"),
        **get_tax_class_kwargs_for_order_line(variant.product.product_type.tax_class),
    )
    Allocation.objects.create(
        order_line=line,
        stock=warehouse_for_cc.stock_set.filter(product_variant=variant).first(),
        quantity_allocated=line.quantity,
    )

    recalculate_order(order)

    order.refresh_from_db()
    return order


@pytest.fixture
def order_with_lines_and_catalogue_promotion(
    order_with_lines, channel_USD, catalogue_promotion_without_rules
):
    order = order_with_lines
    promotion = catalogue_promotion_without_rules
    line = order.lines.get(quantity=3)
    variant = line.variant
    reward_value = Decimal(3)
    rule = promotion.rules.create(
        name="Catalogue rule fixed",
        catalogue_predicate={
            "variantPredicate": {
                "ids": [graphene.Node.to_global_id("ProductVariant", variant)]
            }
        },
        reward_value_type=RewardValueType.FIXED,
        reward_value=reward_value,
    )
    rule.channels.add(channel_USD)

    listing = variant.channel_listings.get(channel=channel_USD)
    listing.discounted_price_amount = listing.price_amount - reward_value
    listing.save(update_fields=["discounted_price_amount"])
    listing.variantlistingpromotionrule.create(
        promotion_rule=rule,
        discount_amount=reward_value,
        currency=order.currency,
    )

    line.discounts.create(
        type=DiscountType.PROMOTION,
        value_type=RewardValueType.FIXED,
        value=reward_value,
        amount_value=reward_value * line.quantity,
        currency=order.currency,
        promotion_rule=rule,
    )
    return order


@pytest.fixture
def order_with_lines_and_order_promotion(
    order_with_lines,
    channel_USD,
    order_promotion_without_rules,
):
    order = order_with_lines
    promotion = order_promotion_without_rules
    rule = promotion.rules.create(
        name="Fixed subtotal rule",
        order_predicate={
            "discountedObjectPredicate": {"baseSubtotalPrice": {"range": {"gte": 10}}}
        },
        reward_value_type=RewardValueType.FIXED,
        reward_value=Decimal(25),
        reward_type=RewardType.SUBTOTAL_DISCOUNT,
    )
    rule.channels.add(channel_USD)

    order.discounts.create(
        promotion_rule=rule,
        type=DiscountType.ORDER_PROMOTION,
        value_type=rule.reward_value_type,
        value=rule.reward_value,
        amount_value=rule.reward_value,
        currency=order.currency,
    )
    return order


@pytest.fixture
def order_with_lines_and_gift_promotion(
    order_with_lines,
    channel_USD,
    order_promotion_without_rules,
    variant_with_many_stocks,
):
    order = order_with_lines
    variant = variant_with_many_stocks
    variant_listing = variant.channel_listings.get(channel=channel_USD)
    promotion = order_promotion_without_rules
    rule = promotion.rules.create(
        name="Gift subtotal rule",
        order_predicate={
            "discountedObjectPredicate": {"baseSubtotalPrice": {"range": {"gte": 10}}}
        },
        reward_type=RewardType.GIFT,
    )
    rule.channels.add(channel_USD)
    rule.gifts.set([variant])

    gift_line = order.lines.create(
        quantity=1,
        variant=variant,
        is_gift=True,
        currency=order.currency,
        unit_price_net_amount=0,
        unit_price_gross_amount=0,
        total_price_net_amount=0,
        total_price_gross_amount=0,
        is_shipping_required=True,
        is_gift_card=False,
    )
    gift_line.discounts.create(
        promotion_rule=rule,
        type=DiscountType.ORDER_PROMOTION,
        value_type=RewardValueType.FIXED,
        value=variant_listing.price_amount,
        amount_value=variant_listing.price_amount,
        currency=order.currency,
    )
    return order


@pytest.fixture
def order_fulfill_data(order_with_lines, warehouse, checkout):
    FulfillmentData = namedtuple("FulfillmentData", "order variables warehouse")
    order = order_with_lines
    order_id = graphene.Node.to_global_id("Order", order.id)
    order_line, order_line2 = order.lines.all()
    order_line_id = graphene.Node.to_global_id("OrderLine", order_line.id)
    order_line2_id = graphene.Node.to_global_id("OrderLine", order_line2.id)
    warehouse_id = graphene.Node.to_global_id("Warehouse", warehouse.pk)

    variables = {
        "order": order_id,
        "input": {
            "notifyCustomer": False,
            "allowStockToBeExceeded": True,
            "lines": [
                {
                    "orderLineId": order_line_id,
                    "stocks": [{"quantity": 3, "warehouse": warehouse_id}],
                },
                {
                    "orderLineId": order_line2_id,
                    "stocks": [{"quantity": 2, "warehouse": warehouse_id}],
                },
            ],
        },
    }

    return FulfillmentData(order, variables, warehouse)


@pytest.fixture
def lines_info(order_with_lines):
    return [
        OrderLineInfo(
            line=line,
            quantity=line.quantity,
            variant=line.variant,
            warehouse_pk=line.allocations.first().stock.warehouse.pk,
        )
        for line in order_with_lines.lines.all()
    ]


@pytest.fixture
def order_with_lines_and_events(order_with_lines, staff_user):
    events = []
    for event_type, _ in OrderEvents.CHOICES:
        events.append(
            OrderEvent(
                type=event_type,
                order=order_with_lines,
                user=staff_user,
            )
        )
    OrderEvent.objects.bulk_create(events)
    fulfillment_refunded_event(
        order=order_with_lines,
        user=staff_user,
        app=None,
        refunded_lines=[(1, order_with_lines.lines.first())],
        amount=Decimal("10.0"),
        shipping_costs_included=False,
    )
    order_added_products_event(
        order=order_with_lines,
        user=staff_user,
        app=None,
        order_lines=[order_with_lines.lines.first()],
        quantity_diff=1,
    )
    return order_with_lines


@pytest.fixture
def order_with_lines_channel_PLN(
    customer_user,
    product_type,
    category,
    shipping_method_channel_PLN,
    warehouse,
    channel_PLN,
):
    address = customer_user.default_billing_address.get_copy()
    order = Order.objects.create(
        billing_address=address,
        channel=channel_PLN,
        shipping_address=address,
        user_email=customer_user.email,
        user=customer_user,
        origin=OrderOrigin.CHECKOUT,
    )
    product = Product.objects.create(
        name="Test product in PLN channel",
        slug="test-product-8-pln",
        product_type=product_type,
        category=category,
    )
    ProductChannelListing.objects.create(
        product=product,
        channel=channel_PLN,
        is_published=True,
        visible_in_listings=True,
        available_for_purchase_at=timezone.now(),
    )
    variant = ProductVariant.objects.create(product=product, sku="SKU_A_PLN")
    channel_listing = ProductVariantChannelListing.objects.create(
        variant=variant,
        channel=channel_PLN,
        price_amount=Decimal(10),
        discounted_price_amount=Decimal(10),
        cost_price_amount=Decimal(1),
        currency=channel_PLN.currency_code,
    )
    stock = Stock.objects.create(
        warehouse=warehouse, product_variant=variant, quantity=5
    )
    net = variant.get_price(channel_listing)
    currency = net.currency
    gross = Money(amount=net.amount * Decimal(1.23), currency=currency)
    quantity = 3
    unit_price = TaxedMoney(net=net, gross=gross)
    line = order.lines.create(
        product_name=str(variant.product),
        variant_name=str(variant),
        product_sku=variant.sku,
        product_variant_id=variant.get_global_id(),
        is_shipping_required=variant.is_shipping_required(),
        is_gift_card=variant.is_gift_card(),
        quantity=quantity,
        variant=variant,
        unit_price=unit_price,
        total_price=unit_price * quantity,
        undiscounted_unit_price=unit_price,
        undiscounted_total_price=unit_price * quantity,
        base_unit_price=unit_price.gross,
        undiscounted_base_unit_price=unit_price.gross,
        tax_rate=Decimal("0.23"),
        **get_tax_class_kwargs_for_order_line(product_type.tax_class),
    )
    Allocation.objects.create(
        order_line=line, stock=stock, quantity_allocated=line.quantity
    )

    product = Product.objects.create(
        name="Test product 2 in PLN channel",
        slug="test-product-9-pln",
        product_type=product_type,
        category=category,
    )
    ProductChannelListing.objects.create(
        product=product,
        channel=channel_PLN,
        is_published=True,
        visible_in_listings=True,
        available_for_purchase_at=timezone.now(),
    )
    variant = ProductVariant.objects.create(product=product, sku="SKU_B_PLN")
    channel_listing = ProductVariantChannelListing.objects.create(
        variant=variant,
        channel=channel_PLN,
        price_amount=Decimal(20),
        discounted_price_amount=Decimal(20),
        cost_price_amount=Decimal(2),
        currency=channel_PLN.currency_code,
    )
    stock = Stock.objects.create(
        product_variant=variant, warehouse=warehouse, quantity=2
    )

    net = variant.get_price(channel_listing)
    currency = net.currency
    gross = Money(amount=net.amount * Decimal(1.23), currency=currency)
    quantity = 2
    unit_price = TaxedMoney(net=net, gross=gross)
    line = order.lines.create(
        product_name=str(variant.product),
        variant_name=str(variant),
        product_sku=variant.sku,
        product_variant_id=variant.get_global_id(),
        is_shipping_required=variant.is_shipping_required(),
        is_gift_card=variant.is_gift_card(),
        quantity=quantity,
        variant=variant,
        unit_price=unit_price,
        total_price=unit_price * quantity,
        undiscounted_unit_price=unit_price,
        undiscounted_total_price=unit_price * quantity,
        base_unit_price=unit_price.gross,
        undiscounted_base_unit_price=unit_price.gross,
        tax_rate=Decimal("0.23"),
        **get_tax_class_kwargs_for_order_line(product_type.tax_class),
    )
    Allocation.objects.create(
        order_line=line, stock=stock, quantity_allocated=line.quantity
    )

    order.shipping_address = order.billing_address.get_copy()
    order.channel = channel_PLN
    shipping_method = shipping_method_channel_PLN
    shipping_price = shipping_method.channel_listings.get(
        channel_id=channel_PLN.id,
    )
    order.shipping_method_name = shipping_method.name
    order.shipping_method = shipping_method

    net = shipping_price.get_total()
    gross = Money(amount=net.amount * Decimal(1.23), currency=net.currency)
    order.shipping_price = TaxedMoney(net=net, gross=gross)
    order.base_shipping_price = net
    order.shipping_tax_rate = calculate_tax_rate(order.shipping_price)
    order.save()

    recalculate_order(order)

    order.refresh_from_db()
    return order


@pytest.fixture
def order_with_line_without_inventory_tracking(
    order, variant_without_inventory_tracking
):
    variant = variant_without_inventory_tracking
    product = variant.product
    channel = order.channel
    channel_listing = variant.channel_listings.get(channel=channel)
    net = variant.get_price(channel_listing)
    currency = net.currency
    gross = Money(amount=net.amount * Decimal(1.23), currency=currency)
    quantity = 3
    unit_price = TaxedMoney(net=net, gross=gross)
    order.lines.create(
        product_name=str(variant.product),
        variant_name=str(variant),
        product_sku=variant.sku,
        product_variant_id=variant.get_global_id(),
        is_shipping_required=variant.is_shipping_required(),
        is_gift_card=variant.is_gift_card(),
        quantity=quantity,
        variant=variant,
        unit_price=unit_price,
        total_price=unit_price * quantity,
        undiscounted_unit_price=unit_price,
        undiscounted_total_price=unit_price * quantity,
        base_unit_price=unit_price.gross,
        undiscounted_base_unit_price=unit_price.gross,
        tax_rate=Decimal("0.23"),
        **get_tax_class_kwargs_for_order_line(product.product_type.tax_class),
    )

    recalculate_order(order)

    order.refresh_from_db()
    return order


@pytest.fixture
def order_with_preorder_lines(
    order, product_type, category, shipping_zone, warehouse, channel_USD
):
    product = Product.objects.create(
        name="Test product",
        slug="test-product-8",
        product_type=product_type,
        category=category,
    )
    ProductChannelListing.objects.create(
        product=product,
        channel=channel_USD,
        is_published=True,
        visible_in_listings=True,
        available_for_purchase_at=timezone.now(),
    )
    variant = ProductVariant.objects.create(
        product=product, sku="SKU_AA_P", is_preorder=True
    )
    channel_listing = ProductVariantChannelListing.objects.create(
        variant=variant,
        channel=channel_USD,
        price_amount=Decimal(10),
        discounted_price_amount=Decimal(10),
        cost_price_amount=Decimal(1),
        currency=channel_USD.currency_code,
        preorder_quantity_threshold=10,
    )

    net = variant.get_price(channel_listing)
    currency = net.currency
    gross = Money(amount=net.amount * Decimal(1.23), currency=currency)
    quantity = 3
    unit_price = TaxedMoney(net=net, gross=gross)
    line = order.lines.create(
        product_name=str(variant.product),
        variant_name=str(variant),
        product_sku=variant.sku,
        is_shipping_required=variant.is_shipping_required(),
        is_gift_card=variant.is_gift_card(),
        quantity=quantity,
        variant=variant,
        unit_price=unit_price,
        total_price=unit_price * quantity,
        undiscounted_unit_price=unit_price,
        undiscounted_total_price=unit_price * quantity,
        base_unit_price=unit_price.gross,
        undiscounted_base_unit_price=unit_price.gross,
        tax_rate=Decimal("0.23"),
        **get_tax_class_kwargs_for_order_line(product_type.tax_class),
    )
    PreorderAllocation.objects.create(
        order_line=line,
        product_variant_channel_listing=channel_listing,
        quantity=line.quantity,
    )

    order.shipping_address = order.billing_address.get_copy()
    order.channel = channel_USD
    shipping_method = shipping_zone.shipping_methods.first()
    shipping_price = shipping_method.channel_listings.get(channel_id=channel_USD.id)
    order.shipping_method_name = shipping_method.name
    order.shipping_method = shipping_method

    net = shipping_price.get_total()
    gross = Money(amount=net.amount * Decimal(1.23), currency=net.currency)
    order.shipping_price = TaxedMoney(net=net, gross=gross)
    order.base_shipping_price = net
    order.save()

    recalculate_order(order)

    order.refresh_from_db()
    return order


@pytest.fixture
def order_events(order):
    order_events = [
        OrderEvent(type=event_type, order=order)
        for event_type, _ in OrderEvents.CHOICES
    ]
    OrderEvent.objects.bulk_create(order_events)
    return order_events


@pytest.fixture
def fulfilled_order(order_with_lines):
    order = order_with_lines
    order.invoices.create(
        url="http://www.example.com/invoice.pdf",
        number="01/12/2020/TEST",
        created_at=datetime.datetime.now(tz=pytz.utc),
        status=JobStatus.SUCCESS,
    )
    fulfillment = order.fulfillments.create(tracking_number="123")
    line_1 = order.lines.first()
    stock_1 = line_1.allocations.get().stock
    warehouse_1_pk = stock_1.warehouse.pk
    line_2 = order.lines.last()
    stock_2 = line_2.allocations.get().stock
    warehouse_2_pk = stock_2.warehouse.pk
    fulfillment.lines.create(order_line=line_1, quantity=line_1.quantity, stock=stock_1)
    fulfillment.lines.create(order_line=line_2, quantity=line_2.quantity, stock=stock_2)
    fulfill_order_lines(
        [
            OrderLineInfo(
                line=line_1, quantity=line_1.quantity, warehouse_pk=warehouse_1_pk
            ),
            OrderLineInfo(
                line=line_2, quantity=line_2.quantity, warehouse_pk=warehouse_2_pk
            ),
        ],
        manager=get_plugins_manager(allow_replica=False),
    )
    order.status = OrderStatus.FULFILLED
    order.save(update_fields=["status"])
    return order


@pytest.fixture
def unconfirmed_order_with_lines(order_with_lines):
    order = order_with_lines
    order.status = OrderStatus.UNCONFIRMED
    order.save(update_fields=["status"])
    return order


@pytest.fixture
def fulfilled_order_without_inventory_tracking(
    order_with_line_without_inventory_tracking,
):
    order = order_with_line_without_inventory_tracking
    fulfillment = order.fulfillments.create(tracking_number="123")
    line = order.lines.first()
    stock = line.variant.stocks.get()
    warehouse_pk = stock.warehouse.pk
    fulfillment.lines.create(order_line=line, quantity=line.quantity, stock=stock)
    fulfill_order_lines(
        [OrderLineInfo(line=line, quantity=line.quantity, warehouse_pk=warehouse_pk)],
        get_plugins_manager(allow_replica=False),
    )
    order.status = OrderStatus.FULFILLED
    order.save(update_fields=["status"])
    return order


@pytest.fixture
def fulfilled_order_with_cancelled_fulfillment(fulfilled_order):
    fulfillment = fulfilled_order.fulfillments.create()
    line_1 = fulfilled_order.lines.first()
    line_2 = fulfilled_order.lines.last()
    fulfillment.lines.create(order_line=line_1, quantity=line_1.quantity)
    fulfillment.lines.create(order_line=line_2, quantity=line_2.quantity)
    fulfillment.status = FulfillmentStatus.CANCELED
    fulfillment.save()
    return fulfilled_order


@pytest.fixture
def fulfilled_order_with_all_cancelled_fulfillments(
    fulfilled_order, staff_user, warehouse
):
    fulfillment = fulfilled_order.fulfillments.get()
    cancel_fulfillment(
        fulfillment,
        staff_user,
        None,
        warehouse,
        get_plugins_manager(allow_replica=False),
    )
    return fulfilled_order


@pytest.fixture
def fulfillment(fulfilled_order):
    return fulfilled_order.fulfillments.first()


@pytest.fixture
def fulfillment_awaiting_approval(fulfilled_order):
    fulfillment = fulfilled_order.fulfillments.first()
    fulfillment.status = FulfillmentStatus.WAITING_FOR_APPROVAL
    fulfillment.save(update_fields=["status"])

    quantity = 1
    fulfillment_lines_to_update = []
    order_lines_to_update = []
    for f_line in fulfillment.lines.all():
        f_line.quantity = quantity
        fulfillment_lines_to_update.append(f_line)

        order_line = f_line.order_line
        order_line.quantity_fulfilled = quantity
        order_lines_to_update.append(order_line)

    FulfillmentLine.objects.bulk_update(fulfillment_lines_to_update, ["quantity"])
    OrderLine.objects.bulk_update(order_lines_to_update, ["quantity_fulfilled"])

    return fulfillment


@pytest.fixture
def draft_order(order_with_lines):
    Allocation.objects.filter(order_line__order=order_with_lines).delete()
    order_with_lines.status = OrderStatus.DRAFT
    order_with_lines.origin = OrderOrigin.DRAFT
    order_with_lines.save(update_fields=["status", "origin"])
    return order_with_lines


@pytest.fixture
def draft_order_with_fixed_discount_order(draft_order):
    value = Decimal("20")
    discount = partial(fixed_discount, discount=Money(value, draft_order.currency))
    draft_order.total = discount(draft_order.total)
    draft_order.discounts.create(
        value_type=DiscountValueType.FIXED,
        value=value,
        reason="Discount reason",
        amount=(draft_order.undiscounted_total - draft_order.total).gross,
    )
    draft_order.save()
    return draft_order


@pytest.fixture
def draft_order_with_voucher(
    draft_order_with_fixed_discount_order, voucher_multiple_use
):
    order = draft_order_with_fixed_discount_order
    voucher_code = voucher_multiple_use.codes.first()
    discount = order.discounts.first()
    discount.type = DiscountType.VOUCHER
    discount.voucher = voucher_multiple_use
    discount.voucher_code = voucher_code.code
    discount.save(update_fields=["type", "voucher", "voucher_code"])

    order.voucher = voucher_multiple_use
    order.voucher_code = voucher_code.code
    order.save(update_fields=["voucher", "voucher_code"])

    channel = order.channel
    channel.include_draft_order_in_voucher_usage = True
    channel.save(update_fields=["include_draft_order_in_voucher_usage"])

    return order


@pytest.fixture
def draft_order_without_inventory_tracking(order_with_line_without_inventory_tracking):
    order_with_line_without_inventory_tracking.status = OrderStatus.DRAFT
    order_with_line_without_inventory_tracking.origin = OrderStatus.DRAFT
    order_with_line_without_inventory_tracking.save(update_fields=["status", "origin"])
    return order_with_line_without_inventory_tracking


@pytest.fixture
def draft_order_with_preorder_lines(order_with_preorder_lines):
    PreorderAllocation.objects.filter(
        order_line__order=order_with_preorder_lines
    ).delete()
    order_with_preorder_lines.status = OrderStatus.DRAFT
    order_with_preorder_lines.origin = OrderOrigin.DRAFT
    order_with_preorder_lines.save(update_fields=["status", "origin"])
    return order_with_preorder_lines


@pytest.fixture
def payment_txn_preauth(order_with_lines, payment_dummy):
    order = order_with_lines
    payment = payment_dummy
    payment.order = order
    payment.save()

    payment.transactions.create(
        amount=payment.total,
        currency=payment.currency,
        kind=TransactionKind.AUTH,
        gateway_response={},
        is_success=True,
    )
    return payment


@pytest.fixture
def payment_txn_captured(order_with_lines, payment_dummy):
    order = order_with_lines
    payment = payment_dummy
    payment.order = order
    payment.charge_status = ChargeStatus.FULLY_CHARGED
    payment.captured_amount = payment.total
    payment.save()

    payment.transactions.create(
        amount=payment.total,
        currency=payment.currency,
        kind=TransactionKind.CAPTURE,
        gateway_response={},
        is_success=True,
    )
    return payment


@pytest.fixture
def payment_txn_capture_failed(order_with_lines, payment_dummy):
    order = order_with_lines
    payment = payment_dummy
    payment.order = order
    payment.charge_status = ChargeStatus.REFUSED
    payment.save()

    payment.transactions.create(
        amount=payment.total,
        currency=payment.currency,
        kind=TransactionKind.CAPTURE_FAILED,
        gateway_response={
            "status": 403,
            "errorCode": "901",
            "message": "Invalid Merchant Account",
            "errorType": "security",
        },
        error="invalid",
        is_success=False,
    )
    return payment


@pytest.fixture
def payment_txn_to_confirm(order_with_lines, payment_dummy):
    order = order_with_lines
    payment = payment_dummy
    payment.order = order
    payment.to_confirm = True
    payment.save()

    payment.transactions.create(
        amount=payment.total,
        currency=payment.currency,
        kind=TransactionKind.ACTION_TO_CONFIRM,
        gateway_response={},
        is_success=True,
        action_required=True,
    )
    return payment


@pytest.fixture
def payment_txn_refunded(order_with_lines, payment_dummy):
    order = order_with_lines
    payment = payment_dummy
    payment.order = order
    payment.charge_status = ChargeStatus.FULLY_REFUNDED
    payment.is_active = False
    payment.save()

    payment.transactions.create(
        amount=payment.total,
        currency=payment.currency,
        kind=TransactionKind.REFUND,
        gateway_response={},
        is_success=True,
    )
    return payment


@pytest.fixture
def payment_not_authorized(payment_dummy):
    payment_dummy.is_active = False
    payment_dummy.save()
    return payment_dummy


@pytest.fixture
def dummy_gateway_config():
    return GatewayConfig(
        gateway_name="Dummy",
        auto_capture=True,
        supported_currencies="USD",
        connection_params={"secret-key": "nobodylikesspanishinqusition"},
    )


@pytest.fixture
def dummy_payment_data(payment_dummy):
    return PaymentData(
        gateway=payment_dummy.gateway,
        amount=Decimal(10),
        currency="USD",
        graphql_payment_id=graphene.Node.to_global_id("Payment", payment_dummy.pk),
        payment_id=payment_dummy.pk,
        billing=None,
        shipping=None,
        order_id=None,
        customer_ip_address=None,
        customer_email="example@test.com",
    )


@pytest.fixture
def dummy_address_data(address):
    return AddressData(
        first_name=address.first_name,
        last_name=address.last_name,
        company_name=address.company_name,
        street_address_1=address.street_address_1,
        street_address_2=address.street_address_2,
        city=address.city,
        city_area=address.city_area,
        postal_code=address.postal_code,
        country=address.country,
        country_area=address.country_area,
        phone=address.phone,
        metadata=address.metadata,
        private_metadata=address.private_metadata,
    )


@pytest.fixture
def dummy_webhook_app_payment_data(dummy_payment_data, payment_app):
    dummy_payment_data.gateway = to_payment_app_id(payment_app, "credit-card")
    return dummy_payment_data


@pytest.fixture
def catalogue_promotion(channel_USD, product, collection):
    promotion = Promotion.objects.create(
        name="Promotion",
        type=PromotionType.CATALOGUE,
        description=dummy_editorjs("Test description."),
        end_date=timezone.now() + timedelta(days=30),
    )
    rules = PromotionRule.objects.bulk_create(
        [
            PromotionRule(
                name="Percentage promotion rule",
                promotion=promotion,
                description=dummy_editorjs(
                    "Test description for percentage promotion rule."
                ),
                catalogue_predicate={
                    "productPredicate": {
                        "ids": [graphene.Node.to_global_id("Product", product.id)]
                    }
                },
                reward_value_type=RewardValueType.PERCENTAGE,
                reward_value=Decimal("10"),
            ),
            PromotionRule(
                name="Fixed promotion rule",
                promotion=promotion,
                description=dummy_editorjs(
                    "Test description for fixes promotion rule."
                ),
                catalogue_predicate={
                    "collectionPredicate": {
                        "ids": [graphene.Node.to_global_id("Collection", collection.id)]
                    }
                },
                reward_value_type=RewardValueType.FIXED,
                reward_value=Decimal("5"),
            ),
        ]
    )
    for rule in rules:
        rule.channels.add(channel_USD)
    fetch_variants_for_promotion_rules(promotion.rules.all())
    return promotion


@pytest.fixture
def catalogue_promotion_without_rules(db):
<<<<<<< HEAD
    promotion = Promotion.objects.create(
        name="Promotion",
        description=dummy_editorjs("Test description."),
        end_date=timezone.now() + timedelta(days=30),
        type=PromotionType.CATALOGUE,
    )
    return promotion


@pytest.fixture
def order_promotion_without_rules(db):
=======
>>>>>>> 81a31f13
    promotion = Promotion.objects.create(
        name="Promotion",
        description=dummy_editorjs("Test description."),
        end_date=timezone.now() + timedelta(days=30),
<<<<<<< HEAD
        type=PromotionType.ORDER,
=======
        type=PromotionType.CATALOGUE,
>>>>>>> 81a31f13
    )
    return promotion


@pytest.fixture
<<<<<<< HEAD
=======
def order_promotion_without_rules(db):
    promotion = Promotion.objects.create(
        name="Promotion",
        description=dummy_editorjs("Test description."),
        end_date=timezone.now() + timedelta(days=30),
        type=PromotionType.ORDER,
    )
    return promotion


@pytest.fixture
>>>>>>> 81a31f13
def catalogue_promotion_with_single_rule(catalogue_predicate, channel_USD):
    promotion = Promotion.objects.create(
        name="Promotion with single rule", type=PromotionType.CATALOGUE
    )
    rule = PromotionRule.objects.create(
        name="Sale rule",
        promotion=promotion,
        catalogue_predicate=catalogue_predicate,
        reward_value_type=RewardValueType.FIXED,
        reward_value=Decimal(5),
    )
    rule.channels.add(channel_USD)
    return promotion


@pytest.fixture
def order_promotion_with_rule(channel_USD):
    promotion = Promotion.objects.create(
        name="Promotion with order rule", type=PromotionType.ORDER
    )
    rule = PromotionRule.objects.create(
        name="Promotion rule",
        promotion=promotion,
        order_predicate={
            "discountedObjectPredicate": {"baseSubtotalPrice": {"range": {"gte": 100}}}
        },
        reward_value_type=RewardValueType.FIXED,
        reward_value=Decimal(5),
        reward_type=RewardType.SUBTOTAL_DISCOUNT,
    )
    rule.channels.add(channel_USD)
    return promotion


@pytest.fixture
def promotion_list(channel_USD, product, collection):
    collection.products.add(product)
    promotions = Promotion.objects.bulk_create(
        [
            Promotion(
                name="Promotion 1",
                type=PromotionType.CATALOGUE,
                description=dummy_editorjs("Promotion 1 description."),
                start_date=timezone.now() + timedelta(days=1),
                end_date=timezone.now() + timedelta(days=10),
            ),
            Promotion(
                name="Promotion 2",
                type=PromotionType.CATALOGUE,
                description=dummy_editorjs("Promotion 2 description."),
                start_date=timezone.now() + timedelta(days=5),
                end_date=timezone.now() + timedelta(days=20),
            ),
            Promotion(
                name="Promotion 3",
                type=PromotionType.CATALOGUE,
                description=dummy_editorjs("TePromotion 3 description."),
                start_date=timezone.now() + timedelta(days=15),
                end_date=timezone.now() + timedelta(days=30),
            ),
        ]
    )
    rules = PromotionRule.objects.bulk_create(
        [
            PromotionRule(
                name="Promotion 1 percentage rule",
                promotion=promotions[0],
                description=dummy_editorjs(
                    "Test description for promotion 1 percentage rule."
                ),
                catalogue_predicate={
                    "productPredicate": {
                        "ids": [graphene.Node.to_global_id("Product", product.id)]
                    }
                },
                reward_value_type=RewardValueType.PERCENTAGE,
                reward_value=Decimal("10"),
            ),
            PromotionRule(
                name="Promotion 1 fixed rule",
                promotion=promotions[0],
                description=dummy_editorjs(
                    "Test description for promotion 1 fixed rule."
                ),
                catalogue_predicate={
                    "collectionPredicate": {
                        "ids": [graphene.Node.to_global_id("Collection", collection.id)]
                    }
                },
                reward_value_type=RewardValueType.FIXED,
                reward_value=Decimal("5"),
            ),
            PromotionRule(
                name="Promotion 2 percentage rule",
                promotion=promotions[1],
                description=dummy_editorjs(
                    "Test description for promotion 2 percentage rule."
                ),
                catalogue_predicate={
                    "productPredicate": {
                        "ids": [graphene.Node.to_global_id("Product", product.id)]
                    }
                },
                reward_value_type=RewardValueType.PERCENTAGE,
                reward_value=Decimal("10"),
            ),
            PromotionRule(
                name="Promotion 3 fixed rule",
                promotion=promotions[2],
                description=dummy_editorjs(
                    "Test description for promotion 3 fixed rule."
                ),
                catalogue_predicate={
                    "collectionPredicate": {
                        "ids": [graphene.Node.to_global_id("Collection", collection.id)]
                    }
                },
                reward_value_type=RewardValueType.FIXED,
                reward_value=Decimal("5"),
            ),
        ]
    )
    for rule in rules:
        rule.channels.add(channel_USD)
    fetch_variants_for_promotion_rules(PromotionRule.objects.all())
    return promotions


@pytest.fixture
def promotion_rule(channel_USD, catalogue_promotion, product):
    rule = PromotionRule.objects.create(
        name="Promotion rule name",
        promotion=catalogue_promotion,
        description=dummy_editorjs("Test description for percentage promotion rule."),
        catalogue_predicate={
            "productPredicate": {
                "ids": [graphene.Node.to_global_id("Product", product.id)]
            }
        },
        reward_value_type=RewardValueType.PERCENTAGE,
        reward_value=Decimal("25"),
    )
    rule.channels.add(channel_USD)
    return rule


@pytest.fixture
def order_promotion_rule(channel_USD, order_promotion_without_rules):
    rule = PromotionRule.objects.create(
        name="Order promotion rule",
        promotion=order_promotion_without_rules,
        order_predicate={
            "discountedObjectPredicate": {"baseSubtotalPrice": {"range": {"gte": 20}}}
        },
        reward_value_type=RewardValueType.PERCENTAGE,
        reward_value=Decimal("25"),
        reward_type=RewardType.SUBTOTAL_DISCOUNT,
    )
    rule.channels.add(channel_USD)
    return rule


@pytest.fixture
def gift_promotion_rule(channel_USD, order_promotion_without_rules, product_list):
    rule = PromotionRule.objects.create(
        name="Order promotion rule",
        promotion=order_promotion_without_rules,
        order_predicate={
            "discountedObjectPredicate": {"baseSubtotalPrice": {"range": {"gte": 20}}}
        },
        reward_type=RewardType.GIFT,
    )
    rule.channels.add(channel_USD)
    rule.gifts.set([product.variants.first() for product in product_list[:2]])
    return rule


@pytest.fixture
def rule_info(
    promotion_rule,
    promotion_translation_fr,
    promotion_rule_translation_fr,
    variant,
    channel_USD,
):
    variant_channel_listing = variant.channel_listings.get(channel_id=channel_USD.id)
    listing_promotion_rule = variant_channel_listing.variantlistingpromotionrule.create(
        promotion_rule=promotion_rule,
        discount_amount=Decimal("10"),
        currency=channel_USD.currency_code,
    )
    return VariantPromotionRuleInfo(
        rule=promotion_rule,
        promotion=promotion_rule.promotion,
        variant_listing_promotion_rule=listing_promotion_rule,
        promotion_translation=promotion_translation_fr,
        rule_translation=promotion_rule_translation_fr,
    )


@pytest.fixture
def catalogue_predicate(product, category, collection, variant):
    collection_id = graphene.Node.to_global_id("Collection", collection.id)
    category_id = graphene.Node.to_global_id("Category", category.id)
    product_id = graphene.Node.to_global_id("Product", product.id)
    variant_id = graphene.Node.to_global_id("ProductVariant", variant.id)
    return {
        "OR": [
            {"collectionPredicate": {"ids": [collection_id]}},
            {"categoryPredicate": {"ids": [category_id]}},
            {"productPredicate": {"ids": [product_id]}},
            {"variantPredicate": {"ids": [variant_id]}},
        ]
    }


@pytest.fixture
def promotion_converted_from_sale(catalogue_predicate, channel_USD):
    promotion = Promotion.objects.create(name="Sale", type=PromotionType.CATALOGUE)
    promotion.assign_old_sale_id()

    rule = PromotionRule.objects.create(
        name="Sale rule",
        promotion=promotion,
        catalogue_predicate=catalogue_predicate,
        reward_value_type=RewardValueType.FIXED,
        reward_value=Decimal(5),
        old_channel_listing_id=PromotionRule.get_old_channel_listing_ids(1)[0][0],
    )
    rule.channels.add(channel_USD)
    fetch_variants_for_promotion_rules(promotion.rules.all())
    return promotion


@pytest.fixture
def promotion_converted_from_sale_with_many_channels(
    promotion_converted_from_sale, catalogue_predicate, channel_PLN
):
    promotion = promotion_converted_from_sale
    rule = PromotionRule.objects.create(
        name="Sale rule 2",
        promotion=promotion,
        catalogue_predicate=catalogue_predicate,
        reward_value_type=RewardValueType.FIXED,
        reward_value=Decimal(5),
        old_channel_listing_id=PromotionRule.get_old_channel_listing_ids(1)[0][0],
    )
    rule.channels.add(channel_PLN)
    fetch_variants_for_promotion_rules(promotion.rules.all())
    return promotion


@pytest.fixture
def promotion_converted_from_sale_with_empty_predicate(channel_USD):
    promotion = Promotion.objects.create(
        name="Sale with empty predicate", type=PromotionType.CATALOGUE
    )
    promotion.assign_old_sale_id()
    rule = PromotionRule.objects.create(
        name="Sale with empty predicate rule",
        promotion=promotion,
        catalogue_predicate={},
        reward_value_type=RewardValueType.FIXED,
        reward_value=Decimal(5),
        old_channel_listing_id=PromotionRule.get_old_channel_listing_ids(1)[0][0],
    )
    rule.channels.add(channel_USD)
    return promotion


@pytest.fixture
def promotion_events(catalogue_promotion, staff_user):
    promotion = catalogue_promotion
    rule_id = promotion.rules.first().pk
    events = PromotionEvent.objects.bulk_create(
        [
            PromotionEvent(
                type=PromotionEvents.PROMOTION_CREATED,
                user=staff_user,
                promotion=promotion,
            ),
            PromotionEvent(
                type=PromotionEvents.PROMOTION_UPDATED,
                user=staff_user,
                promotion=promotion,
            ),
            PromotionEvent(
                type=PromotionEvents.RULE_CREATED,
                user=staff_user,
                promotion=promotion,
                parameters={"rule_id": rule_id},
            ),
            PromotionEvent(
                type=PromotionEvents.RULE_UPDATED,
                user=staff_user,
                promotion=promotion,
                parameters={"rule_id": rule_id},
            ),
            PromotionEvent(
                type=PromotionEvents.RULE_DELETED,
                user=staff_user,
                promotion=promotion,
                parameters={"rule_id": rule_id},
            ),
            PromotionEvent(
                type=PromotionEvents.PROMOTION_STARTED,
                user=staff_user,
                promotion=promotion,
            ),
            PromotionEvent(
                type=PromotionEvents.PROMOTION_ENDED,
                user=staff_user,
                promotion=promotion,
            ),
        ]
    )
    return events


@pytest.fixture
def permission_manage_staff():
    return Permission.objects.get(codename="manage_staff")


@pytest.fixture
def permission_manage_products():
    return Permission.objects.get(codename="manage_products")


@pytest.fixture
def permission_manage_product_types_and_attributes():
    return Permission.objects.get(codename="manage_product_types_and_attributes")


@pytest.fixture
def permission_manage_shipping():
    return Permission.objects.get(codename="manage_shipping")


@pytest.fixture
def permission_manage_users():
    return Permission.objects.get(codename="manage_users")


@pytest.fixture
def permission_impersonate_user():
    return Permission.objects.get(codename="impersonate_user")


@pytest.fixture
def permission_manage_settings():
    return Permission.objects.get(codename="manage_settings")


@pytest.fixture
def permission_manage_menus():
    return Permission.objects.get(codename="manage_menus")


@pytest.fixture
def permission_manage_pages():
    return Permission.objects.get(codename="manage_pages")


@pytest.fixture
def permission_manage_page_types_and_attributes():
    return Permission.objects.get(codename="manage_page_types_and_attributes")


@pytest.fixture
def permission_manage_translations():
    return Permission.objects.get(codename="manage_translations")


@pytest.fixture
def permission_manage_webhooks():
    return Permission.objects.get(codename="manage_webhooks")


@pytest.fixture
def permission_manage_channels():
    return Permission.objects.get(codename="manage_channels")


@pytest.fixture
def permission_manage_payments():
    return Permission.objects.get(codename="handle_payments")


@pytest.fixture
def permission_group_manage_discounts(permission_manage_discounts, staff_users):
    group = Group.objects.create(
        name="Manage discounts group.", restricted_access_to_channels=False
    )
    group.permissions.add(permission_manage_discounts)

    group.user_set.add(staff_users[1])
    return group


@pytest.fixture
def permission_group_manage_orders(permission_manage_orders, staff_users):
    group = Group.objects.create(
        name="Manage orders group.", restricted_access_to_channels=False
    )
    group.permissions.add(permission_manage_orders)

    group.user_set.add(staff_users[1])
    return group


@pytest.fixture
def permission_group_manage_shipping(permission_manage_shipping, staff_users):
    group = Group.objects.create(
        name="Manage shipping group.", restricted_access_to_channels=False
    )
    group.permissions.add(permission_manage_shipping)

    group.user_set.add(staff_users[1])
    return group


@pytest.fixture
def permission_group_manage_users(permission_manage_users, staff_users):
    group = Group.objects.create(
        name="Manage user group.", restricted_access_to_channels=False
    )
    group.permissions.add(permission_manage_users)

    group.user_set.add(staff_users[1])
    return group


@pytest.fixture
def permission_group_manage_staff(permission_manage_staff, staff_users):
    group = Group.objects.create(
        name="Manage staff group.", restricted_access_to_channels=False
    )
    group.permissions.add(permission_manage_staff)

    group.user_set.add(staff_users[1])
    return group


@pytest.fixture
def permission_group_manage_apps(permission_manage_apps, staff_users):
    group = Group.objects.create(
        name="Manage apps group.", restricted_access_to_channels=False
    )
    group.permissions.add(permission_manage_apps)

    group.user_set.add(staff_users[1])
    return group


@pytest.fixture
def permission_group_handle_payments(permission_manage_payments, staff_users):
    group = Group.objects.create(
        name="Manage apps group.", restricted_access_to_channels=False
    )
    group.permissions.add(permission_manage_payments)

    group.user_set.add(staff_users[1])
    return group


@pytest.fixture
def permission_group_all_perms_all_channels(
    permission_manage_users, staff_users, channel_USD, channel_PLN
):
    group = Group.objects.create(
        name="All permissions for all channels.",
        restricted_access_to_channels=False,
    )
    permissions = get_permissions()
    group.permissions.add(*permissions)

    group.user_set.add(staff_users[1])
    return group


@pytest.fixture
def permission_group_no_perms_all_channels(staff_users, channel_USD, channel_PLN):
    group = Group.objects.create(
        name="All permissions for all channels.",
        restricted_access_to_channels=False,
    )
    group.user_set.add(staff_users[1])
    return group


@pytest.fixture
def permission_group_all_perms_channel_USD_only(
    permission_manage_users, staff_users, channel_USD, channel_PLN
):
    group = Group.objects.create(
        name="All permissions for USD channel only.",
        restricted_access_to_channels=True,
    )
    permissions = get_permissions()
    group.permissions.add(*permissions)

    group.channels.add(channel_USD)

    group.user_set.add(staff_users[1])
    return group


@pytest.fixture
def permission_group_all_perms_without_any_channel(
    permission_manage_users, staff_users, channel_USD, channel_PLN
):
    group = Group.objects.create(
        name="All permissions without any channel access.",
        restricted_access_to_channels=True,
    )
    permissions = get_permissions()
    group.permissions.add(*permissions)
    return group


@pytest.fixture
def shop_permissions(
    permission_manage_products,
    permission_manage_channels,
    permission_manage_shipping,
    permission_manage_taxes,
    permission_manage_settings,
):
    return [
        permission_manage_products,
        permission_manage_channels,
        permission_manage_shipping,
        permission_manage_taxes,
        permission_manage_settings,
    ]


@pytest.fixture
def collection(db):
    collection = Collection.objects.create(
        name="Collection",
        slug="collection",
        description=dummy_editorjs("Test description."),
    )
    return collection


@pytest.fixture
def published_collection(db, channel_USD):
    collection = Collection.objects.create(
        name="Collection USD",
        slug="collection-usd",
        description=dummy_editorjs("Test description."),
    )
    CollectionChannelListing.objects.create(
        channel=channel_USD,
        collection=collection,
        is_published=True,
        published_at=timezone.now(),
    )
    return collection


@pytest.fixture
def published_collections(db, channel_USD):
    collections = Collection.objects.bulk_create(
        [
            Collection(
                name="Collection1",
                slug="coll1",
            ),
            Collection(
                name="Collection2",
                slug="coll2",
            ),
            Collection(
                name="Collection3",
                slug="coll3",
            ),
        ]
    )
    CollectionChannelListing.objects.bulk_create(
        [
            CollectionChannelListing(
                channel=channel_USD,
                collection=collection,
                is_published=True,
                published_at=datetime.datetime(
                    2019, 4, 10, tzinfo=timezone.get_current_timezone()
                ),
            )
            for collection in collections
        ]
    )

    return collections


@pytest.fixture
def published_collection_PLN(db, channel_PLN):
    collection = Collection.objects.create(
        name="Collection PLN",
        slug="collection-pln",
        description=dummy_editorjs("Test description."),
    )
    CollectionChannelListing.objects.create(
        channel=channel_PLN,
        collection=collection,
        is_published=True,
        published_at=timezone.now(),
    )
    return collection


@pytest.fixture
def unpublished_collection(db, channel_USD):
    collection = Collection.objects.create(
        name="Unpublished Collection",
        slug="unpublished-collection",
        description=dummy_editorjs("Test description."),
    )
    CollectionChannelListing.objects.create(
        channel=channel_USD, collection=collection, is_published=False
    )
    return collection


@pytest.fixture
def unpublished_collection_PLN(db, channel_PLN):
    collection = Collection.objects.create(
        name="Collection",
        slug="collection",
        description=dummy_editorjs("Test description."),
    )
    CollectionChannelListing.objects.create(
        channel=channel_PLN, collection=collection, is_published=False
    )
    return collection


@pytest.fixture
def collection_with_products(db, published_collection, product_list_published):
    published_collection.products.set(list(product_list_published))
    return product_list_published


@pytest.fixture
def collection_with_image(db, image, media_root, channel_USD):
    collection = Collection.objects.create(
        name="Collection",
        slug="collection",
        description=dummy_editorjs("Test description."),
        background_image=image,
    )
    CollectionChannelListing.objects.create(
        channel=channel_USD, collection=collection, is_published=False
    )
    return collection


@pytest.fixture
def collection_list(db, channel_USD):
    collections = Collection.objects.bulk_create(
        [
            Collection(name="Collection 1", slug="collection-1"),
            Collection(name="Collection 2", slug="collection-2"),
            Collection(name="Collection 3", slug="collection-3"),
        ]
    )
    CollectionChannelListing.objects.bulk_create(
        [
            CollectionChannelListing(
                channel=channel_USD, collection=collection, is_published=True
            )
            for collection in collections
        ]
    )
    return collections


@pytest.fixture
def page(db, page_type, size_page_attribute):
    data = {
        "slug": "test-url",
        "title": "Test page",
        "content": dummy_editorjs("Test content."),
        "is_published": True,
        "page_type": page_type,
    }
    page = Page.objects.create(**data)

    # associate attribute value
    page_attr_value = size_page_attribute.values.get(slug="10")
    associate_attribute_values_to_instance(
        page, {size_page_attribute.pk: [page_attr_value]}
    )

    return page


@pytest.fixture
def page_with_rich_text_attribute(
    db, page_type_with_rich_text_attribute, rich_text_attribute_page_type
):
    data = {
        "slug": "test-url",
        "title": "Test page",
        "content": dummy_editorjs("Test content."),
        "is_published": True,
        "page_type": page_type_with_rich_text_attribute,
    }
    page = Page.objects.create(**data)

    # associate attribute value
    page_attr = page_type_with_rich_text_attribute.page_attributes.first()
    page_attr_value = page_attr.values.first()

    associate_attribute_values_to_instance(page, {page_attr.pk: [page_attr_value]})

    return page


@pytest.fixture
def page_list(db, page_type):
    data_1 = {
        "slug": "test-url-1",
        "title": "Test page",
        "content": dummy_editorjs("Test content."),
        "is_published": True,
        "page_type": page_type,
    }
    data_2 = {
        "slug": "test-url-2",
        "title": "Test page",
        "content": dummy_editorjs("Test content."),
        "is_published": True,
        "page_type": page_type,
    }
    pages = Page.objects.bulk_create([Page(**data_1), Page(**data_2)])
    return pages


@pytest.fixture
def page_list_unpublished(db, page_type):
    pages = Page.objects.bulk_create(
        [
            Page(
                slug="page-1", title="Page 1", is_published=False, page_type=page_type
            ),
            Page(
                slug="page-2", title="Page 2", is_published=False, page_type=page_type
            ),
            Page(
                slug="page-3", title="Page 3", is_published=False, page_type=page_type
            ),
        ]
    )
    return pages


@pytest.fixture
def page_type(db, size_page_attribute, tag_page_attribute):
    page_type = PageType.objects.create(name="Test page type", slug="test-page-type")
    page_type.page_attributes.add(size_page_attribute)
    page_type.page_attributes.add(tag_page_attribute)

    return page_type


@pytest.fixture
def page_type_with_rich_text_attribute(db, rich_text_attribute_page_type):
    page_type = PageType.objects.create(name="Test page type", slug="test-page-type")
    page_type.page_attributes.add(rich_text_attribute_page_type)
    return page_type


@pytest.fixture
def page_type_list(db, tag_page_attribute):
    page_types = list(
        PageType.objects.bulk_create(
            [
                PageType(name="Test page type 1", slug="test-page-type-1"),
                PageType(name="Example page type 2", slug="page-type-2"),
                PageType(name="Example page type 3", slug="page-type-3"),
            ]
        )
    )

    for i, page_type in enumerate(page_types):
        page_type.page_attributes.add(tag_page_attribute)
        Page.objects.create(
            title=f"Test page {i}",
            slug=f"test-url-{i}",
            is_published=True,
            page_type=page_type,
        )

    return page_types


@pytest.fixture
def menu(db):
    return Menu.objects.get_or_create(name="test-navbar", slug="test-navbar")[0]


@pytest.fixture
def menu_item(menu):
    return MenuItem.objects.create(menu=menu, name="Link 1", url="http://example.com/")


@pytest.fixture
def menu_item_list(menu):
    menu_item_1 = MenuItem.objects.create(menu=menu, name="Link 1")
    menu_item_2 = MenuItem.objects.create(menu=menu, name="Link 2")
    menu_item_3 = MenuItem.objects.create(menu=menu, name="Link 3")
    return menu_item_1, menu_item_2, menu_item_3


@pytest.fixture
def menu_with_items(menu, category, published_collection):
    menu.items.create(name="Link 1", url="http://example.com/")
    menu_item = menu.items.create(name="Link 2", url="http://example.com/")
    menu.items.create(name=category.name, category=category, parent=menu_item)
    menu.items.create(
        name=published_collection.name,
        collection=published_collection,
        parent=menu_item,
    )
    return menu


@pytest.fixture
def translated_attribute(product):
    attribute = product.product_type.product_attributes.first()
    return AttributeTranslation.objects.create(
        language_code="fr", attribute=attribute, name="French attribute name"
    )


@pytest.fixture
def translated_attribute_value(pink_attribute_value):
    return AttributeValueTranslation.objects.create(
        language_code="fr",
        attribute_value=pink_attribute_value,
        name="French attribute value name",
    )


@pytest.fixture
def translated_page_unique_attribute_value(page, rich_text_attribute_page_type):
    page_type = page.page_type
    page_type.page_attributes.add(rich_text_attribute_page_type)
    attribute_value = rich_text_attribute_page_type.values.first()
    associate_attribute_values_to_instance(
        page, {rich_text_attribute_page_type.id: [attribute_value]}
    )
    return AttributeValueTranslation.objects.create(
        language_code="fr",
        attribute_value=attribute_value,
        rich_text=dummy_editorjs("French description."),
    )


@pytest.fixture
def translated_product_unique_attribute_value(product, rich_text_attribute):
    product_type = product.product_type
    product_type.product_attributes.add(rich_text_attribute)
    attribute_value = rich_text_attribute.values.first()
    associate_attribute_values_to_instance(
        product, {rich_text_attribute.id: [attribute_value]}
    )
    return AttributeValueTranslation.objects.create(
        language_code="fr",
        attribute_value=attribute_value,
        rich_text=dummy_editorjs("French description."),
    )


@pytest.fixture
def translated_variant_unique_attribute_value(variant, rich_text_attribute):
    product_type = variant.product.product_type
    product_type.variant_attributes.add(rich_text_attribute)
    attribute_value = rich_text_attribute.values.first()
    associate_attribute_values_to_instance(
        variant, {rich_text_attribute.id: [attribute_value]}
    )
    return AttributeValueTranslation.objects.create(
        language_code="fr",
        attribute_value=attribute_value,
        rich_text=dummy_editorjs("French description."),
    )


@pytest.fixture
def voucher_translation_fr(voucher):
    return VoucherTranslation.objects.create(
        language_code="fr", voucher=voucher, name="French name"
    )


@pytest.fixture
def product_translation_fr(product):
    return ProductTranslation.objects.create(
        language_code="fr",
        product=product,
        name="French name",
        description=dummy_editorjs("French description."),
    )


@pytest.fixture
def variant_translation_fr(variant):
    return ProductVariantTranslation.objects.create(
        language_code="fr", product_variant=variant, name="French product variant name"
    )


@pytest.fixture
def collection_translation_fr(published_collection):
    return CollectionTranslation.objects.create(
        language_code="fr",
        collection=published_collection,
        name="French collection name",
        description=dummy_editorjs("French description."),
    )


@pytest.fixture
def category_translation_fr(category):
    return CategoryTranslation.objects.create(
        language_code="fr",
        category=category,
        name="French category name",
        description=dummy_editorjs("French category description."),
    )


@pytest.fixture
def page_translation_fr(page):
    return PageTranslation.objects.create(
        language_code="fr",
        page=page,
        title="French page title",
        content=dummy_editorjs("French page content."),
    )


@pytest.fixture
def shipping_method_translation_fr(shipping_method):
    return ShippingMethodTranslation.objects.create(
        language_code="fr",
        shipping_method=shipping_method,
        name="French shipping method name",
    )


@pytest.fixture
def promotion_translation_fr(catalogue_promotion):
    return PromotionTranslation.objects.create(
        language_code="fr",
        promotion=catalogue_promotion,
        name="French promotion name",
        description=dummy_editorjs("French promotion description."),
    )


@pytest.fixture
def promotion_converted_from_sale_translation_fr(promotion_converted_from_sale):
    return PromotionTranslation.objects.create(
        language_code="fr",
        promotion=promotion_converted_from_sale,
        name="French sale name",
        description=dummy_editorjs("French sale description."),
    )


@pytest.fixture
def promotion_rule_translation_fr(promotion_rule):
    return PromotionRuleTranslation.objects.create(
        language_code="fr",
        promotion_rule=promotion_rule,
        name="French promotion rule name",
        description=dummy_editorjs("French promotion rule description."),
    )


@pytest.fixture
def menu_item_translation_fr(menu_item):
    return MenuItemTranslation.objects.create(
        language_code="fr", menu_item=menu_item, name="French manu item name"
    )


@pytest.fixture
def payment_dummy(db, order_with_lines):
    return Payment.objects.create(
        gateway="mirumee.payments.dummy",
        order=order_with_lines,
        is_active=True,
        cc_first_digits="4111",
        cc_last_digits="1111",
        cc_brand="visa",
        cc_exp_month=12,
        cc_exp_year=2027,
        total=order_with_lines.total.gross.amount,
        currency=order_with_lines.currency,
        billing_first_name=order_with_lines.billing_address.first_name,
        billing_last_name=order_with_lines.billing_address.last_name,
        billing_company_name=order_with_lines.billing_address.company_name,
        billing_address_1=order_with_lines.billing_address.street_address_1,
        billing_address_2=order_with_lines.billing_address.street_address_2,
        billing_city=order_with_lines.billing_address.city,
        billing_postal_code=order_with_lines.billing_address.postal_code,
        billing_country_code=order_with_lines.billing_address.country.code,
        billing_country_area=order_with_lines.billing_address.country_area,
        billing_email=order_with_lines.user_email,
    )


@pytest.fixture
def payments_dummy(order_with_lines):
    return Payment.objects.bulk_create(
        [
            Payment(
                gateway="mirumee.payments.dummy",
                order=order_with_lines,
                is_active=True,
                cc_first_digits="4111",
                cc_last_digits="1111",
                cc_brand="visa",
                cc_exp_month=12,
                cc_exp_year=2027,
                total=order_with_lines.total.gross.amount,
                currency=order_with_lines.currency,
                billing_first_name=order_with_lines.billing_address.first_name,
                billing_last_name=order_with_lines.billing_address.last_name,
                billing_company_name=order_with_lines.billing_address.company_name,
                billing_address_1=order_with_lines.billing_address.street_address_1,
                billing_address_2=order_with_lines.billing_address.street_address_2,
                billing_city=order_with_lines.billing_address.city,
                billing_postal_code=order_with_lines.billing_address.postal_code,
                billing_country_code=order_with_lines.billing_address.country.code,
                billing_country_area=order_with_lines.billing_address.country_area,
                billing_email=order_with_lines.user_email,
            )
            for _ in range(3)
        ]
    )


@pytest.fixture
def payment(payment_dummy, payment_app):
    gateway_id = "credit-card"
    gateway = to_payment_app_id(payment_app, gateway_id)
    payment_dummy.gateway = gateway
    payment_dummy.save()
    return payment_dummy


@pytest.fixture
def payment_cancelled(payment_dummy):
    payment_dummy.charge_status = ChargeStatus.CANCELLED
    payment_dummy.save()
    return payment_dummy


@pytest.fixture
def payment_dummy_fully_charged(payment_dummy):
    payment_dummy.captured_amount = payment_dummy.total
    payment_dummy.charge_status = ChargeStatus.FULLY_CHARGED
    payment_dummy.save()
    return payment_dummy


@pytest.fixture
def payment_dummy_credit_card(db, order_with_lines):
    return Payment.objects.create(
        gateway="mirumee.payments.dummy_credit_card",
        order=order_with_lines,
        is_active=True,
        cc_first_digits="4111",
        cc_last_digits="1111",
        cc_brand="visa",
        cc_exp_month=12,
        cc_exp_year=2027,
        total=order_with_lines.total.gross.amount,
        currency=order_with_lines.total.gross.currency,
        billing_first_name=order_with_lines.billing_address.first_name,
        billing_last_name=order_with_lines.billing_address.last_name,
        billing_company_name=order_with_lines.billing_address.company_name,
        billing_address_1=order_with_lines.billing_address.street_address_1,
        billing_address_2=order_with_lines.billing_address.street_address_2,
        billing_city=order_with_lines.billing_address.city,
        billing_postal_code=order_with_lines.billing_address.postal_code,
        billing_country_code=order_with_lines.billing_address.country.code,
        billing_country_area=order_with_lines.billing_address.country_area,
        billing_email=order_with_lines.user_email,
    )


@pytest.fixture
def transaction_item_generator():
    def create_transaction(
        order_id=None,
        checkout_id=None,
        app=None,
        user=None,
        psp_reference="PSP ref1",
        name="Credit card",
        message="Transasction details",
        available_actions=None,
        authorized_value=Decimal(0),
        charged_value=Decimal(0),
        refunded_value=Decimal(0),
        canceled_value=Decimal(0),
        use_old_id=False,
        last_refund_success=True,
    ):
        if available_actions is None:
            available_actions = []
        transaction = TransactionItem.objects.create(
            token=uuid.uuid4(),
            name=name,
            message=message,
            psp_reference=psp_reference,
            available_actions=available_actions,
            currency="USD",
            order_id=order_id,
            checkout_id=checkout_id,
            app_identifier=app.identifier if app else None,
            app=app,
            user=user,
            use_old_id=use_old_id,
            last_refund_success=last_refund_success,
        )
        create_manual_adjustment_events(
            transaction=transaction,
            money_data={
                "authorized_value": authorized_value,
                "charged_value": charged_value,
                "refunded_value": refunded_value,
                "canceled_value": canceled_value,
            },
            user=user,
            app=app,
        )
        recalculate_transaction_amounts(transaction)
        return transaction

    return create_transaction


@pytest.fixture
def transaction_events_generator() -> (
    Callable[
        [list[str], list[str], list[Decimal], TransactionItem], list[TransactionEvent]
    ]
):
    def factory(
        psp_references: list[str],
        types: list[str],
        amounts: list[Decimal],
        transaction: TransactionItem,
    ):
        return TransactionEvent.objects.bulk_create(
            TransactionEvent(
                transaction=transaction,
                psp_reference=reference,
                type=event_type,
                amount_value=amount,
                include_in_calculations=True,
                currency=transaction.currency,
            )
            for reference, event_type, amount in zip(psp_references, types, amounts)
        )

    return factory


@pytest.fixture
def transaction_item_created_by_app(order, app, transaction_item_generator):
    charged_amount = Decimal("10.0")
    return transaction_item_generator(
        order_id=order.pk,
        checkout_id=None,
        app=app,
        user=None,
        charged_value=charged_amount,
    )


@pytest.fixture
def transaction_item_created_by_user(order, staff_user, transaction_item_generator):
    charged_amount = Decimal("10.0")
    return transaction_item_generator(
        order_id=order.pk,
        checkout_id=None,
        user=staff_user,
        app=None,
        charged_value=charged_amount,
    )


@pytest.fixture
def transaction_item(order, transaction_item_generator):
    return transaction_item_generator(
        order_id=order.pk,
    )


@pytest.fixture
def digital_content(category, media_root, warehouse, channel_USD) -> DigitalContent:
    product_type = ProductType.objects.create(
        name="Digital Type",
        slug="digital-type",
        kind=ProductTypeKind.NORMAL,
        has_variants=True,
        is_shipping_required=False,
        is_digital=True,
    )
    product = Product.objects.create(
        name="Test digital product",
        slug="test-digital-product",
        product_type=product_type,
        category=category,
    )
    ProductChannelListing.objects.create(
        product=product,
        channel=channel_USD,
        is_published=True,
        visible_in_listings=True,
        available_for_purchase_at=datetime.datetime(1999, 1, 1, tzinfo=pytz.UTC),
    )
    product_variant = ProductVariant.objects.create(product=product, sku="SKU_554")
    ProductVariantChannelListing.objects.create(
        variant=product_variant,
        channel=channel_USD,
        price_amount=Decimal(10),
        discounted_price_amount=Decimal(10),
        cost_price_amount=Decimal(1),
        currency=channel_USD.currency_code,
    )
    Stock.objects.create(
        product_variant=product_variant,
        warehouse=warehouse,
        quantity=5,
    )

    assert product_variant.is_digital()

    image_file, image_name = create_image()
    d_content = DigitalContent.objects.create(
        content_file=image_file,
        product_variant=product_variant,
        use_default_settings=True,
    )
    return d_content


@pytest.fixture
def digital_content_url(digital_content, order_line):
    return DigitalContentUrl.objects.create(content=digital_content, line=order_line)


@pytest.fixture
def media_root(tmpdir, settings):
    root = str(tmpdir.mkdir("media"))
    settings.MEDIA_ROOT = root
    return root


@pytest.fixture
def description_json():
    return {
        "blocks": [
            {
                "key": "",
                "data": {
                    "text": "E-commerce for the PWA era",
                },
                "text": "E-commerce for the PWA era",
                "type": "header-two",
                "depth": 0,
                "entityRanges": [],
                "inlineStyleRanges": [],
            },
            {
                "key": "",
                "data": {
                    "text": (
                        "A modular, high performance e-commerce storefront "
                        "built with GraphQL, Django, and ReactJS."
                    )
                },
                "type": "paragraph",
                "depth": 0,
                "entityRanges": [],
                "inlineStyleRanges": [],
            },
            {
                "key": "",
                "data": {},
                "text": "",
                "type": "paragraph",
                "depth": 0,
                "entityRanges": [],
                "inlineStyleRanges": [],
            },
            {
                "key": "",
                "data": {
                    "text": (
                        "Saleor is a rapidly-growing open source e-commerce platform "
                        "that has served high-volume companies from branches "
                        "like publishing and apparel since 2012. Based on Python "
                        "and Django, the latest major update introduces a modular "
                        "front end with a GraphQL API and storefront and dashboard "
                        "written in React to make Saleor a full-functionality "
                        "open source e-commerce."
                    ),
                },
                "type": "paragraph",
                "depth": 0,
                "entityRanges": [],
                "inlineStyleRanges": [],
            },
            {
                "key": "",
                "data": {"text": ""},
                "type": "paragraph",
                "depth": 0,
                "entityRanges": [],
                "inlineStyleRanges": [],
            },
            {
                "key": "",
                "data": {
                    "text": "Get Saleor today!",
                },
                "type": "paragraph",
                "depth": 0,
                "entityRanges": [{"key": 0, "length": 17, "offset": 0}],
                "inlineStyleRanges": [],
            },
        ],
        "entityMap": {
            "0": {
                "data": {"href": "https://github.com/mirumee/saleor"},
                "type": "LINK",
                "mutability": "MUTABLE",
            }
        },
    }


@pytest.fixture
def other_description_json():
    return {
        "blocks": [
            {
                "key": "",
                "data": {
                    "text": (
                        "A GRAPHQL-FIRST <b>ECOMMERCE</b> PLATFORM FOR PERFECTIONISTS"
                    ),
                },
                "text": "A GRAPHQL-FIRST ECOMMERCE PLATFORM FOR PERFECTIONISTS",
                "type": "header-two",
                "depth": 0,
                "entityRanges": [],
                "inlineStyleRanges": [],
            },
            {
                "key": "",
                "data": {
                    "text": (
                        "Saleor is powered by a GraphQL server running on "
                        "top of Python 3 and a Django 2 framework."
                    ),
                },
                "type": "paragraph",
                "depth": 0,
                "entityRanges": [],
                "inlineStyleRanges": [],
            },
        ],
        "entityMap": {},
    }


@pytest.fixture
def app(db):
    app = App.objects.create(
        name="Sample app objects",
        is_active=True,
        identifier="saleor.app.test",
    )
    return app


@pytest.fixture
def webhook_app(
    db,
    permission_manage_shipping,
    permission_manage_gift_card,
    permission_manage_discounts,
    permission_manage_menus,
    permission_manage_products,
    permission_manage_staff,
    permission_manage_orders,
    permission_manage_users,
):
    app = App.objects.create(name="Webhook app", is_active=True)
    app.permissions.add(permission_manage_shipping)
    app.permissions.add(permission_manage_gift_card)
    app.permissions.add(permission_manage_discounts)
    app.permissions.add(permission_manage_menus)
    app.permissions.add(permission_manage_products)
    app.permissions.add(permission_manage_staff)
    app.permissions.add(permission_manage_orders)
    app.permissions.add(permission_manage_users)
    return app


@pytest.fixture
def app_with_token(db):
    app = App.objects.create(name="Sample app objects", is_active=True)
    app.tokens.create(name="Test")
    return app


@pytest.fixture
def removed_app(db):
    app = App.objects.create(
        name="Deleted app ",
        is_active=True,
        removed_at=(timezone.now() - datetime.timedelta(days=1, hours=1)),
    )
    return app


@pytest.fixture
def app_with_extensions(app_with_token, permission_manage_products):
    first_app_extension = AppExtension(
        app=app_with_token,
        label="Create product with App",
        url="www.example.com/app-product",
        mount=AppExtensionMount.PRODUCT_OVERVIEW_MORE_ACTIONS,
    )
    extensions = AppExtension.objects.bulk_create(
        [
            first_app_extension,
            AppExtension(
                app=app_with_token,
                label="Update product with App",
                url="www.example.com/app-product-update",
                mount=AppExtensionMount.PRODUCT_DETAILS_MORE_ACTIONS,
            ),
        ]
    )
    first_app_extension.permissions.add(permission_manage_products)
    return app_with_token, extensions


@pytest.fixture
def removed_app_with_extensions(removed_app, permission_manage_products):
    first_app_extension = AppExtension(
        app=removed_app,
        label="Create product with App",
        url="www.example.com/app-product",
        mount=AppExtensionMount.PRODUCT_OVERVIEW_MORE_ACTIONS,
    )
    extensions = AppExtension.objects.bulk_create(
        [
            first_app_extension,
            AppExtension(
                app=removed_app,
                label="Update product with App",
                url="www.example.com/app-product-update",
                mount=AppExtensionMount.PRODUCT_DETAILS_MORE_ACTIONS,
            ),
        ]
    )
    first_app_extension.permissions.add(permission_manage_products)
    return removed_app, extensions


@pytest.fixture
def payment_app(db, permission_manage_payments):
    app = App.objects.create(
        name="Payment App", is_active=True, identifier="saleor.payment.test.app"
    )
    app.tokens.create(name="Default")
    app.permissions.add(permission_manage_payments)

    webhook = Webhook.objects.create(
        name="payment-webhook-1",
        app=app,
        target_url="https://payment-gateway.com/api/",
    )
    webhook.events.bulk_create(
        [
            WebhookEvent(event_type=event_type, webhook=webhook)
            for event_type in WebhookEventSyncType.PAYMENT_EVENTS
        ]
    )
    return app


@pytest.fixture
def payment_app_with_subscription_webhooks(db, permission_manage_payments):
    app = App.objects.create(
        name="Payment App", is_active=True, identifier="saleor.payment.test.app"
    )
    app.tokens.create(name="Default")
    app.permissions.add(permission_manage_payments)

    webhook = Webhook.objects.create(
        name="payment-subscription-webhook-1",
        app=app,
        target_url="https://payment-gateway.com/api/",
        subscription_query=subscription_queries.PAYMENT_AUTHORIZE,
    )
    webhook.events.bulk_create(
        [
            WebhookEvent(event_type=event_type, webhook=webhook)
            for event_type in WebhookEventSyncType.PAYMENT_EVENTS
        ]
    )
    return app


@pytest.fixture
def shipping_app(db, permission_manage_shipping):
    app = App.objects.create(name="Shipping App", is_active=True)
    app.tokens.create(name="Default")
    app.permissions.add(permission_manage_shipping)

    webhook = Webhook.objects.create(
        name="shipping-webhook-1",
        app=app,
        target_url="https://shipping-app.com/api/",
    )
    webhook.events.bulk_create(
        [
            WebhookEvent(event_type=event_type, webhook=webhook)
            for event_type in [
                WebhookEventSyncType.SHIPPING_LIST_METHODS_FOR_CHECKOUT,
                WebhookEventAsyncType.FULFILLMENT_CREATED,
            ]
        ]
    )
    return app


@pytest.fixture
def list_stored_payment_methods_app(db, permission_manage_payments):
    app = App.objects.create(
        name="List payment methods app",
        is_active=True,
        identifier="saleor.payment.app.list.stored.method",
    )
    app.tokens.create(name="Default")
    app.permissions.add(permission_manage_payments)

    webhook = Webhook.objects.create(
        name="list_stored_payment_methods",
        app=app,
        target_url="http://localhost:8000/endpoint/",
    )
    webhook.events.create(
        event_type=WebhookEventSyncType.LIST_STORED_PAYMENT_METHODS,
    )
    return app


@pytest.fixture
def stored_payment_method_request_delete_app(db, permission_manage_payments):
    app = App.objects.create(
        name="Payment method request delete",
        is_active=True,
        identifier="saleor.payment.app.payment.method.request.delete",
    )
    app.tokens.create(name="Default")
    app.permissions.add(permission_manage_payments)

    webhook = Webhook.objects.create(
        name="stored_payment_method_request_delete",
        app=app,
        target_url="http://localhost:8000/endpoint/",
    )
    webhook.events.create(
        event_type=WebhookEventSyncType.STORED_PAYMENT_METHOD_DELETE_REQUESTED,
    )
    return app


@pytest.fixture
def payment_gateway_initialize_tokenization_app(db, permission_manage_payments):
    app = App.objects.create(
        name="Payment method request delete",
        is_active=True,
        identifier="saleor.payment.app.payment.gateway.initialize.tokenization",
    )
    app.tokens.create(name="Default")
    app.permissions.add(permission_manage_payments)

    webhook = Webhook.objects.create(
        name="payment_gateway_initialize_tokenization",
        app=app,
        target_url="http://localhost:8000/endpoint/",
    )
    webhook.events.create(
        event_type=WebhookEventSyncType.PAYMENT_GATEWAY_INITIALIZE_TOKENIZATION_SESSION,
    )
    return app


@pytest.fixture
def payment_method_initialize_tokenization_app(db, permission_manage_payments):
    app = App.objects.create(
        name="Payment method initialize tokenization",
        is_active=True,
        identifier="saleor.payment.app.payment.method.initialize.tokenization",
    )
    app.tokens.create(name="Default")
    app.permissions.add(permission_manage_payments)

    webhook = Webhook.objects.create(
        name="payment_method_initialize_tokenization",
        app=app,
        target_url="http://localhost:8000/endpoint/",
    )
    webhook.events.create(
        event_type=WebhookEventSyncType.PAYMENT_METHOD_INITIALIZE_TOKENIZATION_SESSION,
    )
    return app


@pytest.fixture
def payment_method_process_tokenization_app(db, permission_manage_payments):
    app = App.objects.create(
        name="Payment method process tokenization",
        is_active=True,
        identifier="saleor.payment.app.payment.method.process.tokenization",
    )
    app.tokens.create(name="Default")
    app.permissions.add(permission_manage_payments)

    webhook = Webhook.objects.create(
        name="payment_method_process_tokenization",
        app=app,
        target_url="http://localhost:8000/endpoint/",
    )
    webhook.events.create(
        event_type=WebhookEventSyncType.PAYMENT_METHOD_PROCESS_TOKENIZATION_SESSION,
    )
    return app


@pytest.fixture
def tax_app(db, permission_handle_taxes):
    app = App.objects.create(name="Tax App", is_active=True)
    app.permissions.add(permission_handle_taxes)

    webhook = Webhook.objects.create(
        name="tax-webhook-1",
        app=app,
        target_url="https://tax-app.com/api/",
    )
    webhook.events.bulk_create(
        [
            WebhookEvent(event_type=event_type, webhook=webhook)
            for event_type in [
                WebhookEventSyncType.ORDER_CALCULATE_TAXES,
                WebhookEventSyncType.CHECKOUT_CALCULATE_TAXES,
            ]
        ]
    )
    return app


@pytest.fixture
def observability_webhook(db, permission_manage_observability):
    app = App.objects.create(name="Observability App", is_active=True)
    app.tokens.create(name="Default")
    app.permissions.add(permission_manage_observability)

    webhook = Webhook.objects.create(
        name="observability-webhook-1",
        app=app,
        target_url="https://observability-app.com/api/",
    )
    webhook.events.create(event_type=WebhookEventAsyncType.OBSERVABILITY)
    return webhook


@pytest.fixture
def observability_webhook_data(observability_webhook):
    return WebhookData(
        id=observability_webhook.id,
        saleor_domain="mirumee.com",
        target_url=observability_webhook.target_url,
        secret_key=observability_webhook.secret_key,
    )


@pytest.fixture
def external_app(db):
    app = App.objects.create(
        name="External App",
        is_active=True,
        type=AppType.THIRDPARTY,
        identifier="mirumee.app.sample",
        about_app="About app text.",
        data_privacy="Data privacy text.",
        data_privacy_url="http://www.example.com/privacy/",
        homepage_url="http://www.example.com/homepage/",
        support_url="http://www.example.com/support/contact/",
        configuration_url="http://www.example.com/app-configuration/",
        app_url="http://www.example.com/app/",
    )
    app.tokens.create(name="Default")
    return app


@pytest.fixture
def webhook(app):
    webhook = Webhook.objects.create(
        name="Simple webhook", app=app, target_url="http://www.example.com/test"
    )
    webhook.events.create(event_type=WebhookEventAsyncType.ORDER_CREATED)
    return webhook


@pytest.fixture
def webhook_without_name(app):
    webhook = Webhook.objects.create(app=app, target_url="http://www.example.com/test")
    webhook.events.create(event_type=WebhookEventAsyncType.ORDER_CREATED)
    return webhook


@pytest.fixture
def webhook_removed_app(removed_app):
    webhook = Webhook.objects.create(
        name="Removed app webhook",
        app=removed_app,
        target_url="http://www.example.com/test",
    )
    webhook.events.create(event_type=WebhookEventAsyncType.ORDER_CREATED)
    return webhook


@pytest.fixture
def any_webhook(app):
    webhook = Webhook.objects.create(
        name="Any webhook", app=app, target_url="http://www.example.com/any"
    )
    webhook.events.create(event_type=WebhookEventAsyncType.ANY)
    return webhook


@pytest.fixture
def fake_payment_interface(mocker):
    return mocker.Mock(spec=PaymentInterface)


@pytest.fixture
def staff_notification_recipient(db, staff_user):
    return StaffNotificationRecipient.objects.create(active=True, user=staff_user)


@pytest.fixture
def warehouse(address, shipping_zone, channel_USD):
    warehouse = Warehouse.objects.create(
        address=address,
        name="Example Warehouse",
        slug="example-warehouse",
        email="test@example.com",
    )
    warehouse.shipping_zones.add(shipping_zone)
    warehouse.channels.add(channel_USD)
    warehouse.save()
    return warehouse


@pytest.fixture
def warehouse_with_external_ref(address, shipping_zone, channel_USD):
    warehouse = Warehouse.objects.create(
        address=address,
        name="Example Warehouse With Ref",
        slug="example-warehouse-with-ref",
        email="test@example.com",
        external_reference="example-warehouse-with-ref",
    )
    warehouse.shipping_zones.add(shipping_zone)
    warehouse.channels.add(channel_USD)
    warehouse.save()
    return warehouse


@pytest.fixture
def warehouse_JPY(address, shipping_zone_JPY, channel_JPY):
    warehouse = Warehouse.objects.create(
        address=address,
        name="Example Warehouse JPY",
        slug="example-warehouse-jpy",
        email="test-jpy@example.com",
    )
    warehouse.shipping_zones.add(shipping_zone_JPY)
    warehouse.channels.add(channel_JPY)
    warehouse.save()
    return warehouse


@pytest.fixture
def warehouses(address, address_usa, channel_USD):
    warehouses = Warehouse.objects.bulk_create(
        [
            Warehouse(
                address=address.get_copy(),
                name="Warehouse PL",
                slug="warehouse1",
                email="warehouse1@example.com",
                external_reference="warehouse1",
            ),
            Warehouse(
                address=address_usa.get_copy(),
                name="Warehouse USA",
                slug="warehouse2",
                email="warehouse2@example.com",
                external_reference="warehouse2",
            ),
        ]
    )
    for warehouse in warehouses:
        warehouse.channels.add(channel_USD)
    return warehouses


@pytest.fixture
def warehouses_for_cc(address, shipping_zones, channel_USD):
    warehouses = Warehouse.objects.bulk_create(
        [
            Warehouse(
                address=address.get_copy(),
                name="Warehouse1",
                slug="warehouse1",
                email="warehouse1@example.com",
            ),
            Warehouse(
                address=address.get_copy(),
                name="Warehouse2",
                slug="warehouse2",
                email="warehouse2@example.com",
                click_and_collect_option=WarehouseClickAndCollectOption.ALL_WAREHOUSES,
            ),
            Warehouse(
                address=address.get_copy(),
                name="Warehouse3",
                slug="warehouse3",
                email="warehouse3@example.com",
                click_and_collect_option=WarehouseClickAndCollectOption.LOCAL_STOCK,
                is_private=False,
            ),
            Warehouse(
                address=address.get_copy(),
                name="Warehouse4",
                slug="warehouse4",
                email="warehouse4@example.com",
                click_and_collect_option=WarehouseClickAndCollectOption.LOCAL_STOCK,
                is_private=False,
            ),
        ]
    )
    # add to shipping zones only not click and collect warehouses
    warehouses[0].shipping_zones.add(*shipping_zones)
    channel_USD.warehouses.add(*warehouses)
    return warehouses


@pytest.fixture
def warehouse_for_cc(address, product_variant_list, channel_USD):
    warehouse = Warehouse.objects.create(
        address=address.get_copy(),
        name="Local Warehouse",
        slug="local-warehouse",
        email="local@example.com",
        is_private=False,
        click_and_collect_option=WarehouseClickAndCollectOption.LOCAL_STOCK,
    )
    warehouse.channels.add(channel_USD)

    Stock.objects.bulk_create(
        [
            Stock(
                warehouse=warehouse, product_variant=product_variant_list[0], quantity=1
            ),
            Stock(
                warehouse=warehouse, product_variant=product_variant_list[1], quantity=2
            ),
            Stock(
                warehouse=warehouse, product_variant=product_variant_list[2], quantity=2
            ),
        ]
    )
    return warehouse


@pytest.fixture(params=["warehouse_for_cc", "shipping_method"])
def delivery_method(request, warehouse_for_cc, shipping_method):
    if request.param == "warehouse":
        return warehouse_for_cc
    if request.param == "shipping_method":
        return shipping_method


@pytest.fixture
def stocks_for_cc(warehouses_for_cc, product_variant_list, product_with_two_variants):
    return Stock.objects.bulk_create(
        [
            Stock(
                warehouse=warehouses_for_cc[0],
                product_variant=product_variant_list[0],
                quantity=5,
            ),
            Stock(
                warehouse=warehouses_for_cc[1],
                product_variant=product_variant_list[0],
                quantity=3,
            ),
            Stock(
                warehouse=warehouses_for_cc[1],
                product_variant=product_variant_list[1],
                quantity=10,
            ),
            Stock(
                warehouse=warehouses_for_cc[1],
                product_variant=product_variant_list[2],
                quantity=10,
            ),
            Stock(
                warehouse=warehouses_for_cc[2],
                product_variant=product_variant_list[0],
                quantity=3,
            ),
            Stock(
                warehouse=warehouses_for_cc[3],
                product_variant=product_variant_list[0],
                quantity=3,
            ),
            Stock(
                warehouse=warehouses_for_cc[3],
                product_variant=product_variant_list[1],
                quantity=3,
            ),
            Stock(
                warehouse=warehouses_for_cc[3],
                product_variant=product_with_two_variants.variants.last(),
                quantity=7,
            ),
            Stock(
                warehouse=warehouses_for_cc[3],
                product_variant=product_variant_list[2],
                quantity=3,
            ),
        ]
    )


@pytest.fixture
def checkout_for_cc(channel_USD, customer_user):
    checkout = Checkout.objects.create(
        channel=channel_USD,
        billing_address=customer_user.default_billing_address,
        shipping_address=customer_user.default_shipping_address,
        note="Test notes",
        currency="USD",
        email=customer_user.email,
    )
    CheckoutMetadata.objects.create(checkout=checkout)
    return checkout


@pytest.fixture
def checkout_with_items_for_cc(checkout_for_cc, product_variant_list):
    CheckoutLine.objects.bulk_create(
        [
            CheckoutLine(
                checkout=checkout_for_cc,
                variant=product_variant_list[0],
                quantity=1,
                currency=checkout_for_cc.currency,
            ),
            CheckoutLine(
                checkout=checkout_for_cc,
                variant=product_variant_list[1],
                quantity=1,
                currency=checkout_for_cc.currency,
            ),
            CheckoutLine(
                checkout=checkout_for_cc,
                variant=product_variant_list[2],
                quantity=1,
                currency=checkout_for_cc.currency,
            ),
        ]
    )
    checkout_for_cc.set_country("US", commit=True)

    return checkout_for_cc


@pytest.fixture
def checkout_with_item_for_cc(checkout_for_cc, product_variant_list):
    CheckoutLine.objects.create(
        checkout=checkout_for_cc,
        variant=product_variant_list[0],
        quantity=1,
        currency=checkout_for_cc.currency,
    )
    return checkout_for_cc


@pytest.fixture
def checkout_with_prices(
    checkout_with_items,
    address,
    address_other_country,
    warehouse,
    customer_user,
    shipping_method,
    voucher,
):
    # Need to save shipping_method before fetching checkout info.
    checkout_with_items.shipping_method = shipping_method
    checkout_with_items.save(update_fields=["shipping_method"])

    manager = get_plugins_manager(allow_replica=False)
    channel = checkout_with_items.channel
    lines = checkout_with_items.lines.all()
    lines_info, _ = fetch_checkout_lines(checkout_with_items)
    checkout_info = fetch_checkout_info(checkout_with_items, lines, manager)

    for line, line_info in zip(lines, lines_info):
        line.total_price_net_amount = base_calculations.calculate_base_line_total_price(
            line_info, channel
        ).amount
        line.total_price_gross_amount = line.total_price_net_amount * Decimal("1.230")

    checkout_with_items.discount_amount = Decimal("5.000")
    checkout_with_items.discount_name = "Voucher 5 USD"
    checkout_with_items.user = customer_user
    checkout_with_items.billing_address = address
    checkout_with_items.shipping_address = address_other_country
    checkout_with_items.collection_point = warehouse
    checkout_with_items.subtotal_net_amount = Decimal("100.000")
    checkout_with_items.subtotal_gross_amount = Decimal("123.000")
    checkout_with_items.total_net_amount = Decimal("150.000")
    checkout_with_items.total_gross_amount = Decimal("178.000")
    shipping_amount = base_calculations.base_checkout_delivery_price(
        checkout_info, lines_info
    ).amount
    checkout_with_items.shipping_price_net_amount = shipping_amount
    checkout_with_items.shipping_price_gross_amount = shipping_amount * Decimal("1.08")
    checkout_with_items.metadata_storage.metadata = {"meta_key": "meta_value"}
    checkout_with_items.metadata_storage.private_metadata = {
        "priv_meta_key": "priv_meta_value"
    }

    checkout_with_items.lines.bulk_update(
        lines,
        [
            "total_price_net_amount",
            "total_price_gross_amount",
        ],
    )

    checkout_with_items.save(
        update_fields=[
            "discount_amount",
            "discount_name",
            "user",
            "billing_address",
            "shipping_address",
            "collection_point",
            "subtotal_net_amount",
            "subtotal_gross_amount",
            "total_net_amount",
            "total_gross_amount",
            "shipping_price_net_amount",
            "shipping_price_gross_amount",
        ]
    )
    checkout_with_items.metadata_storage.save(
        update_fields=["metadata", "private_metadata"]
    )

    user = checkout_with_items.user
    user.metadata = {"user_public_meta_key": "user_public_meta_value"}
    user.save(update_fields=["metadata"])

    return checkout_with_items


@pytest.fixture
def warehouses_with_shipping_zone(warehouses, shipping_zone):
    warehouses[0].shipping_zones.add(shipping_zone)
    warehouses[1].shipping_zones.add(shipping_zone)
    return warehouses


@pytest.fixture
def warehouses_with_different_shipping_zone(warehouses, shipping_zones):
    warehouses[0].shipping_zones.add(shipping_zones[0])
    warehouses[1].shipping_zones.add(shipping_zones[1])
    return warehouses


@pytest.fixture
def warehouse_no_shipping_zone(address, channel_USD):
    warehouse = Warehouse.objects.create(
        address=address,
        name="Warehouse without shipping zone",
        slug="warehouse-no-shipping-zone",
        email="test2@example.com",
        external_reference="warehouse-no-shipping-zone",
    )
    warehouse.channels.add(channel_USD)
    return warehouse


@pytest.fixture
def stock(variant, warehouse):
    return Stock.objects.create(
        product_variant=variant, warehouse=warehouse, quantity=15
    )


@pytest.fixture
def allocation(order_line, stock):
    return Allocation.objects.create(
        order_line=order_line, stock=stock, quantity_allocated=order_line.quantity
    )


@pytest.fixture
def allocations(order_list, stock, channel_USD):
    variant = stock.product_variant
    product = variant.product
    channel_listing = variant.channel_listings.get(channel=channel_USD)
    net = variant.get_price(channel_listing)
    gross = Money(amount=net.amount * Decimal(1.23), currency=net.currency)
    price = TaxedMoney(net=net, gross=gross)
    lines = OrderLine.objects.bulk_create(
        [
            OrderLine(
                order=order_list[0],
                variant=variant,
                quantity=1,
                product_name=str(variant.product),
                variant_name=str(variant),
                product_sku=variant.sku,
                product_variant_id=variant.get_global_id(),
                is_shipping_required=variant.is_shipping_required(),
                is_gift_card=variant.is_gift_card(),
                unit_price=price,
                total_price=price,
                tax_rate=Decimal("0.23"),
                **get_tax_class_kwargs_for_order_line(product.product_type.tax_class),
            ),
            OrderLine(
                order=order_list[1],
                variant=variant,
                quantity=2,
                product_name=str(variant.product),
                variant_name=str(variant),
                product_sku=variant.sku,
                product_variant_id=variant.get_global_id(),
                is_shipping_required=variant.is_shipping_required(),
                is_gift_card=variant.is_gift_card(),
                unit_price=price,
                total_price=price,
                tax_rate=Decimal("0.23"),
                **get_tax_class_kwargs_for_order_line(product.product_type.tax_class),
            ),
            OrderLine(
                order=order_list[2],
                variant=variant,
                quantity=4,
                product_name=str(variant.product),
                variant_name=str(variant),
                product_sku=variant.sku,
                product_variant_id=variant.get_global_id(),
                is_shipping_required=variant.is_shipping_required(),
                is_gift_card=variant.is_gift_card(),
                unit_price=price,
                total_price=price,
                tax_rate=Decimal("0.23"),
                **get_tax_class_kwargs_for_order_line(product.product_type.tax_class),
            ),
        ]
    )

    for order in order_list:
        order.search_vector = FlatConcatSearchVector(
            *prepare_order_search_vector_value(order)
        )
    Order.objects.bulk_update(order_list, ["search_vector"])

    return Allocation.objects.bulk_create(
        [
            Allocation(
                order_line=lines[0], stock=stock, quantity_allocated=lines[0].quantity
            ),
            Allocation(
                order_line=lines[1], stock=stock, quantity_allocated=lines[1].quantity
            ),
            Allocation(
                order_line=lines[2], stock=stock, quantity_allocated=lines[2].quantity
            ),
        ]
    )


@pytest.fixture
def preorder_allocation(
    order_line, preorder_variant_global_and_channel_threshold, channel_PLN
):
    variant = preorder_variant_global_and_channel_threshold
    product_variant_channel_listing = variant.channel_listings.get(channel=channel_PLN)
    return PreorderAllocation.objects.create(
        order_line=order_line,
        product_variant_channel_listing=product_variant_channel_listing,
        quantity=order_line.quantity,
    )


@pytest.fixture
def app_installation():
    app_installation = AppInstallation.objects.create(
        app_name="External App",
        manifest_url="http://localhost:3000/manifest",
    )
    return app_installation


@pytest.fixture
def user_export_file(staff_user):
    job = ExportFile.objects.create(user=staff_user)
    return job


@pytest.fixture
def app_export_file(app):
    job = ExportFile.objects.create(app=app)
    return job


@pytest.fixture
def removed_app_export_file(removed_app):
    job = ExportFile.objects.create(app=removed_app)
    return job


@pytest.fixture
def export_file_list(staff_user):
    export_file_list = list(
        ExportFile.objects.bulk_create(
            [
                ExportFile(user=staff_user),
                ExportFile(
                    user=staff_user,
                ),
                ExportFile(
                    user=staff_user,
                    status=JobStatus.SUCCESS,
                ),
                ExportFile(user=staff_user, status=JobStatus.SUCCESS),
                ExportFile(
                    user=staff_user,
                    status=JobStatus.FAILED,
                ),
            ]
        )
    )

    updated_date = datetime.datetime(
        2019, 4, 18, tzinfo=timezone.get_current_timezone()
    )
    created_date = datetime.datetime(
        2019, 4, 10, tzinfo=timezone.get_current_timezone()
    )
    new_created_and_updated_dates = [
        (created_date, updated_date),
        (created_date, updated_date + datetime.timedelta(hours=2)),
        (
            created_date + datetime.timedelta(hours=2),
            updated_date - datetime.timedelta(days=2),
        ),
        (created_date - datetime.timedelta(days=2), updated_date),
        (
            created_date - datetime.timedelta(days=5),
            updated_date - datetime.timedelta(days=5),
        ),
    ]
    for counter, export_file in enumerate(export_file_list):
        created, updated = new_created_and_updated_dates[counter]
        export_file.created_at = created
        export_file.updated_at = updated

    ExportFile.objects.bulk_update(export_file_list, ["created_at", "updated_at"])

    return export_file_list


@pytest.fixture
def user_export_event(user_export_file):
    return ExportEvent.objects.create(
        type=ExportEvents.EXPORT_FAILED,
        export_file=user_export_file,
        user=user_export_file.user,
        parameters={"message": "Example error message"},
    )


@pytest.fixture
def app_export_event(app_export_file):
    return ExportEvent.objects.create(
        type=ExportEvents.EXPORT_FAILED,
        export_file=app_export_file,
        app=app_export_file.app,
        parameters={"message": "Example error message"},
    )


@pytest.fixture
def removed_app_export_event(removed_app_export_file):
    return ExportEvent.objects.create(
        type=ExportEvents.EXPORT_FAILED,
        export_file=removed_app_export_file,
        app=removed_app_export_file.app,
        parameters={"message": "Example error message"},
    )


@pytest.fixture
def app_manifest():
    return {
        "name": "Sample Saleor App",
        "version": "0.1",
        "about": "Sample Saleor App serving as an example.",
        "dataPrivacy": "",
        "dataPrivacyUrl": "",
        "homepageUrl": "http://172.17.0.1:5000/homepageUrl",
        "supportUrl": "http://172.17.0.1:5000/supportUrl",
        "id": "saleor-complex-sample",
        "permissions": ["MANAGE_PRODUCTS", "MANAGE_USERS"],
        "appUrl": "",
        "configurationUrl": "http://127.0.0.1:5000/configuration/",
        "tokenTargetUrl": "http://127.0.0.1:5000/configuration/install",
    }


@pytest.fixture
def app_manifest_webhook():
    return {
        "name": "webhook",
        "asyncEvents": [
            "ORDER_CREATED",
            "ORDER_FULLY_PAID",
            "CUSTOMER_CREATED",
            "FULFILLMENT_CREATED",
        ],
        "query": """
            subscription {
                event {
                    ... on OrderCreated {
                        order {
                            id
                        }
                    }
                    ... on OrderFullyPaid {
                        order {
                            id
                        }
                    }
                    ... on CustomerCreated {
                        user {
                            id
                        }
                    }
                    ... on FulfillmentCreated {
                        fulfillment {
                            id
                        }
                    }
                }
            }
        """,
        "targetUrl": "https://app.example/api/webhook",
    }


@pytest.fixture
def event_payload():
    """Return event payload."""
    return EventPayload.objects.create(payload='{"payload_key": "payload_value"}')


@pytest.fixture
def event_delivery(event_payload, webhook, app):
    """Return an event delivery object."""
    return EventDelivery.objects.create(
        event_type=WebhookEventAsyncType.ANY,
        payload=event_payload,
        webhook=webhook,
    )


@pytest.fixture
def event_delivery_removed_app(event_payload, webhook_removed_app):
    return EventDelivery.objects.create(
        event_type=WebhookEventAsyncType.ANY,
        payload=event_payload,
        webhook=webhook_removed_app,
    )


@pytest.fixture
def event_attempt(event_delivery):
    """Return an event delivery attempt object."""
    return EventDeliveryAttempt.objects.create(
        delivery=event_delivery,
        task_id="example_task_id",
        duration=None,
        response="example_response",
        response_headers=None,
        request_headers=None,
    )


@pytest.fixture
def webhook_list_stored_payment_methods_response():
    return {
        "paymentMethods": [
            {
                "id": "method-1",
                "supportedPaymentFlows": ["INTERACTIVE"],
                "type": "Credit Card",
                "creditCardInfo": {
                    "brand": "visa",
                    "lastDigits": "1234",
                    "expMonth": 1,
                    "expYear": 2023,
                    "firstDigits": "123456",
                },
                "name": "***1234",
                "data": {"some": "data"},
            }
        ]
    }


@pytest.fixture
def event_attempt_removed_app(event_delivery_removed_app):
    """Return event delivery attempt object"""  # noqa: D400, D415
    return EventDeliveryAttempt.objects.create(
        delivery=event_delivery_removed_app,
        task_id="example_task_id",
        duration=None,
        response="example_response",
        response_headers=None,
        request_headers=None,
    )


@pytest.fixture
def webhook_response():
    return WebhookResponse(
        content="test_content",
        request_headers={"headers": "test_request"},
        response_headers={"headers": "test_response"},
        response_status_code=200,
        duration=2.0,
        status=EventDeliveryStatus.SUCCESS,
    )


@pytest.fixture
def webhook_response_failed():
    return WebhookResponse(
        content="example_content_response",
        request_headers={"headers": "test_request"},
        response_headers={"headers": "test_response"},
        response_status_code=500,
        duration=2.0,
        status=EventDeliveryStatus.FAILED,
    )


@pytest.fixture
def check_payment_balance_input():
    return {
        "gatewayId": "mirumee.payments.gateway",
        "channel": "channel_default",
        "method": "givex",
        "card": {
            "cvc": "9891",
            "code": "12345678910",
            "money": {"currency": "GBP", "amount": 100.0},
        },
    }


@pytest.fixture
def delivery_attempts(event_delivery):
    """Return consecutive delivery attempt IDs."""
    with freeze_time("2020-03-18 12:00:00"):
        attempt_1 = EventDeliveryAttempt.objects.create(
            delivery=event_delivery,
            task_id="example_task_id_1",
            duration=None,
            response="example_response",
            response_headers=None,
            request_headers=None,
        )

    with freeze_time("2020-03-18 13:00:00"):
        attempt_2 = EventDeliveryAttempt.objects.create(
            delivery=event_delivery,
            task_id="example_task_id_2",
            duration=None,
            response="example_response",
            response_headers=None,
            request_headers=None,
        )

    with freeze_time("2020-03-18 14:00:00"):
        attempt_3 = EventDeliveryAttempt.objects.create(
            delivery=event_delivery,
            task_id="example_task_id_3",
            duration=None,
            response="example_response",
            response_headers=None,
            request_headers=None,
        )

    attempt_1 = graphene.Node.to_global_id("EventDeliveryAttempt", attempt_1.pk)
    attempt_2 = graphene.Node.to_global_id("EventDeliveryAttempt", attempt_2.pk)
    attempt_3 = graphene.Node.to_global_id("EventDeliveryAttempt", attempt_3.pk)
    webhook_id = graphene.Node.to_global_id("Webhook", event_delivery.webhook.pk)

    return {
        "webhook_id": webhook_id,
        "attempt_1_id": attempt_1,
        "attempt_2_id": attempt_2,
        "attempt_3_id": attempt_3,
    }


@pytest.fixture
def event_deliveries(event_payload, webhook, app):
    """Return consecutive event delivery IDs."""
    delivery_1 = EventDelivery.objects.create(
        event_type=WebhookEventAsyncType.ANY,
        payload=event_payload,
        webhook=webhook,
    )
    delivery_2 = EventDelivery.objects.create(
        event_type=WebhookEventAsyncType.ANY,
        payload=event_payload,
        webhook=webhook,
    )
    delivery_3 = EventDelivery.objects.create(
        event_type=WebhookEventAsyncType.ANY,
        payload=event_payload,
        webhook=webhook,
    )
    webhook_id = graphene.Node.to_global_id("Webhook", webhook.pk)
    delivery_1 = graphene.Node.to_global_id("EventDelivery", delivery_1.pk)
    delivery_2 = graphene.Node.to_global_id("EventDelivery", delivery_2.pk)
    delivery_3 = graphene.Node.to_global_id("EventDelivery", delivery_3.pk)

    return {
        "webhook_id": webhook_id,
        "delivery_1_id": delivery_1,
        "delivery_2_id": delivery_2,
        "delivery_3_id": delivery_3,
    }


@pytest.fixture
def action_required_gateway_response():
    return GatewayResponse(
        is_success=True,
        action_required=True,
        action_required_data={
            "paymentData": "test",
            "paymentMethodType": "scheme",
            "url": "https://test.adyen.com/hpp/3d/validate.shtml",
            "data": {
                "MD": "md-test-data",
                "PaReq": "PaReq-test-data",
                "TermUrl": "http://127.0.0.1:3000/",
            },
            "method": "POST",
            "type": "redirect",
        },
        kind=TransactionKind.CAPTURE,
        amount=Decimal(3.0),
        currency="usd",
        transaction_id="1234",
        error=None,
    )


@pytest.fixture
def product_media_image(product, image, media_root):
    return ProductMedia.objects.create(
        product=product,
        image=image,
        alt="image",
        type=ProductMediaTypes.IMAGE,
        oembed_data="{}",
    )


@pytest.fixture
def thumbnail_product_media(product_media_image, image_list, media_root):
    return Thumbnail.objects.create(
        product_media=product_media_image,
        size=128,
        image=image_list[1],
    )


@pytest.fixture
def thumbnail_category(category_with_image, image_list, media_root):
    return Thumbnail.objects.create(
        category=category_with_image,
        size=128,
        image=image_list[1],
    )


@pytest.fixture
def thumbnail_collection(collection_with_image, image_list, media_root):
    return Thumbnail.objects.create(
        collection=collection_with_image,
        size=128,
        image=image_list[1],
    )


@pytest.fixture
def thumbnail_user(customer_user, image_list, media_root):
    customer_user.avatar = image_list[0]
    return Thumbnail.objects.create(
        user=customer_user,
        size=128,
        image=image_list[1],
    )


@pytest.fixture
def transaction_session_response():
    return {
        "pspReference": "psp-123",
        "data": {"some-json": "data"},
        "result": "CHARGE_SUCCESS",
        "amount": "10.00",
        "time": "2022-11-18T13:25:58.169685+00:00",
        "externalUrl": "http://127.0.0.1:9090/external-reference",
        "message": "Message related to the payment",
    }


class Info:
    def __init__(self, request):
        self.context = request


@pytest.fixture
def dummy_info(request):
    return Info(request)


@pytest.fixture
def async_subscription_webhooks_with_root_objects(
    subscription_account_deleted_webhook,
    subscription_account_confirmed_webhook,
    subscription_account_email_changed_webhook,
    subscription_account_set_password_requested_webhook,
    subscription_account_confirmation_requested_webhook,
    subscription_account_delete_requested_webhook,
    subscription_account_change_email_requested_webhook,
    subscription_staff_set_password_requested_webhook,
    subscription_address_created_webhook,
    subscription_address_updated_webhook,
    subscription_address_deleted_webhook,
    subscription_app_installed_webhook,
    subscription_app_updated_webhook,
    subscription_app_deleted_webhook,
    subscription_app_status_changed_webhook,
    subscription_attribute_created_webhook,
    subscription_attribute_updated_webhook,
    subscription_attribute_deleted_webhook,
    subscription_attribute_value_created_webhook,
    subscription_attribute_value_updated_webhook,
    subscription_attribute_value_deleted_webhook,
    subscription_category_created_webhook,
    subscription_category_updated_webhook,
    subscription_category_deleted_webhook,
    subscription_channel_created_webhook,
    subscription_channel_updated_webhook,
    subscription_channel_deleted_webhook,
    subscription_channel_status_changed_webhook,
    subscription_gift_card_created_webhook,
    subscription_gift_card_updated_webhook,
    subscription_gift_card_deleted_webhook,
    subscription_gift_card_sent_webhook,
    subscription_gift_card_status_changed_webhook,
    subscription_gift_card_metadata_updated_webhook,
    subscription_gift_card_export_completed_webhook,
    subscription_menu_created_webhook,
    subscription_menu_updated_webhook,
    subscription_menu_deleted_webhook,
    subscription_menu_item_created_webhook,
    subscription_menu_item_updated_webhook,
    subscription_menu_item_deleted_webhook,
    subscription_shipping_price_created_webhook,
    subscription_shipping_price_updated_webhook,
    subscription_shipping_price_deleted_webhook,
    subscription_shipping_zone_created_webhook,
    subscription_shipping_zone_updated_webhook,
    subscription_shipping_zone_deleted_webhook,
    subscription_shipping_zone_metadata_updated_webhook,
    subscription_product_updated_webhook,
    subscription_product_created_webhook,
    subscription_product_deleted_webhook,
    subscription_product_export_completed_webhook,
    subscription_product_media_updated_webhook,
    subscription_product_media_created_webhook,
    subscription_product_media_deleted_webhook,
    subscription_product_metadata_updated_webhook,
    subscription_product_variant_created_webhook,
    subscription_product_variant_updated_webhook,
    subscription_product_variant_deleted_webhook,
    subscription_product_variant_metadata_updated_webhook,
    subscription_product_variant_out_of_stock_webhook,
    subscription_product_variant_back_in_stock_webhook,
    subscription_order_created_webhook,
    subscription_order_updated_webhook,
    subscription_order_confirmed_webhook,
    subscription_order_fully_paid_webhook,
    subscription_order_refunded_webhook,
    subscription_order_fully_refunded_webhook,
    subscription_order_paid_webhook,
    subscription_order_cancelled_webhook,
    subscription_order_expired_webhook,
    subscription_order_fulfilled_webhook,
    subscription_order_metadata_updated_webhook,
    subscription_order_bulk_created_webhook,
    subscription_draft_order_created_webhook,
    subscription_draft_order_updated_webhook,
    subscription_draft_order_deleted_webhook,
    subscription_sale_created_webhook,
    subscription_sale_updated_webhook,
    subscription_sale_deleted_webhook,
    subscription_sale_toggle_webhook,
    subscription_invoice_requested_webhook,
    subscription_invoice_deleted_webhook,
    subscription_invoice_sent_webhook,
    subscription_fulfillment_canceled_webhook,
    subscription_fulfillment_created_webhook,
    subscription_fulfillment_approved_webhook,
    subscription_fulfillment_metadata_updated_webhook,
    subscription_fulfillment_tracking_number_updated,
    subscription_customer_created_webhook,
    subscription_customer_updated_webhook,
    subscription_customer_deleted_webhook,
    subscription_customer_metadata_updated_webhook,
    subscription_collection_created_webhook,
    subscription_collection_updated_webhook,
    subscription_collection_deleted_webhook,
    subscription_collection_metadata_updated_webhook,
    subscription_checkout_created_webhook,
    subscription_checkout_updated_webhook,
    subscription_checkout_fully_paid_webhook,
    subscription_checkout_metadata_updated_webhook,
    subscription_page_created_webhook,
    subscription_page_updated_webhook,
    subscription_page_deleted_webhook,
    subscription_page_type_created_webhook,
    subscription_page_type_updated_webhook,
    subscription_page_type_deleted_webhook,
    subscription_permission_group_created_webhook,
    subscription_permission_group_updated_webhook,
    subscription_permission_group_deleted_webhook,
    subscription_product_created_multiple_events_webhook,
    subscription_staff_created_webhook,
    subscription_staff_updated_webhook,
    subscription_staff_deleted_webhook,
    subscription_transaction_item_metadata_updated_webhook,
    subscription_translation_created_webhook,
    subscription_translation_updated_webhook,
    subscription_warehouse_created_webhook,
    subscription_warehouse_updated_webhook,
    subscription_warehouse_deleted_webhook,
    subscription_warehouse_metadata_updated_webhook,
    subscription_voucher_created_webhook,
    subscription_voucher_updated_webhook,
    subscription_voucher_deleted_webhook,
    subscription_voucher_codes_created_webhook,
    subscription_voucher_codes_deleted_webhook,
    subscription_voucher_webhook_with_meta,
    subscription_voucher_metadata_updated_webhook,
    subscription_voucher_code_export_completed_webhook,
    address,
    app,
    numeric_attribute,
    category,
    channel_PLN,
    gift_card,
    menu_item,
    shipping_method,
    product,
    fulfilled_order,
    fulfillment,
    stock,
    customer_user,
    collection,
    checkout,
    page,
    permission_group_manage_users,
    shipping_zone,
    staff_user,
    voucher,
    warehouse,
    translated_attribute,
    transaction_item_created_by_app,
    product_media_image,
    user_export_file,
    promotion_converted_from_sale,
):
    events = WebhookEventAsyncType
    attr = numeric_attribute
    attr_value = attr.values.first()
    menu = menu_item.menu
    order = fulfilled_order
    invoice = order.invoices.first()
    page_type = page.page_type
    transaction_item_created_by_app.use_old_id = True
    transaction_item_created_by_app.save()
    voucher_code = voucher.codes.first()

    return {
        events.ACCOUNT_DELETED: [
            subscription_account_deleted_webhook,
            customer_user,
        ],
        events.ACCOUNT_EMAIL_CHANGED: [
            subscription_account_email_changed_webhook,
            customer_user,
        ],
        events.ACCOUNT_CONFIRMED: [
            subscription_account_confirmed_webhook,
            customer_user,
        ],
        events.ACCOUNT_DELETE_REQUESTED: [
            subscription_account_delete_requested_webhook,
            customer_user,
        ],
        events.ACCOUNT_SET_PASSWORD_REQUESTED: [
            subscription_account_set_password_requested_webhook,
            customer_user,
        ],
        events.ACCOUNT_CHANGE_EMAIL_REQUESTED: [
            subscription_account_change_email_requested_webhook,
            customer_user,
        ],
        events.ACCOUNT_CONFIRMATION_REQUESTED: [
            subscription_account_confirmation_requested_webhook,
            customer_user,
        ],
        events.STAFF_SET_PASSWORD_REQUESTED: [
            subscription_staff_set_password_requested_webhook,
            staff_user,
        ],
        events.ADDRESS_UPDATED: [subscription_address_updated_webhook, address],
        events.ADDRESS_CREATED: [subscription_address_created_webhook, address],
        events.ADDRESS_DELETED: [subscription_address_deleted_webhook, address],
        events.APP_UPDATED: [subscription_app_updated_webhook, app],
        events.APP_DELETED: [subscription_app_deleted_webhook, app],
        events.APP_INSTALLED: [subscription_app_installed_webhook, app],
        events.APP_STATUS_CHANGED: [subscription_app_status_changed_webhook, app],
        events.ATTRIBUTE_CREATED: [subscription_attribute_created_webhook, attr],
        events.ATTRIBUTE_UPDATED: [subscription_attribute_updated_webhook, attr],
        events.ATTRIBUTE_DELETED: [subscription_attribute_deleted_webhook, attr],
        events.ATTRIBUTE_VALUE_UPDATED: [
            subscription_attribute_value_updated_webhook,
            attr_value,
        ],
        events.ATTRIBUTE_VALUE_CREATED: [
            subscription_attribute_value_created_webhook,
            attr_value,
        ],
        events.ATTRIBUTE_VALUE_DELETED: [
            subscription_attribute_value_deleted_webhook,
            attr_value,
        ],
        events.CATEGORY_CREATED: [subscription_category_created_webhook, category],
        events.CATEGORY_UPDATED: [subscription_category_updated_webhook, category],
        events.CATEGORY_DELETED: [subscription_category_deleted_webhook, category],
        events.CHANNEL_CREATED: [subscription_channel_created_webhook, channel_PLN],
        events.CHANNEL_UPDATED: [subscription_channel_updated_webhook, channel_PLN],
        events.CHANNEL_DELETED: [subscription_channel_deleted_webhook, channel_PLN],
        events.CHANNEL_STATUS_CHANGED: [
            subscription_channel_status_changed_webhook,
            channel_PLN,
        ],
        events.GIFT_CARD_CREATED: [subscription_gift_card_created_webhook, gift_card],
        events.GIFT_CARD_UPDATED: [subscription_gift_card_updated_webhook, gift_card],
        events.GIFT_CARD_DELETED: [subscription_gift_card_deleted_webhook, gift_card],
        events.GIFT_CARD_SENT: [subscription_gift_card_sent_webhook, gift_card],
        events.GIFT_CARD_STATUS_CHANGED: [
            subscription_gift_card_status_changed_webhook,
            gift_card,
        ],
        events.GIFT_CARD_METADATA_UPDATED: [
            subscription_gift_card_metadata_updated_webhook,
            gift_card,
        ],
        events.GIFT_CARD_EXPORT_COMPLETED: [
            subscription_gift_card_export_completed_webhook,
            user_export_file,
        ],
        events.MENU_CREATED: [subscription_menu_created_webhook, menu],
        events.MENU_UPDATED: [subscription_menu_updated_webhook, menu],
        events.MENU_DELETED: [subscription_menu_deleted_webhook, menu],
        events.MENU_ITEM_CREATED: [subscription_menu_item_created_webhook, menu_item],
        events.MENU_ITEM_UPDATED: [subscription_menu_item_updated_webhook, menu_item],
        events.MENU_ITEM_DELETED: [subscription_menu_item_deleted_webhook, menu_item],
        events.ORDER_CREATED: [subscription_order_created_webhook, order],
        events.ORDER_UPDATED: [subscription_order_updated_webhook, order],
        events.ORDER_CONFIRMED: [subscription_order_confirmed_webhook, order],
        events.ORDER_FULLY_PAID: [subscription_order_fully_paid_webhook, order],
        events.ORDER_PAID: [subscription_order_paid_webhook, order],
        events.ORDER_REFUNDED: [subscription_order_refunded_webhook, order],
        events.ORDER_FULLY_REFUNDED: [subscription_order_fully_refunded_webhook, order],
        events.ORDER_FULFILLED: [subscription_order_fulfilled_webhook, order],
        events.ORDER_CANCELLED: [subscription_order_cancelled_webhook, order],
        events.ORDER_EXPIRED: [subscription_order_expired_webhook, order],
        events.ORDER_METADATA_UPDATED: [
            subscription_order_metadata_updated_webhook,
            order,
        ],
        events.ORDER_BULK_CREATED: [subscription_order_bulk_created_webhook, order],
        events.DRAFT_ORDER_CREATED: [subscription_draft_order_created_webhook, order],
        events.DRAFT_ORDER_UPDATED: [subscription_draft_order_updated_webhook, order],
        events.DRAFT_ORDER_DELETED: [subscription_draft_order_deleted_webhook, order],
        events.PRODUCT_CREATED: [subscription_product_created_webhook, product],
        events.PRODUCT_UPDATED: [subscription_product_updated_webhook, product],
        events.PRODUCT_DELETED: [subscription_product_deleted_webhook, product],
        events.PRODUCT_EXPORT_COMPLETED: [
            subscription_product_export_completed_webhook,
            user_export_file,
        ],
        events.PRODUCT_MEDIA_CREATED: [
            subscription_product_media_created_webhook,
            product_media_image,
        ],
        events.PRODUCT_MEDIA_UPDATED: [
            subscription_product_media_updated_webhook,
            product_media_image,
        ],
        events.PRODUCT_MEDIA_DELETED: [
            subscription_product_media_deleted_webhook,
            product_media_image,
        ],
        events.PRODUCT_METADATA_UPDATED: [
            subscription_product_metadata_updated_webhook,
            product,
        ],
        events.PRODUCT_VARIANT_CREATED: [
            subscription_product_variant_created_webhook,
            product,
        ],
        events.PRODUCT_VARIANT_UPDATED: [
            subscription_product_variant_updated_webhook,
            product,
        ],
        events.PRODUCT_VARIANT_OUT_OF_STOCK: [
            subscription_product_variant_out_of_stock_webhook,
            stock,
        ],
        events.PRODUCT_VARIANT_BACK_IN_STOCK: [
            subscription_product_variant_back_in_stock_webhook,
            stock,
        ],
        events.PRODUCT_VARIANT_DELETED: [
            subscription_product_variant_deleted_webhook,
            product,
        ],
        events.PRODUCT_VARIANT_METADATA_UPDATED: [
            subscription_product_variant_metadata_updated_webhook,
            product,
        ],
        events.SALE_CREATED: [
            subscription_sale_created_webhook,
            promotion_converted_from_sale,
        ],
        events.SALE_UPDATED: [
            subscription_sale_updated_webhook,
            promotion_converted_from_sale,
        ],
        events.SALE_DELETED: [
            subscription_sale_deleted_webhook,
            promotion_converted_from_sale,
        ],
        events.SALE_TOGGLE: [
            subscription_sale_toggle_webhook,
            promotion_converted_from_sale,
        ],
        events.INVOICE_REQUESTED: [subscription_invoice_requested_webhook, invoice],
        events.INVOICE_DELETED: [subscription_invoice_deleted_webhook, invoice],
        events.INVOICE_SENT: [subscription_invoice_sent_webhook, invoice],
        events.FULFILLMENT_CANCELED: [
            subscription_fulfillment_canceled_webhook,
            fulfillment,
        ],
        events.FULFILLMENT_CREATED: [
            subscription_fulfillment_created_webhook,
            fulfillment,
        ],
        events.FULFILLMENT_APPROVED: [
            subscription_fulfillment_approved_webhook,
            fulfillment,
        ],
        events.FULFILLMENT_METADATA_UPDATED: [
            subscription_fulfillment_metadata_updated_webhook,
            fulfillment,
        ],
        events.FULFILLMENT_TRACKING_NUMBER_UPDATED: [
            subscription_fulfillment_tracking_number_updated,
            fulfillment,
        ],
        events.CUSTOMER_CREATED: [subscription_customer_created_webhook, customer_user],
        events.CUSTOMER_UPDATED: [subscription_customer_updated_webhook, customer_user],
        events.CUSTOMER_METADATA_UPDATED: [
            subscription_customer_metadata_updated_webhook,
            customer_user,
        ],
        events.COLLECTION_CREATED: [
            subscription_collection_created_webhook,
            collection,
        ],
        events.COLLECTION_UPDATED: [
            subscription_collection_updated_webhook,
            collection,
        ],
        events.COLLECTION_DELETED: [
            subscription_collection_deleted_webhook,
            collection,
        ],
        events.COLLECTION_METADATA_UPDATED: [
            subscription_collection_metadata_updated_webhook,
            collection,
        ],
        events.CHECKOUT_CREATED: [subscription_checkout_created_webhook, checkout],
        events.CHECKOUT_UPDATED: [subscription_checkout_updated_webhook, checkout],
        events.CHECKOUT_FULLY_PAID: [
            subscription_checkout_fully_paid_webhook,
            checkout,
        ],
        events.CHECKOUT_METADATA_UPDATED: [
            subscription_checkout_metadata_updated_webhook,
            checkout,
        ],
        events.PAGE_CREATED: [subscription_page_created_webhook, page],
        events.PAGE_UPDATED: [subscription_page_updated_webhook, page],
        events.PAGE_DELETED: [subscription_page_deleted_webhook, page],
        events.PAGE_TYPE_CREATED: [subscription_page_type_created_webhook, page_type],
        events.PAGE_TYPE_UPDATED: [subscription_page_type_updated_webhook, page_type],
        events.PAGE_TYPE_DELETED: [subscription_page_type_deleted_webhook, page_type],
        events.PERMISSION_GROUP_CREATED: [
            subscription_permission_group_created_webhook,
            permission_group_manage_users,
        ],
        events.PERMISSION_GROUP_UPDATED: [
            subscription_permission_group_updated_webhook,
            permission_group_manage_users,
        ],
        events.PERMISSION_GROUP_DELETED: [
            subscription_permission_group_deleted_webhook,
            permission_group_manage_users,
        ],
        events.SHIPPING_PRICE_CREATED: [
            subscription_shipping_price_created_webhook,
            shipping_method,
        ],
        events.SHIPPING_PRICE_UPDATED: [
            subscription_shipping_price_updated_webhook,
            shipping_method,
        ],
        events.SHIPPING_PRICE_DELETED: [
            subscription_shipping_price_deleted_webhook,
            shipping_method,
        ],
        events.SHIPPING_ZONE_CREATED: [
            subscription_shipping_zone_created_webhook,
            shipping_zone,
        ],
        events.SHIPPING_ZONE_UPDATED: [
            subscription_shipping_zone_updated_webhook,
            shipping_zone,
        ],
        events.SHIPPING_ZONE_DELETED: [
            subscription_shipping_zone_deleted_webhook,
            shipping_zone,
        ],
        events.SHIPPING_ZONE_METADATA_UPDATED: [
            subscription_shipping_zone_metadata_updated_webhook,
            shipping_zone,
        ],
        events.STAFF_CREATED: [subscription_staff_created_webhook, staff_user],
        events.STAFF_UPDATED: [subscription_staff_updated_webhook, staff_user],
        events.STAFF_DELETED: [subscription_staff_deleted_webhook, staff_user],
        events.TRANSACTION_ITEM_METADATA_UPDATED: [
            subscription_transaction_item_metadata_updated_webhook,
            transaction_item_created_by_app,
        ],
        events.TRANSLATION_CREATED: [
            subscription_translation_created_webhook,
            translated_attribute,
        ],
        events.TRANSLATION_UPDATED: [
            subscription_translation_updated_webhook,
            translated_attribute,
        ],
        events.VOUCHER_CREATED: [subscription_voucher_created_webhook, voucher],
        events.VOUCHER_UPDATED: [subscription_voucher_updated_webhook, voucher],
        events.VOUCHER_DELETED: [subscription_voucher_deleted_webhook, voucher],
        events.VOUCHER_CODES_CREATED: [
            subscription_voucher_codes_created_webhook,
            voucher_code,
        ],
        events.VOUCHER_CODES_DELETED: [
            subscription_voucher_codes_deleted_webhook,
            voucher_code,
        ],
        events.VOUCHER_METADATA_UPDATED: [
            subscription_voucher_metadata_updated_webhook,
            voucher,
        ],
        events.VOUCHER_CODE_EXPORT_COMPLETED: [
            subscription_voucher_code_export_completed_webhook,
            user_export_file,
        ],
        events.WAREHOUSE_CREATED: [subscription_warehouse_created_webhook, warehouse],
        events.WAREHOUSE_UPDATED: [subscription_warehouse_updated_webhook, warehouse],
        events.WAREHOUSE_DELETED: [subscription_warehouse_deleted_webhook, warehouse],
        events.WAREHOUSE_METADATA_UPDATED: [
            subscription_warehouse_metadata_updated_webhook,
            warehouse,
        ],
    }


@pytest.fixture
def lots_of_products_with_variants(product_type):
    def chunks(iterable, size):
        it = iter(iterable)
        chunk = tuple(itertools.islice(it, size))
        while chunk:
            yield chunk
            chunk = tuple(itertools.islice(it, size))

    variants_per_product = 4
    products_count = 10000
    slug_generator = (f"test-slug-{i}" for i in range(products_count))

    for batch in chunks(range(products_count), 500):
        batch_len = len(batch)
        variants = []
        for product in Product.objects.bulk_create(
            [
                Product(
                    name=i,
                    slug=next(slug_generator),
                    product_type_id=product_type.pk,
                )
                for i in range(batch_len)
            ]
        ):
            for x in range(variants_per_product):
                variant = ProductVariant(name=x, product_id=product.id)
                variants.append(variant)
        ProductVariant.objects.bulk_create(variants)

    return Product.objects.all()<|MERGE_RESOLUTION|>--- conflicted
+++ resolved
@@ -5769,7 +5769,6 @@
 
 @pytest.fixture
 def catalogue_promotion_without_rules(db):
-<<<<<<< HEAD
     promotion = Promotion.objects.create(
         name="Promotion",
         description=dummy_editorjs("Test description."),
@@ -5780,25 +5779,6 @@
 
 
 @pytest.fixture
-def order_promotion_without_rules(db):
-=======
->>>>>>> 81a31f13
-    promotion = Promotion.objects.create(
-        name="Promotion",
-        description=dummy_editorjs("Test description."),
-        end_date=timezone.now() + timedelta(days=30),
-<<<<<<< HEAD
-        type=PromotionType.ORDER,
-=======
-        type=PromotionType.CATALOGUE,
->>>>>>> 81a31f13
-    )
-    return promotion
-
-
-@pytest.fixture
-<<<<<<< HEAD
-=======
 def order_promotion_without_rules(db):
     promotion = Promotion.objects.create(
         name="Promotion",
@@ -5810,7 +5790,6 @@
 
 
 @pytest.fixture
->>>>>>> 81a31f13
 def catalogue_promotion_with_single_rule(catalogue_predicate, channel_USD):
     promotion = Promotion.objects.create(
         name="Promotion with single rule", type=PromotionType.CATALOGUE
