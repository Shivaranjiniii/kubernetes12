import datetime
import uuid
from collections import namedtuple
from contextlib import contextmanager
from datetime import timedelta
from decimal import Decimal
from functools import partial
from io import BytesIO
from typing import List, Optional
from unittest.mock import MagicMock, Mock

import graphene
import pytest
import pytz
from django.conf import settings
from django.contrib.auth.models import Group, Permission
from django.contrib.sites.models import Site
from django.core.files import File
from django.core.files.uploadedfile import SimpleUploadedFile
from django.db import connection
from django.db.models.signals import pre_migrate
from django.dispatch import receiver
from django.forms import ModelForm
from django.template.defaultfilters import truncatechars
from django.test.utils import CaptureQueriesContext as BaseCaptureQueriesContext
from django.utils import timezone
from django_countries import countries
from PIL import Image
from prices import Money, TaxedMoney, fixed_discount

from ..account.models import Address, StaffNotificationRecipient, User
from ..app.models import App, AppExtension, AppInstallation
from ..app.types import AppExtensionTarget, AppExtensionType, AppExtensionView, AppType
from ..attribute import AttributeEntityType, AttributeInputType, AttributeType
from ..attribute.models import (
    Attribute,
    AttributeTranslation,
    AttributeValue,
    AttributeValueTranslation,
)
from ..attribute.utils import associate_attribute_values_to_instance
<<<<<<< HEAD
from ..checkout import calculations
from ..checkout.fetch import fetch_checkout_info, fetch_checkout_lines
from ..checkout.models import Checkout
=======
from ..checkout.fetch import fetch_checkout_info
from ..checkout.models import Checkout, CheckoutLine
>>>>>>> 633dcd50
from ..checkout.utils import add_variant_to_checkout
from ..core import JobStatus, TimePeriodType
from ..core.payments import PaymentInterface
from ..core.units import MeasurementUnits
from ..core.utils.editorjs import clean_editor_js
from ..csv.events import ExportEvents
from ..csv.models import ExportEvent, ExportFile
from ..discount import DiscountInfo, DiscountValueType, VoucherType
from ..discount.models import (
    Sale,
    SaleChannelListing,
    SaleTranslation,
    Voucher,
    VoucherChannelListing,
    VoucherCustomer,
    VoucherTranslation,
)
from ..giftcard import GiftCardEvents
from ..giftcard.models import GiftCard, GiftCardEvent
from ..menu.models import Menu, MenuItem, MenuItemTranslation
from ..order import OrderLineData, OrderOrigin, OrderStatus
from ..order.actions import cancel_fulfillment, fulfill_order_lines
from ..order.events import (
    OrderEvents,
    fulfillment_refunded_event,
    order_added_products_event,
)
from ..order.models import (
    FulfillmentLine,
    FulfillmentStatus,
    Order,
    OrderEvent,
    OrderLine,
)
from ..order.utils import recalculate_order
from ..page.models import Page, PageTranslation, PageType
from ..payment import ChargeStatus, TransactionKind
from ..payment.interface import (
    AddressData,
    GatewayConfig,
    GatewayResponse,
    PaymentData,
    PaymentMethodInfo,
)
from ..payment.models import Payment, Transaction
from ..plugins.manager import get_plugins_manager
from ..plugins.models import PluginConfiguration
from ..plugins.vatlayer.plugin import VatlayerPlugin
from ..plugins.webhook.utils import to_payment_app_id
from ..product import ProductMediaTypes, ProductTypeKind
from ..product.models import (
    Category,
    CategoryTranslation,
    Collection,
    CollectionChannelListing,
    CollectionTranslation,
    DigitalContent,
    DigitalContentUrl,
    Product,
    ProductChannelListing,
    ProductMedia,
    ProductTranslation,
    ProductType,
    ProductVariant,
    ProductVariantChannelListing,
    ProductVariantTranslation,
    VariantMedia,
)
from ..product.tests.utils import create_image
from ..shipping.models import (
    ShippingMethod,
    ShippingMethodChannelListing,
    ShippingMethodTranslation,
    ShippingMethodType,
    ShippingZone,
)
from ..site.models import SiteSettings
from ..warehouse import WarehouseClickAndCollectOption
from ..warehouse.models import (
    Allocation,
    PreorderAllocation,
    Reservation,
    Stock,
    Warehouse,
)
from ..webhook.event_types import WebhookEventType
from ..webhook.models import Webhook, WebhookEvent
from ..wishlist.models import Wishlist
from .utils import dummy_editorjs


class CaptureQueriesContext(BaseCaptureQueriesContext):
    IGNORED_QUERIES = settings.PATTERNS_IGNORED_IN_QUERY_CAPTURES  # type: ignore

    @property
    def captured_queries(self):
        # flake8: noqa
        base_queries = self.connection.queries[
            self.initial_queries : self.final_queries
        ]
        new_queries = []

        def is_query_ignored(sql):
            for pattern in self.IGNORED_QUERIES:
                # Ignore the query if matches
                if pattern.match(sql):
                    return True
            return False

        for query in base_queries:
            if not is_query_ignored(query["sql"]):
                new_queries.append(query)

        return new_queries


def _assert_num_queries(context, *, config, num, exact=True, info=None):
    """
    Extracted from pytest_django.fixtures._assert_num_queries
    """
    yield context

    verbose = config.getoption("verbose") > 0
    num_performed = len(context)

    if exact:
        failed = num != num_performed
    else:
        failed = num_performed > num

    if not failed:
        return

    msg = "Expected to perform {} queries {}{}".format(
        num,
        "" if exact else "or less ",
        "but {} done".format(
            num_performed == 1 and "1 was" or "%d were" % (num_performed,)
        ),
    )
    if info:
        msg += "\n{}".format(info)
    if verbose:
        sqls = (q["sql"] for q in context.captured_queries)
        msg += "\n\nQueries:\n========\n\n%s" % "\n\n".join(sqls)
    else:
        msg += " (add -v option to show queries)"
    pytest.fail(msg)


@pytest.fixture
def capture_queries(pytestconfig):
    cfg = pytestconfig

    @contextmanager
    def _capture_queries(
        num: Optional[int] = None, msg: Optional[str] = None, exact=False
    ):
        with CaptureQueriesContext(connection) as ctx:
            yield ctx
            if num is not None:
                _assert_num_queries(ctx, config=cfg, num=num, exact=exact, info=msg)

    return _capture_queries


@pytest.fixture
def assert_num_queries(capture_queries):
    return partial(capture_queries, exact=True)


@pytest.fixture
def assert_max_num_queries(capture_queries):
    return partial(capture_queries, exact=False)


@pytest.fixture
def setup_vatlayer(settings, channel_USD):
    settings.PLUGINS = ["saleor.plugins.vatlayer.plugin.VatlayerPlugin"]
    data = {
        "active": True,
        "channel": channel_USD,
        "configuration": [
            {"name": "Access key", "value": "vatlayer_access_key"},
        ],
    }
    PluginConfiguration.objects.create(identifier=VatlayerPlugin.PLUGIN_ID, **data)
    return settings


@pytest.fixture(autouse=True)
def setup_dummy_gateways(settings):
    settings.PLUGINS = [
        "saleor.payment.gateways.dummy.plugin.DummyGatewayPlugin",
        "saleor.payment.gateways.dummy_credit_card.plugin.DummyCreditCardGatewayPlugin",
    ]
    return settings


@pytest.fixture
def sample_gateway(settings):
    settings.PLUGINS += [
        "saleor.plugins.tests.sample_plugins.ActiveDummyPaymentGateway"
    ]


@pytest.fixture
def payment_method_details():
    return PaymentMethodInfo(
        last_4="1234",
        exp_year=2020,
        exp_month=8,
        brand="visa",
        name="Joe Doe",
        type="test",
    )


@pytest.fixture
def gateway_response(settings, payment_method_details):
    return GatewayResponse(
        is_success=True,
        action_required=False,
        transaction_id="transaction-token",
        amount=Decimal(14.50),
        currency="USD",
        kind=TransactionKind.CAPTURE,
        error=None,
        raw_response={
            "credit_card_four": "1234",
            "transaction-id": "transaction-token",
        },
        payment_method_info=payment_method_details,
        psp_reference="test_reference",
    )


@pytest.fixture
def action_required_gateway_response(settings):
    return GatewayResponse(
        is_success=True,
        action_required=True,
        action_required_data={
            "paymentData": "test",
            "paymentMethodType": "scheme",
            "url": "https://test.adyen.com/hpp/3d/validate.shtml",
            "data": {
                "MD": "md-test-data",
                "PaReq": "PaReq-test-data",
                "TermUrl": "http://127.0.0.1:3000/",
            },
            "method": "POST",
            "type": "redirect",
        },
        kind=TransactionKind.CAPTURE,
        amount=Decimal(3.0),
        currency="usd",
        transaction_id="1234",
        error=None,
    )


@pytest.fixture
def mock_refund_response():
    def fun(mocked_fun):
        def _side_effect(payment, manager, amount, *args, **kwargs):
            return payment.transactions.create(
                is_success=True,
                kind=TransactionKind.REFUND,
                amount=amount,
                currency=payment.currency,
                gateway_response={},
            )

        mocked_fun.side_effect = _side_effect

    return fun


@pytest.fixture(autouse=True)
def site_settings(db, settings) -> SiteSettings:
    """Create a site and matching site settings.

    This fixture is autouse because django.contrib.sites.models.Site and
    saleor.site.models.SiteSettings have a one-to-one relationship and a site
    should never exist without a matching settings object.
    """
    site = Site.objects.get_or_create(name="mirumee.com", domain="mirumee.com")[0]
    obj = SiteSettings.objects.get_or_create(
        site=site,
        default_mail_sender_name="Mirumee Labs",
        default_mail_sender_address="mirumee@example.com",
    )[0]
    settings.SITE_ID = site.pk

    main_menu = Menu.objects.get_or_create(
        name=settings.DEFAULT_MENUS["top_menu_name"],
        slug=settings.DEFAULT_MENUS["top_menu_name"],
    )[0]
    secondary_menu = Menu.objects.get_or_create(
        name=settings.DEFAULT_MENUS["bottom_menu_name"],
        slug=settings.DEFAULT_MENUS["bottom_menu_name"],
    )[0]
    obj.top_menu = main_menu
    obj.bottom_menu = secondary_menu
    obj.save()
    return obj


@pytest.fixture
def site_settings_with_reservations(site_settings):
    site_settings.reserve_stock_duration_anonymous_user = 5
    site_settings.reserve_stock_duration_authenticated_user = 5
    site_settings.save()
    return site_settings


@pytest.fixture
def checkout(db, channel_USD):
    checkout = Checkout.objects.create(
        currency=channel_USD.currency_code, channel=channel_USD
    )
    checkout.set_country("US", commit=True)
    return checkout


@pytest.fixture
def checkout_with_item(checkout, product):
    variant = product.variants.first()
    checkout_info = fetch_checkout_info(checkout, [], [], get_plugins_manager())
    add_variant_to_checkout(checkout_info, variant, 3)
    checkout.save()
    return checkout


@pytest.fixture
<<<<<<< HEAD
def checkout_with_payments_factory(
    checkout_with_item, payment_kwargs, address, shipping_method
):
    def fun(num_payments=1, charge_status=None, payment_token=""):
        checkout = checkout_with_item
        checkout.shipping_address = address
        checkout.shipping_method = shipping_method
        checkout.billing_address = address
        checkout.save()

        manager = get_plugins_manager()
        lines = fetch_checkout_lines(checkout)
        checkout_info = fetch_checkout_info(checkout, lines, [], manager)
        total = calculations.checkout_total(
            manager=manager, checkout_info=checkout_info, lines=lines, address=address
        )

        amount = total.gross.amount / num_payments
        charge_status = charge_status or ChargeStatus.AUTHORIZED
        captured_amount = (
            amount if charge_status != ChargeStatus.AUTHORIZED else Decimal("0")
        )
        kind = None
        if charge_status == ChargeStatus.AUTHORIZED:
            kind = TransactionKind.AUTH
        elif charge_status == ChargeStatus.FULLY_CHARGED:
            kind = TransactionKind.CAPTURE

        payments = []
        transactions = []
        for i in range(num_payments):
            payment = Payment(
                **{
                    **payment_kwargs,
                    **{
                        "order": None,
                        "checkout": checkout,
                        "currency": checkout.currency,
                        "charge_status": charge_status,
                        "token": payment_token,
                        "total": amount,
                        "captured_amount": captured_amount,
                    },
                }
            )
            payments.append(payment)

            if kind:
                transactions.append(
                    Transaction(
                        payment=payment,
                        amount=amount,
                        kind=kind,
                        is_success=True,
                        gateway_response={},
                    )
                )
        Payment.objects.bulk_create(payments)
        Transaction.objects.bulk_create(transactions)

        return checkout

    return fun
=======
def checkout_line(checkout_with_item):
    return checkout_with_item.lines.first()
>>>>>>> 633dcd50


@pytest.fixture
def checkouts_list(channel_USD, channel_PLN):
    checkouts_usd = Checkout.objects.bulk_create(
        [
            Checkout(currency=channel_USD.currency_code, channel=channel_USD),
            Checkout(currency=channel_USD.currency_code, channel=channel_USD),
            Checkout(currency=channel_USD.currency_code, channel=channel_USD),
        ]
    )
    checkouts_pln = Checkout.objects.bulk_create(
        [
            Checkout(currency=channel_PLN.currency_code, channel=channel_PLN),
            Checkout(currency=channel_PLN.currency_code, channel=channel_PLN),
        ]
    )
    return [*checkouts_pln, *checkouts_usd]


@pytest.fixture
def checkouts_assigned_to_customer(channel_USD, channel_PLN, customer_user):
    return Checkout.objects.bulk_create(
        [
            Checkout(
                currency=channel_USD.currency_code,
                channel=channel_USD,
                user=customer_user,
            ),
            Checkout(
                currency=channel_PLN.currency_code,
                channel=channel_PLN,
                user=customer_user,
            ),
        ]
    )


@pytest.fixture
def checkout_ready_to_complete(checkout_with_item, address, shipping_method, gift_card):
    checkout = checkout_with_item
    checkout.shipping_address = address
    checkout.shipping_method = shipping_method
    checkout.billing_address = address
    checkout.store_value_in_metadata(items={"accepted": "true"})
    checkout.store_value_in_private_metadata(items={"accepted": "false"})
    checkout_with_item.gift_cards.add(gift_card)
    checkout.save()
    return checkout


@pytest.fixture
def checkout_with_digital_item(checkout, digital_content):
    """Create a checkout with a digital line."""
    variant = digital_content.product_variant
    checkout_info = fetch_checkout_info(checkout, [], [], get_plugins_manager())
    add_variant_to_checkout(checkout_info, variant, 1)
    checkout.email = "customer@example.com"
    checkout.save()
    return checkout


@pytest.fixture
def checkout_with_shipping_required(checkout_with_item, product):
    checkout = checkout_with_item
    variant = product.variants.get()
    checkout_info = fetch_checkout_info(checkout, [], [], get_plugins_manager())
    add_variant_to_checkout(checkout_info, variant, 3)
    checkout.save()
    return checkout


@pytest.fixture
def other_shipping_method(shipping_zone, channel_USD):
    method = ShippingMethod.objects.create(
        name="DPD",
        type=ShippingMethodType.PRICE_BASED,
        shipping_zone=shipping_zone,
    )
    ShippingMethodChannelListing.objects.create(
        channel=channel_USD,
        shipping_method=method,
        minimum_order_price=Money(0, "USD"),
        price=Money(9, "USD"),
    )
    return method


@pytest.fixture
def checkout_without_shipping_required(checkout, product_without_shipping):
    variant = product_without_shipping.variants.get()
    checkout_info = fetch_checkout_info(checkout, [], [], get_plugins_manager())
    add_variant_to_checkout(checkout_info, variant, 1)
    checkout.save()
    return checkout


@pytest.fixture
def checkout_with_single_item(checkout, product):
    variant = product.variants.get()
    checkout_info = fetch_checkout_info(checkout, [], [], get_plugins_manager())
    add_variant_to_checkout(checkout_info, variant, 1)
    checkout.save()
    return checkout


@pytest.fixture
def checkout_with_variant_without_inventory_tracking(
    checkout, variant_without_inventory_tracking, address, shipping_method
):
    variant = variant_without_inventory_tracking
    checkout_info = fetch_checkout_info(checkout, [], [], get_plugins_manager())
    add_variant_to_checkout(checkout_info, variant, 1)
    checkout.shipping_address = address
    checkout.shipping_method = shipping_method
    checkout.billing_address = address
    checkout.store_value_in_metadata(items={"accepted": "true"})
    checkout.store_value_in_private_metadata(items={"accepted": "false"})
    checkout.save()
    return checkout


@pytest.fixture
def checkout_with_items(checkout, product_list, product):
    variant = product.variants.get()
    checkout_info = fetch_checkout_info(checkout, [], [], get_plugins_manager())
    add_variant_to_checkout(checkout_info, variant, 1)
    for prod in product_list:
        variant = prod.variants.get()
        add_variant_to_checkout(checkout_info, variant, 1)
    checkout.refresh_from_db()
    return checkout


@pytest.fixture
def checkout_with_voucher(checkout, product, voucher):
    variant = product.variants.get()
    checkout_info = fetch_checkout_info(checkout, [], [], get_plugins_manager())
    add_variant_to_checkout(checkout_info, variant, 3)
    checkout.voucher_code = voucher.code
    checkout.discount = Money("20.00", "USD")
    checkout.save()
    return checkout


@pytest.fixture
def checkout_with_voucher_percentage(checkout, product, voucher_percentage):
    variant = product.variants.get()
    checkout_info = fetch_checkout_info(checkout, [], [], get_plugins_manager())
    add_variant_to_checkout(checkout_info, variant, 3)
    checkout.voucher_code = voucher_percentage.code
    checkout.discount = Money("3.00", "USD")
    checkout.save()
    return checkout


@pytest.fixture
def checkout_with_gift_card(checkout_with_item, gift_card):
    checkout_with_item.gift_cards.add(gift_card)
    checkout_with_item.save()
    return checkout_with_item


@pytest.fixture
def checkout_with_gift_card_items(
    checkout, non_shippable_gift_card_product, shippable_gift_card_product
):
    checkout_info = fetch_checkout_info(checkout, [], [], get_plugins_manager())
    non_shippable_variant = non_shippable_gift_card_product.variants.get()
    shippable_variant = shippable_gift_card_product.variants.get()
    add_variant_to_checkout(checkout_info, non_shippable_variant, 1)
    add_variant_to_checkout(checkout_info, shippable_variant, 2)
    checkout.save()
    return checkout


@pytest.fixture
def checkout_with_voucher_percentage_and_shipping(
    checkout_with_voucher_percentage, shipping_method, address
):
    checkout = checkout_with_voucher_percentage
    checkout.shipping_method = shipping_method
    checkout.shipping_address = address
    checkout.save()
    return checkout


@pytest.fixture
def checkout_with_payments(checkout):
    Payment.objects.bulk_create(
        [
            Payment(
                gateway="mirumee.payments.dummy", is_active=True, checkout=checkout
            ),
            Payment(
                gateway="mirumee.payments.dummy", is_active=False, checkout=checkout
            ),
        ]
    )
    return checkout


@pytest.fixture
def checkout_with_item_and_preorder_item(
    checkout_with_item, product, preorder_variant_channel_threshold
):
    checkout_info = fetch_checkout_info(
        checkout_with_item, [], [], get_plugins_manager()
    )
    add_variant_to_checkout(checkout_info, preorder_variant_channel_threshold, 1)
    return checkout_with_item


@pytest.fixture
def address(db):  # pylint: disable=W0613
    return Address.objects.create(
        first_name="John",
        last_name="Doe",
        company_name="Mirumee Software",
        street_address_1="Tęczowa 7",
        city="WROCŁAW",
        postal_code="53-601",
        country="PL",
        phone="+48713988102",
    )


@pytest.fixture
def address_with_areas(db):
    return Address.objects.create(
        first_name="John",
        last_name="Doe",
        company_name="Mirumee Software",
        street_address_1="Tęczowa 7",
        city="WROCŁAW",
        postal_code="53-601",
        country="PL",
        phone="+48713988102",
        country_area="test_country_area",
        city_area="test_city_area",
    )


@pytest.fixture
def address_other_country():
    return Address.objects.create(
        first_name="John",
        last_name="Doe",
        street_address_1="4371 Lucas Knoll Apt. 791",
        city="BENNETTMOUTH",
        postal_code="13377",
        country="IS",
        phone="+40123123123",
    )


@pytest.fixture
def address_usa():
    return Address.objects.create(
        first_name="John",
        last_name="Doe",
        street_address_1="2000 Main Street",
        city="Irvine",
        postal_code="92614",
        country_area="CA",
        country="US",
        phone="",
    )


@pytest.fixture
def graphql_address_data():
    return {
        "firstName": "John Saleor",
        "lastName": "Doe Mirumee",
        "companyName": "Mirumee Software",
        "streetAddress1": "Tęczowa 7",
        "streetAddress2": "",
        "postalCode": "53-601",
        "country": "PL",
        "city": "Wrocław",
        "countryArea": "",
        "phone": "+48321321888",
    }


@pytest.fixture
def customer_user(address):  # pylint: disable=W0613
    default_address = address.get_copy()
    user = User.objects.create_user(
        "test@example.com",
        "password",
        default_billing_address=default_address,
        default_shipping_address=default_address,
        first_name="Leslie",
        last_name="Wade",
    )
    user.addresses.add(default_address)
    user._password = "password"
    return user


@pytest.fixture
def customer_user2(address):
    default_address = address.get_copy()
    user = User.objects.create_user(
        "test2@example.com",
        "password",
        default_billing_address=default_address,
        default_shipping_address=default_address,
        first_name="Jane",
        last_name="Doe",
    )
    user.addresses.add(default_address)
    user._password = "password"
    return user


@pytest.fixture
def user_checkout(customer_user, channel_USD):
    checkout = Checkout.objects.create(
        user=customer_user,
        channel=channel_USD,
        billing_address=customer_user.default_billing_address,
        shipping_address=customer_user.default_shipping_address,
        note="Test notes",
        currency="USD",
    )
    return checkout


@pytest.fixture
def user_checkout_for_cc(customer_user, channel_USD, warehouse_for_cc):
    checkout = Checkout.objects.create(
        user=customer_user,
        channel=channel_USD,
        billing_address=customer_user.default_billing_address,
        shipping_address=warehouse_for_cc.address,
        collection_point=warehouse_for_cc,
        note="Test notes",
        currency="USD",
    )
    return checkout


@pytest.fixture
def user_checkout_PLN(customer_user, channel_PLN):
    checkout = Checkout.objects.create(
        user=customer_user,
        channel=channel_PLN,
        billing_address=customer_user.default_billing_address,
        shipping_address=customer_user.default_shipping_address,
        note="Test notes",
        currency="PLN",
    )
    return checkout


@pytest.fixture
def user_checkout_with_items(user_checkout, product_list):
    checkout_info = fetch_checkout_info(user_checkout, [], [], get_plugins_manager())
    for product in product_list:
        variant = product.variants.get()
        add_variant_to_checkout(checkout_info, variant, 1)
    user_checkout.refresh_from_db()
    return user_checkout


@pytest.fixture
<<<<<<< HEAD
def order_kwargs(customer_user, channel_USD):
=======
def user_checkout_with_items_for_cc(user_checkout_for_cc, product_list):
    checkout_info = fetch_checkout_info(
        user_checkout_for_cc, [], [], get_plugins_manager()
    )
    for product in product_list:
        variant = product.variants.get()
        add_variant_to_checkout(checkout_info, variant, 1)
    user_checkout_for_cc.refresh_from_db()
    return user_checkout_for_cc


@pytest.fixture
def user_checkouts(request, user_checkout_with_items, user_checkout_with_items_for_cc):
    if request.param == "regular":
        return user_checkout_with_items
    elif request.param == "click_and_collect":
        return user_checkout_with_items_for_cc
    else:
        raise ValueError("Internal test error")


@pytest.fixture
def order(customer_user, channel_USD):
>>>>>>> 633dcd50
    address = customer_user.default_billing_address.get_copy()
    return dict(
        billing_address=address,
        channel=channel_USD,
        currency=channel_USD.currency_code,
        shipping_address=address,
        user_email=customer_user.email,
        user=customer_user,
        origin=OrderOrigin.CHECKOUT,
    )


@pytest.fixture
def order(order_kwargs):
    return Order.objects.create(**order_kwargs)


@pytest.fixture
def order_with_payments(order_kwargs):
    def fun(
        num_payments=2,
        total_net_amount=Decimal("100.00"),
        total_gross_amount=Decimal("100.00"),
        payments__captured_amount: Optional[List] = None,
        payments__total: Optional[List] = None,
        payments__charge_status: Optional[List] = None,
    ):
        payments = []

        if payments__total:
            assert len(payments__total) == num_payments
        else:
            payments__total = [total_gross_amount / num_payments] * num_payments

        if payments__captured_amount:
            assert len(payments__captured_amount) == num_payments
        else:
            payments__captured_amount = payments__total

        if payments__charge_status:
            assert len(payments__captured_amount) == num_payments
        else:
            payments__charge_status = []
            for i in range(num_payments):
                if payments__total[i] <= payments__captured_amount[i]:
                    payments__charge_status.append(ChargeStatus.FULLY_CHARGED)
                else:
                    payments__charge_status.append(ChargeStatus.PARTIALLY_CHARGED)

        order = Order.objects.create(
            total_net_amount=total_net_amount,
            total_gross_amount=total_gross_amount,
            total_paid_amount=sum(payments__captured_amount),
            **order_kwargs,
        )

        for i in range(num_payments):
            payments.append(
                Payment(
                    gateway="mirumee.payments.dummy",
                    is_active=True,
                    order=order,
                    total=payments__total[i],
                    captured_amount=payments__captured_amount[i],
                )
            )
        Payment.objects.bulk_create(payments)
        return order

    return fun


@pytest.fixture
def order_fully_paid(order_with_payments):
    return order_with_payments()


@pytest.fixture
def order_overpaid(order_with_payments):
    return order_with_payments(
        total_net_amount=Decimal("100.00"),
        total_gross_amount=Decimal("100.00"),
        num_payments=2,
        payments__total=[Decimal("76.00"), Decimal("26.00")],
        payments__captured_amount=[Decimal("75.00"), Decimal("25.01")],
    )


@pytest.fixture
def order_underpaid(order_with_payments):
    return order_with_payments(
        total_net_amount=Decimal("100.00"),
        total_gross_amount=Decimal("100.00"),
        num_payments=2,
        payments__total=[Decimal("76.00"), Decimal("26.00")],
        payments__captured_amount=[Decimal("75.00"), Decimal("24.99")],
    )


@pytest.fixture
def order_unconfirmed(order):
    order.status = OrderStatus.UNCONFIRMED
    order.save(update_fields=["status"])
    return order


@pytest.fixture
def admin_user(db):
    """Return a Django admin user."""
    return User.objects.create_superuser("admin@example.com", "password")


@pytest.fixture
def staff_user(db):
    """Return a staff member."""
    return User.objects.create_user(
        email="staff_test@example.com",
        password="password",
        is_staff=True,
        is_active=True,
    )


@pytest.fixture
def staff_users(staff_user):
    """Return a staff members."""
    staff_users = User.objects.bulk_create(
        [
            User(
                email="staff1_test@example.com",
                password="password",
                is_staff=True,
                is_active=True,
            ),
            User(
                email="staff2_test@example.com",
                password="password",
                is_staff=True,
                is_active=True,
            ),
        ]
    )
    return [staff_user] + staff_users


@pytest.fixture
def shipping_zone(db, channel_USD):  # pylint: disable=W0613
    shipping_zone = ShippingZone.objects.create(
        name="Europe", countries=[code for code, name in countries]
    )
    shipping_zone.channels.add(channel_USD)
    method = shipping_zone.shipping_methods.create(
        name="DHL",
        type=ShippingMethodType.PRICE_BASED,
        shipping_zone=shipping_zone,
    )
    ShippingMethodChannelListing.objects.create(
        channel=channel_USD,
        currency=channel_USD.currency_code,
        shipping_method=method,
        minimum_order_price=Money(0, channel_USD.currency_code),
        price=Money(10, channel_USD.currency_code),
    )
    return shipping_zone


@pytest.fixture
def shipping_zones(db, channel_USD, channel_PLN):
    shipping_zone_poland, shipping_zone_usa = ShippingZone.objects.bulk_create(
        [
            ShippingZone(name="Poland", countries=["PL"]),
            ShippingZone(name="USA", countries=["US"]),
        ]
    )

    shipping_zone_poland.channels.add(channel_PLN, channel_USD)
    shipping_zone_usa.channels.add(channel_PLN, channel_USD)

    method = shipping_zone_poland.shipping_methods.create(
        name="DHL",
        type=ShippingMethodType.PRICE_BASED,
        shipping_zone=shipping_zone,
    )
    second_method = shipping_zone_usa.shipping_methods.create(
        name="DHL",
        type=ShippingMethodType.PRICE_BASED,
        shipping_zone=shipping_zone,
    )
    ShippingMethodChannelListing.objects.bulk_create(
        [
            ShippingMethodChannelListing(
                channel=channel_USD,
                shipping_method=method,
                minimum_order_price=Money(0, "USD"),
                price=Money(10, "USD"),
                currency=channel_USD.currency_code,
            ),
            ShippingMethodChannelListing(
                channel=channel_USD,
                shipping_method=second_method,
                minimum_order_price=Money(0, "USD"),
                currency=channel_USD.currency_code,
            ),
            ShippingMethodChannelListing(
                channel=channel_PLN,
                shipping_method=method,
                minimum_order_price=Money(0, "PLN"),
                price=Money(40, "PLN"),
                currency=channel_PLN.currency_code,
            ),
            ShippingMethodChannelListing(
                channel=channel_PLN,
                shipping_method=second_method,
                minimum_order_price=Money(0, "PLN"),
                currency=channel_PLN.currency_code,
            ),
        ]
    )
    return [shipping_zone_poland, shipping_zone_usa]


@pytest.fixture
def shipping_zones_with_different_channels(db, channel_USD, channel_PLN):
    shipping_zone_poland, shipping_zone_usa = ShippingZone.objects.bulk_create(
        [
            ShippingZone(name="Poland", countries=["PL"]),
            ShippingZone(name="USA", countries=["US"]),
        ]
    )

    shipping_zone_poland.channels.add(channel_PLN, channel_USD)
    shipping_zone_usa.channels.add(channel_USD)

    method = shipping_zone_poland.shipping_methods.create(
        name="DHL",
        type=ShippingMethodType.PRICE_BASED,
        shipping_zone=shipping_zone,
    )
    second_method = shipping_zone_usa.shipping_methods.create(
        name="DHL",
        type=ShippingMethodType.PRICE_BASED,
        shipping_zone=shipping_zone,
    )
    ShippingMethodChannelListing.objects.bulk_create(
        [
            ShippingMethodChannelListing(
                channel=channel_USD,
                shipping_method=method,
                minimum_order_price=Money(0, "USD"),
                price=Money(10, "USD"),
                currency=channel_USD.currency_code,
            ),
            ShippingMethodChannelListing(
                channel=channel_USD,
                shipping_method=second_method,
                minimum_order_price=Money(0, "USD"),
                currency=channel_USD.currency_code,
            ),
            ShippingMethodChannelListing(
                channel=channel_PLN,
                shipping_method=method,
                minimum_order_price=Money(0, "PLN"),
                price=Money(40, "PLN"),
                currency=channel_PLN.currency_code,
            ),
            ShippingMethodChannelListing(
                channel=channel_PLN,
                shipping_method=second_method,
                minimum_order_price=Money(0, "PLN"),
                currency=channel_PLN.currency_code,
            ),
        ]
    )
    return [shipping_zone_poland, shipping_zone_usa]


@pytest.fixture
def shipping_zone_without_countries(db, channel_USD):  # pylint: disable=W0613
    shipping_zone = ShippingZone.objects.create(name="Europe", countries=[])
    method = shipping_zone.shipping_methods.create(
        name="DHL",
        type=ShippingMethodType.PRICE_BASED,
        shipping_zone=shipping_zone,
    )
    ShippingMethodChannelListing.objects.create(
        channel=channel_USD,
        shipping_method=method,
        minimum_order_price=Money(0, "USD"),
        price=Money(10, "USD"),
    )
    return shipping_zone


@pytest.fixture
def shipping_method(shipping_zone, channel_USD):
    method = ShippingMethod.objects.create(
        name="DHL",
        type=ShippingMethodType.PRICE_BASED,
        shipping_zone=shipping_zone,
        maximum_delivery_days=10,
        minimum_delivery_days=5,
    )
    ShippingMethodChannelListing.objects.create(
        shipping_method=method,
        channel=channel_USD,
        minimum_order_price=Money(0, "USD"),
        price=Money(10, "USD"),
    )
    return method


@pytest.fixture
def shipping_method_weight_based(shipping_zone, channel_USD):
    method = ShippingMethod.objects.create(
        name="weight based method",
        type=ShippingMethodType.WEIGHT_BASED,
        shipping_zone=shipping_zone,
        maximum_delivery_days=10,
        minimum_delivery_days=5,
    )
    ShippingMethodChannelListing.objects.create(
        shipping_method=method,
        channel=channel_USD,
        minimum_order_price=Money(0, "USD"),
        price=Money(10, "USD"),
    )
    return method


@pytest.fixture
def shipping_method_excluded_by_postal_code(shipping_method):
    shipping_method.postal_code_rules.create(start="HB2", end="HB6")
    return shipping_method


@pytest.fixture
def shipping_method_channel_PLN(shipping_zone, channel_PLN):
    method = ShippingMethod.objects.create(
        name="DHL",
        type=ShippingMethodType.PRICE_BASED,
        shipping_zone=shipping_zone,
    )
    ShippingMethodChannelListing.objects.create(
        shipping_method=method,
        channel=channel_PLN,
        minimum_order_price=Money(0, channel_PLN.currency_code),
        price=Money(10, channel_PLN.currency_code),
        currency=channel_PLN.currency_code,
    )
    return method


@pytest.fixture
def color_attribute(db):
    attribute = Attribute.objects.create(
        slug="color",
        name="Color",
        type=AttributeType.PRODUCT_TYPE,
        filterable_in_storefront=True,
        filterable_in_dashboard=True,
        available_in_grid=True,
    )
    AttributeValue.objects.create(attribute=attribute, name="Red", slug="red")
    AttributeValue.objects.create(attribute=attribute, name="Blue", slug="blue")
    return attribute


@pytest.fixture
def date_attribute(db):
    attribute = Attribute.objects.create(
        slug="release-date",
        name="Release date",
        type=AttributeType.PRODUCT_TYPE,
        input_type=AttributeInputType.DATE,
        filterable_in_storefront=True,
        filterable_in_dashboard=True,
        available_in_grid=True,
    )
    AttributeValue.objects.bulk_create(
        [
            AttributeValue(
                attribute=attribute,
                name=f"{attribute.name}: {value.date()}",
                slug=f"{value.date()}_{attribute.id}",
                date_time=value,
            )
            for value in [
                datetime.datetime(2020, 10, 5, tzinfo=pytz.utc),
                datetime.datetime(2020, 11, 5, tzinfo=pytz.utc),
            ]
        ]
    )

    return attribute


@pytest.fixture
def date_time_attribute(db):
    attribute = Attribute.objects.create(
        slug="release-date-time",
        name="Release date time",
        type=AttributeType.PRODUCT_TYPE,
        input_type=AttributeInputType.DATE_TIME,
        filterable_in_storefront=True,
        filterable_in_dashboard=True,
        available_in_grid=True,
    )

    AttributeValue.objects.bulk_create(
        [
            AttributeValue(
                attribute=attribute,
                name=f"{attribute.name}: {value.date()}",
                slug=f"{value.date()}_{attribute.id}",
                date_time=value,
            )
            for value in [
                datetime.datetime(2020, 10, 5, tzinfo=pytz.utc),
                datetime.datetime(2020, 11, 5, tzinfo=pytz.utc),
            ]
        ]
    )

    return attribute


@pytest.fixture
def attribute_choices_for_sorting(db):
    attribute = Attribute.objects.create(
        slug="sorting",
        name="Sorting",
        type=AttributeType.PRODUCT_TYPE,
        filterable_in_storefront=True,
        filterable_in_dashboard=True,
        available_in_grid=True,
    )
    AttributeValue.objects.create(attribute=attribute, name="Global", slug="summer")
    AttributeValue.objects.create(attribute=attribute, name="Apex", slug="zet")
    AttributeValue.objects.create(attribute=attribute, name="Police", slug="absorb")
    return attribute


@pytest.fixture
def boolean_attribute(db):
    attribute = Attribute.objects.create(
        slug="boolean",
        name="Boolean",
        type=AttributeType.PRODUCT_TYPE,
        input_type=AttributeInputType.BOOLEAN,
        filterable_in_storefront=True,
        filterable_in_dashboard=True,
        available_in_grid=True,
    )
    AttributeValue.objects.create(
        attribute=attribute,
        name=f"{attribute.name}: Yes",
        slug=f"{attribute.id}_true",
        boolean=True,
    )
    AttributeValue.objects.create(
        attribute=attribute,
        name=f"{attribute.name}: No",
        slug=f"{attribute.id}_false",
        boolean=False,
    )
    return attribute


@pytest.fixture
def rich_text_attribute(db):
    attribute = Attribute.objects.create(
        slug="text",
        name="Text",
        type=AttributeType.PRODUCT_TYPE,
        input_type=AttributeInputType.RICH_TEXT,
        filterable_in_storefront=False,
        filterable_in_dashboard=False,
        available_in_grid=False,
    )
    text = "Rich text attribute content."
    AttributeValue.objects.create(
        attribute=attribute,
        name=truncatechars(clean_editor_js(dummy_editorjs(text), to_string=True), 50),
        slug=f"instance_{attribute.id}",
        rich_text=dummy_editorjs(text),
    )
    return attribute


@pytest.fixture
def rich_text_attribute_page_type(db):
    attribute = Attribute.objects.create(
        slug="text",
        name="Text",
        type=AttributeType.PAGE_TYPE,
        input_type=AttributeInputType.RICH_TEXT,
        filterable_in_storefront=False,
        filterable_in_dashboard=False,
        available_in_grid=False,
    )
    text = "Rich text attribute content."
    AttributeValue.objects.create(
        attribute=attribute,
        name=truncatechars(clean_editor_js(dummy_editorjs(text), to_string=True), 50),
        slug=f"instance_{attribute.id}",
        rich_text=dummy_editorjs(text),
    )
    return attribute


@pytest.fixture
def rich_text_attribute_with_many_values(rich_text_attribute):
    attribute = rich_text_attribute
    values = []
    for i in range(5):
        text = f"Rich text attribute content{i}."
        values.append(
            AttributeValue(
                attribute=attribute,
                name=truncatechars(
                    clean_editor_js(dummy_editorjs(text), to_string=True), 50
                ),
                slug=f"instance_{attribute.id}_{i}",
                rich_text=dummy_editorjs(text),
            )
        )
    AttributeValue.objects.bulk_create(values)
    return rich_text_attribute


@pytest.fixture
def color_attribute_without_values(db):  # pylint: disable=W0613
    return Attribute.objects.create(
        slug="color",
        name="Color",
        type=AttributeType.PRODUCT_TYPE,
        filterable_in_storefront=True,
        filterable_in_dashboard=True,
        available_in_grid=True,
    )


@pytest.fixture
def pink_attribute_value(color_attribute):  # pylint: disable=W0613
    value = AttributeValue.objects.create(
        slug="pink", name="Pink", attribute=color_attribute, value="#FF69B4"
    )
    return value


@pytest.fixture
def size_attribute(db):  # pylint: disable=W0613
    attribute = Attribute.objects.create(
        slug="size",
        name="Size",
        type=AttributeType.PRODUCT_TYPE,
        filterable_in_storefront=True,
        filterable_in_dashboard=True,
        available_in_grid=True,
    )
    AttributeValue.objects.create(attribute=attribute, name="Small", slug="small")
    AttributeValue.objects.create(attribute=attribute, name="Big", slug="big")
    return attribute


@pytest.fixture
def weight_attribute(db):
    attribute = Attribute.objects.create(
        slug="material",
        name="Material",
        type=AttributeType.PRODUCT_TYPE,
        filterable_in_storefront=True,
        filterable_in_dashboard=True,
        available_in_grid=True,
    )
    AttributeValue.objects.create(attribute=attribute, name="Cotton", slug="cotton")
    AttributeValue.objects.create(
        attribute=attribute, name="Poliester", slug="poliester"
    )
    return attribute


@pytest.fixture
def numeric_attribute(db):
    attribute = Attribute.objects.create(
        slug="length",
        name="Length",
        type=AttributeType.PRODUCT_TYPE,
        input_type=AttributeInputType.NUMERIC,
        unit=MeasurementUnits.CM,
        filterable_in_storefront=True,
        filterable_in_dashboard=True,
        available_in_grid=True,
    )
    AttributeValue.objects.create(attribute=attribute, name="9.5", slug="10_5")
    AttributeValue.objects.create(attribute=attribute, name="15.2", slug="15_2")
    return attribute


@pytest.fixture
def file_attribute(db):
    attribute = Attribute.objects.create(
        slug="image",
        name="Image",
        type=AttributeType.PRODUCT_TYPE,
        input_type=AttributeInputType.FILE,
    )
    AttributeValue.objects.create(
        attribute=attribute,
        name="test_file.txt",
        slug="test_filetxt",
        file_url="test_file.txt",
        content_type="text/plain",
    )
    AttributeValue.objects.create(
        attribute=attribute,
        name="test_file.jpeg",
        slug="test_filejpeg",
        file_url="test_file.jpeg",
        content_type="image/jpeg",
    )
    return attribute


@pytest.fixture
def file_attribute_with_file_input_type_without_values(db):
    return Attribute.objects.create(
        slug="image",
        name="Image",
        type=AttributeType.PRODUCT_TYPE,
        input_type=AttributeInputType.FILE,
    )


@pytest.fixture
def swatch_attribute(db):
    attribute = Attribute.objects.create(
        slug="T-shirt color",
        name="t-shirt-color",
        type=AttributeType.PRODUCT_TYPE,
        input_type=AttributeInputType.SWATCH,
        filterable_in_storefront=True,
        filterable_in_dashboard=True,
        available_in_grid=True,
    )
    AttributeValue.objects.create(
        attribute=attribute, name="Red", slug="red", value="#ff0000"
    )
    AttributeValue.objects.create(
        attribute=attribute, name="White", slug="whit", value="#fffff"
    )
    AttributeValue.objects.create(
        attribute=attribute,
        name="Logo",
        slug="logo",
        file_url="http://mirumee.com/test_media/test_file.jpeg",
        content_type="image/jpeg",
    )
    return attribute


@pytest.fixture
def product_type_page_reference_attribute(db):
    return Attribute.objects.create(
        slug="page-reference",
        name="Page reference",
        type=AttributeType.PRODUCT_TYPE,
        input_type=AttributeInputType.REFERENCE,
        entity_type=AttributeEntityType.PAGE,
    )


@pytest.fixture
def page_type_page_reference_attribute(db):
    return Attribute.objects.create(
        slug="page-reference",
        name="Page reference",
        type=AttributeType.PAGE_TYPE,
        input_type=AttributeInputType.REFERENCE,
        entity_type=AttributeEntityType.PAGE,
    )


@pytest.fixture
def product_type_product_reference_attribute(db):
    return Attribute.objects.create(
        slug="product-reference",
        name="Product reference",
        type=AttributeType.PRODUCT_TYPE,
        input_type=AttributeInputType.REFERENCE,
        entity_type=AttributeEntityType.PRODUCT,
    )


@pytest.fixture
def page_type_product_reference_attribute(db):
    return Attribute.objects.create(
        slug="product-reference",
        name="Product reference",
        type=AttributeType.PAGE_TYPE,
        input_type=AttributeInputType.REFERENCE,
        entity_type=AttributeEntityType.PRODUCT,
    )


@pytest.fixture
def size_page_attribute(db):
    attribute = Attribute.objects.create(
        slug="page-size",
        name="Page size",
        type=AttributeType.PAGE_TYPE,
        filterable_in_storefront=True,
        filterable_in_dashboard=True,
        available_in_grid=True,
    )
    AttributeValue.objects.create(attribute=attribute, name="10", slug="10")
    AttributeValue.objects.create(attribute=attribute, name="15", slug="15")
    return attribute


@pytest.fixture
def tag_page_attribute(db):
    attribute = Attribute.objects.create(
        slug="tag",
        name="tag",
        type=AttributeType.PAGE_TYPE,
        filterable_in_storefront=True,
        filterable_in_dashboard=True,
        available_in_grid=True,
    )
    AttributeValue.objects.create(attribute=attribute, name="About", slug="about")
    AttributeValue.objects.create(attribute=attribute, name="Help", slug="help")
    return attribute


@pytest.fixture
def author_page_attribute(db):
    attribute = Attribute.objects.create(
        slug="author", name="author", type=AttributeType.PAGE_TYPE
    )
    AttributeValue.objects.create(
        attribute=attribute, name="Test author 1", slug="test-author-1"
    )
    AttributeValue.objects.create(
        attribute=attribute, name="Test author 2", slug="test-author-2"
    )
    return attribute


@pytest.fixture
def page_file_attribute(db):
    attribute = Attribute.objects.create(
        slug="image",
        name="Image",
        type=AttributeType.PAGE_TYPE,
        input_type=AttributeInputType.FILE,
    )
    AttributeValue.objects.create(
        attribute=attribute,
        name="test_file.txt",
        slug="test_filetxt",
        file_url="test_file.txt",
        content_type="text/plain",
    )
    AttributeValue.objects.create(
        attribute=attribute,
        name="test_file.jpeg",
        slug="test_filejpeg",
        file_url="test_file.jpeg",
        content_type="image/jpeg",
    )
    return attribute


@pytest.fixture
def product_type_attribute_list() -> List[Attribute]:
    return list(
        Attribute.objects.bulk_create(
            [
                Attribute(slug="size", name="Size", type=AttributeType.PRODUCT_TYPE),
                Attribute(
                    slug="weight", name="Weight", type=AttributeType.PRODUCT_TYPE
                ),
                Attribute(
                    slug="thickness", name="Thickness", type=AttributeType.PRODUCT_TYPE
                ),
            ]
        )
    )


@pytest.fixture
def page_type_attribute_list() -> List[Attribute]:
    return list(
        Attribute.objects.bulk_create(
            [
                Attribute(slug="size", name="Size", type=AttributeType.PAGE_TYPE),
                Attribute(slug="font", name="Weight", type=AttributeType.PAGE_TYPE),
                Attribute(
                    slug="margin", name="Thickness", type=AttributeType.PAGE_TYPE
                ),
            ]
        )
    )


@pytest.fixture
def image():
    img_data = BytesIO()
    image = Image.new("RGB", size=(1, 1))
    image.save(img_data, format="JPEG")
    return SimpleUploadedFile("product.jpg", img_data.getvalue())


@pytest.fixture
def image_list():
    img_data_1 = BytesIO()
    image_1 = Image.new("RGB", size=(1, 1))
    image_1.save(img_data_1, format="JPEG")

    img_data_2 = BytesIO()
    image_2 = Image.new("RGB", size=(1, 1))
    image_2.save(img_data_2, format="JPEG")
    return [
        SimpleUploadedFile("image1.jpg", img_data_1.getvalue()),
        SimpleUploadedFile("image2.jpg", img_data_2.getvalue()),
    ]


@pytest.fixture
def category(db):  # pylint: disable=W0613
    return Category.objects.create(name="Default", slug="default")


@pytest.fixture
def category_with_image(db, image, media_root):  # pylint: disable=W0613
    return Category.objects.create(
        name="Default", slug="default", background_image=image
    )


@pytest.fixture
def categories_tree(db, product_type, channel_USD):  # pylint: disable=W0613
    parent = Category.objects.create(name="Parent", slug="parent")
    parent.children.create(name="Child", slug="child")
    child = parent.children.first()

    product_attr = product_type.product_attributes.first()
    attr_value = product_attr.values.first()

    product = Product.objects.create(
        name="Test product",
        slug="test-product-10",
        product_type=product_type,
        category=child,
    )
    ProductChannelListing.objects.create(
        product=product,
        channel=channel_USD,
        is_published=True,
        visible_in_listings=True,
    )

    associate_attribute_values_to_instance(product, product_attr, attr_value)
    return parent


@pytest.fixture
def categories_tree_with_published_products(
    categories_tree, product, channel_USD, channel_PLN
):
    parent = categories_tree
    parent_product = product
    parent_product.category = parent

    child = parent.children.first()
    child_product = child.products.first()

    product_list = [child_product, parent_product]

    ProductChannelListing.objects.filter(product__in=product_list).delete()
    product_channel_listings = []
    for product in product_list:
        product.save()
        product_channel_listings.append(
            ProductChannelListing(
                product=product,
                channel=channel_USD,
                publication_date=datetime.date.today(),
                is_published=True,
            )
        )
        product_channel_listings.append(
            ProductChannelListing(
                product=product,
                channel=channel_PLN,
                publication_date=datetime.date.today(),
                is_published=True,
            )
        )
    ProductChannelListing.objects.bulk_create(product_channel_listings)
    return parent


@pytest.fixture
def non_default_category(db):  # pylint: disable=W0613
    return Category.objects.create(name="Not default", slug="not-default")


@pytest.fixture
def permission_manage_discounts():
    return Permission.objects.get(codename="manage_discounts")


@pytest.fixture
def permission_manage_gift_card():
    return Permission.objects.get(codename="manage_gift_card")


@pytest.fixture
def permission_manage_orders():
    return Permission.objects.get(codename="manage_orders")


@pytest.fixture
def permission_manage_checkouts():
    return Permission.objects.get(codename="manage_checkouts")


@pytest.fixture
def permission_manage_plugins():
    return Permission.objects.get(codename="manage_plugins")


@pytest.fixture
def permission_manage_apps():
    return Permission.objects.get(codename="manage_apps")


@pytest.fixture
def product_type(color_attribute, size_attribute):
    product_type = ProductType.objects.create(
        name="Default Type",
        slug="default-type",
        kind=ProductTypeKind.NORMAL,
        has_variants=True,
        is_shipping_required=True,
    )
    product_type.product_attributes.add(color_attribute)
    product_type.variant_attributes.add(
        size_attribute, through_defaults={"variant_selection": True}
    )
    return product_type


@pytest.fixture
def non_shippable_gift_card_product_type(db):
    product_type = ProductType.objects.create(
        name="Gift card type no shipping",
        slug="gift-card-type-no-shipping",
        kind=ProductTypeKind.GIFT_CARD,
        has_variants=True,
        is_shipping_required=False,
    )
    return product_type


@pytest.fixture
def shippable_gift_card_product_type(db):
    product_type = ProductType.objects.create(
        name="Gift card type with shipping",
        slug="gift-card-type-with-shipping",
        kind=ProductTypeKind.GIFT_CARD,
        has_variants=True,
        is_shipping_required=True,
    )
    return product_type


@pytest.fixture
def product_type_with_rich_text_attribute(
    rich_text_attribute, color_attribute, size_attribute
):
    product_type = ProductType.objects.create(
        name="Default Type",
        slug="default-type",
        kind=ProductTypeKind.NORMAL,
        has_variants=True,
        is_shipping_required=True,
    )
    product_type.product_attributes.add(rich_text_attribute)
    product_type.variant_attributes.add(rich_text_attribute)
    return product_type


@pytest.fixture
def product_type_without_variant():
    product_type = ProductType.objects.create(
        name="Type",
        slug="type",
        has_variants=False,
        is_shipping_required=True,
        kind=ProductTypeKind.NORMAL,
    )
    return product_type


@pytest.fixture
def product(product_type, category, warehouse, channel_USD):
    product_attr = product_type.product_attributes.first()
    product_attr_value = product_attr.values.first()

    product = Product.objects.create(
        name="Test product",
        slug="test-product-11",
        product_type=product_type,
        category=category,
    )
    ProductChannelListing.objects.create(
        product=product,
        channel=channel_USD,
        is_published=True,
        discounted_price_amount="10.00",
        currency=channel_USD.currency_code,
        visible_in_listings=True,
        available_for_purchase=datetime.date(1999, 1, 1),
    )

    associate_attribute_values_to_instance(product, product_attr, product_attr_value)

    variant_attr = product_type.variant_attributes.first()
    variant_attr_value = variant_attr.values.first()

    variant = ProductVariant.objects.create(product=product, sku="123")
    ProductVariantChannelListing.objects.create(
        variant=variant,
        channel=channel_USD,
        price_amount=Decimal(10),
        cost_price_amount=Decimal(1),
        currency=channel_USD.currency_code,
    )
    Stock.objects.create(warehouse=warehouse, product_variant=variant, quantity=10)

    associate_attribute_values_to_instance(variant, variant_attr, variant_attr_value)
    return product


@pytest.fixture
def shippable_gift_card_product(
    shippable_gift_card_product_type, category, warehouse, channel_USD
):
    product_type = shippable_gift_card_product_type

    product = Product.objects.create(
        name="Shippable gift card",
        slug="shippable-gift-card",
        product_type=product_type,
        category=category,
    )
    ProductChannelListing.objects.create(
        product=product,
        channel=channel_USD,
        is_published=True,
        discounted_price_amount="100.00",
        currency=channel_USD.currency_code,
        visible_in_listings=True,
        available_for_purchase=datetime.date(1999, 1, 1),
    )

    variant = ProductVariant.objects.create(
        product=product, sku="958", track_inventory=False
    )
    ProductVariantChannelListing.objects.create(
        variant=variant,
        channel=channel_USD,
        price_amount=Decimal(100),
        cost_price_amount=Decimal(1),
        currency=channel_USD.currency_code,
    )
    Stock.objects.create(warehouse=warehouse, product_variant=variant, quantity=1)

    return product


@pytest.fixture
def non_shippable_gift_card_product(
    non_shippable_gift_card_product_type, category, warehouse, channel_USD
):
    product_type = non_shippable_gift_card_product_type

    product = Product.objects.create(
        name="Non shippable gift card",
        slug="non-shippable-gift-card",
        product_type=product_type,
        category=category,
    )
    ProductChannelListing.objects.create(
        product=product,
        channel=channel_USD,
        is_published=True,
        discounted_price_amount="200.00",
        currency=channel_USD.currency_code,
        visible_in_listings=True,
        available_for_purchase=datetime.date(1999, 1, 1),
    )

    variant = ProductVariant.objects.create(
        product=product, sku="785", track_inventory=False
    )
    ProductVariantChannelListing.objects.create(
        variant=variant,
        channel=channel_USD,
        price_amount=Decimal(250),
        cost_price_amount=Decimal(1),
        currency=channel_USD.currency_code,
    )
    Stock.objects.create(warehouse=warehouse, product_variant=variant, quantity=1)

    return product


@pytest.fixture
def product_with_rich_text_attribute(
    product_type_with_rich_text_attribute, category, warehouse, channel_USD
):
    product_attr = product_type_with_rich_text_attribute.product_attributes.first()
    product_attr_value = product_attr.values.first()

    product = Product.objects.create(
        name="Test product",
        slug="test-product-11",
        product_type=product_type_with_rich_text_attribute,
        category=category,
    )
    ProductChannelListing.objects.create(
        product=product,
        channel=channel_USD,
        is_published=True,
        discounted_price_amount="10.00",
        currency=channel_USD.currency_code,
        visible_in_listings=True,
        available_for_purchase=datetime.date(1999, 1, 1),
    )

    associate_attribute_values_to_instance(product, product_attr, product_attr_value)

    variant_attr = product_type_with_rich_text_attribute.variant_attributes.first()
    variant_attr_value = variant_attr.values.first()

    variant = ProductVariant.objects.create(product=product, sku="123")
    ProductVariantChannelListing.objects.create(
        variant=variant,
        channel=channel_USD,
        price_amount=Decimal(10),
        cost_price_amount=Decimal(1),
        currency=channel_USD.currency_code,
    )
    Stock.objects.create(warehouse=warehouse, product_variant=variant, quantity=10)

    associate_attribute_values_to_instance(variant, variant_attr, variant_attr_value)
    return [product, variant]


@pytest.fixture
def product_with_collections(
    product, published_collection, unpublished_collection, collection
):
    product.collections.add(*[published_collection, unpublished_collection, collection])
    return product


@pytest.fixture
def product_available_in_many_channels(product, channel_PLN, channel_USD):
    ProductChannelListing.objects.create(
        product=product,
        channel=channel_PLN,
        is_published=True,
    )
    variant = product.variants.get()
    ProductVariantChannelListing.objects.create(
        variant=variant,
        channel=channel_PLN,
        price_amount=Decimal(50),
        cost_price_amount=Decimal(1),
        currency=channel_PLN.currency_code,
    )
    return product


@pytest.fixture
def product_with_single_variant(product_type, category, warehouse, channel_USD):
    product = Product.objects.create(
        name="Test product with single variant",
        slug="test-product-with-single-variant",
        product_type=product_type,
        category=category,
    )
    ProductChannelListing.objects.create(
        product=product,
        channel=channel_USD,
        is_published=True,
        visible_in_listings=True,
        available_for_purchase=datetime.date(1999, 1, 1),
    )
    variant = ProductVariant.objects.create(product=product, sku="SKU_SINGLE_VARIANT")
    ProductVariantChannelListing.objects.create(
        variant=variant,
        channel=channel_USD,
        price_amount=Decimal(1.99),
        cost_price_amount=Decimal(1),
        currency=channel_USD.currency_code,
    )
    Stock.objects.create(product_variant=variant, warehouse=warehouse, quantity=101)
    return product


@pytest.fixture
def product_with_two_variants(product_type, category, warehouse, channel_USD):
    product = Product.objects.create(
        name="Test product with two variants",
        slug="test-product-with-two-variant",
        product_type=product_type,
        category=category,
    )

    ProductChannelListing.objects.create(
        product=product,
        channel=channel_USD,
        is_published=True,
        visible_in_listings=True,
        available_for_purchase=datetime.date(1999, 1, 1),
    )

    variants = [
        ProductVariant(
            product=product,
            sku=f"Product variant #{i}",
        )
        for i in (1, 2)
    ]
    ProductVariant.objects.bulk_create(variants)
    variants_channel_listing = [
        ProductVariantChannelListing(
            variant=variant,
            channel=channel_USD,
            price_amount=Decimal(10),
            cost_price_amount=Decimal(1),
            currency=channel_USD.currency_code,
        )
        for variant in variants
    ]
    ProductVariantChannelListing.objects.bulk_create(variants_channel_listing)
    Stock.objects.bulk_create(
        [
            Stock(
                warehouse=warehouse,
                product_variant=variant,
                quantity=10,
            )
            for variant in variants
        ]
    )

    return product


@pytest.fixture
def product_with_variant_with_two_attributes(
    color_attribute, size_attribute, category, warehouse, channel_USD
):
    product_type = ProductType.objects.create(
        name="Type with two variants",
        slug="two-variants",
        kind=ProductTypeKind.NORMAL,
        has_variants=True,
        is_shipping_required=True,
    )
    product_type.variant_attributes.add(color_attribute)
    product_type.variant_attributes.add(size_attribute)

    product = Product.objects.create(
        name="Test product with two variants",
        slug="test-product-with-two-variant",
        product_type=product_type,
        category=category,
    )
    ProductChannelListing.objects.create(
        product=product,
        channel=channel_USD,
        is_published=True,
        currency=channel_USD.currency_code,
        visible_in_listings=True,
        available_for_purchase=datetime.date(1999, 1, 1),
    )

    variant = ProductVariant.objects.create(product=product, sku="prodVar1")
    ProductVariantChannelListing.objects.create(
        variant=variant,
        channel=channel_USD,
        price_amount=Decimal(10),
        cost_price_amount=Decimal(1),
        currency=channel_USD.currency_code,
    )

    associate_attribute_values_to_instance(
        variant, color_attribute, color_attribute.values.first()
    )
    associate_attribute_values_to_instance(
        variant, size_attribute, size_attribute.values.first()
    )

    return product


@pytest.fixture
def product_with_variant_with_external_media(
    color_attribute,
    size_attribute,
    category,
    warehouse,
    channel_USD,
):
    product_type = ProductType.objects.create(
        name="Type with two variants",
        slug="two-variants",
        kind=ProductTypeKind.NORMAL,
        has_variants=True,
        is_shipping_required=True,
    )
    product_type.variant_attributes.add(color_attribute)
    product_type.variant_attributes.add(size_attribute)

    product = Product.objects.create(
        name="Test product with two variants",
        slug="test-product-with-two-variant",
        product_type=product_type,
        category=category,
    )
    media_obj = ProductMedia.objects.create(
        product=product,
        external_url="https://www.youtube.com/watch?v=di8_dJ3Clyo",
        alt="video_1",
        type=ProductMediaTypes.VIDEO,
        oembed_data="{}",
    )
    product.media.add(media_obj)

    ProductChannelListing.objects.create(
        product=product,
        channel=channel_USD,
        is_published=True,
        currency=channel_USD.currency_code,
        visible_in_listings=True,
        available_for_purchase=datetime.date(1999, 1, 1),
    )

    variant = ProductVariant.objects.create(product=product, sku="prodVar1")
    variant.media.add(media_obj)
    ProductVariantChannelListing.objects.create(
        variant=variant,
        channel=channel_USD,
        price_amount=Decimal(10),
        cost_price_amount=Decimal(1),
        currency=channel_USD.currency_code,
    )

    associate_attribute_values_to_instance(
        variant, color_attribute, color_attribute.values.first()
    )
    associate_attribute_values_to_instance(
        variant, size_attribute, size_attribute.values.first()
    )

    return product


@pytest.fixture
def product_with_variant_with_file_attribute(
    color_attribute, file_attribute, category, warehouse, channel_USD
):
    product_type = ProductType.objects.create(
        name="Type with variant and file attribute",
        slug="type-with-file-attribute",
        kind=ProductTypeKind.NORMAL,
        has_variants=True,
        is_shipping_required=True,
    )
    product_type.variant_attributes.add(file_attribute)

    product = Product.objects.create(
        name="Test product with variant and file attribute",
        slug="test-product-with-variant-and-file-attribute",
        product_type=product_type,
        category=category,
    )
    ProductChannelListing.objects.create(
        product=product,
        channel=channel_USD,
        is_published=True,
        currency=channel_USD.currency_code,
        visible_in_listings=True,
        available_for_purchase=datetime.date(1999, 1, 1),
    )

    variant = ProductVariant.objects.create(
        product=product,
        sku="prodVarTest",
    )
    ProductVariantChannelListing.objects.create(
        variant=variant,
        channel=channel_USD,
        price_amount=Decimal(10),
        cost_price_amount=Decimal(1),
        currency=channel_USD.currency_code,
    )

    associate_attribute_values_to_instance(
        variant, file_attribute, file_attribute.values.first()
    )

    return product


@pytest.fixture
def product_with_multiple_values_attributes(product, product_type, category) -> Product:

    attribute = Attribute.objects.create(
        slug="modes",
        name="Available Modes",
        input_type=AttributeInputType.MULTISELECT,
        type=AttributeType.PRODUCT_TYPE,
    )

    attr_val_1 = AttributeValue.objects.create(
        attribute=attribute, name="Eco Mode", slug="eco"
    )
    attr_val_2 = AttributeValue.objects.create(
        attribute=attribute, name="Performance Mode", slug="power"
    )

    product_type.product_attributes.clear()
    product_type.product_attributes.add(attribute)

    associate_attribute_values_to_instance(product, attribute, attr_val_1, attr_val_2)
    return product


@pytest.fixture
def product_with_default_variant(
    product_type_without_variant, category, warehouse, channel_USD
):
    product = Product.objects.create(
        name="Test product",
        slug="test-product-3",
        product_type=product_type_without_variant,
        category=category,
    )
    ProductChannelListing.objects.create(
        product=product,
        channel=channel_USD,
        is_published=True,
        visible_in_listings=True,
        available_for_purchase=datetime.date(1999, 1, 1),
    )
    variant = ProductVariant.objects.create(
        product=product, sku="1234", track_inventory=True
    )
    ProductVariantChannelListing.objects.create(
        variant=variant,
        channel=channel_USD,
        price_amount=Decimal(10),
        cost_price_amount=Decimal(1),
        currency=channel_USD.currency_code,
    )
    Stock.objects.create(warehouse=warehouse, product_variant=variant, quantity=100)
    return product


@pytest.fixture
def variant_without_inventory_tracking(
    product_type_without_variant, category, warehouse, channel_USD
):
    product = Product.objects.create(
        name="Test product without inventory tracking",
        slug="test-product-without-tracking",
        product_type=product_type_without_variant,
        category=category,
    )
    ProductChannelListing.objects.create(
        product=product,
        channel=channel_USD,
        is_published=True,
        visible_in_listings=True,
        available_for_purchase=datetime.date.today(),
    )
    variant = ProductVariant.objects.create(
        product=product,
        sku="tracking123",
        track_inventory=False,
    )
    ProductVariantChannelListing.objects.create(
        variant=variant,
        channel=channel_USD,
        price_amount=Decimal(10),
        cost_price_amount=Decimal(1),
        currency=channel_USD.currency_code,
    )
    Stock.objects.create(warehouse=warehouse, product_variant=variant, quantity=0)
    return variant


@pytest.fixture
def variant(product, channel_USD) -> ProductVariant:
    product_variant = ProductVariant.objects.create(product=product, sku="SKU_A")
    ProductVariantChannelListing.objects.create(
        variant=product_variant,
        channel=channel_USD,
        price_amount=Decimal(10),
        cost_price_amount=Decimal(1),
        currency=channel_USD.currency_code,
    )
    return product_variant


@pytest.fixture
def variant_with_image(variant, image_list, media_root):
    media = ProductMedia.objects.create(product=variant.product, image=image_list[0])
    VariantMedia.objects.create(variant=variant, media=media)
    return variant


@pytest.fixture
def variant_with_many_stocks(variant, warehouses_with_shipping_zone):
    warehouses = warehouses_with_shipping_zone
    Stock.objects.bulk_create(
        [
            Stock(warehouse=warehouses[0], product_variant=variant, quantity=4),
            Stock(warehouse=warehouses[1], product_variant=variant, quantity=3),
        ]
    )
    return variant


@pytest.fixture
def preorder_variant_global_threshold(product, channel_USD):
    product_variant = ProductVariant.objects.create(
        product=product, sku="SKU_A_P", is_preorder=True, preorder_global_threshold=10
    )
    ProductVariantChannelListing.objects.create(
        variant=product_variant,
        channel=channel_USD,
        price_amount=Decimal(10),
        cost_price_amount=Decimal(1),
        currency=channel_USD.currency_code,
    )
    return product_variant


@pytest.fixture
def preorder_variant_channel_threshold(product, channel_USD):
    product_variant = ProductVariant.objects.create(
        product=product, sku="SKU_B_P", is_preorder=True, preorder_global_threshold=None
    )
    ProductVariantChannelListing.objects.create(
        variant=product_variant,
        channel=channel_USD,
        price_amount=Decimal(10),
        cost_price_amount=Decimal(1),
        currency=channel_USD.currency_code,
        preorder_quantity_threshold=10,
    )
    return product_variant


@pytest.fixture
def preorder_variant_global_and_channel_threshold(product, channel_USD, channel_PLN):
    product_variant = ProductVariant.objects.create(
        product=product, sku="SKU_C_P", is_preorder=True, preorder_global_threshold=10
    )
    ProductVariantChannelListing.objects.bulk_create(
        [
            ProductVariantChannelListing(
                variant=product_variant,
                channel=channel_USD,
                cost_price_amount=Decimal(1),
                price_amount=Decimal(10),
                currency=channel_USD.currency_code,
                preorder_quantity_threshold=8,
            ),
            ProductVariantChannelListing(
                variant=product_variant,
                channel=channel_PLN,
                cost_price_amount=Decimal(1),
                price_amount=Decimal(10),
                currency=channel_PLN.currency_code,
                preorder_quantity_threshold=4,
            ),
        ]
    )
    return product_variant


@pytest.fixture
def preorder_variant_with_end_date(product, channel_USD):
    product_variant = ProductVariant.objects.create(
        product=product,
        sku="SKU_D_P",
        is_preorder=True,
        preorder_global_threshold=10,
        preorder_end_date=timezone.now() + datetime.timedelta(days=10),
    )
    ProductVariantChannelListing.objects.create(
        variant=product_variant,
        channel=channel_USD,
        price_amount=Decimal(10),
        cost_price_amount=Decimal(1),
        currency=channel_USD.currency_code,
    )
    return product_variant


@pytest.fixture
def variant_with_many_stocks_different_shipping_zones(
    variant, warehouses_with_different_shipping_zone
):
    warehouses = warehouses_with_different_shipping_zone
    Stock.objects.bulk_create(
        [
            Stock(warehouse=warehouses[0], product_variant=variant, quantity=4),
            Stock(warehouse=warehouses[1], product_variant=variant, quantity=3),
        ]
    )
    return variant


@pytest.fixture
def gift_card_shippable_variant(shippable_gift_card_product, channel_USD, warehouse):
    product = shippable_gift_card_product
    product_variant = ProductVariant.objects.create(
        product=product, sku="SKU_CARD_A", track_inventory=False
    )
    ProductVariantChannelListing.objects.create(
        variant=product_variant,
        channel=channel_USD,
        price_amount=Decimal(10),
        cost_price_amount=Decimal(1),
        currency=channel_USD.currency_code,
    )
    Stock.objects.create(
        warehouse=warehouse, product_variant=product_variant, quantity=1
    )
    return product_variant


@pytest.fixture
def gift_card_non_shippable_variant(
    non_shippable_gift_card_product, channel_USD, warehouse
):
    product = non_shippable_gift_card_product
    product_variant = ProductVariant.objects.create(
        product=product, sku="SKU_CARD_B", track_inventory=False
    )
    ProductVariantChannelListing.objects.create(
        variant=product_variant,
        channel=channel_USD,
        price_amount=Decimal(10),
        cost_price_amount=Decimal(1),
        currency=channel_USD.currency_code,
    )
    Stock.objects.create(
        warehouse=warehouse, product_variant=product_variant, quantity=1
    )
    return product_variant


@pytest.fixture
def product_variant_list(product, channel_USD, channel_PLN):
    variants = list(
        ProductVariant.objects.bulk_create(
            [
                ProductVariant(product=product, sku="1"),
                ProductVariant(product=product, sku="2"),
                ProductVariant(product=product, sku="3"),
                ProductVariant(product=product, sku="4"),
            ]
        )
    )
    ProductVariantChannelListing.objects.bulk_create(
        [
            ProductVariantChannelListing(
                variant=variants[0],
                channel=channel_USD,
                cost_price_amount=Decimal(1),
                price_amount=Decimal(10),
                currency=channel_USD.currency_code,
            ),
            ProductVariantChannelListing(
                variant=variants[1],
                channel=channel_USD,
                cost_price_amount=Decimal(1),
                price_amount=Decimal(10),
                currency=channel_USD.currency_code,
            ),
            ProductVariantChannelListing(
                variant=variants[2],
                channel=channel_PLN,
                cost_price_amount=Decimal(1),
                price_amount=Decimal(10),
                currency=channel_PLN.currency_code,
            ),
            ProductVariantChannelListing(
                variant=variants[3],
                channel=channel_USD,
                cost_price_amount=Decimal(1),
                price_amount=Decimal(10),
                currency=channel_USD.currency_code,
            ),
        ]
    )
    return variants


@pytest.fixture
def product_without_shipping(category, warehouse, channel_USD):
    product_type = ProductType.objects.create(
        name="Type with no shipping",
        slug="no-shipping",
        kind=ProductTypeKind.NORMAL,
        has_variants=False,
        is_shipping_required=False,
    )
    product = Product.objects.create(
        name="Test product",
        slug="test-product-4",
        product_type=product_type,
        category=category,
    )
    ProductChannelListing.objects.create(
        product=product,
        channel=channel_USD,
        is_published=True,
        visible_in_listings=True,
    )
    variant = ProductVariant.objects.create(product=product, sku="SKU_B")
    ProductVariantChannelListing.objects.create(
        variant=variant,
        channel=channel_USD,
        price_amount=Decimal(10),
        cost_price_amount=Decimal(1),
        currency=channel_USD.currency_code,
    )
    Stock.objects.create(product_variant=variant, warehouse=warehouse, quantity=1)
    return product


@pytest.fixture
def product_without_category(product):
    product.category = None
    product.save()
    product.channel_listings.all().update(is_published=False)
    return product


@pytest.fixture
def product_list(product_type, category, warehouse, channel_USD, channel_PLN):
    product_attr = product_type.product_attributes.first()
    attr_value = product_attr.values.first()

    products = list(
        Product.objects.bulk_create(
            [
                Product(
                    name="Test product 1",
                    slug="test-product-a",
                    description_plaintext="big blue product",
                    category=category,
                    product_type=product_type,
                ),
                Product(
                    name="Test product 2",
                    slug="test-product-b",
                    description_plaintext="big orange product",
                    category=category,
                    product_type=product_type,
                ),
                Product(
                    name="Test product 3",
                    slug="test-product-c",
                    description_plaintext="small red",
                    category=category,
                    product_type=product_type,
                ),
            ]
        )
    )
    ProductChannelListing.objects.bulk_create(
        [
            ProductChannelListing(
                product=products[0],
                channel=channel_USD,
                is_published=True,
                discounted_price_amount=10,
                currency=channel_USD.currency_code,
                visible_in_listings=True,
            ),
            ProductChannelListing(
                product=products[1],
                channel=channel_USD,
                is_published=True,
                discounted_price_amount=20,
                currency=channel_USD.currency_code,
                visible_in_listings=True,
            ),
            ProductChannelListing(
                product=products[2],
                channel=channel_USD,
                is_published=True,
                discounted_price_amount=30,
                currency=channel_USD.currency_code,
                visible_in_listings=True,
            ),
        ]
    )
    variants = list(
        ProductVariant.objects.bulk_create(
            [
                ProductVariant(
                    product=products[0],
                    sku=str(uuid.uuid4()).replace("-", ""),
                    track_inventory=True,
                ),
                ProductVariant(
                    product=products[1],
                    sku=str(uuid.uuid4()).replace("-", ""),
                    track_inventory=True,
                ),
                ProductVariant(
                    product=products[2],
                    sku=str(uuid.uuid4()).replace("-", ""),
                    track_inventory=True,
                ),
            ]
        )
    )
    ProductVariantChannelListing.objects.bulk_create(
        [
            ProductVariantChannelListing(
                variant=variants[0],
                channel=channel_USD,
                cost_price_amount=Decimal(1),
                price_amount=Decimal(10),
                currency=channel_USD.currency_code,
            ),
            ProductVariantChannelListing(
                variant=variants[1],
                channel=channel_USD,
                cost_price_amount=Decimal(1),
                price_amount=Decimal(20),
                currency=channel_USD.currency_code,
            ),
            ProductVariantChannelListing(
                variant=variants[2],
                channel=channel_USD,
                cost_price_amount=Decimal(1),
                price_amount=Decimal(30),
                currency=channel_USD.currency_code,
            ),
        ]
    )
    stocks = []
    for variant in variants:
        stocks.append(Stock(warehouse=warehouse, product_variant=variant, quantity=100))
    Stock.objects.bulk_create(stocks)

    for product in products:
        associate_attribute_values_to_instance(product, product_attr, attr_value)

    return products


@pytest.fixture
def product_list_with_variants_many_channel(
    product_type, category, channel_USD, channel_PLN
):
    products = list(
        Product.objects.bulk_create(
            [
                Product(
                    name="Test product 1",
                    slug="test-product-a",
                    category=category,
                    product_type=product_type,
                ),
                Product(
                    name="Test product 2",
                    slug="test-product-b",
                    category=category,
                    product_type=product_type,
                ),
                Product(
                    name="Test product 3",
                    slug="test-product-c",
                    category=category,
                    product_type=product_type,
                ),
            ]
        )
    )
    ProductChannelListing.objects.bulk_create(
        [
            # Channel: USD
            ProductChannelListing(
                product=products[0],
                channel=channel_USD,
                is_published=True,
                currency=channel_USD.currency_code,
                visible_in_listings=True,
            ),
            # Channel: PLN
            ProductChannelListing(
                product=products[1],
                channel=channel_PLN,
                is_published=True,
                currency=channel_PLN.currency_code,
                visible_in_listings=True,
            ),
            ProductChannelListing(
                product=products[2],
                channel=channel_PLN,
                is_published=True,
                currency=channel_PLN.currency_code,
                visible_in_listings=True,
            ),
        ]
    )
    variants = list(
        ProductVariant.objects.bulk_create(
            [
                ProductVariant(
                    product=products[0],
                    sku=str(uuid.uuid4()).replace("-", ""),
                    track_inventory=True,
                ),
                ProductVariant(
                    product=products[1],
                    sku=str(uuid.uuid4()).replace("-", ""),
                    track_inventory=True,
                ),
                ProductVariant(
                    product=products[2],
                    sku=str(uuid.uuid4()).replace("-", ""),
                    track_inventory=True,
                ),
            ]
        )
    )
    ProductVariantChannelListing.objects.bulk_create(
        [
            # Channel: USD
            ProductVariantChannelListing(
                variant=variants[0],
                channel=channel_USD,
                cost_price_amount=Decimal(1),
                price_amount=Decimal(10),
                currency=channel_USD.currency_code,
            ),
            # Channel: PLN
            ProductVariantChannelListing(
                variant=variants[1],
                channel=channel_PLN,
                cost_price_amount=Decimal(1),
                price_amount=Decimal(20),
                currency=channel_PLN.currency_code,
            ),
            ProductVariantChannelListing(
                variant=variants[2],
                channel=channel_PLN,
                cost_price_amount=Decimal(1),
                price_amount=Decimal(30),
                currency=channel_PLN.currency_code,
            ),
        ]
    )


@pytest.fixture
def product_list_with_many_channels(product_list, channel_PLN):
    ProductChannelListing.objects.bulk_create(
        [
            ProductChannelListing(
                product=product_list[0],
                channel=channel_PLN,
                is_published=True,
            ),
            ProductChannelListing(
                product=product_list[1],
                channel=channel_PLN,
                is_published=True,
            ),
            ProductChannelListing(
                product=product_list[2],
                channel=channel_PLN,
                is_published=True,
            ),
        ]
    )
    return product_list


@pytest.fixture
def product_list_unpublished(product_list, channel_USD):
    products = Product.objects.filter(pk__in=[product.pk for product in product_list])
    ProductChannelListing.objects.filter(
        product__in=products, channel=channel_USD
    ).update(is_published=False)
    return products


@pytest.fixture
def product_list_published(product_list, channel_USD):
    products = Product.objects.filter(pk__in=[product.pk for product in product_list])
    ProductChannelListing.objects.filter(
        product__in=products, channel=channel_USD
    ).update(is_published=True)
    return products


@pytest.fixture
def order_list(customer_user, channel_USD):
    address = customer_user.default_billing_address.get_copy()
    data = {
        "billing_address": address,
        "user": customer_user,
        "user_email": customer_user.email,
        "channel": channel_USD,
        "origin": OrderOrigin.CHECKOUT,
    }
    order = Order.objects.create(**data)
    order1 = Order.objects.create(**data)
    order2 = Order.objects.create(**data)

    return [order, order1, order2]


@pytest.fixture
def product_with_image(product, image, media_root):
    ProductMedia.objects.create(product=product, image=image)
    return product


@pytest.fixture
def unavailable_product(product_type, category, channel_USD):
    product = Product.objects.create(
        name="Test product",
        slug="test-product-5",
        product_type=product_type,
        category=category,
    )
    ProductChannelListing.objects.create(
        product=product,
        channel=channel_USD,
        is_published=False,
        visible_in_listings=False,
    )
    return product


@pytest.fixture
def unavailable_product_with_variant(product_type, category, warehouse, channel_USD):
    product = Product.objects.create(
        name="Test product",
        slug="test-product-6",
        product_type=product_type,
        category=category,
    )
    ProductChannelListing.objects.create(
        product=product,
        channel=channel_USD,
        is_published=False,
        visible_in_listings=False,
    )

    variant_attr = product_type.variant_attributes.first()
    variant_attr_value = variant_attr.values.first()

    variant = ProductVariant.objects.create(
        product=product,
        sku="123",
    )
    ProductVariantChannelListing.objects.create(
        variant=variant,
        channel=channel_USD,
        price_amount=Decimal(10),
        cost_price_amount=Decimal(1),
        currency=channel_USD.currency_code,
    )
    Stock.objects.create(product_variant=variant, warehouse=warehouse, quantity=10)

    associate_attribute_values_to_instance(variant, variant_attr, variant_attr_value)
    return product


@pytest.fixture
def product_with_images(product_type, category, media_root, channel_USD):
    product = Product.objects.create(
        name="Test product",
        slug="test-product-7",
        product_type=product_type,
        category=category,
    )
    ProductChannelListing.objects.create(
        product=product,
        channel=channel_USD,
        is_published=True,
        visible_in_listings=True,
    )
    file_mock_0 = MagicMock(spec=File, name="FileMock0")
    file_mock_0.name = "image0.jpg"
    file_mock_1 = MagicMock(spec=File, name="FileMock1")
    file_mock_1.name = "image1.jpg"
    product.media.create(image=file_mock_0)
    product.media.create(image=file_mock_1)
    return product


@pytest.fixture
def voucher_without_channel(db):
    return Voucher.objects.create(code="mirumee")


@pytest.fixture
def voucher(voucher_without_channel, channel_USD):
    VoucherChannelListing.objects.create(
        voucher=voucher_without_channel,
        channel=channel_USD,
        discount=Money(20, channel_USD.currency_code),
    )
    return voucher_without_channel


@pytest.fixture
def voucher_with_many_channels(voucher, channel_PLN):
    VoucherChannelListing.objects.create(
        voucher=voucher,
        channel=channel_PLN,
        discount=Money(80, channel_PLN.currency_code),
    )
    return voucher


@pytest.fixture
def voucher_percentage(channel_USD):
    voucher = Voucher.objects.create(
        code="saleor",
        discount_value_type=DiscountValueType.PERCENTAGE,
    )
    VoucherChannelListing.objects.create(
        voucher=voucher,
        channel=channel_USD,
        discount_value=10,
        currency=channel_USD.currency_code,
    )
    return voucher


@pytest.fixture
def voucher_specific_product_type(voucher_percentage):
    voucher_percentage.type = VoucherType.SPECIFIC_PRODUCT
    voucher_percentage.save()
    return voucher_percentage


@pytest.fixture
def voucher_with_high_min_spent_amount(channel_USD):
    voucher = Voucher.objects.create(code="mirumee")
    VoucherChannelListing.objects.create(
        voucher=voucher,
        channel=channel_USD,
        discount=Money(10, channel_USD.currency_code),
        min_spent_amount=1_000_000,
    )
    return voucher


@pytest.fixture
def voucher_shipping_type(channel_USD):
    voucher = Voucher.objects.create(
        code="mirumee", type=VoucherType.SHIPPING, countries="IS"
    )
    VoucherChannelListing.objects.create(
        voucher=voucher,
        channel=channel_USD,
        discount=Money(10, channel_USD.currency_code),
    )
    return voucher


@pytest.fixture
def voucher_free_shipping(voucher_percentage, channel_USD):
    voucher_percentage.type = VoucherType.SHIPPING
    voucher_percentage.name = "Free shipping"
    voucher_percentage.save()
    voucher_percentage.channel_listings.filter(channel=channel_USD).update(
        discount_value=100
    )
    return voucher_percentage


@pytest.fixture
def voucher_customer(voucher, customer_user):
    email = customer_user.email
    return VoucherCustomer.objects.create(voucher=voucher, customer_email=email)


@pytest.fixture
def order_line(order, variant):
    product = variant.product
    channel = order.channel
    channel_listing = variant.channel_listings.get(channel=channel)
    net = variant.get_price(product, [], channel, channel_listing)
    currency = net.currency
    gross = Money(amount=net.amount * Decimal(1.23), currency=currency)
    quantity = 3
    unit_price = TaxedMoney(net=net, gross=gross)
    return order.lines.create(
        product_name=str(product),
        variant_name=str(variant),
        product_sku=variant.sku,
        product_variant_id=variant.get_global_id(),
        is_shipping_required=variant.is_shipping_required(),
        is_gift_card=variant.is_gift_card(),
        quantity=quantity,
        variant=variant,
        unit_price=unit_price,
        total_price=unit_price * quantity,
        undiscounted_unit_price=unit_price,
        undiscounted_total_price=unit_price * quantity,
        tax_rate=Decimal("0.23"),
    )


@pytest.fixture
def gift_card_non_shippable_order_line(
    order, gift_card_non_shippable_variant, warehouse
):
    variant = gift_card_non_shippable_variant
    product = variant.product
    channel = order.channel
    channel_listing = variant.channel_listings.get(channel=channel)
    net = variant.get_price(product, [], channel, channel_listing)
    currency = net.currency
    gross = Money(amount=net.amount * Decimal(1.23), currency=currency)
    quantity = 1
    unit_price = TaxedMoney(net=net, gross=gross)
    line = order.lines.create(
        product_name=str(product),
        variant_name=str(variant),
        product_sku=variant.sku,
        is_shipping_required=variant.is_shipping_required(),
        is_gift_card=variant.is_gift_card(),
        quantity=quantity,
        variant=variant,
        unit_price=unit_price,
        total_price=unit_price * quantity,
        undiscounted_unit_price=unit_price,
        undiscounted_total_price=unit_price * quantity,
        tax_rate=Decimal("0.23"),
    )
    Allocation.objects.create(
        order_line=line, stock=variant.stocks.first(), quantity_allocated=line.quantity
    )
    return line


@pytest.fixture
def gift_card_shippable_order_line(order, gift_card_shippable_variant, warehouse):
    variant = gift_card_shippable_variant
    product = variant.product
    channel = order.channel
    channel_listing = variant.channel_listings.get(channel=channel)
    net = variant.get_price(product, [], channel, channel_listing)
    currency = net.currency
    gross = Money(amount=net.amount * Decimal(1.23), currency=currency)
    quantity = 3
    unit_price = TaxedMoney(net=net, gross=gross)
    line = order.lines.create(
        product_name=str(product),
        variant_name=str(variant),
        product_sku=variant.sku,
        is_shipping_required=variant.is_shipping_required(),
        is_gift_card=variant.is_gift_card(),
        quantity=quantity,
        variant=variant,
        unit_price=unit_price,
        total_price=unit_price * quantity,
        undiscounted_unit_price=unit_price,
        undiscounted_total_price=unit_price * quantity,
        tax_rate=Decimal("0.23"),
    )
    Allocation.objects.create(
        order_line=line, stock=variant.stocks.first(), quantity_allocated=line.quantity
    )
    return line


@pytest.fixture
def order_line_with_allocation_in_many_stocks(
    customer_user, variant_with_many_stocks, channel_USD
):
    address = customer_user.default_billing_address.get_copy()
    variant = variant_with_many_stocks
    stocks = variant.stocks.all().order_by("pk")

    order = Order.objects.create(
        billing_address=address,
        user_email=customer_user.email,
        user=customer_user,
        channel=channel_USD,
        origin=OrderOrigin.CHECKOUT,
    )

    product = variant.product
    channel_listing = variant.channel_listings.get(channel=channel_USD)
    net = variant.get_price(product, [], channel_USD, channel_listing)
    currency = net.currency
    gross = Money(amount=net.amount * Decimal(1.23), currency=currency)
    quantity = 3
    unit_price = TaxedMoney(net=net, gross=gross)
    order_line = order.lines.create(
        product_name=str(product),
        variant_name=str(variant),
        product_sku=variant.sku,
        product_variant_id=variant.get_global_id(),
        is_shipping_required=variant.is_shipping_required(),
        is_gift_card=variant.is_gift_card(),
        quantity=quantity,
        variant=variant,
        unit_price=unit_price,
        total_price=unit_price * quantity,
        undiscounted_unit_price=unit_price,
        undiscounted_total_price=unit_price * quantity,
        tax_rate=Decimal("0.23"),
    )

    Allocation.objects.bulk_create(
        [
            Allocation(order_line=order_line, stock=stocks[0], quantity_allocated=2),
            Allocation(order_line=order_line, stock=stocks[1], quantity_allocated=1),
        ]
    )

    return order_line


@pytest.fixture
def order_line_with_one_allocation(
    customer_user, variant_with_many_stocks, channel_USD
):
    address = customer_user.default_billing_address.get_copy()
    variant = variant_with_many_stocks
    stocks = variant.stocks.all().order_by("pk")

    order = Order.objects.create(
        billing_address=address,
        user_email=customer_user.email,
        user=customer_user,
        channel=channel_USD,
        origin=OrderOrigin.CHECKOUT,
    )

    product = variant.product
    channel_listing = variant.channel_listings.get(channel=channel_USD)
    net = variant.get_price(product, [], channel_USD, channel_listing)
    currency = net.currency
    gross = Money(amount=net.amount * Decimal(1.23), currency=currency)
    quantity = 2
    unit_price = TaxedMoney(net=net, gross=gross)
    order_line = order.lines.create(
        product_name=str(product),
        variant_name=str(variant),
        product_sku=variant.sku,
        product_variant_id=variant.get_global_id(),
        is_shipping_required=variant.is_shipping_required(),
        is_gift_card=variant.is_gift_card(),
        quantity=quantity,
        variant=variant,
        unit_price=unit_price,
        total_price=unit_price * quantity,
        undiscounted_unit_price=unit_price,
        undiscounted_total_price=unit_price * quantity,
        tax_rate=Decimal("0.23"),
    )

    Allocation.objects.create(
        order_line=order_line, stock=stocks[0], quantity_allocated=1
    )

    return order_line


@pytest.fixture
def checkout_line_with_reservation_in_many_stocks(
    customer_user, variant_with_many_stocks, checkout
):
    address = customer_user.default_billing_address.get_copy()
    variant = variant_with_many_stocks
    stocks = variant.stocks.all().order_by("pk")
    checkout_line = checkout.lines.create(
        variant=variant,
        quantity=3,
    )

    reserved_until = timezone.now() + timedelta(minutes=5)

    Reservation.objects.bulk_create(
        [
            Reservation(
                checkout_line=checkout_line,
                stock=stocks[0],
                quantity_reserved=2,
                reserved_until=reserved_until,
            ),
            Reservation(
                checkout_line=checkout_line,
                stock=stocks[1],
                quantity_reserved=1,
                reserved_until=reserved_until,
            ),
        ]
    )

    return checkout_line


@pytest.fixture
def checkout_line_with_one_reservation(
    customer_user, variant_with_many_stocks, checkout
):
    address = customer_user.default_billing_address.get_copy()
    variant = variant_with_many_stocks
    stocks = variant.stocks.all().order_by("pk")
    checkout_line = checkout.lines.create(
        variant=variant,
        quantity=2,
    )

    reserved_until = timezone.now() + timedelta(minutes=5)

    Reservation.objects.create(
        checkout_line=checkout_line,
        stock=stocks[0],
        quantity_reserved=2,
        reserved_until=reserved_until,
    )

    return checkout_line


@pytest.fixture
def gift_card(customer_user):
    return GiftCard.objects.create(
        code="never_expiry",
        created_by=customer_user,
        created_by_email=customer_user.email,
        initial_balance=Money(10, "USD"),
        current_balance=Money(10, "USD"),
        tag="test-tag",
    )


@pytest.fixture
def gift_card_with_metadata(customer_user):
    return GiftCard.objects.create(
        code="card_with_meta",
        created_by=customer_user,
        created_by_email=customer_user.email,
        initial_balance=Money(10, "USD"),
        current_balance=Money(10, "USD"),
        metadata={"test": "value"},
    )


@pytest.fixture
def gift_card_expiry_date(customer_user):
    return GiftCard.objects.create(
        code="expiry_date",
        created_by=customer_user,
        created_by_email=customer_user.email,
        initial_balance=Money(20, "USD"),
        current_balance=Money(20, "USD"),
        expiry_date=datetime.date.today() + datetime.timedelta(days=100),
        tag="another-tag",
    )


@pytest.fixture
def gift_card_used(staff_user, customer_user):
    return GiftCard.objects.create(
        code="giftcard_used",
        created_by=staff_user,
        used_by=customer_user,
        created_by_email=staff_user.email,
        used_by_email=customer_user.email,
        initial_balance=Money(100, "USD"),
        current_balance=Money(80, "USD"),
        tag="tag",
    )


@pytest.fixture
def gift_card_created_by_staff(staff_user):
    return GiftCard.objects.create(
        code="created_by_staff",
        created_by=staff_user,
        created_by_email=staff_user.email,
        initial_balance=Money(10, "USD"),
        current_balance=Money(10, "USD"),
        tag="test-tag",
    )


@pytest.fixture
def gift_card_event(gift_card, order, app, staff_user):
    parameters = {
        "message": "test message",
        "email": "testemail@email.com",
        "order_id": order.pk,
        "tag": "test tag",
        "old_tag": "test old tag",
        "balance": {
            "currency": "USD",
            "initial_balance": 10,
            "old_initial_balance": 20,
            "current_balance": 10,
            "old_current_balance": 5,
        },
        "expiry_date": datetime.date(2050, 1, 1),
        "old_expiry_date": datetime.date(2010, 1, 1),
    }
    return GiftCardEvent.objects.create(
        user=staff_user,
        app=app,
        gift_card=gift_card,
        type=GiftCardEvents.UPDATED,
        parameters=parameters,
        date=timezone.now() + datetime.timedelta(days=10),
    )


@pytest.fixture
def order_with_lines(
    order, product_type, category, shipping_zone, warehouse, channel_USD
):
    product = Product.objects.create(
        name="Test product",
        slug="test-product-8",
        product_type=product_type,
        category=category,
    )
    ProductChannelListing.objects.create(
        product=product,
        channel=channel_USD,
        is_published=True,
        visible_in_listings=True,
        available_for_purchase=datetime.date.today(),
    )
    variant = ProductVariant.objects.create(product=product, sku="SKU_AA")
    channel_listing = ProductVariantChannelListing.objects.create(
        variant=variant,
        channel=channel_USD,
        price_amount=Decimal(10),
        cost_price_amount=Decimal(1),
        currency=channel_USD.currency_code,
    )
    stock = Stock.objects.create(
        warehouse=warehouse, product_variant=variant, quantity=5
    )
    net = variant.get_price(product, [], channel_USD, channel_listing)
    currency = net.currency
    gross = Money(amount=net.amount * Decimal(1.23), currency=currency)
    quantity = 3
    unit_price = TaxedMoney(net=net, gross=gross)
    line = order.lines.create(
        product_name=str(variant.product),
        variant_name=str(variant),
        product_sku=variant.sku,
        product_variant_id=variant.get_global_id(),
        is_shipping_required=variant.is_shipping_required(),
        is_gift_card=variant.is_gift_card(),
        quantity=quantity,
        variant=variant,
        unit_price=unit_price,
        total_price=unit_price * quantity,
        undiscounted_unit_price=unit_price,
        undiscounted_total_price=unit_price * quantity,
        tax_rate=Decimal("0.23"),
    )
    Allocation.objects.create(
        order_line=line, stock=stock, quantity_allocated=line.quantity
    )

    product = Product.objects.create(
        name="Test product 2",
        slug="test-product-9",
        product_type=product_type,
        category=category,
    )
    ProductChannelListing.objects.create(
        product=product,
        channel=channel_USD,
        is_published=True,
        visible_in_listings=True,
        available_for_purchase=datetime.date.today(),
    )
    variant = ProductVariant.objects.create(product=product, sku="SKU_B")
    channel_listing = ProductVariantChannelListing.objects.create(
        variant=variant,
        channel=channel_USD,
        price_amount=Decimal(20),
        cost_price_amount=Decimal(2),
        currency=channel_USD.currency_code,
    )
    stock = Stock.objects.create(
        product_variant=variant, warehouse=warehouse, quantity=2
    )
    stock.refresh_from_db()

    net = variant.get_price(product, [], channel_USD, channel_listing)
    currency = net.currency
    gross = Money(amount=net.amount * Decimal(1.23), currency=currency)
    unit_price = TaxedMoney(net=net, gross=gross)
    quantity = 2
    line = order.lines.create(
        product_name=str(variant.product),
        variant_name=str(variant),
        product_sku=variant.sku,
        product_variant_id=variant.get_global_id(),
        is_shipping_required=variant.is_shipping_required(),
        is_gift_card=variant.is_gift_card(),
        quantity=quantity,
        variant=variant,
        unit_price=unit_price,
        total_price=unit_price * quantity,
        undiscounted_unit_price=unit_price,
        undiscounted_total_price=unit_price * quantity,
        tax_rate=Decimal("0.23"),
    )
    Allocation.objects.create(
        order_line=line, stock=stock, quantity_allocated=line.quantity
    )

    order.shipping_address = order.billing_address.get_copy()
    order.channel = channel_USD
    shipping_method = shipping_zone.shipping_methods.first()
    shipping_price = shipping_method.channel_listings.get(channel_id=channel_USD.id)
    order.shipping_method_name = shipping_method.name
    order.shipping_method = shipping_method

    net = shipping_price.get_total()
    gross = Money(amount=net.amount * Decimal(1.23), currency=net.currency)
    order.shipping_price = TaxedMoney(net=net, gross=gross)
    order.save()

    recalculate_order(order)

    order.refresh_from_db()
    return order


@pytest.fixture
def order_with_lines_for_cc(
    warehouse_for_cc,
    channel_USD,
    customer_user,
):
    address = customer_user.default_billing_address.get_copy()

    order = Order.objects.create(
        billing_address=address,
        channel=channel_USD,
        currency=channel_USD.currency_code,
        shipping_address=address,
        user_email=customer_user.email,
        user=customer_user,
        origin=OrderOrigin.CHECKOUT,
    )

    order.collection_point = warehouse_for_cc
    order.collection_point_name = warehouse_for_cc.name
    order.save()

    recalculate_order(order)

    order.refresh_from_db()
    return order


@pytest.fixture
def order_fulfill_data(order_with_lines, warehouse):
    FulfillmentData = namedtuple("FulfillmentData", "order variables warehouse")
    order = order_with_lines
    order_id = graphene.Node.to_global_id("Order", order.id)
    order_line, order_line2 = order.lines.all()
    order_line_id = graphene.Node.to_global_id("OrderLine", order_line.id)
    order_line2_id = graphene.Node.to_global_id("OrderLine", order_line2.id)
    warehouse_id = graphene.Node.to_global_id("Warehouse", warehouse.pk)

    variables = {
        "order": order_id,
        "input": {
            "notifyCustomer": False,
            "allowStockToBeExceeded": True,
            "lines": [
                {
                    "orderLineId": order_line_id,
                    "stocks": [{"quantity": 3, "warehouse": warehouse_id}],
                },
                {
                    "orderLineId": order_line2_id,
                    "stocks": [{"quantity": 2, "warehouse": warehouse_id}],
                },
            ],
        },
    }

    return FulfillmentData(order, variables, warehouse)


@pytest.fixture
def lines_info(order_with_lines):
    return [
        OrderLineData(
            line=line,
            quantity=line.quantity,
            variant=line.variant,
            warehouse_pk=line.allocations.first().stock.warehouse.pk,
        )
        for line in order_with_lines.lines.all()
    ]


@pytest.fixture
def order_with_lines_and_events(order_with_lines, staff_user):
    events = []
    for event_type, _ in OrderEvents.CHOICES:
        events.append(
            OrderEvent(
                type=event_type,
                order=order_with_lines,
                user=staff_user,
            )
        )
    OrderEvent.objects.bulk_create(events)
    fulfillment_refunded_event(
        order=order_with_lines,
        user=staff_user,
        app=None,
        refunded_lines=[(1, order_with_lines.lines.first())],
        amount=Decimal("10.0"),
        shipping_costs_included=False,
    )
    order_added_products_event(
        order=order_with_lines,
        user=staff_user,
        app=None,
        order_lines=[(1, order_with_lines.lines.first())],
    )
    return order_with_lines


@pytest.fixture
def order_with_lines_channel_PLN(
    customer_user,
    product_type,
    category,
    shipping_method_channel_PLN,
    warehouse,
    channel_PLN,
):
    address = customer_user.default_billing_address.get_copy()
    order = Order.objects.create(
        billing_address=address,
        channel=channel_PLN,
        shipping_address=address,
        user_email=customer_user.email,
        user=customer_user,
        origin=OrderOrigin.CHECKOUT,
    )
    product = Product.objects.create(
        name="Test product in PLN channel",
        slug="test-product-8-pln",
        product_type=product_type,
        category=category,
    )
    ProductChannelListing.objects.create(
        product=product,
        channel=channel_PLN,
        is_published=True,
        visible_in_listings=True,
        available_for_purchase=datetime.date.today(),
    )
    variant = ProductVariant.objects.create(product=product, sku="SKU_A_PLN")
    channel_listing = ProductVariantChannelListing.objects.create(
        variant=variant,
        channel=channel_PLN,
        price_amount=Decimal(10),
        cost_price_amount=Decimal(1),
        currency=channel_PLN.currency_code,
    )
    stock = Stock.objects.create(
        warehouse=warehouse, product_variant=variant, quantity=5
    )
    net = variant.get_price(product, [], channel_PLN, channel_listing)
    currency = net.currency
    gross = Money(amount=net.amount * Decimal(1.23), currency=currency)
    quantity = 3
    unit_price = TaxedMoney(net=net, gross=gross)
    line = order.lines.create(
        product_name=str(variant.product),
        variant_name=str(variant),
        product_sku=variant.sku,
        product_variant_id=variant.get_global_id(),
        is_shipping_required=variant.is_shipping_required(),
        is_gift_card=variant.is_gift_card(),
        quantity=quantity,
        variant=variant,
        unit_price=unit_price,
        total_price=unit_price * quantity,
        undiscounted_unit_price=unit_price,
        undiscounted_total_price=unit_price * quantity,
        tax_rate=Decimal("0.23"),
    )
    Allocation.objects.create(
        order_line=line, stock=stock, quantity_allocated=line.quantity
    )

    product = Product.objects.create(
        name="Test product 2 in PLN channel",
        slug="test-product-9-pln",
        product_type=product_type,
        category=category,
    )
    ProductChannelListing.objects.create(
        product=product,
        channel=channel_PLN,
        is_published=True,
        visible_in_listings=True,
        available_for_purchase=datetime.date.today(),
    )
    variant = ProductVariant.objects.create(product=product, sku="SKU_B_PLN")
    channel_listing = ProductVariantChannelListing.objects.create(
        variant=variant,
        channel=channel_PLN,
        price_amount=Decimal(20),
        cost_price_amount=Decimal(2),
        currency=channel_PLN.currency_code,
    )
    stock = Stock.objects.create(
        product_variant=variant, warehouse=warehouse, quantity=2
    )

    net = variant.get_price(product, [], channel_PLN, channel_listing, None)
    currency = net.currency
    gross = Money(amount=net.amount * Decimal(1.23), currency=currency)
    quantity = 2
    unit_price = TaxedMoney(net=net, gross=gross)
    line = order.lines.create(
        product_name=str(variant.product),
        variant_name=str(variant),
        product_sku=variant.sku,
        product_variant_id=variant.get_global_id(),
        is_shipping_required=variant.is_shipping_required(),
        is_gift_card=variant.is_gift_card(),
        quantity=quantity,
        variant=variant,
        unit_price=unit_price,
        total_price=unit_price * quantity,
        undiscounted_unit_price=unit_price,
        undiscounted_total_price=unit_price * quantity,
        tax_rate=Decimal("0.23"),
    )
    Allocation.objects.create(
        order_line=line, stock=stock, quantity_allocated=line.quantity
    )

    order.shipping_address = order.billing_address.get_copy()
    order.channel = channel_PLN
    shipping_method = shipping_method_channel_PLN
    shipping_price = shipping_method.channel_listings.get(
        channel_id=channel_PLN.id,
    )
    order.shipping_method_name = shipping_method.name
    order.shipping_method = shipping_method

    net = shipping_price.get_total()
    gross = Money(amount=net.amount * Decimal(1.23), currency=net.currency)
    order.shipping_price = TaxedMoney(net=net, gross=gross)
    order.save()

    recalculate_order(order)

    order.refresh_from_db()
    return order


@pytest.fixture
def order_with_line_without_inventory_tracking(
    order, variant_without_inventory_tracking
):
    variant = variant_without_inventory_tracking
    product = variant.product
    channel = order.channel
    channel_listing = variant.channel_listings.get(channel=channel)
    net = variant.get_price(product, [], channel, channel_listing)
    currency = net.currency
    gross = Money(amount=net.amount * Decimal(1.23), currency=currency)
    quantity = 3
    unit_price = TaxedMoney(net=net, gross=gross)
    line = order.lines.create(
        product_name=str(variant.product),
        variant_name=str(variant),
        product_sku=variant.sku,
        product_variant_id=variant.get_global_id(),
        is_shipping_required=variant.is_shipping_required(),
        is_gift_card=variant.is_gift_card(),
        quantity=quantity,
        variant=variant,
        unit_price=unit_price,
        total_price=unit_price * quantity,
        undiscounted_unit_price=unit_price,
        undiscounted_total_price=unit_price * quantity,
        tax_rate=Decimal("0.23"),
    )

    recalculate_order(order)

    order.refresh_from_db()
    return order


@pytest.fixture
def order_with_preorder_lines(
    order, product_type, category, shipping_zone, warehouse, channel_USD
):
    product = Product.objects.create(
        name="Test product",
        slug="test-product-8",
        product_type=product_type,
        category=category,
    )
    ProductChannelListing.objects.create(
        product=product,
        channel=channel_USD,
        is_published=True,
        visible_in_listings=True,
        available_for_purchase=datetime.date.today(),
    )
    variant = ProductVariant.objects.create(
        product=product, sku="SKU_AA_P", is_preorder=True
    )
    channel_listing = ProductVariantChannelListing.objects.create(
        variant=variant,
        channel=channel_USD,
        price_amount=Decimal(10),
        cost_price_amount=Decimal(1),
        currency=channel_USD.currency_code,
        preorder_quantity_threshold=10,
    )

    net = variant.get_price(product, [], channel_USD, channel_listing)
    currency = net.currency
    gross = Money(amount=net.amount * Decimal(1.23), currency=currency)
    quantity = 3
    unit_price = TaxedMoney(net=net, gross=gross)
    line = order.lines.create(
        product_name=str(variant.product),
        variant_name=str(variant),
        product_sku=variant.sku,
        is_shipping_required=variant.is_shipping_required(),
        is_gift_card=variant.is_gift_card(),
        quantity=quantity,
        variant=variant,
        unit_price=unit_price,
        total_price=unit_price * quantity,
        undiscounted_unit_price=unit_price,
        undiscounted_total_price=unit_price * quantity,
        tax_rate=Decimal("0.23"),
    )
    PreorderAllocation.objects.create(
        order_line=line,
        product_variant_channel_listing=channel_listing,
        quantity=line.quantity,
    )

    order.shipping_address = order.billing_address.get_copy()
    order.channel = channel_USD
    shipping_method = shipping_zone.shipping_methods.first()
    shipping_price = shipping_method.channel_listings.get(channel_id=channel_USD.id)
    order.shipping_method_name = shipping_method.name
    order.shipping_method = shipping_method

    net = shipping_price.get_total()
    gross = Money(amount=net.amount * Decimal(1.23), currency=net.currency)
    order.shipping_price = TaxedMoney(net=net, gross=gross)
    order.save()

    recalculate_order(order)

    order.refresh_from_db()
    return order


@pytest.fixture
def order_events(order):
    for event_type, _ in OrderEvents.CHOICES:
        OrderEvent.objects.create(type=event_type, order=order)


@pytest.fixture
def fulfilled_order(order_with_lines):
    order = order_with_lines
    order.invoices.create(
        url="http://www.example.com/invoice.pdf",
        number="01/12/2020/TEST",
        created=datetime.datetime.now(tz=pytz.utc),
        status=JobStatus.SUCCESS,
    )
    fulfillment = order.fulfillments.create(tracking_number="123")
    line_1 = order.lines.first()
    stock_1 = line_1.allocations.get().stock
    warehouse_1_pk = stock_1.warehouse.pk
    line_2 = order.lines.last()
    stock_2 = line_2.allocations.get().stock
    warehouse_2_pk = stock_2.warehouse.pk
    fulfillment.lines.create(order_line=line_1, quantity=line_1.quantity, stock=stock_1)
    fulfillment.lines.create(order_line=line_2, quantity=line_2.quantity, stock=stock_2)
    fulfill_order_lines(
        [
            OrderLineData(
                line=line_1, quantity=line_1.quantity, warehouse_pk=warehouse_1_pk
            ),
            OrderLineData(
                line=line_2, quantity=line_2.quantity, warehouse_pk=warehouse_2_pk
            ),
        ],
        manager=get_plugins_manager(),
    )
    order.status = OrderStatus.FULFILLED
    order.save(update_fields=["status"])
    return order


@pytest.fixture
def fulfilled_order_without_inventory_tracking(
    order_with_line_without_inventory_tracking,
):
    order = order_with_line_without_inventory_tracking
    fulfillment = order.fulfillments.create(tracking_number="123")
    line = order.lines.first()
    stock = line.variant.stocks.get()
    warehouse_pk = stock.warehouse.pk
    fulfillment.lines.create(order_line=line, quantity=line.quantity, stock=stock)
    fulfill_order_lines(
        [OrderLineData(line=line, quantity=line.quantity, warehouse_pk=warehouse_pk)],
        get_plugins_manager(),
    )
    order.status = OrderStatus.FULFILLED
    order.save(update_fields=["status"])
    return order


@pytest.fixture
def fulfilled_order_with_cancelled_fulfillment(fulfilled_order):
    fulfillment = fulfilled_order.fulfillments.create()
    line_1 = fulfilled_order.lines.first()
    line_2 = fulfilled_order.lines.last()
    fulfillment.lines.create(order_line=line_1, quantity=line_1.quantity)
    fulfillment.lines.create(order_line=line_2, quantity=line_2.quantity)
    fulfillment.status = FulfillmentStatus.CANCELED
    fulfillment.save()
    return fulfilled_order


@pytest.fixture
def fulfilled_order_with_all_cancelled_fulfillments(
    fulfilled_order, staff_user, warehouse
):
    fulfillment = fulfilled_order.fulfillments.get()
    cancel_fulfillment(fulfillment, staff_user, None, warehouse, get_plugins_manager())
    return fulfilled_order


@pytest.fixture
def fulfillment(fulfilled_order):
    return fulfilled_order.fulfillments.first()


@pytest.fixture
def fulfillment_awaiting_approval(fulfilled_order):
    order_line = fulfilled_order.lines.first()
    order_line.quantity_fulfilled = 0
    order_line.save(update_fields=["quantity_fulfilled"])

    fulfillment = fulfilled_order.fulfillments.first()
    fulfillment.status = FulfillmentStatus.WAITING_FOR_APPROVAL
    fulfillment.save(update_fields=["status"])

    fulfillment_lines_to_update = []
    for f_line in fulfillment.lines.all():
        f_line.quantity = 1
        fulfillment_lines_to_update.append(f_line)
    FulfillmentLine.objects.bulk_update(fulfillment_lines_to_update, ["quantity"])

    return fulfillment


@pytest.fixture
def draft_order(order_with_lines):
    Allocation.objects.filter(order_line__order=order_with_lines).delete()
    order_with_lines.status = OrderStatus.DRAFT
    order_with_lines.origin = OrderOrigin.DRAFT
    order_with_lines.save(update_fields=["status", "origin"])
    return order_with_lines


@pytest.fixture
def draft_order_with_fixed_discount_order(draft_order):
    value = Decimal("20")
    discount = partial(fixed_discount, discount=Money(value, draft_order.currency))
    draft_order.undiscounted_total = draft_order.total
    draft_order.total = discount(draft_order.total)
    draft_order.discounts.create(
        value_type=DiscountValueType.FIXED,
        value=value,
        reason="Discount reason",
        amount=(draft_order.undiscounted_total - draft_order.total).gross,  # type: ignore
    )
    draft_order.save()
    return draft_order


@pytest.fixture
def draft_order_without_inventory_tracking(order_with_line_without_inventory_tracking):
    order_with_line_without_inventory_tracking.status = OrderStatus.DRAFT
    order_with_line_without_inventory_tracking.origin = OrderStatus.DRAFT
    order_with_line_without_inventory_tracking.save(update_fields=["status", "origin"])
    return order_with_line_without_inventory_tracking


@pytest.fixture
<<<<<<< HEAD
def payment_txn_preauth_factory(order_with_lines, payment_dummy_factory):
    def factory():
        order = order_with_lines
        payment = payment_dummy_factory()
        payment.order = order
        payment.charge_status = ChargeStatus.AUTHORIZED
        payment.save()
=======
def draft_order_with_preorder_lines(order_with_preorder_lines):
    PreorderAllocation.objects.filter(
        order_line__order=order_with_preorder_lines
    ).delete()
    order_with_preorder_lines.status = OrderStatus.DRAFT
    order_with_preorder_lines.origin = OrderOrigin.DRAFT
    order_with_preorder_lines.save(update_fields=["status", "origin"])
    return order_with_preorder_lines


@pytest.fixture
def payment_txn_preauth(order_with_lines, payment_dummy):
    order = order_with_lines
    payment = payment_dummy
    payment.order = order
    payment.save()
>>>>>>> 633dcd50

        payment.transactions.create(
            amount=payment.total,
            currency=payment.currency,
            kind=TransactionKind.AUTH,
            gateway_response={},
            is_success=True,
        )
        return payment

    return factory


@pytest.fixture
def payment_txn_preauth(payment_txn_preauth_factory):
    return payment_txn_preauth_factory()


@pytest.fixture
def payment_txn_captured(order_with_lines, payment_dummy):
    order = order_with_lines
    payment = payment_dummy
    payment.order = order
    payment.charge_status = ChargeStatus.FULLY_CHARGED
    payment.captured_amount = payment.total
    payment.save()

    payment.transactions.create(
        amount=payment.total,
        currency=payment.currency,
        kind=TransactionKind.CAPTURE,
        gateway_response={},
        is_success=True,
    )
    return payment


@pytest.fixture
def payment_txn_capture_failed(order_with_lines, payment_dummy):
    order = order_with_lines
    payment = payment_dummy
    payment.order = order
    payment.charge_status = ChargeStatus.REFUSED
    payment.save()

    payment.transactions.create(
        amount=payment.total,
        currency=payment.currency,
        kind=TransactionKind.CAPTURE_FAILED,
        gateway_response={
            "status": 403,
            "errorCode": "901",
            "message": "Invalid Merchant Account",
            "errorType": "security",
        },
        error="invalid",
        is_success=False,
    )
    return payment


@pytest.fixture
def payment_txn_to_confirm(order_with_lines, payment_dummy):
    order = order_with_lines
    payment = payment_dummy
    payment.order = order
    payment.to_confirm = True
    payment.save()

    payment.transactions.create(
        amount=payment.total,
        currency=payment.currency,
        kind=TransactionKind.ACTION_TO_CONFIRM,
        gateway_response={},
        is_success=True,
        action_required=True,
    )
    return payment


@pytest.fixture
def payment_txn_refunded(order_with_lines, payment_dummy):
    order = order_with_lines
    payment = payment_dummy
    payment.order = order
    payment.charge_status = ChargeStatus.FULLY_REFUNDED
    payment.is_active = False
    payment.save()

    payment.transactions.create(
        amount=payment.total,
        currency=payment.currency,
        kind=TransactionKind.REFUND,
        gateway_response={},
        is_success=True,
    )
    return payment


@pytest.fixture
def payment_not_authorized(payment_dummy):
    payment_dummy.is_active = False
    payment_dummy.save()
    return payment_dummy


@pytest.fixture
def dummy_gateway_config():
    return GatewayConfig(
        gateway_name="Dummy",
        auto_capture=True,
        supported_currencies="USD",
        connection_params={"secret-key": "nobodylikesspanishinqusition"},
    )


@pytest.fixture
def dummy_payment_data(payment_dummy):
    return PaymentData(
        gateway=payment_dummy.gateway,
        amount=Decimal(10),
        currency="USD",
        graphql_payment_id=graphene.Node.to_global_id("Payment", payment_dummy.pk),
        payment_id=payment_dummy.pk,
        billing=None,
        shipping=None,
        order_id=None,
        customer_ip_address=None,
        customer_email="example@test.com",
        checkout_token="1-2-3-4",
    )


@pytest.fixture
def dummy_address_data(address):
    return AddressData(
        first_name=address.first_name,
        last_name=address.last_name,
        company_name=address.company_name,
        street_address_1=address.street_address_1,
        street_address_2=address.street_address_2,
        city=address.city,
        city_area=address.city_area,
        postal_code=address.postal_code,
        country=address.country,
        country_area=address.country_area,
        phone=address.phone,
    )


@pytest.fixture
def dummy_webhook_app_payment_data(dummy_payment_data, payment_app):
    dummy_payment_data.gateway = to_payment_app_id(payment_app, "credit-card")
    return dummy_payment_data


@pytest.fixture
def new_sale(category, channel_USD):
    sale = Sale.objects.create(name="Sale")
    SaleChannelListing.objects.create(
        sale=sale,
        channel=channel_USD,
        discount_value=5,
        currency=channel_USD.currency_code,
    )
    return sale


@pytest.fixture
def sale(product, category, collection, variant, channel_USD):
    sale = Sale.objects.create(name="Sale")
    SaleChannelListing.objects.create(
        sale=sale,
        channel=channel_USD,
        discount_value=5,
        currency=channel_USD.currency_code,
    )
    sale.products.add(product)
    sale.categories.add(category)
    sale.collections.add(collection)
    sale.variants.add(variant)
    return sale


@pytest.fixture
def sale_with_many_channels(product, category, collection, channel_USD, channel_PLN):
    sale = Sale.objects.create(name="Sale")
    SaleChannelListing.objects.create(
        sale=sale,
        channel=channel_USD,
        discount_value=5,
        currency=channel_USD.currency_code,
    )
    SaleChannelListing.objects.create(
        sale=sale,
        channel=channel_PLN,
        discount_value=5,
        currency=channel_PLN.currency_code,
    )
    sale.products.add(product)
    sale.categories.add(category)
    sale.collections.add(collection)
    return sale


@pytest.fixture
def discount_info(category, collection, sale, channel_USD):
    sale_channel_listing = sale.channel_listings.get(channel=channel_USD)

    return DiscountInfo(
        sale=sale,
        channel_listings={channel_USD.slug: sale_channel_listing},
        product_ids=set(),
        category_ids={category.id},  # assumes this category does not have children
        collection_ids={collection.id},
        variants_ids=set(),
    )


@pytest.fixture
def permission_manage_staff():
    return Permission.objects.get(codename="manage_staff")


@pytest.fixture
def permission_manage_products():
    return Permission.objects.get(codename="manage_products")


@pytest.fixture
def permission_manage_product_types_and_attributes():
    return Permission.objects.get(codename="manage_product_types_and_attributes")


@pytest.fixture
def permission_manage_shipping():
    return Permission.objects.get(codename="manage_shipping")


@pytest.fixture
def permission_manage_users():
    return Permission.objects.get(codename="manage_users")


@pytest.fixture
def permission_impersonate_user():
    return Permission.objects.get(codename="impersonate_user")


@pytest.fixture
def permission_manage_settings():
    return Permission.objects.get(codename="manage_settings")


@pytest.fixture
def permission_manage_menus():
    return Permission.objects.get(codename="manage_menus")


@pytest.fixture
def permission_manage_pages():
    return Permission.objects.get(codename="manage_pages")


@pytest.fixture
def permission_manage_page_types_and_attributes():
    return Permission.objects.get(codename="manage_page_types_and_attributes")


@pytest.fixture
def permission_manage_translations():
    return Permission.objects.get(codename="manage_translations")


@pytest.fixture
def permission_manage_webhooks():
    return Permission.objects.get(codename="manage_webhooks")


@pytest.fixture
def permission_manage_channels():
    return Permission.objects.get(codename="manage_channels")


@pytest.fixture
def permission_manage_payments():
    return Permission.objects.get(codename="handle_payments")


@pytest.fixture
def permission_group_manage_users(permission_manage_users, staff_users):
    group = Group.objects.create(name="Manage user groups.")
    group.permissions.add(permission_manage_users)

    group.user_set.add(staff_users[1])
    return group


@pytest.fixture
def collection(db):
    collection = Collection.objects.create(
        name="Collection",
        slug="collection",
        description=dummy_editorjs("Test description."),
    )
    return collection


@pytest.fixture
def published_collection(db, channel_USD):
    collection = Collection.objects.create(
        name="Collection USD",
        slug="collection-usd",
        description=dummy_editorjs("Test description."),
    )
    CollectionChannelListing.objects.create(
        channel=channel_USD,
        collection=collection,
        is_published=True,
        publication_date=datetime.date.today(),
    )
    return collection


@pytest.fixture
def published_collection_PLN(db, channel_PLN):
    collection = Collection.objects.create(
        name="Collection PLN",
        slug="collection-pln",
        description=dummy_editorjs("Test description."),
    )
    CollectionChannelListing.objects.create(
        channel=channel_PLN,
        collection=collection,
        is_published=True,
        publication_date=datetime.date.today(),
    )
    return collection


@pytest.fixture
def unpublished_collection(db, channel_USD):
    collection = Collection.objects.create(
        name="Unpublished Collection",
        slug="unpublished-collection",
        description=dummy_editorjs("Test description."),
    )
    CollectionChannelListing.objects.create(
        channel=channel_USD, collection=collection, is_published=False
    )
    return collection


@pytest.fixture
def unpublished_collection_PLN(db, channel_PLN):
    collection = Collection.objects.create(
        name="Collection",
        slug="collection",
        description=dummy_editorjs("Test description."),
    )
    CollectionChannelListing.objects.create(
        channel=channel_PLN, collection=collection, is_published=False
    )
    return collection


@pytest.fixture
def collection_with_products(db, published_collection, product_list_published):
    published_collection.products.set(list(product_list_published))
    return product_list_published


@pytest.fixture
def collection_with_image(db, image, media_root, channel_USD):
    collection = Collection.objects.create(
        name="Collection",
        slug="collection",
        description=dummy_editorjs("Test description."),
        background_image=image,
    )
    CollectionChannelListing.objects.create(
        channel=channel_USD, collection=collection, is_published=False
    )
    return collection


@pytest.fixture
def collection_list(db, channel_USD):
    collections = Collection.objects.bulk_create(
        [
            Collection(name="Collection 1", slug="collection-1"),
            Collection(name="Collection 2", slug="collection-2"),
            Collection(name="Collection 3", slug="collection-3"),
        ]
    )
    CollectionChannelListing.objects.bulk_create(
        [
            CollectionChannelListing(
                channel=channel_USD, collection=collection, is_published=True
            )
            for collection in collections
        ]
    )
    return collections


@pytest.fixture
def page(db, page_type):
    data = {
        "slug": "test-url",
        "title": "Test page",
        "content": dummy_editorjs("Test content."),
        "is_published": True,
        "page_type": page_type,
    }
    page = Page.objects.create(**data)

    # associate attribute value
    page_attr = page_type.page_attributes.first()
    page_attr_value = page_attr.values.first()

    associate_attribute_values_to_instance(page, page_attr, page_attr_value)

    return page


@pytest.fixture
def page_with_rich_text_attribute(db, page_type_with_rich_text_attribute):
    data = {
        "slug": "test-url",
        "title": "Test page",
        "content": dummy_editorjs("Test content."),
        "is_published": True,
        "page_type": page_type_with_rich_text_attribute,
    }
    page = Page.objects.create(**data)

    # associate attribute value
    page_attr = page_type_with_rich_text_attribute.page_attributes.first()
    page_attr_value = page_attr.values.first()

    associate_attribute_values_to_instance(page, page_attr, page_attr_value)

    return page


@pytest.fixture
def page_list(db, page_type):
    data_1 = {
        "slug": "test-url",
        "title": "Test page",
        "content": dummy_editorjs("Test content."),
        "is_published": True,
        "page_type": page_type,
    }
    data_2 = {
        "slug": "test-url-2",
        "title": "Test page",
        "content": dummy_editorjs("Test content."),
        "is_published": True,
        "page_type": page_type,
    }
    pages = Page.objects.bulk_create([Page(**data_1), Page(**data_2)])
    return pages


@pytest.fixture
def page_list_unpublished(db, page_type):
    pages = Page.objects.bulk_create(
        [
            Page(
                slug="page-1", title="Page 1", is_published=False, page_type=page_type
            ),
            Page(
                slug="page-2", title="Page 2", is_published=False, page_type=page_type
            ),
            Page(
                slug="page-3", title="Page 3", is_published=False, page_type=page_type
            ),
        ]
    )
    return pages


@pytest.fixture
def page_type(db, size_page_attribute, tag_page_attribute):
    page_type = PageType.objects.create(name="Test page type", slug="test-page-type")
    page_type.page_attributes.add(size_page_attribute)
    page_type.page_attributes.add(tag_page_attribute)

    return page_type


@pytest.fixture
def page_type_with_rich_text_attribute(db, rich_text_attribute_page_type):
    page_type = PageType.objects.create(name="Test page type", slug="test-page-type")
    page_type.page_attributes.add(rich_text_attribute_page_type)
    return page_type


@pytest.fixture
def page_type_list(db, tag_page_attribute):
    page_types = list(
        PageType.objects.bulk_create(
            [
                PageType(name="Test page type 1", slug="test-page-type-1"),
                PageType(name="Example page type 2", slug="page-type-2"),
                PageType(name="Example page type 3", slug="page-type-3"),
            ]
        )
    )

    for i, page_type in enumerate(page_types):
        page_type.page_attributes.add(tag_page_attribute)
        Page.objects.create(
            title=f"Test page {i}",
            slug=f"test-url-{i}",
            is_published=True,
            page_type=page_type,
        )

    return page_types


@pytest.fixture
def model_form_class():
    mocked_form_class = MagicMock(name="test", spec=ModelForm)
    mocked_form_class._meta = Mock(name="_meta")
    mocked_form_class._meta.model = "test_model"
    mocked_form_class._meta.fields = "test_field"
    return mocked_form_class


@pytest.fixture
def menu(db):
    return Menu.objects.get_or_create(name="test-navbar", slug="test-navbar")[0]


@pytest.fixture
def menu_item(menu):
    return MenuItem.objects.create(menu=menu, name="Link 1", url="http://example.com/")


@pytest.fixture
def menu_item_list(menu):
    menu_item_1 = MenuItem.objects.create(menu=menu, name="Link 1")
    menu_item_2 = MenuItem.objects.create(menu=menu, name="Link 2")
    menu_item_3 = MenuItem.objects.create(menu=menu, name="Link 3")
    return menu_item_1, menu_item_2, menu_item_3


@pytest.fixture
def menu_with_items(menu, category, published_collection):
    menu.items.create(name="Link 1", url="http://example.com/")
    menu_item = menu.items.create(name="Link 2", url="http://example.com/")
    menu.items.create(name=category.name, category=category, parent=menu_item)
    menu.items.create(
        name=published_collection.name,
        collection=published_collection,
        parent=menu_item,
    )
    return menu


@pytest.fixture
def translated_variant_fr(product):
    attribute = product.product_type.variant_attributes.first()
    return AttributeTranslation.objects.create(
        language_code="fr", attribute=attribute, name="Name tranlsated to french"
    )


@pytest.fixture
def translated_attribute(product):
    attribute = product.product_type.product_attributes.first()
    return AttributeTranslation.objects.create(
        language_code="fr", attribute=attribute, name="French attribute name"
    )


@pytest.fixture
def translated_attribute_value(pink_attribute_value):
    return AttributeValueTranslation.objects.create(
        language_code="fr",
        attribute_value=pink_attribute_value,
        name="French attribute value name",
    )


@pytest.fixture
def translated_page_unique_attribute_value(page, rich_text_attribute_page_type):
    page_type = page.page_type
    page_type.page_attributes.add(rich_text_attribute_page_type)
    attribute_value = rich_text_attribute_page_type.values.first()
    associate_attribute_values_to_instance(
        page, rich_text_attribute_page_type, attribute_value
    )
    return AttributeValueTranslation.objects.create(
        language_code="fr",
        attribute_value=attribute_value,
        rich_text=dummy_editorjs("French description."),
    )


@pytest.fixture
def translated_product_unique_attribute_value(product, rich_text_attribute):
    product_type = product.product_type
    product_type.product_attributes.add(rich_text_attribute)
    attribute_value = rich_text_attribute.values.first()
    associate_attribute_values_to_instance(
        product, rich_text_attribute, attribute_value
    )
    return AttributeValueTranslation.objects.create(
        language_code="fr",
        attribute_value=attribute_value,
        rich_text=dummy_editorjs("French description."),
    )


@pytest.fixture
def translated_variant_unique_attribute_value(variant, rich_text_attribute):
    product_type = variant.product.product_type
    product_type.variant_attributes.add(rich_text_attribute)
    attribute_value = rich_text_attribute.values.first()
    associate_attribute_values_to_instance(
        variant, rich_text_attribute, attribute_value
    )
    return AttributeValueTranslation.objects.create(
        language_code="fr",
        attribute_value=attribute_value,
        rich_text=dummy_editorjs("French description."),
    )


@pytest.fixture
def voucher_translation_fr(voucher):
    return VoucherTranslation.objects.create(
        language_code="fr", voucher=voucher, name="French name"
    )


@pytest.fixture
def product_translation_fr(product):
    return ProductTranslation.objects.create(
        language_code="fr",
        product=product,
        name="French name",
        description=dummy_editorjs("French description."),
    )


@pytest.fixture
def variant_translation_fr(variant):
    return ProductVariantTranslation.objects.create(
        language_code="fr", product_variant=variant, name="French product variant name"
    )


@pytest.fixture
def collection_translation_fr(published_collection):
    return CollectionTranslation.objects.create(
        language_code="fr",
        collection=published_collection,
        name="French collection name",
        description=dummy_editorjs("French description."),
    )


@pytest.fixture
def category_translation_fr(category):
    return CategoryTranslation.objects.create(
        language_code="fr",
        category=category,
        name="French category name",
        description=dummy_editorjs("French category description."),
    )


@pytest.fixture
def page_translation_fr(page):
    return PageTranslation.objects.create(
        language_code="fr",
        page=page,
        title="French page title",
        content=dummy_editorjs("French page content."),
    )


@pytest.fixture
def shipping_method_translation_fr(shipping_method):
    return ShippingMethodTranslation.objects.create(
        language_code="fr",
        shipping_method=shipping_method,
        name="French shipping method name",
    )


@pytest.fixture
def sale_translation_fr(sale):
    return SaleTranslation.objects.create(
        language_code="fr", sale=sale, name="French sale name"
    )


@pytest.fixture
def menu_item_translation_fr(menu_item):
    return MenuItemTranslation.objects.create(
        language_code="fr", menu_item=menu_item, name="French manu item name"
    )


@pytest.fixture
def payment_kwargs(db, order_with_lines):
    return dict(
        gateway="mirumee.payments.dummy",
        order=order_with_lines,
        is_active=True,
        cc_first_digits="4111",
        cc_last_digits="1111",
        cc_brand="visa",
        cc_exp_month=12,
        cc_exp_year=2027,
        total=order_with_lines.total.gross.amount,
        currency=order_with_lines.currency,
        billing_first_name=order_with_lines.billing_address.first_name,
        billing_last_name=order_with_lines.billing_address.last_name,
        billing_company_name=order_with_lines.billing_address.company_name,
        billing_address_1=order_with_lines.billing_address.street_address_1,
        billing_address_2=order_with_lines.billing_address.street_address_2,
        billing_city=order_with_lines.billing_address.city,
        billing_postal_code=order_with_lines.billing_address.postal_code,
        billing_country_code=order_with_lines.billing_address.country.code,
        billing_country_area=order_with_lines.billing_address.country_area,
        billing_email=order_with_lines.user_email,
    )


@pytest.fixture
<<<<<<< HEAD
def payment_dummy_factory(payment_kwargs):
    def factory():
        return Payment.objects.create(**payment_kwargs)

    return factory


@pytest.fixture
def payment_dummy(payment_dummy_factory):
    return payment_dummy_factory()


@pytest.fixture
def payment_dummy_factory(payment_kwargs):
    def factory():
        return Payment.objects.create(**payment_kwargs)

    return factory
=======
def payment(payment_dummy, payment_app):
    gateway_id = "credit-card"
    gateway = to_payment_app_id(payment_app, gateway_id)
    payment_dummy.gateway = gateway
    payment_dummy.save()
    return payment_dummy


@pytest.fixture
def payment_cancelled(payment_dummy):
    payment_dummy.charge_status = ChargeStatus.CANCELLED
    payment_dummy.save()
    return payment_dummy
>>>>>>> 633dcd50


@pytest.fixture
def payment_dummy_fully_charged(payment_dummy):
    payment_dummy.captured_amount = payment_dummy.total
    payment_dummy.charge_status = ChargeStatus.FULLY_CHARGED
    payment_dummy.save()
    return payment_dummy


@pytest.fixture
def payment_dummy_credit_card(db, order_with_lines):
    return Payment.objects.create(
        gateway="mirumee.payments.dummy_credit_card",
        order=order_with_lines,
        is_active=True,
        cc_first_digits="4111",
        cc_last_digits="1111",
        cc_brand="visa",
        cc_exp_month=12,
        cc_exp_year=2027,
        total=order_with_lines.total.gross.amount,
        currency=order_with_lines.total.gross.currency,
        billing_first_name=order_with_lines.billing_address.first_name,
        billing_last_name=order_with_lines.billing_address.last_name,
        billing_company_name=order_with_lines.billing_address.company_name,
        billing_address_1=order_with_lines.billing_address.street_address_1,
        billing_address_2=order_with_lines.billing_address.street_address_2,
        billing_city=order_with_lines.billing_address.city,
        billing_postal_code=order_with_lines.billing_address.postal_code,
        billing_country_code=order_with_lines.billing_address.country.code,
        billing_country_area=order_with_lines.billing_address.country_area,
        billing_email=order_with_lines.user_email,
    )


@pytest.fixture
def digital_content(category, media_root, warehouse, channel_USD) -> DigitalContent:
    product_type = ProductType.objects.create(
        name="Digital Type",
        slug="digital-type",
        kind=ProductTypeKind.NORMAL,
        has_variants=True,
        is_shipping_required=False,
        is_digital=True,
    )
    product = Product.objects.create(
        name="Test digital product",
        slug="test-digital-product",
        product_type=product_type,
        category=category,
    )
    ProductChannelListing.objects.create(
        product=product,
        channel=channel_USD,
        is_published=True,
        visible_in_listings=True,
        available_for_purchase=datetime.date(1999, 1, 1),
    )
    product_variant = ProductVariant.objects.create(product=product, sku="SKU_554")
    ProductVariantChannelListing.objects.create(
        variant=product_variant,
        channel=channel_USD,
        price_amount=Decimal(10),
        cost_price_amount=Decimal(1),
        currency=channel_USD.currency_code,
    )
    Stock.objects.create(
        product_variant=product_variant,
        warehouse=warehouse,
        quantity=5,
    )

    assert product_variant.is_digital()

    image_file, image_name = create_image()
    d_content = DigitalContent.objects.create(
        content_file=image_file,
        product_variant=product_variant,
        use_default_settings=True,
    )
    return d_content


@pytest.fixture
def digital_content_url(digital_content, order_line):
    return DigitalContentUrl.objects.create(content=digital_content, line=order_line)


@pytest.fixture
def media_root(tmpdir, settings):
    settings.MEDIA_ROOT = str(tmpdir.mkdir("media"))


@pytest.fixture
def description_json():
    return {
        "blocks": [
            {
                "key": "",
                "data": {
                    "text": "E-commerce for the PWA era",
                },
                "text": "E-commerce for the PWA era",
                "type": "header-two",
                "depth": 0,
                "entityRanges": [],
                "inlineStyleRanges": [],
            },
            {
                "key": "",
                "data": {
                    "text": (
                        "A modular, high performance e-commerce storefront "
                        "built with GraphQL, Django, and ReactJS."
                    )
                },
                "text": (
                    "A modular, high performance e-commerce storefront "
                    "built with GraphQL, Django, and ReactJS."
                ),
                "type": "unstyled",
                "depth": 0,
                "entityRanges": [],
                "inlineStyleRanges": [],
            },
            {
                "key": "",
                "data": {},
                "text": "",
                "type": "unstyled",
                "depth": 0,
                "entityRanges": [],
                "inlineStyleRanges": [],
            },
            {
                "key": "",
                "data": {
                    "text": (
                        "Saleor is a rapidly-growing open source e-commerce platform "
                        "that has served high-volume companies from branches "
                        "like publishing and apparel since 2012. Based on Python "
                        "and Django, the latest major update introduces a modular "
                        "front end with a GraphQL API and storefront and dashboard "
                        "written in React to make Saleor a full-functionality "
                        "open source e-commerce."
                    ),
                },
                "text": (
                    "Saleor is a rapidly-growing open source e-commerce platform "
                    "that has served high-volume companies from branches "
                    "like publishing and apparel since 2012. Based on Python "
                    "and Django, the latest major update introduces a modular "
                    "front end with a GraphQL API and storefront and dashboard "
                    "written in React to make Saleor a full-functionality "
                    "open source e-commerce."
                ),
                "type": "unstyled",
                "depth": 0,
                "entityRanges": [],
                "inlineStyleRanges": [],
            },
            {
                "key": "",
                "data": {"text": ""},
                "text": "",
                "type": "unstyled",
                "depth": 0,
                "entityRanges": [],
                "inlineStyleRanges": [],
            },
            {
                "key": "",
                "data": {
                    "text": "Get Saleor today!",
                },
                "text": "Get Saleor today!",
                "type": "unstyled",
                "depth": 0,
                "entityRanges": [{"key": 0, "length": 17, "offset": 0}],
                "inlineStyleRanges": [],
            },
        ],
        "entityMap": {
            "0": {
                "data": {"href": "https://github.com/mirumee/saleor"},
                "type": "LINK",
                "mutability": "MUTABLE",
            }
        },
    }


@pytest.fixture
def other_description_json():
    return {
        "blocks": [
            {
                "key": "",
                "data": {
                    "text": "A GRAPHQL-FIRST <b>ECOMMERCE</b> PLATFORM FOR PERFECTIONISTS",
                },
                "text": "A GRAPHQL-FIRST ECOMMERCE PLATFORM FOR PERFECTIONISTS",
                "type": "header-two",
                "depth": 0,
                "entityRanges": [],
                "inlineStyleRanges": [],
            },
            {
                "key": "",
                "data": {
                    "text": (
                        "Saleor is powered by a GraphQL server running on "
                        "top of Python 3 and a Django 2 framework."
                    ),
                },
                "text": (
                    "Saleor is powered by a GraphQL server running on "
                    "top of Python 3 and a Django 2 framework."
                ),
                "type": "unstyled",
                "depth": 0,
                "entityRanges": [],
                "inlineStyleRanges": [],
            },
        ],
        "entityMap": {},
    }


@pytest.fixture
def app(db):
    app = App.objects.create(name="Sample app objects", is_active=True)
    app.tokens.create(name="Default")
    return app


@pytest.fixture
def app_with_extensions(app, permission_manage_products):
    first_app_extension = AppExtension(
        app=app,
        label="Create product with App",
        url="www.example.com/app-product",
        view=AppExtensionView.PRODUCT,
        type=AppExtensionType.OVERVIEW,
        target=AppExtensionTarget.MORE_ACTIONS,
    )
    extensions = AppExtension.objects.bulk_create(
        [
            first_app_extension,
            AppExtension(
                app=app,
                label="Update product with App",
                url="www.example.com/app-product-update",
                view=AppExtensionView.PRODUCT,
                type=AppExtensionType.DETAILS,
                target=AppExtensionTarget.MORE_ACTIONS,
            ),
        ]
    )
    first_app_extension.permissions.add(permission_manage_products)
    return app, extensions


@pytest.fixture
def payment_app(db, permission_manage_payments):
    app = App.objects.create(name="Payment App", is_active=True)
    app.tokens.create(name="Default")
    app.permissions.add(permission_manage_payments)

    webhook = Webhook.objects.create(
        name="payment-webhook-1",
        app=app,
        target_url="https://payment-gateway.com/api/",
    )
    webhook.events.bulk_create(
        [
            WebhookEvent(event_type=event_type, webhook=webhook)
            for event_type in WebhookEventType.PAYMENT_EVENTS
        ]
    )
    return app


@pytest.fixture
def shipping_app(db, permission_manage_shipping):
    app = App.objects.create(name="Shipping App", is_active=True)
    app.tokens.create(name="Default")
    app.permissions.add(permission_manage_shipping)

    webhook = Webhook.objects.create(
        name="shipping-webhook-1",
        app=app,
        target_url="https://shipping-app.com/api/",
    )
    webhook.events.bulk_create(
        [
            WebhookEvent(event_type=event_type, webhook=webhook)
            for event_type in [
                WebhookEventType.SHIPPING_LIST_METHODS_FOR_CHECKOUT,
                WebhookEventType.FULFILLMENT_CREATED,
            ]
        ]
    )
    return app


@pytest.fixture
def external_app(db):
    app = App.objects.create(
        name="External App",
        is_active=True,
        type=AppType.THIRDPARTY,
        identifier="mirumee.app.sample",
        about_app="About app text.",
        data_privacy="Data privacy text.",
        data_privacy_url="http://www.example.com/privacy/",
        homepage_url="http://www.example.com/homepage/",
        support_url="http://www.example.com/support/contact/",
        configuration_url="http://www.example.com/app-configuration/",
        app_url="http://www.example.com/app/",
    )
    app.tokens.create(name="Default")
    return app


@pytest.fixture
def webhook(app):
    webhook = Webhook.objects.create(
        name="Simple webhook", app=app, target_url="http://www.example.com/test"
    )
    webhook.events.create(event_type=WebhookEventType.ORDER_CREATED)
    return webhook


@pytest.fixture
def fake_payment_interface(mocker):
    return mocker.Mock(spec=PaymentInterface)


@pytest.fixture
def staff_notification_recipient(db, staff_user):
    return StaffNotificationRecipient.objects.create(active=True, user=staff_user)


@pytest.fixture
def customer_wishlist(customer_user):
    return Wishlist.objects.create(user=customer_user)


@pytest.fixture
def customer_wishlist_item(customer_wishlist, product_with_single_variant):
    product = product_with_single_variant
    assert product.variants.count() == 1
    variant = product.variants.first()
    item = customer_wishlist.add_variant(variant)
    return item


@pytest.fixture
def customer_wishlist_item_with_two_variants(
    customer_wishlist, product_with_two_variants
):
    product = product_with_two_variants
    assert product.variants.count() == 2
    [variant_1, variant_2] = product.variants.all()
    item = customer_wishlist.add_variant(variant_1)
    item.variants.add(variant_2)
    return item


@pytest.fixture
def warehouse(address, shipping_zone):
    warehouse = Warehouse.objects.create(
        address=address,
        name="Example Warehouse",
        slug="example-warehouse",
        email="test@example.com",
    )
    warehouse.shipping_zones.add(shipping_zone)
    warehouse.save()
    return warehouse


@pytest.fixture
def warehouses(address, address_usa):
    return Warehouse.objects.bulk_create(
        [
            Warehouse(
                address=address.get_copy(),
                name="Warehouse PL",
                slug="warehouse1",
                email="warehouse1@example.com",
            ),
            Warehouse(
                address=address_usa.get_copy(),
                name="Warehouse USA",
                slug="warehouse2",
                email="warehouse2@example.com",
            ),
        ]
    )


@pytest.fixture()
def warehouses_for_cc(address, shipping_zones):
    warehouses = Warehouse.objects.bulk_create(
        [
            Warehouse(
                address=address.get_copy(),
                name="Warehouse1",
                slug="warehouse1",
                email="warehouse1@example.com",
            ),
            Warehouse(
                address=address.get_copy(),
                name="Warehouse2",
                slug="warehouse2",
                email="warehouse2@example.com",
                click_and_collect_option=WarehouseClickAndCollectOption.ALL_WAREHOUSES,
            ),
            Warehouse(
                address=address.get_copy(),
                name="Warehouse3",
                slug="warehouse3",
                email="warehouse3@example.com",
                click_and_collect_option=WarehouseClickAndCollectOption.LOCAL_STOCK,
                is_private=False,
            ),
            Warehouse(
                address=address.get_copy(),
                name="Warehouse4",
                slug="warehouse4",
                email="warehouse4@example.com",
                click_and_collect_option=WarehouseClickAndCollectOption.LOCAL_STOCK,
                is_private=False,
            ),
        ]
    )
    for warehouse in warehouses:
        warehouse.shipping_zones.add(shipping_zones[0])
        warehouse.shipping_zones.add(shipping_zones[1])
        warehouse.save()
    return warehouses


@pytest.fixture
def warehouse_for_cc(address, product_variant_list, shipping_zones):
    warehouse = Warehouse.objects.create(
        address=address.get_copy(),
        name="Local Warehouse",
        slug="local-warehouse",
        email="local@example.com",
        is_private=False,
        click_and_collect_option=WarehouseClickAndCollectOption.LOCAL_STOCK,
    )
    warehouse.shipping_zones.add(shipping_zones[0])
    warehouse.shipping_zones.add(shipping_zones[1])

    Stock.objects.bulk_create(
        [
            Stock(
                warehouse=warehouse, product_variant=product_variant_list[0], quantity=1
            ),
            Stock(
                warehouse=warehouse, product_variant=product_variant_list[1], quantity=2
            ),
            Stock(
                warehouse=warehouse, product_variant=product_variant_list[2], quantity=2
            ),
        ]
    )
    return warehouse


@pytest.fixture(params=["warehouse_for_cc", "shipping_method"])
def delivery_method(request, warehouse_for_cc, shipping_method):
    if request.param == "warehouse":
        return warehouse_for_cc
    if request.param == "shipping_method":
        return shipping_method


@pytest.fixture
def stocks_for_cc(warehouses_for_cc, product_variant_list, product_with_two_variants):
    return Stock.objects.bulk_create(
        [
            Stock(
                warehouse=warehouses_for_cc[0],
                product_variant=product_variant_list[0],
                quantity=5,
            ),
            Stock(
                warehouse=warehouses_for_cc[1],
                product_variant=product_variant_list[0],
                quantity=3,
            ),
            Stock(
                warehouse=warehouses_for_cc[1],
                product_variant=product_variant_list[1],
                quantity=10,
            ),
            Stock(
                warehouse=warehouses_for_cc[1],
                product_variant=product_variant_list[2],
                quantity=10,
            ),
            Stock(
                warehouse=warehouses_for_cc[2],
                product_variant=product_variant_list[0],
                quantity=3,
            ),
            Stock(
                warehouse=warehouses_for_cc[3],
                product_variant=product_variant_list[0],
                quantity=3,
            ),
            Stock(
                warehouse=warehouses_for_cc[3],
                product_variant=product_variant_list[1],
                quantity=3,
            ),
            Stock(
                warehouse=warehouses_for_cc[3],
                product_variant=product_with_two_variants.variants.last(),
                quantity=7,
            ),
            Stock(
                warehouse=warehouses_for_cc[3],
                product_variant=product_variant_list[2],
                quantity=3,
            ),
        ]
    )


@pytest.fixture
def checkout_for_cc(channel_USD, customer_user, product_variant_list):
    return Checkout.objects.create(
        channel=channel_USD,
        billing_address=customer_user.default_billing_address,
        shipping_address=customer_user.default_shipping_address,
        note="Test notes",
        currency="USD",
    )


@pytest.fixture
def checkout_with_items_for_cc(checkout_for_cc, product_variant_list):
    CheckoutLine.objects.bulk_create(
        [
            CheckoutLine(
                checkout=checkout_for_cc, variant=product_variant_list[0], quantity=1
            ),
            CheckoutLine(
                checkout=checkout_for_cc, variant=product_variant_list[1], quantity=1
            ),
            CheckoutLine(
                checkout=checkout_for_cc, variant=product_variant_list[2], quantity=1
            ),
        ]
    )
    checkout_for_cc.set_country("US", commit=True)

    return checkout_for_cc


@pytest.fixture
def checkout_with_item_for_cc(checkout_for_cc, product_variant_list):
    CheckoutLine.objects.create(
        checkout=checkout_for_cc, variant=product_variant_list[0], quantity=1
    )
    return checkout_for_cc


@pytest.fixture
def warehouses_with_shipping_zone(warehouses, shipping_zone):
    warehouses[0].shipping_zones.add(shipping_zone)
    warehouses[1].shipping_zones.add(shipping_zone)
    return warehouses


@pytest.fixture
def warehouses_with_different_shipping_zone(warehouses, shipping_zones):
    warehouses[0].shipping_zones.add(shipping_zones[0])
    warehouses[1].shipping_zones.add(shipping_zones[1])
    return warehouses


@pytest.fixture
def warehouse_no_shipping_zone(address):
    warehouse = Warehouse.objects.create(
        address=address,
        name="Warehouse without shipping zone",
        slug="warehouse-no-shipping-zone",
        email="test2@example.com",
    )
    return warehouse


@pytest.fixture
def stock(variant, warehouse):
    return Stock.objects.create(
        product_variant=variant, warehouse=warehouse, quantity=15
    )


@pytest.fixture
def allocation(order_line, stock):
    return Allocation.objects.create(
        order_line=order_line, stock=stock, quantity_allocated=order_line.quantity
    )


@pytest.fixture
def allocations(order_list, stock, channel_USD):
    variant = stock.product_variant
    product = variant.product
    channel_listing = variant.channel_listings.get(channel=channel_USD)
    net = variant.get_price(product, [], channel_USD, channel_listing)
    gross = Money(amount=net.amount * Decimal(1.23), currency=net.currency)
    price = TaxedMoney(net=net, gross=gross)
    lines = OrderLine.objects.bulk_create(
        [
            OrderLine(
                order=order_list[0],
                variant=variant,
                quantity=1,
                product_name=str(variant.product),
                variant_name=str(variant),
                product_sku=variant.sku,
                product_variant_id=variant.get_global_id(),
                is_shipping_required=variant.is_shipping_required(),
                is_gift_card=variant.is_gift_card(),
                unit_price=price,
                total_price=price,
                tax_rate=Decimal("0.23"),
            ),
            OrderLine(
                order=order_list[1],
                variant=variant,
                quantity=2,
                product_name=str(variant.product),
                variant_name=str(variant),
                product_sku=variant.sku,
                product_variant_id=variant.get_global_id(),
                is_shipping_required=variant.is_shipping_required(),
                is_gift_card=variant.is_gift_card(),
                unit_price=price,
                total_price=price,
                tax_rate=Decimal("0.23"),
            ),
            OrderLine(
                order=order_list[2],
                variant=variant,
                quantity=4,
                product_name=str(variant.product),
                variant_name=str(variant),
                product_sku=variant.sku,
                product_variant_id=variant.get_global_id(),
                is_shipping_required=variant.is_shipping_required(),
                is_gift_card=variant.is_gift_card(),
                unit_price=price,
                total_price=price,
                tax_rate=Decimal("0.23"),
            ),
        ]
    )
    return Allocation.objects.bulk_create(
        [
            Allocation(
                order_line=lines[0], stock=stock, quantity_allocated=lines[0].quantity
            ),
            Allocation(
                order_line=lines[1], stock=stock, quantity_allocated=lines[1].quantity
            ),
            Allocation(
                order_line=lines[2], stock=stock, quantity_allocated=lines[2].quantity
            ),
        ]
    )


@pytest.fixture
def preorder_allocation(
    order_line, preorder_variant_global_and_channel_threshold, channel_PLN
):
    variant = preorder_variant_global_and_channel_threshold
    product_variant_channel_listing = variant.channel_listings.get(channel=channel_PLN)
    return PreorderAllocation.objects.create(
        order_line=order_line,
        product_variant_channel_listing=product_variant_channel_listing,
        quantity=order_line.quantity,
    )


@pytest.fixture
def app_installation():
    app_installation = AppInstallation.objects.create(
        app_name="External App",
        manifest_url="http://localhost:3000/manifest",
    )
    return app_installation


@pytest.fixture
def user_export_file(staff_user):
    job = ExportFile.objects.create(user=staff_user)
    return job


@pytest.fixture
def app_export_file(app):
    job = ExportFile.objects.create(app=app)
    return job


@pytest.fixture
def export_file_list(staff_user):
    export_file_list = list(
        ExportFile.objects.bulk_create(
            [
                ExportFile(user=staff_user),
                ExportFile(
                    user=staff_user,
                ),
                ExportFile(
                    user=staff_user,
                    status=JobStatus.SUCCESS,
                ),
                ExportFile(user=staff_user, status=JobStatus.SUCCESS),
                ExportFile(
                    user=staff_user,
                    status=JobStatus.FAILED,
                ),
            ]
        )
    )

    updated_date = datetime.datetime(
        2019, 4, 18, tzinfo=timezone.get_current_timezone()
    )
    created_date = datetime.datetime(
        2019, 4, 10, tzinfo=timezone.get_current_timezone()
    )
    new_created_and_updated_dates = [
        (created_date, updated_date),
        (created_date, updated_date + datetime.timedelta(hours=2)),
        (
            created_date + datetime.timedelta(hours=2),
            updated_date - datetime.timedelta(days=2),
        ),
        (created_date - datetime.timedelta(days=2), updated_date),
        (
            created_date - datetime.timedelta(days=5),
            updated_date - datetime.timedelta(days=5),
        ),
    ]
    for counter, export_file in enumerate(export_file_list):
        created, updated = new_created_and_updated_dates[counter]
        export_file.created_at = created
        export_file.updated_at = updated

    ExportFile.objects.bulk_update(export_file_list, ["created_at", "updated_at"])

    return export_file_list


@pytest.fixture
def user_export_event(user_export_file):
    return ExportEvent.objects.create(
        type=ExportEvents.EXPORT_FAILED,
        export_file=user_export_file,
        user=user_export_file.user,
        parameters={"message": "Example error message"},
    )


@pytest.fixture
def app_export_event(app_export_file):
    return ExportEvent.objects.create(
        type=ExportEvents.EXPORT_FAILED,
        export_file=app_export_file,
        app=app_export_file.app,
        parameters={"message": "Example error message"},
    )


@pytest.fixture
def app_manifest():
    return {
        "name": "Sample Saleor App",
        "version": "0.1",
        "about": "Sample Saleor App serving as an example.",
        "dataPrivacy": "",
        "dataPrivacyUrl": "",
        "homepageUrl": "http://172.17.0.1:5000/homepageUrl",
        "supportUrl": "http://172.17.0.1:5000/supportUrl",
        "id": "saleor-complex-sample",
        "permissions": ["MANAGE_PRODUCTS", "MANAGE_USERS"],
        "appUrl": "",
        "configurationUrl": "http://127.0.0.1:5000/configuration/",
        "tokenTargetUrl": "http://127.0.0.1:5000/configuration/install",
    }


@pytest.fixture
def check_payment_balance_input():
    return {
        "gatewayId": "mirumee.payments.gateway",
        "channel": "channel_default",
        "method": "givex",
        "card": {
            "cvc": "9891",
            "code": "12345678910",
            "money": {"currency": "GBP", "amount": 100.0},
        },
    }<|MERGE_RESOLUTION|>--- conflicted
+++ resolved
@@ -39,14 +39,9 @@
     AttributeValueTranslation,
 )
 from ..attribute.utils import associate_attribute_values_to_instance
-<<<<<<< HEAD
 from ..checkout import calculations
 from ..checkout.fetch import fetch_checkout_info, fetch_checkout_lines
-from ..checkout.models import Checkout
-=======
-from ..checkout.fetch import fetch_checkout_info
 from ..checkout.models import Checkout, CheckoutLine
->>>>>>> 633dcd50
 from ..checkout.utils import add_variant_to_checkout
 from ..core import JobStatus, TimePeriodType
 from ..core.payments import PaymentInterface
@@ -383,7 +378,6 @@
 
 
 @pytest.fixture
-<<<<<<< HEAD
 def checkout_with_payments_factory(
     checkout_with_item, payment_kwargs, address, shipping_method
 ):
@@ -447,10 +441,11 @@
         return checkout
 
     return fun
-=======
+
+
+@pytest.fixture
 def checkout_line(checkout_with_item):
     return checkout_with_item.lines.first()
->>>>>>> 633dcd50
 
 
 @pytest.fixture
@@ -820,9 +815,6 @@
 
 
 @pytest.fixture
-<<<<<<< HEAD
-def order_kwargs(customer_user, channel_USD):
-=======
 def user_checkout_with_items_for_cc(user_checkout_for_cc, product_list):
     checkout_info = fetch_checkout_info(
         user_checkout_for_cc, [], [], get_plugins_manager()
@@ -845,8 +837,7 @@
 
 
 @pytest.fixture
-def order(customer_user, channel_USD):
->>>>>>> 633dcd50
+def order_kwargs(customer_user, channel_USD):
     address = customer_user.default_billing_address.get_copy()
     return dict(
         billing_address=address,
@@ -3997,7 +3988,6 @@
 
 
 @pytest.fixture
-<<<<<<< HEAD
 def payment_txn_preauth_factory(order_with_lines, payment_dummy_factory):
     def factory():
         order = order_with_lines
@@ -4005,7 +3995,19 @@
         payment.order = order
         payment.charge_status = ChargeStatus.AUTHORIZED
         payment.save()
-=======
+        payment.transactions.create(
+            amount=payment.total,
+            currency=payment.currency,
+            kind=TransactionKind.AUTH,
+            gateway_response={},
+            is_success=True,
+        )
+        return payment
+
+    return factory
+
+
+@pytest.fixture
 def draft_order_with_preorder_lines(order_with_preorder_lines):
     PreorderAllocation.objects.filter(
         order_line__order=order_with_preorder_lines
@@ -4022,18 +4024,6 @@
     payment = payment_dummy
     payment.order = order
     payment.save()
->>>>>>> 633dcd50
-
-        payment.transactions.create(
-            amount=payment.total,
-            currency=payment.currency,
-            kind=TransactionKind.AUTH,
-            gateway_response={},
-            is_success=True,
-        )
-        return payment
-
-    return factory
 
 
 @pytest.fixture
@@ -4761,7 +4751,6 @@
 
 
 @pytest.fixture
-<<<<<<< HEAD
 def payment_dummy_factory(payment_kwargs):
     def factory():
         return Payment.objects.create(**payment_kwargs)
@@ -4780,7 +4769,9 @@
         return Payment.objects.create(**payment_kwargs)
 
     return factory
-=======
+
+
+@pytest.fixture
 def payment(payment_dummy, payment_app):
     gateway_id = "credit-card"
     gateway = to_payment_app_id(payment_app, gateway_id)
@@ -4794,7 +4785,6 @@
     payment_dummy.charge_status = ChargeStatus.CANCELLED
     payment_dummy.save()
     return payment_dummy
->>>>>>> 633dcd50
 
 
 @pytest.fixture
