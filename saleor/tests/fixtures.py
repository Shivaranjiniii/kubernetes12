import datetime
import uuid
from collections import namedtuple
from contextlib import contextmanager
from datetime import timedelta
from decimal import Decimal
from functools import partial
from io import BytesIO
from typing import List, Optional
from unittest.mock import MagicMock, Mock

import graphene
import pytest
import pytz
from django.conf import settings
from django.contrib.auth.models import Group, Permission
from django.contrib.sites.models import Site
from django.core.files import File
from django.core.files.uploadedfile import SimpleUploadedFile
from django.db import connection
from django.forms import ModelForm
from django.template.defaultfilters import truncatechars
from django.test.utils import CaptureQueriesContext as BaseCaptureQueriesContext
from django.utils import timezone
from django_countries import countries
from PIL import Image
from prices import Money, TaxedMoney, fixed_discount

from ..account.models import Address, StaffNotificationRecipient, User
from ..app.models import App, AppExtension, AppInstallation
from ..app.types import AppExtensionTarget, AppExtensionType, AppExtensionView, AppType
from ..attribute import AttributeEntityType, AttributeInputType, AttributeType
from ..attribute.models import (
    Attribute,
    AttributeTranslation,
    AttributeValue,
    AttributeValueTranslation,
)
from ..attribute.utils import associate_attribute_values_to_instance
from ..checkout.fetch import fetch_checkout_info
from ..checkout.models import Checkout, CheckoutLine
from ..checkout.utils import add_variant_to_checkout
from ..core import JobStatus, TimePeriodType
from ..core.payments import PaymentInterface
from ..core.units import MeasurementUnits
from ..core.utils.editorjs import clean_editor_js
from ..csv.events import ExportEvents
from ..csv.models import ExportEvent, ExportFile
from ..discount import DiscountInfo, DiscountValueType, VoucherType
from ..discount.models import (
    Sale,
    SaleChannelListing,
    SaleTranslation,
    Voucher,
    VoucherChannelListing,
    VoucherCustomer,
    VoucherTranslation,
)
from ..giftcard import GiftCardEvents
from ..giftcard.models import GiftCard, GiftCardEvent
from ..menu.models import Menu, MenuItem, MenuItemTranslation
from ..order import OrderLineData, OrderOrigin, OrderStatus
from ..order.actions import cancel_fulfillment, fulfill_order_lines
from ..order.events import (
    OrderEvents,
    fulfillment_refunded_event,
    order_added_products_event,
)
from ..order.models import (
    FulfillmentLine,
    FulfillmentStatus,
    Order,
    OrderEvent,
    OrderLine,
)
from ..order.utils import recalculate_order
from ..page.models import Page, PageTranslation, PageType
from ..payment import ChargeStatus, TransactionKind
from ..payment.interface import AddressData, GatewayConfig, PaymentData
from ..payment.models import Payment
from ..plugins.manager import get_plugins_manager
from ..plugins.models import PluginConfiguration
from ..plugins.vatlayer.plugin import VatlayerPlugin
from ..plugins.webhook.utils import to_payment_app_id
from ..product import ProductMediaTypes, ProductTypeKind
from ..product.models import (
    Category,
    CategoryTranslation,
    Collection,
    CollectionChannelListing,
    CollectionTranslation,
    DigitalContent,
    DigitalContentUrl,
    Product,
    ProductChannelListing,
    ProductMedia,
    ProductTranslation,
    ProductType,
    ProductVariant,
    ProductVariantChannelListing,
    ProductVariantTranslation,
    VariantMedia,
)
from ..product.tests.utils import create_image
from ..shipping.models import (
    ShippingMethod,
    ShippingMethodChannelListing,
    ShippingMethodTranslation,
    ShippingMethodType,
    ShippingZone,
)
from ..site.models import SiteSettings
from ..warehouse import WarehouseClickAndCollectOption
from ..warehouse.models import (
    Allocation,
    PreorderAllocation,
    PreorderReservation,
    Reservation,
    Stock,
    Warehouse,
)
from ..webhook.event_types import WebhookEventType
from ..webhook.models import Webhook, WebhookEvent
from ..wishlist.models import Wishlist
from .utils import dummy_editorjs


class CaptureQueriesContext(BaseCaptureQueriesContext):
    IGNORED_QUERIES = settings.PATTERNS_IGNORED_IN_QUERY_CAPTURES  # type: ignore

    @property
    def captured_queries(self):
        # flake8: noqa
        base_queries = self.connection.queries[
            self.initial_queries : self.final_queries
        ]
        new_queries = []

        def is_query_ignored(sql):
            for pattern in self.IGNORED_QUERIES:
                # Ignore the query if matches
                if pattern.match(sql):
                    return True
            return False

        for query in base_queries:
            if not is_query_ignored(query["sql"]):
                new_queries.append(query)

        return new_queries


def _assert_num_queries(context, *, config, num, exact=True, info=None):
    """
    Extracted from pytest_django.fixtures._assert_num_queries
    """
    yield context

    verbose = config.getoption("verbose") > 0
    num_performed = len(context)

    if exact:
        failed = num != num_performed
    else:
        failed = num_performed > num

    if not failed:
        return

    msg = "Expected to perform {} queries {}{}".format(
        num,
        "" if exact else "or less ",
        "but {} done".format(
            num_performed == 1 and "1 was" or "%d were" % (num_performed,)
        ),
    )
    if info:
        msg += "\n{}".format(info)
    if verbose:
        sqls = (q["sql"] for q in context.captured_queries)
        msg += "\n\nQueries:\n========\n\n%s" % "\n\n".join(sqls)
    else:
        msg += " (add -v option to show queries)"
    pytest.fail(msg)


@pytest.fixture
def capture_queries(pytestconfig):
    cfg = pytestconfig

    @contextmanager
    def _capture_queries(
        num: Optional[int] = None, msg: Optional[str] = None, exact=False
    ):
        with CaptureQueriesContext(connection) as ctx:
            yield ctx
            if num is not None:
                _assert_num_queries(ctx, config=cfg, num=num, exact=exact, info=msg)

    return _capture_queries


@pytest.fixture
def assert_num_queries(capture_queries):
    return partial(capture_queries, exact=True)


@pytest.fixture
def assert_max_num_queries(capture_queries):
    return partial(capture_queries, exact=False)


@pytest.fixture
def setup_vatlayer(settings, channel_USD):
    settings.PLUGINS = ["saleor.plugins.vatlayer.plugin.VatlayerPlugin"]
    data = {
        "active": True,
        "channel": channel_USD,
        "configuration": [
            {"name": "Access key", "value": "vatlayer_access_key"},
        ],
    }
    PluginConfiguration.objects.create(identifier=VatlayerPlugin.PLUGIN_ID, **data)
    return settings


@pytest.fixture(autouse=True)
def setup_dummy_gateways(settings):
    settings.PLUGINS = [
        "saleor.payment.gateways.dummy.plugin.DummyGatewayPlugin",
        "saleor.payment.gateways.dummy_credit_card.plugin.DummyCreditCardGatewayPlugin",
    ]
    return settings


@pytest.fixture
def sample_gateway(settings):
    settings.PLUGINS += [
        "saleor.plugins.tests.sample_plugins.ActiveDummyPaymentGateway"
    ]


@pytest.fixture(autouse=True)
def site_settings(db, settings) -> SiteSettings:
    """Create a site and matching site settings.

    This fixture is autouse because django.contrib.sites.models.Site and
    saleor.site.models.SiteSettings have a one-to-one relationship and a site
    should never exist without a matching settings object.
    """
    site = Site.objects.get_or_create(name="mirumee.com", domain="mirumee.com")[0]
    obj = SiteSettings.objects.get_or_create(
        site=site,
        default_mail_sender_name="Mirumee Labs",
        default_mail_sender_address="mirumee@example.com",
    )[0]
    settings.SITE_ID = site.pk

    main_menu = Menu.objects.get_or_create(
        name=settings.DEFAULT_MENUS["top_menu_name"],
        slug=settings.DEFAULT_MENUS["top_menu_name"],
    )[0]
    secondary_menu = Menu.objects.get_or_create(
        name=settings.DEFAULT_MENUS["bottom_menu_name"],
        slug=settings.DEFAULT_MENUS["bottom_menu_name"],
    )[0]
    obj.top_menu = main_menu
    obj.bottom_menu = secondary_menu
    obj.save()
    return obj


@pytest.fixture
<<<<<<< HEAD
def site_settings_with_reservations(site_settings):
    site_settings.reserve_stock_duration_anonymous_user = 5
    site_settings.reserve_stock_duration_authenticated_user = 5
    site_settings.save()
    return site_settings


@pytest.fixture
def checkout(db, channel_USD):
=======
def checkout(db, channel_USD, settings):
>>>>>>> cdf618f8
    checkout = Checkout.objects.create(
        currency=channel_USD.currency_code,
        channel=channel_USD,
        price_expiration=timezone.now() + settings.CHECKOUT_PRICES_TTL,
    )
    checkout.set_country("US", commit=True)
    return checkout


@pytest.fixture
def checkout_line(checkout, db, channel_USD, product_with_single_variant):
    return CheckoutLine.objects.create(
        checkout=checkout,
        variant=product_with_single_variant.variants.first(),
        quantity=1,
        currency=checkout.currency,
    )


@pytest.fixture
def checkout_with_item(checkout, product):
    variant = product.variants.first()
    checkout_info = fetch_checkout_info(checkout, [], [], get_plugins_manager())
    add_variant_to_checkout(checkout_info, variant, 3)
    checkout.save()
    return checkout


@pytest.fixture
def checkout_line(checkout_with_item):
    return checkout_with_item.lines.first()


@pytest.fixture
def checkouts_list(channel_USD, channel_PLN):
    checkouts_usd = Checkout.objects.bulk_create(
        [
            Checkout(currency=channel_USD.currency_code, channel=channel_USD),
            Checkout(currency=channel_USD.currency_code, channel=channel_USD),
            Checkout(currency=channel_USD.currency_code, channel=channel_USD),
        ]
    )
    checkouts_pln = Checkout.objects.bulk_create(
        [
            Checkout(currency=channel_PLN.currency_code, channel=channel_PLN),
            Checkout(currency=channel_PLN.currency_code, channel=channel_PLN),
        ]
    )
    return [*checkouts_pln, *checkouts_usd]


@pytest.fixture
def checkouts_assigned_to_customer(channel_USD, channel_PLN, customer_user):
    return Checkout.objects.bulk_create(
        [
            Checkout(
                currency=channel_USD.currency_code,
                channel=channel_USD,
                user=customer_user,
            ),
            Checkout(
                currency=channel_PLN.currency_code,
                channel=channel_PLN,
                user=customer_user,
            ),
        ]
    )


@pytest.fixture
def checkout_ready_to_complete(checkout_with_item, address, shipping_method, gift_card):
    checkout = checkout_with_item
    checkout.shipping_address = address
    checkout.shipping_method = shipping_method
    checkout.billing_address = address
    checkout.store_value_in_metadata(items={"accepted": "true"})
    checkout.store_value_in_private_metadata(items={"accepted": "false"})
    checkout_with_item.gift_cards.add(gift_card)
    checkout.save()
    return checkout


@pytest.fixture
def checkout_with_digital_item(checkout, digital_content):
    """Create a checkout with a digital line."""
    variant = digital_content.product_variant
    checkout_info = fetch_checkout_info(checkout, [], [], get_plugins_manager())
    add_variant_to_checkout(checkout_info, variant, 1)
    checkout.email = "customer@example.com"
    checkout.save()
    return checkout


@pytest.fixture
def checkout_with_shipping_required(checkout_with_item, product):
    checkout = checkout_with_item
    variant = product.variants.get()
    checkout_info = fetch_checkout_info(checkout, [], [], get_plugins_manager())
    add_variant_to_checkout(checkout_info, variant, 3)
    checkout.save()
    return checkout


@pytest.fixture
def other_shipping_method(shipping_zone, channel_USD):
    method = ShippingMethod.objects.create(
        name="DPD",
        type=ShippingMethodType.PRICE_BASED,
        shipping_zone=shipping_zone,
    )
    ShippingMethodChannelListing.objects.create(
        channel=channel_USD,
        shipping_method=method,
        minimum_order_price=Money(0, "USD"),
        price=Money(9, "USD"),
    )
    return method


@pytest.fixture
def checkout_without_shipping_required(checkout, product_without_shipping):
    variant = product_without_shipping.variants.get()
    checkout_info = fetch_checkout_info(checkout, [], [], get_plugins_manager())
    add_variant_to_checkout(checkout_info, variant, 1)
    checkout.save()
    return checkout


@pytest.fixture
def checkout_with_single_item(checkout, product):
    variant = product.variants.get()
    checkout_info = fetch_checkout_info(checkout, [], [], get_plugins_manager())
    add_variant_to_checkout(checkout_info, variant, 1)
    checkout.save()
    return checkout


@pytest.fixture
def checkout_with_variant_without_inventory_tracking(
    checkout, variant_without_inventory_tracking, address, shipping_method
):
    variant = variant_without_inventory_tracking
    checkout_info = fetch_checkout_info(checkout, [], [], get_plugins_manager())
    add_variant_to_checkout(checkout_info, variant, 1)
    checkout.shipping_address = address
    checkout.shipping_method = shipping_method
    checkout.billing_address = address
    checkout.store_value_in_metadata(items={"accepted": "true"})
    checkout.store_value_in_private_metadata(items={"accepted": "false"})
    checkout.save()
    return checkout


@pytest.fixture
def checkout_with_items(checkout, product_list, product):
    variant = product.variants.get()
    checkout_info = fetch_checkout_info(checkout, [], [], get_plugins_manager())
    add_variant_to_checkout(checkout_info, variant, 1)
    for prod in product_list:
        variant = prod.variants.get()
        add_variant_to_checkout(checkout_info, variant, 1)
    checkout.refresh_from_db()
    return checkout


@pytest.fixture
def checkout_with_voucher(checkout, product, voucher):
    variant = product.variants.get()
    checkout_info = fetch_checkout_info(checkout, [], [], get_plugins_manager())
    add_variant_to_checkout(checkout_info, variant, 3)
    checkout.voucher_code = voucher.code
    checkout.discount = Money("20.00", "USD")
    checkout.save()
    return checkout


@pytest.fixture
def checkout_with_voucher_percentage(checkout, product, voucher_percentage):
    variant = product.variants.get()
    checkout_info = fetch_checkout_info(checkout, [], [], get_plugins_manager())
    add_variant_to_checkout(checkout_info, variant, 3)
    checkout.voucher_code = voucher_percentage.code
    checkout.discount = Money("3.00", "USD")
    checkout.save()
    return checkout


@pytest.fixture
def checkout_with_gift_card(checkout_with_item, gift_card):
    checkout_with_item.gift_cards.add(gift_card)
    checkout_with_item.save()
    return checkout_with_item


@pytest.fixture
def checkout_with_gift_card_items(
    checkout, non_shippable_gift_card_product, shippable_gift_card_product
):
    checkout_info = fetch_checkout_info(checkout, [], [], get_plugins_manager())
    non_shippable_variant = non_shippable_gift_card_product.variants.get()
    shippable_variant = shippable_gift_card_product.variants.get()
    add_variant_to_checkout(checkout_info, non_shippable_variant, 1)
    add_variant_to_checkout(checkout_info, shippable_variant, 2)
    checkout.save()
    return checkout


@pytest.fixture
def checkout_with_voucher_percentage_and_shipping(
    checkout_with_voucher_percentage, shipping_method, address
):
    checkout = checkout_with_voucher_percentage
    checkout.shipping_method = shipping_method
    checkout.shipping_address = address
    checkout.save()
    return checkout


@pytest.fixture
def checkout_with_payments(checkout):
    Payment.objects.bulk_create(
        [
            Payment(
                gateway="mirumee.payments.dummy", is_active=True, checkout=checkout
            ),
            Payment(
                gateway="mirumee.payments.dummy", is_active=False, checkout=checkout
            ),
        ]
    )
    return checkout


@pytest.fixture
def checkout_with_item_and_preorder_item(
    checkout_with_item, product, preorder_variant_channel_threshold
):
    checkout_info = fetch_checkout_info(
        checkout_with_item, [], [], get_plugins_manager()
    )
    add_variant_to_checkout(checkout_info, preorder_variant_channel_threshold, 1)
    return checkout_with_item


@pytest.fixture
def address(db):  # pylint: disable=W0613
    return Address.objects.create(
        first_name="John",
        last_name="Doe",
        company_name="Mirumee Software",
        street_address_1="Tęczowa 7",
        city="WROCŁAW",
        postal_code="53-601",
        country="PL",
        phone="+48713988102",
    )


@pytest.fixture
def address_with_areas(db):
    return Address.objects.create(
        first_name="John",
        last_name="Doe",
        company_name="Mirumee Software",
        street_address_1="Tęczowa 7",
        city="WROCŁAW",
        postal_code="53-601",
        country="PL",
        phone="+48713988102",
        country_area="test_country_area",
        city_area="test_city_area",
    )


@pytest.fixture
def address_other_country():
    return Address.objects.create(
        first_name="John",
        last_name="Doe",
        street_address_1="4371 Lucas Knoll Apt. 791",
        city="BENNETTMOUTH",
        postal_code="13377",
        country="IS",
        phone="+40123123123",
    )


@pytest.fixture
def address_usa():
    return Address.objects.create(
        first_name="John",
        last_name="Doe",
        street_address_1="2000 Main Street",
        city="Irvine",
        postal_code="92614",
        country_area="CA",
        country="US",
        phone="",
    )


@pytest.fixture
def graphql_address_data():
    return {
        "firstName": "John Saleor",
        "lastName": "Doe Mirumee",
        "companyName": "Mirumee Software",
        "streetAddress1": "Tęczowa 7",
        "streetAddress2": "",
        "postalCode": "53-601",
        "country": "PL",
        "city": "Wrocław",
        "countryArea": "",
        "phone": "+48321321888",
    }


@pytest.fixture
def customer_user(address):  # pylint: disable=W0613
    default_address = address.get_copy()
    user = User.objects.create_user(
        "test@example.com",
        "password",
        default_billing_address=default_address,
        default_shipping_address=default_address,
        first_name="Leslie",
        last_name="Wade",
    )
    user.addresses.add(default_address)
    user._password = "password"
    return user


@pytest.fixture
def customer_user2(address):
    default_address = address.get_copy()
    user = User.objects.create_user(
        "test2@example.com",
        "password",
        default_billing_address=default_address,
        default_shipping_address=default_address,
        first_name="Jane",
        last_name="Doe",
    )
    user.addresses.add(default_address)
    user._password = "password"
    return user


@pytest.fixture
def user_checkout(customer_user, channel_USD):
    checkout = Checkout.objects.create(
        user=customer_user,
        channel=channel_USD,
        billing_address=customer_user.default_billing_address,
        shipping_address=customer_user.default_shipping_address,
        note="Test notes",
        currency="USD",
    )
    return checkout


@pytest.fixture
def user_checkout_for_cc(customer_user, channel_USD, warehouse_for_cc):
    checkout = Checkout.objects.create(
        user=customer_user,
        channel=channel_USD,
        billing_address=customer_user.default_billing_address,
        shipping_address=warehouse_for_cc.address,
        collection_point=warehouse_for_cc,
        note="Test notes",
        currency="USD",
    )
    return checkout


@pytest.fixture
def user_checkout_PLN(customer_user, channel_PLN):
    checkout = Checkout.objects.create(
        user=customer_user,
        channel=channel_PLN,
        billing_address=customer_user.default_billing_address,
        shipping_address=customer_user.default_shipping_address,
        note="Test notes",
        currency="PLN",
    )
    return checkout


@pytest.fixture
def user_checkout_with_items(user_checkout, product_list):
    checkout_info = fetch_checkout_info(user_checkout, [], [], get_plugins_manager())
    for product in product_list:
        variant = product.variants.get()
        add_variant_to_checkout(checkout_info, variant, 1)
    user_checkout.refresh_from_db()
    return user_checkout


@pytest.fixture
def user_checkout_with_items_for_cc(user_checkout_for_cc, product_list):
    checkout_info = fetch_checkout_info(
        user_checkout_for_cc, [], [], get_plugins_manager()
    )
    for product in product_list:
        variant = product.variants.get()
        add_variant_to_checkout(checkout_info, variant, 1)
    user_checkout_for_cc.refresh_from_db()
    return user_checkout_for_cc


@pytest.fixture
def user_checkouts(request, user_checkout_with_items, user_checkout_with_items_for_cc):
    if request.param == "regular":
        return user_checkout_with_items
    elif request.param == "click_and_collect":
        return user_checkout_with_items_for_cc
    else:
        raise ValueError("Internal test error")


@pytest.fixture
def order(customer_user, channel_USD):
    address = customer_user.default_billing_address.get_copy()
    return Order.objects.create(
        billing_address=address,
        channel=channel_USD,
        currency=channel_USD.currency_code,
        shipping_address=address,
        user_email=customer_user.email,
        user=customer_user,
        origin=OrderOrigin.CHECKOUT,
    )


@pytest.fixture
def order_unconfirmed(order):
    order.status = OrderStatus.UNCONFIRMED
    order.save(update_fields=["status"])
    return order


@pytest.fixture
def admin_user(db):
    """Return a Django admin user."""
    return User.objects.create_superuser("admin@example.com", "password")


@pytest.fixture
def staff_user(db):
    """Return a staff member."""
    return User.objects.create_user(
        email="staff_test@example.com",
        password="password",
        is_staff=True,
        is_active=True,
    )


@pytest.fixture
def staff_users(staff_user):
    """Return a staff members."""
    staff_users = User.objects.bulk_create(
        [
            User(
                email="staff1_test@example.com",
                password="password",
                is_staff=True,
                is_active=True,
            ),
            User(
                email="staff2_test@example.com",
                password="password",
                is_staff=True,
                is_active=True,
            ),
        ]
    )
    return [staff_user] + staff_users


@pytest.fixture
def shipping_zone(db, channel_USD):  # pylint: disable=W0613
    shipping_zone = ShippingZone.objects.create(
        name="Europe", countries=[code for code, name in countries]
    )
    shipping_zone.channels.add(channel_USD)
    method = shipping_zone.shipping_methods.create(
        name="DHL",
        type=ShippingMethodType.PRICE_BASED,
        shipping_zone=shipping_zone,
    )
    ShippingMethodChannelListing.objects.create(
        channel=channel_USD,
        currency=channel_USD.currency_code,
        shipping_method=method,
        minimum_order_price=Money(0, channel_USD.currency_code),
        price=Money(10, channel_USD.currency_code),
    )
    return shipping_zone


@pytest.fixture
def shipping_zones(db, channel_USD, channel_PLN):
    shipping_zone_poland, shipping_zone_usa = ShippingZone.objects.bulk_create(
        [
            ShippingZone(name="Poland", countries=["PL"]),
            ShippingZone(name="USA", countries=["US"]),
        ]
    )

    shipping_zone_poland.channels.add(channel_PLN, channel_USD)
    shipping_zone_usa.channels.add(channel_PLN, channel_USD)

    method = shipping_zone_poland.shipping_methods.create(
        name="DHL",
        type=ShippingMethodType.PRICE_BASED,
        shipping_zone=shipping_zone,
    )
    second_method = shipping_zone_usa.shipping_methods.create(
        name="DHL",
        type=ShippingMethodType.PRICE_BASED,
        shipping_zone=shipping_zone,
    )
    ShippingMethodChannelListing.objects.bulk_create(
        [
            ShippingMethodChannelListing(
                channel=channel_USD,
                shipping_method=method,
                minimum_order_price=Money(0, "USD"),
                price=Money(10, "USD"),
                currency=channel_USD.currency_code,
            ),
            ShippingMethodChannelListing(
                channel=channel_USD,
                shipping_method=second_method,
                minimum_order_price=Money(0, "USD"),
                currency=channel_USD.currency_code,
            ),
            ShippingMethodChannelListing(
                channel=channel_PLN,
                shipping_method=method,
                minimum_order_price=Money(0, "PLN"),
                price=Money(40, "PLN"),
                currency=channel_PLN.currency_code,
            ),
            ShippingMethodChannelListing(
                channel=channel_PLN,
                shipping_method=second_method,
                minimum_order_price=Money(0, "PLN"),
                currency=channel_PLN.currency_code,
            ),
        ]
    )
    return [shipping_zone_poland, shipping_zone_usa]


@pytest.fixture
def shipping_zones_with_different_channels(db, channel_USD, channel_PLN):
    shipping_zone_poland, shipping_zone_usa = ShippingZone.objects.bulk_create(
        [
            ShippingZone(name="Poland", countries=["PL"]),
            ShippingZone(name="USA", countries=["US"]),
        ]
    )

    shipping_zone_poland.channels.add(channel_PLN, channel_USD)
    shipping_zone_usa.channels.add(channel_USD)

    method = shipping_zone_poland.shipping_methods.create(
        name="DHL",
        type=ShippingMethodType.PRICE_BASED,
        shipping_zone=shipping_zone,
    )
    second_method = shipping_zone_usa.shipping_methods.create(
        name="DHL",
        type=ShippingMethodType.PRICE_BASED,
        shipping_zone=shipping_zone,
    )
    ShippingMethodChannelListing.objects.bulk_create(
        [
            ShippingMethodChannelListing(
                channel=channel_USD,
                shipping_method=method,
                minimum_order_price=Money(0, "USD"),
                price=Money(10, "USD"),
                currency=channel_USD.currency_code,
            ),
            ShippingMethodChannelListing(
                channel=channel_USD,
                shipping_method=second_method,
                minimum_order_price=Money(0, "USD"),
                currency=channel_USD.currency_code,
            ),
            ShippingMethodChannelListing(
                channel=channel_PLN,
                shipping_method=method,
                minimum_order_price=Money(0, "PLN"),
                price=Money(40, "PLN"),
                currency=channel_PLN.currency_code,
            ),
            ShippingMethodChannelListing(
                channel=channel_PLN,
                shipping_method=second_method,
                minimum_order_price=Money(0, "PLN"),
                currency=channel_PLN.currency_code,
            ),
        ]
    )
    return [shipping_zone_poland, shipping_zone_usa]


@pytest.fixture
def shipping_zone_without_countries(db, channel_USD):  # pylint: disable=W0613
    shipping_zone = ShippingZone.objects.create(name="Europe", countries=[])
    method = shipping_zone.shipping_methods.create(
        name="DHL",
        type=ShippingMethodType.PRICE_BASED,
        shipping_zone=shipping_zone,
    )
    ShippingMethodChannelListing.objects.create(
        channel=channel_USD,
        shipping_method=method,
        minimum_order_price=Money(0, "USD"),
        price=Money(10, "USD"),
    )
    return shipping_zone


@pytest.fixture
def shipping_method(shipping_zone, channel_USD):
    method = ShippingMethod.objects.create(
        name="DHL",
        type=ShippingMethodType.PRICE_BASED,
        shipping_zone=shipping_zone,
        maximum_delivery_days=10,
        minimum_delivery_days=5,
    )
    ShippingMethodChannelListing.objects.create(
        shipping_method=method,
        channel=channel_USD,
        minimum_order_price=Money(0, "USD"),
        price=Money(10, "USD"),
    )
    return method


@pytest.fixture
def shipping_method_weight_based(shipping_zone, channel_USD):
    method = ShippingMethod.objects.create(
        name="weight based method",
        type=ShippingMethodType.WEIGHT_BASED,
        shipping_zone=shipping_zone,
        maximum_delivery_days=10,
        minimum_delivery_days=5,
    )
    ShippingMethodChannelListing.objects.create(
        shipping_method=method,
        channel=channel_USD,
        minimum_order_price=Money(0, "USD"),
        price=Money(10, "USD"),
    )
    return method


@pytest.fixture
def shipping_method_excluded_by_postal_code(shipping_method):
    shipping_method.postal_code_rules.create(start="HB2", end="HB6")
    return shipping_method


@pytest.fixture
def shipping_method_channel_PLN(shipping_zone, channel_PLN):
    method = ShippingMethod.objects.create(
        name="DHL",
        type=ShippingMethodType.PRICE_BASED,
        shipping_zone=shipping_zone,
    )
    ShippingMethodChannelListing.objects.create(
        shipping_method=method,
        channel=channel_PLN,
        minimum_order_price=Money(0, channel_PLN.currency_code),
        price=Money(10, channel_PLN.currency_code),
        currency=channel_PLN.currency_code,
    )
    return method


@pytest.fixture
def color_attribute(db):
    attribute = Attribute.objects.create(
        slug="color",
        name="Color",
        type=AttributeType.PRODUCT_TYPE,
        filterable_in_storefront=True,
        filterable_in_dashboard=True,
        available_in_grid=True,
    )
    AttributeValue.objects.create(attribute=attribute, name="Red", slug="red")
    AttributeValue.objects.create(attribute=attribute, name="Blue", slug="blue")
    return attribute


@pytest.fixture
def date_attribute(db):
    attribute = Attribute.objects.create(
        slug="release-date",
        name="Release date",
        type=AttributeType.PRODUCT_TYPE,
        input_type=AttributeInputType.DATE,
        filterable_in_storefront=True,
        filterable_in_dashboard=True,
        available_in_grid=True,
    )
    AttributeValue.objects.bulk_create(
        [
            AttributeValue(
                attribute=attribute,
                name=f"{attribute.name}: {value.date()}",
                slug=f"{value.date()}_{attribute.id}",
                date_time=value,
            )
            for value in [
                datetime.datetime(2020, 10, 5, tzinfo=pytz.utc),
                datetime.datetime(2020, 11, 5, tzinfo=pytz.utc),
            ]
        ]
    )

    return attribute


@pytest.fixture
def date_time_attribute(db):
    attribute = Attribute.objects.create(
        slug="release-date-time",
        name="Release date time",
        type=AttributeType.PRODUCT_TYPE,
        input_type=AttributeInputType.DATE_TIME,
        filterable_in_storefront=True,
        filterable_in_dashboard=True,
        available_in_grid=True,
    )

    AttributeValue.objects.bulk_create(
        [
            AttributeValue(
                attribute=attribute,
                name=f"{attribute.name}: {value.date()}",
                slug=f"{value.date()}_{attribute.id}",
                date_time=value,
            )
            for value in [
                datetime.datetime(2020, 10, 5, tzinfo=pytz.utc),
                datetime.datetime(2020, 11, 5, tzinfo=pytz.utc),
            ]
        ]
    )

    return attribute


@pytest.fixture
def attribute_choices_for_sorting(db):
    attribute = Attribute.objects.create(
        slug="sorting",
        name="Sorting",
        type=AttributeType.PRODUCT_TYPE,
        filterable_in_storefront=True,
        filterable_in_dashboard=True,
        available_in_grid=True,
    )
    AttributeValue.objects.create(attribute=attribute, name="Global", slug="summer")
    AttributeValue.objects.create(attribute=attribute, name="Apex", slug="zet")
    AttributeValue.objects.create(attribute=attribute, name="Police", slug="absorb")
    return attribute


@pytest.fixture
def boolean_attribute(db):
    attribute = Attribute.objects.create(
        slug="boolean",
        name="Boolean",
        type=AttributeType.PRODUCT_TYPE,
        input_type=AttributeInputType.BOOLEAN,
        filterable_in_storefront=True,
        filterable_in_dashboard=True,
        available_in_grid=True,
    )
    AttributeValue.objects.create(
        attribute=attribute,
        name=f"{attribute.name}: Yes",
        slug=f"{attribute.id}_true",
        boolean=True,
    )
    AttributeValue.objects.create(
        attribute=attribute,
        name=f"{attribute.name}: No",
        slug=f"{attribute.id}_false",
        boolean=False,
    )
    return attribute


@pytest.fixture
def rich_text_attribute(db):
    attribute = Attribute.objects.create(
        slug="text",
        name="Text",
        type=AttributeType.PRODUCT_TYPE,
        input_type=AttributeInputType.RICH_TEXT,
        filterable_in_storefront=False,
        filterable_in_dashboard=False,
        available_in_grid=False,
    )
    text = "Rich text attribute content."
    AttributeValue.objects.create(
        attribute=attribute,
        name=truncatechars(clean_editor_js(dummy_editorjs(text), to_string=True), 50),
        slug=f"instance_{attribute.id}",
        rich_text=dummy_editorjs(text),
    )
    return attribute


@pytest.fixture
def rich_text_attribute_page_type(db):
    attribute = Attribute.objects.create(
        slug="text",
        name="Text",
        type=AttributeType.PAGE_TYPE,
        input_type=AttributeInputType.RICH_TEXT,
        filterable_in_storefront=False,
        filterable_in_dashboard=False,
        available_in_grid=False,
    )
    text = "Rich text attribute content."
    AttributeValue.objects.create(
        attribute=attribute,
        name=truncatechars(clean_editor_js(dummy_editorjs(text), to_string=True), 50),
        slug=f"instance_{attribute.id}",
        rich_text=dummy_editorjs(text),
    )
    return attribute


@pytest.fixture
def rich_text_attribute_with_many_values(rich_text_attribute):
    attribute = rich_text_attribute
    values = []
    for i in range(5):
        text = f"Rich text attribute content{i}."
        values.append(
            AttributeValue(
                attribute=attribute,
                name=truncatechars(
                    clean_editor_js(dummy_editorjs(text), to_string=True), 50
                ),
                slug=f"instance_{attribute.id}_{i}",
                rich_text=dummy_editorjs(text),
            )
        )
    AttributeValue.objects.bulk_create(values)
    return rich_text_attribute


@pytest.fixture
def color_attribute_without_values(db):  # pylint: disable=W0613
    return Attribute.objects.create(
        slug="color",
        name="Color",
        type=AttributeType.PRODUCT_TYPE,
        filterable_in_storefront=True,
        filterable_in_dashboard=True,
        available_in_grid=True,
    )


@pytest.fixture
def pink_attribute_value(color_attribute):  # pylint: disable=W0613
    value = AttributeValue.objects.create(
        slug="pink", name="Pink", attribute=color_attribute, value="#FF69B4"
    )
    return value


@pytest.fixture
def size_attribute(db):  # pylint: disable=W0613
    attribute = Attribute.objects.create(
        slug="size",
        name="Size",
        type=AttributeType.PRODUCT_TYPE,
        filterable_in_storefront=True,
        filterable_in_dashboard=True,
        available_in_grid=True,
    )
    AttributeValue.objects.create(attribute=attribute, name="Small", slug="small")
    AttributeValue.objects.create(attribute=attribute, name="Big", slug="big")
    return attribute


@pytest.fixture
def weight_attribute(db):
    attribute = Attribute.objects.create(
        slug="material",
        name="Material",
        type=AttributeType.PRODUCT_TYPE,
        filterable_in_storefront=True,
        filterable_in_dashboard=True,
        available_in_grid=True,
    )
    AttributeValue.objects.create(attribute=attribute, name="Cotton", slug="cotton")
    AttributeValue.objects.create(
        attribute=attribute, name="Poliester", slug="poliester"
    )
    return attribute


@pytest.fixture
def numeric_attribute(db):
    attribute = Attribute.objects.create(
        slug="length",
        name="Length",
        type=AttributeType.PRODUCT_TYPE,
        input_type=AttributeInputType.NUMERIC,
        unit=MeasurementUnits.CM,
        filterable_in_storefront=True,
        filterable_in_dashboard=True,
        available_in_grid=True,
    )
    AttributeValue.objects.create(attribute=attribute, name="9.5", slug="10_5")
    AttributeValue.objects.create(attribute=attribute, name="15.2", slug="15_2")
    return attribute


@pytest.fixture
def file_attribute(db):
    attribute = Attribute.objects.create(
        slug="image",
        name="Image",
        type=AttributeType.PRODUCT_TYPE,
        input_type=AttributeInputType.FILE,
    )
    AttributeValue.objects.create(
        attribute=attribute,
        name="test_file.txt",
        slug="test_filetxt",
        file_url="test_file.txt",
        content_type="text/plain",
    )
    AttributeValue.objects.create(
        attribute=attribute,
        name="test_file.jpeg",
        slug="test_filejpeg",
        file_url="test_file.jpeg",
        content_type="image/jpeg",
    )
    return attribute


@pytest.fixture
def file_attribute_with_file_input_type_without_values(db):
    return Attribute.objects.create(
        slug="image",
        name="Image",
        type=AttributeType.PRODUCT_TYPE,
        input_type=AttributeInputType.FILE,
    )


@pytest.fixture
def swatch_attribute(db):
    attribute = Attribute.objects.create(
        slug="T-shirt color",
        name="t-shirt-color",
        type=AttributeType.PRODUCT_TYPE,
        input_type=AttributeInputType.SWATCH,
        filterable_in_storefront=True,
        filterable_in_dashboard=True,
        available_in_grid=True,
    )
    AttributeValue.objects.create(
        attribute=attribute, name="Red", slug="red", value="#ff0000"
    )
    AttributeValue.objects.create(
        attribute=attribute, name="White", slug="whit", value="#fffff"
    )
    AttributeValue.objects.create(
        attribute=attribute,
        name="Logo",
        slug="logo",
        file_url="http://mirumee.com/test_media/test_file.jpeg",
        content_type="image/jpeg",
    )
    return attribute


@pytest.fixture
def product_type_page_reference_attribute(db):
    return Attribute.objects.create(
        slug="page-reference",
        name="Page reference",
        type=AttributeType.PRODUCT_TYPE,
        input_type=AttributeInputType.REFERENCE,
        entity_type=AttributeEntityType.PAGE,
    )


@pytest.fixture
def page_type_page_reference_attribute(db):
    return Attribute.objects.create(
        slug="page-reference",
        name="Page reference",
        type=AttributeType.PAGE_TYPE,
        input_type=AttributeInputType.REFERENCE,
        entity_type=AttributeEntityType.PAGE,
    )


@pytest.fixture
def product_type_product_reference_attribute(db):
    return Attribute.objects.create(
        slug="product-reference",
        name="Product reference",
        type=AttributeType.PRODUCT_TYPE,
        input_type=AttributeInputType.REFERENCE,
        entity_type=AttributeEntityType.PRODUCT,
    )


@pytest.fixture
def page_type_product_reference_attribute(db):
    return Attribute.objects.create(
        slug="product-reference",
        name="Product reference",
        type=AttributeType.PAGE_TYPE,
        input_type=AttributeInputType.REFERENCE,
        entity_type=AttributeEntityType.PRODUCT,
    )


@pytest.fixture
def size_page_attribute(db):
    attribute = Attribute.objects.create(
        slug="page-size",
        name="Page size",
        type=AttributeType.PAGE_TYPE,
        filterable_in_storefront=True,
        filterable_in_dashboard=True,
        available_in_grid=True,
    )
    AttributeValue.objects.create(attribute=attribute, name="10", slug="10")
    AttributeValue.objects.create(attribute=attribute, name="15", slug="15")
    return attribute


@pytest.fixture
def tag_page_attribute(db):
    attribute = Attribute.objects.create(
        slug="tag",
        name="tag",
        type=AttributeType.PAGE_TYPE,
        filterable_in_storefront=True,
        filterable_in_dashboard=True,
        available_in_grid=True,
    )
    AttributeValue.objects.create(attribute=attribute, name="About", slug="about")
    AttributeValue.objects.create(attribute=attribute, name="Help", slug="help")
    return attribute


@pytest.fixture
def author_page_attribute(db):
    attribute = Attribute.objects.create(
        slug="author", name="author", type=AttributeType.PAGE_TYPE
    )
    AttributeValue.objects.create(
        attribute=attribute, name="Test author 1", slug="test-author-1"
    )
    AttributeValue.objects.create(
        attribute=attribute, name="Test author 2", slug="test-author-2"
    )
    return attribute


@pytest.fixture
def page_file_attribute(db):
    attribute = Attribute.objects.create(
        slug="image",
        name="Image",
        type=AttributeType.PAGE_TYPE,
        input_type=AttributeInputType.FILE,
    )
    AttributeValue.objects.create(
        attribute=attribute,
        name="test_file.txt",
        slug="test_filetxt",
        file_url="test_file.txt",
        content_type="text/plain",
    )
    AttributeValue.objects.create(
        attribute=attribute,
        name="test_file.jpeg",
        slug="test_filejpeg",
        file_url="test_file.jpeg",
        content_type="image/jpeg",
    )
    return attribute


@pytest.fixture
def product_type_attribute_list() -> List[Attribute]:
    return list(
        Attribute.objects.bulk_create(
            [
                Attribute(slug="size", name="Size", type=AttributeType.PRODUCT_TYPE),
                Attribute(
                    slug="weight", name="Weight", type=AttributeType.PRODUCT_TYPE
                ),
                Attribute(
                    slug="thickness", name="Thickness", type=AttributeType.PRODUCT_TYPE
                ),
            ]
        )
    )


@pytest.fixture
def page_type_attribute_list() -> List[Attribute]:
    return list(
        Attribute.objects.bulk_create(
            [
                Attribute(slug="size", name="Size", type=AttributeType.PAGE_TYPE),
                Attribute(slug="font", name="Weight", type=AttributeType.PAGE_TYPE),
                Attribute(
                    slug="margin", name="Thickness", type=AttributeType.PAGE_TYPE
                ),
            ]
        )
    )


@pytest.fixture
def image():
    img_data = BytesIO()
    image = Image.new("RGB", size=(1, 1))
    image.save(img_data, format="JPEG")
    return SimpleUploadedFile("product.jpg", img_data.getvalue())


@pytest.fixture
def image_list():
    img_data_1 = BytesIO()
    image_1 = Image.new("RGB", size=(1, 1))
    image_1.save(img_data_1, format="JPEG")

    img_data_2 = BytesIO()
    image_2 = Image.new("RGB", size=(1, 1))
    image_2.save(img_data_2, format="JPEG")
    return [
        SimpleUploadedFile("image1.jpg", img_data_1.getvalue()),
        SimpleUploadedFile("image2.jpg", img_data_2.getvalue()),
    ]


@pytest.fixture
def category(db):  # pylint: disable=W0613
    return Category.objects.create(name="Default", slug="default")


@pytest.fixture
def category_with_image(db, image, media_root):  # pylint: disable=W0613
    return Category.objects.create(
        name="Default", slug="default", background_image=image
    )


@pytest.fixture
def categories_tree(db, product_type, channel_USD):  # pylint: disable=W0613
    parent = Category.objects.create(name="Parent", slug="parent")
    parent.children.create(name="Child", slug="child")
    child = parent.children.first()

    product_attr = product_type.product_attributes.first()
    attr_value = product_attr.values.first()

    product = Product.objects.create(
        name="Test product",
        slug="test-product-10",
        product_type=product_type,
        category=child,
    )
    ProductChannelListing.objects.create(
        product=product,
        channel=channel_USD,
        is_published=True,
        visible_in_listings=True,
    )

    associate_attribute_values_to_instance(product, product_attr, attr_value)
    return parent


@pytest.fixture
def categories_tree_with_published_products(
    categories_tree, product, channel_USD, channel_PLN
):
    parent = categories_tree
    parent_product = product
    parent_product.category = parent

    child = parent.children.first()
    child_product = child.products.first()

    product_list = [child_product, parent_product]

    ProductChannelListing.objects.filter(product__in=product_list).delete()
    product_channel_listings = []
    for product in product_list:
        product.save()
        product_channel_listings.append(
            ProductChannelListing(
                product=product,
                channel=channel_USD,
                publication_date=datetime.date.today(),
                is_published=True,
            )
        )
        product_channel_listings.append(
            ProductChannelListing(
                product=product,
                channel=channel_PLN,
                publication_date=datetime.date.today(),
                is_published=True,
            )
        )
    ProductChannelListing.objects.bulk_create(product_channel_listings)
    return parent


@pytest.fixture
def non_default_category(db):  # pylint: disable=W0613
    return Category.objects.create(name="Not default", slug="not-default")


@pytest.fixture
def permission_manage_discounts():
    return Permission.objects.get(codename="manage_discounts")


@pytest.fixture
def permission_manage_gift_card():
    return Permission.objects.get(codename="manage_gift_card")


@pytest.fixture
def permission_manage_orders():
    return Permission.objects.get(codename="manage_orders")


@pytest.fixture
def permission_manage_checkouts():
    return Permission.objects.get(codename="manage_checkouts")


@pytest.fixture
def permission_manage_plugins():
    return Permission.objects.get(codename="manage_plugins")


@pytest.fixture
def permission_manage_apps():
    return Permission.objects.get(codename="manage_apps")


@pytest.fixture
def permission_handle_taxes():
    return Permission.objects.get(codename="handle_taxes")


@pytest.fixture
def product_type(color_attribute, size_attribute):
    product_type = ProductType.objects.create(
        name="Default Type",
        slug="default-type",
        kind=ProductTypeKind.NORMAL,
        has_variants=True,
        is_shipping_required=True,
    )
    product_type.product_attributes.add(color_attribute)
    product_type.variant_attributes.add(
        size_attribute, through_defaults={"variant_selection": True}
    )
    return product_type


@pytest.fixture
def non_shippable_gift_card_product_type(db):
    product_type = ProductType.objects.create(
        name="Gift card type no shipping",
        slug="gift-card-type-no-shipping",
        kind=ProductTypeKind.GIFT_CARD,
        has_variants=True,
        is_shipping_required=False,
    )
    return product_type


@pytest.fixture
def shippable_gift_card_product_type(db):
    product_type = ProductType.objects.create(
        name="Gift card type with shipping",
        slug="gift-card-type-with-shipping",
        kind=ProductTypeKind.GIFT_CARD,
        has_variants=True,
        is_shipping_required=True,
    )
    return product_type


@pytest.fixture
def product_type_with_rich_text_attribute(
    rich_text_attribute, color_attribute, size_attribute
):
    product_type = ProductType.objects.create(
        name="Default Type",
        slug="default-type",
        kind=ProductTypeKind.NORMAL,
        has_variants=True,
        is_shipping_required=True,
    )
    product_type.product_attributes.add(rich_text_attribute)
    product_type.variant_attributes.add(rich_text_attribute)
    return product_type


@pytest.fixture
def product_type_without_variant():
    product_type = ProductType.objects.create(
        name="Type",
        slug="type",
        has_variants=False,
        is_shipping_required=True,
        kind=ProductTypeKind.NORMAL,
    )
    return product_type


@pytest.fixture
def product(product_type, category, warehouse, channel_USD):
    product_attr = product_type.product_attributes.first()
    product_attr_value = product_attr.values.first()

    product = Product.objects.create(
        name="Test product",
        slug="test-product-11",
        product_type=product_type,
        category=category,
    )
    ProductChannelListing.objects.create(
        product=product,
        channel=channel_USD,
        is_published=True,
        discounted_price_amount="10.00",
        currency=channel_USD.currency_code,
        visible_in_listings=True,
        available_for_purchase=datetime.date(1999, 1, 1),
    )

    associate_attribute_values_to_instance(product, product_attr, product_attr_value)

    variant_attr = product_type.variant_attributes.first()
    variant_attr_value = variant_attr.values.first()

    variant = ProductVariant.objects.create(product=product, sku="123")
    ProductVariantChannelListing.objects.create(
        variant=variant,
        channel=channel_USD,
        price_amount=Decimal(10),
        cost_price_amount=Decimal(1),
        currency=channel_USD.currency_code,
    )
    Stock.objects.create(warehouse=warehouse, product_variant=variant, quantity=10)

    associate_attribute_values_to_instance(variant, variant_attr, variant_attr_value)
    return product


@pytest.fixture
def shippable_gift_card_product(
    shippable_gift_card_product_type, category, warehouse, channel_USD
):
    product_type = shippable_gift_card_product_type

    product = Product.objects.create(
        name="Shippable gift card",
        slug="shippable-gift-card",
        product_type=product_type,
        category=category,
    )
    ProductChannelListing.objects.create(
        product=product,
        channel=channel_USD,
        is_published=True,
        discounted_price_amount="100.00",
        currency=channel_USD.currency_code,
        visible_in_listings=True,
        available_for_purchase=datetime.date(1999, 1, 1),
    )

    variant = ProductVariant.objects.create(
        product=product, sku="958", track_inventory=False
    )
    ProductVariantChannelListing.objects.create(
        variant=variant,
        channel=channel_USD,
        price_amount=Decimal(100),
        cost_price_amount=Decimal(1),
        currency=channel_USD.currency_code,
    )
    Stock.objects.create(warehouse=warehouse, product_variant=variant, quantity=1)

    return product


@pytest.fixture
def non_shippable_gift_card_product(
    non_shippable_gift_card_product_type, category, warehouse, channel_USD
):
    product_type = non_shippable_gift_card_product_type

    product = Product.objects.create(
        name="Non shippable gift card",
        slug="non-shippable-gift-card",
        product_type=product_type,
        category=category,
    )
    ProductChannelListing.objects.create(
        product=product,
        channel=channel_USD,
        is_published=True,
        discounted_price_amount="200.00",
        currency=channel_USD.currency_code,
        visible_in_listings=True,
        available_for_purchase=datetime.date(1999, 1, 1),
    )

    variant = ProductVariant.objects.create(
        product=product, sku="785", track_inventory=False
    )
    ProductVariantChannelListing.objects.create(
        variant=variant,
        channel=channel_USD,
        price_amount=Decimal(250),
        cost_price_amount=Decimal(1),
        currency=channel_USD.currency_code,
    )
    Stock.objects.create(warehouse=warehouse, product_variant=variant, quantity=1)

    return product


@pytest.fixture
def product_with_rich_text_attribute(
    product_type_with_rich_text_attribute, category, warehouse, channel_USD
):
    product_attr = product_type_with_rich_text_attribute.product_attributes.first()
    product_attr_value = product_attr.values.first()

    product = Product.objects.create(
        name="Test product",
        slug="test-product-11",
        product_type=product_type_with_rich_text_attribute,
        category=category,
    )
    ProductChannelListing.objects.create(
        product=product,
        channel=channel_USD,
        is_published=True,
        discounted_price_amount="10.00",
        currency=channel_USD.currency_code,
        visible_in_listings=True,
        available_for_purchase=datetime.date(1999, 1, 1),
    )

    associate_attribute_values_to_instance(product, product_attr, product_attr_value)

    variant_attr = product_type_with_rich_text_attribute.variant_attributes.first()
    variant_attr_value = variant_attr.values.first()

    variant = ProductVariant.objects.create(product=product, sku="123")
    ProductVariantChannelListing.objects.create(
        variant=variant,
        channel=channel_USD,
        price_amount=Decimal(10),
        cost_price_amount=Decimal(1),
        currency=channel_USD.currency_code,
    )
    Stock.objects.create(warehouse=warehouse, product_variant=variant, quantity=10)

    associate_attribute_values_to_instance(variant, variant_attr, variant_attr_value)
    return [product, variant]


@pytest.fixture
def product_with_collections(
    product, published_collection, unpublished_collection, collection
):
    product.collections.add(*[published_collection, unpublished_collection, collection])
    return product


@pytest.fixture
def product_available_in_many_channels(product, channel_PLN, channel_USD):
    ProductChannelListing.objects.create(
        product=product,
        channel=channel_PLN,
        is_published=True,
    )
    variant = product.variants.get()
    ProductVariantChannelListing.objects.create(
        variant=variant,
        channel=channel_PLN,
        price_amount=Decimal(50),
        cost_price_amount=Decimal(1),
        currency=channel_PLN.currency_code,
    )
    return product


@pytest.fixture
def product_with_single_variant(product_type, category, warehouse, channel_USD):
    product = Product.objects.create(
        name="Test product with single variant",
        slug="test-product-with-single-variant",
        product_type=product_type,
        category=category,
    )
    ProductChannelListing.objects.create(
        product=product,
        channel=channel_USD,
        is_published=True,
        visible_in_listings=True,
        available_for_purchase=datetime.date(1999, 1, 1),
    )
    variant = ProductVariant.objects.create(product=product, sku="SKU_SINGLE_VARIANT")
    ProductVariantChannelListing.objects.create(
        variant=variant,
        channel=channel_USD,
        price_amount=Decimal(1.99),
        cost_price_amount=Decimal(1),
        currency=channel_USD.currency_code,
    )
    Stock.objects.create(product_variant=variant, warehouse=warehouse, quantity=101)
    return product


@pytest.fixture
def product_with_two_variants(product_type, category, warehouse, channel_USD):
    product = Product.objects.create(
        name="Test product with two variants",
        slug="test-product-with-two-variant",
        product_type=product_type,
        category=category,
    )

    ProductChannelListing.objects.create(
        product=product,
        channel=channel_USD,
        is_published=True,
        visible_in_listings=True,
        available_for_purchase=datetime.date(1999, 1, 1),
    )

    variants = [
        ProductVariant(
            product=product,
            sku=f"Product variant #{i}",
        )
        for i in (1, 2)
    ]
    ProductVariant.objects.bulk_create(variants)
    variants_channel_listing = [
        ProductVariantChannelListing(
            variant=variant,
            channel=channel_USD,
            price_amount=Decimal(10),
            cost_price_amount=Decimal(1),
            currency=channel_USD.currency_code,
        )
        for variant in variants
    ]
    ProductVariantChannelListing.objects.bulk_create(variants_channel_listing)
    Stock.objects.bulk_create(
        [
            Stock(
                warehouse=warehouse,
                product_variant=variant,
                quantity=10,
            )
            for variant in variants
        ]
    )

    return product


@pytest.fixture
def product_with_variant_with_two_attributes(
    color_attribute, size_attribute, category, warehouse, channel_USD
):
    product_type = ProductType.objects.create(
        name="Type with two variants",
        slug="two-variants",
        kind=ProductTypeKind.NORMAL,
        has_variants=True,
        is_shipping_required=True,
    )
    product_type.variant_attributes.add(color_attribute)
    product_type.variant_attributes.add(size_attribute)

    product = Product.objects.create(
        name="Test product with two variants",
        slug="test-product-with-two-variant",
        product_type=product_type,
        category=category,
    )
    ProductChannelListing.objects.create(
        product=product,
        channel=channel_USD,
        is_published=True,
        currency=channel_USD.currency_code,
        visible_in_listings=True,
        available_for_purchase=datetime.date(1999, 1, 1),
    )

    variant = ProductVariant.objects.create(product=product, sku="prodVar1")
    ProductVariantChannelListing.objects.create(
        variant=variant,
        channel=channel_USD,
        price_amount=Decimal(10),
        cost_price_amount=Decimal(1),
        currency=channel_USD.currency_code,
    )

    associate_attribute_values_to_instance(
        variant, color_attribute, color_attribute.values.first()
    )
    associate_attribute_values_to_instance(
        variant, size_attribute, size_attribute.values.first()
    )

    return product


@pytest.fixture
def product_with_variant_with_external_media(
    color_attribute,
    size_attribute,
    category,
    warehouse,
    channel_USD,
):
    product_type = ProductType.objects.create(
        name="Type with two variants",
        slug="two-variants",
        kind=ProductTypeKind.NORMAL,
        has_variants=True,
        is_shipping_required=True,
    )
    product_type.variant_attributes.add(color_attribute)
    product_type.variant_attributes.add(size_attribute)

    product = Product.objects.create(
        name="Test product with two variants",
        slug="test-product-with-two-variant",
        product_type=product_type,
        category=category,
    )
    media_obj = ProductMedia.objects.create(
        product=product,
        external_url="https://www.youtube.com/watch?v=di8_dJ3Clyo",
        alt="video_1",
        type=ProductMediaTypes.VIDEO,
        oembed_data="{}",
    )
    product.media.add(media_obj)

    ProductChannelListing.objects.create(
        product=product,
        channel=channel_USD,
        is_published=True,
        currency=channel_USD.currency_code,
        visible_in_listings=True,
        available_for_purchase=datetime.date(1999, 1, 1),
    )

    variant = ProductVariant.objects.create(product=product, sku="prodVar1")
    variant.media.add(media_obj)
    ProductVariantChannelListing.objects.create(
        variant=variant,
        channel=channel_USD,
        price_amount=Decimal(10),
        cost_price_amount=Decimal(1),
        currency=channel_USD.currency_code,
    )

    associate_attribute_values_to_instance(
        variant, color_attribute, color_attribute.values.first()
    )
    associate_attribute_values_to_instance(
        variant, size_attribute, size_attribute.values.first()
    )

    return product


@pytest.fixture
def product_with_variant_with_file_attribute(
    color_attribute, file_attribute, category, warehouse, channel_USD
):
    product_type = ProductType.objects.create(
        name="Type with variant and file attribute",
        slug="type-with-file-attribute",
        kind=ProductTypeKind.NORMAL,
        has_variants=True,
        is_shipping_required=True,
    )
    product_type.variant_attributes.add(file_attribute)

    product = Product.objects.create(
        name="Test product with variant and file attribute",
        slug="test-product-with-variant-and-file-attribute",
        product_type=product_type,
        category=category,
    )
    ProductChannelListing.objects.create(
        product=product,
        channel=channel_USD,
        is_published=True,
        currency=channel_USD.currency_code,
        visible_in_listings=True,
        available_for_purchase=datetime.date(1999, 1, 1),
    )

    variant = ProductVariant.objects.create(
        product=product,
        sku="prodVarTest",
    )
    ProductVariantChannelListing.objects.create(
        variant=variant,
        channel=channel_USD,
        price_amount=Decimal(10),
        cost_price_amount=Decimal(1),
        currency=channel_USD.currency_code,
    )

    associate_attribute_values_to_instance(
        variant, file_attribute, file_attribute.values.first()
    )

    return product


@pytest.fixture
def product_with_multiple_values_attributes(product, product_type, category) -> Product:

    attribute = Attribute.objects.create(
        slug="modes",
        name="Available Modes",
        input_type=AttributeInputType.MULTISELECT,
        type=AttributeType.PRODUCT_TYPE,
    )

    attr_val_1 = AttributeValue.objects.create(
        attribute=attribute, name="Eco Mode", slug="eco"
    )
    attr_val_2 = AttributeValue.objects.create(
        attribute=attribute, name="Performance Mode", slug="power"
    )

    product_type.product_attributes.clear()
    product_type.product_attributes.add(attribute)

    associate_attribute_values_to_instance(product, attribute, attr_val_1, attr_val_2)
    return product


@pytest.fixture
def product_with_default_variant(
    product_type_without_variant, category, warehouse, channel_USD
):
    product = Product.objects.create(
        name="Test product",
        slug="test-product-3",
        product_type=product_type_without_variant,
        category=category,
    )
    ProductChannelListing.objects.create(
        product=product,
        channel=channel_USD,
        is_published=True,
        visible_in_listings=True,
        available_for_purchase=datetime.date(1999, 1, 1),
    )
    variant = ProductVariant.objects.create(
        product=product, sku="1234", track_inventory=True
    )
    ProductVariantChannelListing.objects.create(
        variant=variant,
        channel=channel_USD,
        price_amount=Decimal(10),
        cost_price_amount=Decimal(1),
        currency=channel_USD.currency_code,
    )
    Stock.objects.create(warehouse=warehouse, product_variant=variant, quantity=100)
    return product


@pytest.fixture
def variant_without_inventory_tracking(
    product_type_without_variant, category, warehouse, channel_USD
):
    product = Product.objects.create(
        name="Test product without inventory tracking",
        slug="test-product-without-tracking",
        product_type=product_type_without_variant,
        category=category,
    )
    ProductChannelListing.objects.create(
        product=product,
        channel=channel_USD,
        is_published=True,
        visible_in_listings=True,
        available_for_purchase=datetime.date.today(),
    )
    variant = ProductVariant.objects.create(
        product=product,
        sku="tracking123",
        track_inventory=False,
    )
    ProductVariantChannelListing.objects.create(
        variant=variant,
        channel=channel_USD,
        price_amount=Decimal(10),
        cost_price_amount=Decimal(1),
        currency=channel_USD.currency_code,
    )
    Stock.objects.create(warehouse=warehouse, product_variant=variant, quantity=0)
    return variant


@pytest.fixture
def variant(product, channel_USD) -> ProductVariant:
    product_variant = ProductVariant.objects.create(product=product, sku="SKU_A")
    ProductVariantChannelListing.objects.create(
        variant=product_variant,
        channel=channel_USD,
        price_amount=Decimal(10),
        cost_price_amount=Decimal(1),
        currency=channel_USD.currency_code,
    )
    return product_variant


@pytest.fixture
def variant_with_image(variant, image_list, media_root):
    media = ProductMedia.objects.create(product=variant.product, image=image_list[0])
    VariantMedia.objects.create(variant=variant, media=media)
    return variant


@pytest.fixture
def variant_with_many_stocks(variant, warehouses_with_shipping_zone):
    warehouses = warehouses_with_shipping_zone
    Stock.objects.bulk_create(
        [
            Stock(warehouse=warehouses[0], product_variant=variant, quantity=4),
            Stock(warehouse=warehouses[1], product_variant=variant, quantity=3),
        ]
    )
    return variant


@pytest.fixture
def preorder_variant_global_threshold(product, channel_USD):
    product_variant = ProductVariant.objects.create(
        product=product, sku="SKU_A_P", is_preorder=True, preorder_global_threshold=10
    )
    ProductVariantChannelListing.objects.create(
        variant=product_variant,
        channel=channel_USD,
        price_amount=Decimal(10),
        cost_price_amount=Decimal(1),
        currency=channel_USD.currency_code,
    )
    return product_variant


@pytest.fixture
def preorder_variant_channel_threshold(product, channel_USD):
    product_variant = ProductVariant.objects.create(
        product=product, sku="SKU_B_P", is_preorder=True, preorder_global_threshold=None
    )
    ProductVariantChannelListing.objects.create(
        variant=product_variant,
        channel=channel_USD,
        price_amount=Decimal(10),
        cost_price_amount=Decimal(1),
        currency=channel_USD.currency_code,
        preorder_quantity_threshold=10,
    )
    return product_variant


@pytest.fixture
def preorder_variant_global_and_channel_threshold(product, channel_USD, channel_PLN):
    product_variant = ProductVariant.objects.create(
        product=product, sku="SKU_C_P", is_preorder=True, preorder_global_threshold=10
    )
    ProductVariantChannelListing.objects.bulk_create(
        [
            ProductVariantChannelListing(
                variant=product_variant,
                channel=channel_USD,
                cost_price_amount=Decimal(1),
                price_amount=Decimal(10),
                currency=channel_USD.currency_code,
                preorder_quantity_threshold=8,
            ),
            ProductVariantChannelListing(
                variant=product_variant,
                channel=channel_PLN,
                cost_price_amount=Decimal(1),
                price_amount=Decimal(10),
                currency=channel_PLN.currency_code,
                preorder_quantity_threshold=4,
            ),
        ]
    )
    return product_variant


@pytest.fixture
def preorder_variant_with_end_date(product, channel_USD):
    product_variant = ProductVariant.objects.create(
        product=product,
        sku="SKU_D_P",
        is_preorder=True,
        preorder_global_threshold=10,
        preorder_end_date=timezone.now() + datetime.timedelta(days=10),
    )
    ProductVariantChannelListing.objects.create(
        variant=product_variant,
        channel=channel_USD,
        price_amount=Decimal(10),
        cost_price_amount=Decimal(1),
        currency=channel_USD.currency_code,
    )
    return product_variant


@pytest.fixture
def variant_with_many_stocks_different_shipping_zones(
    variant, warehouses_with_different_shipping_zone
):
    warehouses = warehouses_with_different_shipping_zone
    Stock.objects.bulk_create(
        [
            Stock(warehouse=warehouses[0], product_variant=variant, quantity=4),
            Stock(warehouse=warehouses[1], product_variant=variant, quantity=3),
        ]
    )
    return variant


@pytest.fixture
def gift_card_shippable_variant(shippable_gift_card_product, channel_USD, warehouse):
    product = shippable_gift_card_product
    product_variant = ProductVariant.objects.create(
        product=product, sku="SKU_CARD_A", track_inventory=False
    )
    ProductVariantChannelListing.objects.create(
        variant=product_variant,
        channel=channel_USD,
        price_amount=Decimal(10),
        cost_price_amount=Decimal(1),
        currency=channel_USD.currency_code,
    )
    Stock.objects.create(
        warehouse=warehouse, product_variant=product_variant, quantity=1
    )
    return product_variant


@pytest.fixture
def gift_card_non_shippable_variant(
    non_shippable_gift_card_product, channel_USD, warehouse
):
    product = non_shippable_gift_card_product
    product_variant = ProductVariant.objects.create(
        product=product, sku="SKU_CARD_B", track_inventory=False
    )
    ProductVariantChannelListing.objects.create(
        variant=product_variant,
        channel=channel_USD,
        price_amount=Decimal(10),
        cost_price_amount=Decimal(1),
        currency=channel_USD.currency_code,
    )
    Stock.objects.create(
        warehouse=warehouse, product_variant=product_variant, quantity=1
    )
    return product_variant


@pytest.fixture
def product_variant_list(product, channel_USD, channel_PLN):
    variants = list(
        ProductVariant.objects.bulk_create(
            [
                ProductVariant(product=product, sku="1"),
                ProductVariant(product=product, sku="2"),
                ProductVariant(product=product, sku="3"),
                ProductVariant(product=product, sku="4"),
            ]
        )
    )
    ProductVariantChannelListing.objects.bulk_create(
        [
            ProductVariantChannelListing(
                variant=variants[0],
                channel=channel_USD,
                cost_price_amount=Decimal(1),
                price_amount=Decimal(10),
                currency=channel_USD.currency_code,
            ),
            ProductVariantChannelListing(
                variant=variants[1],
                channel=channel_USD,
                cost_price_amount=Decimal(1),
                price_amount=Decimal(10),
                currency=channel_USD.currency_code,
            ),
            ProductVariantChannelListing(
                variant=variants[2],
                channel=channel_PLN,
                cost_price_amount=Decimal(1),
                price_amount=Decimal(10),
                currency=channel_PLN.currency_code,
            ),
            ProductVariantChannelListing(
                variant=variants[3],
                channel=channel_USD,
                cost_price_amount=Decimal(1),
                price_amount=Decimal(10),
                currency=channel_USD.currency_code,
            ),
        ]
    )
    return variants


@pytest.fixture
def product_without_shipping(category, warehouse, channel_USD):
    product_type = ProductType.objects.create(
        name="Type with no shipping",
        slug="no-shipping",
        kind=ProductTypeKind.NORMAL,
        has_variants=False,
        is_shipping_required=False,
    )
    product = Product.objects.create(
        name="Test product",
        slug="test-product-4",
        product_type=product_type,
        category=category,
    )
    ProductChannelListing.objects.create(
        product=product,
        channel=channel_USD,
        is_published=True,
        visible_in_listings=True,
    )
    variant = ProductVariant.objects.create(product=product, sku="SKU_B")
    ProductVariantChannelListing.objects.create(
        variant=variant,
        channel=channel_USD,
        price_amount=Decimal(10),
        cost_price_amount=Decimal(1),
        currency=channel_USD.currency_code,
    )
    Stock.objects.create(product_variant=variant, warehouse=warehouse, quantity=1)
    return product


@pytest.fixture
def product_without_category(product):
    product.category = None
    product.save()
    product.channel_listings.all().update(is_published=False)
    return product


@pytest.fixture
def product_list(product_type, category, warehouse, channel_USD, channel_PLN):
    product_attr = product_type.product_attributes.first()
    attr_value = product_attr.values.first()

    products = list(
        Product.objects.bulk_create(
            [
                Product(
                    name="Test product 1",
                    slug="test-product-a",
                    description_plaintext="big blue product",
                    category=category,
                    product_type=product_type,
                ),
                Product(
                    name="Test product 2",
                    slug="test-product-b",
                    description_plaintext="big orange product",
                    category=category,
                    product_type=product_type,
                ),
                Product(
                    name="Test product 3",
                    slug="test-product-c",
                    description_plaintext="small red",
                    category=category,
                    product_type=product_type,
                ),
            ]
        )
    )
    ProductChannelListing.objects.bulk_create(
        [
            ProductChannelListing(
                product=products[0],
                channel=channel_USD,
                is_published=True,
                discounted_price_amount=10,
                currency=channel_USD.currency_code,
                visible_in_listings=True,
            ),
            ProductChannelListing(
                product=products[1],
                channel=channel_USD,
                is_published=True,
                discounted_price_amount=20,
                currency=channel_USD.currency_code,
                visible_in_listings=True,
            ),
            ProductChannelListing(
                product=products[2],
                channel=channel_USD,
                is_published=True,
                discounted_price_amount=30,
                currency=channel_USD.currency_code,
                visible_in_listings=True,
            ),
        ]
    )
    variants = list(
        ProductVariant.objects.bulk_create(
            [
                ProductVariant(
                    product=products[0],
                    sku=str(uuid.uuid4()).replace("-", ""),
                    track_inventory=True,
                ),
                ProductVariant(
                    product=products[1],
                    sku=str(uuid.uuid4()).replace("-", ""),
                    track_inventory=True,
                ),
                ProductVariant(
                    product=products[2],
                    sku=str(uuid.uuid4()).replace("-", ""),
                    track_inventory=True,
                ),
            ]
        )
    )
    ProductVariantChannelListing.objects.bulk_create(
        [
            ProductVariantChannelListing(
                variant=variants[0],
                channel=channel_USD,
                cost_price_amount=Decimal(1),
                price_amount=Decimal(10),
                currency=channel_USD.currency_code,
            ),
            ProductVariantChannelListing(
                variant=variants[1],
                channel=channel_USD,
                cost_price_amount=Decimal(1),
                price_amount=Decimal(20),
                currency=channel_USD.currency_code,
            ),
            ProductVariantChannelListing(
                variant=variants[2],
                channel=channel_USD,
                cost_price_amount=Decimal(1),
                price_amount=Decimal(30),
                currency=channel_USD.currency_code,
            ),
        ]
    )
    stocks = []
    for variant in variants:
        stocks.append(Stock(warehouse=warehouse, product_variant=variant, quantity=100))
    Stock.objects.bulk_create(stocks)

    for product in products:
        associate_attribute_values_to_instance(product, product_attr, attr_value)

    return products


@pytest.fixture
def product_list_with_variants_many_channel(
    product_type, category, channel_USD, channel_PLN
):
    products = list(
        Product.objects.bulk_create(
            [
                Product(
                    name="Test product 1",
                    slug="test-product-a",
                    category=category,
                    product_type=product_type,
                ),
                Product(
                    name="Test product 2",
                    slug="test-product-b",
                    category=category,
                    product_type=product_type,
                ),
                Product(
                    name="Test product 3",
                    slug="test-product-c",
                    category=category,
                    product_type=product_type,
                ),
            ]
        )
    )
    ProductChannelListing.objects.bulk_create(
        [
            # Channel: USD
            ProductChannelListing(
                product=products[0],
                channel=channel_USD,
                is_published=True,
                currency=channel_USD.currency_code,
                visible_in_listings=True,
            ),
            # Channel: PLN
            ProductChannelListing(
                product=products[1],
                channel=channel_PLN,
                is_published=True,
                currency=channel_PLN.currency_code,
                visible_in_listings=True,
            ),
            ProductChannelListing(
                product=products[2],
                channel=channel_PLN,
                is_published=True,
                currency=channel_PLN.currency_code,
                visible_in_listings=True,
            ),
        ]
    )
    variants = list(
        ProductVariant.objects.bulk_create(
            [
                ProductVariant(
                    product=products[0],
                    sku=str(uuid.uuid4()).replace("-", ""),
                    track_inventory=True,
                ),
                ProductVariant(
                    product=products[1],
                    sku=str(uuid.uuid4()).replace("-", ""),
                    track_inventory=True,
                ),
                ProductVariant(
                    product=products[2],
                    sku=str(uuid.uuid4()).replace("-", ""),
                    track_inventory=True,
                ),
            ]
        )
    )
    ProductVariantChannelListing.objects.bulk_create(
        [
            # Channel: USD
            ProductVariantChannelListing(
                variant=variants[0],
                channel=channel_USD,
                cost_price_amount=Decimal(1),
                price_amount=Decimal(10),
                currency=channel_USD.currency_code,
            ),
            # Channel: PLN
            ProductVariantChannelListing(
                variant=variants[1],
                channel=channel_PLN,
                cost_price_amount=Decimal(1),
                price_amount=Decimal(20),
                currency=channel_PLN.currency_code,
            ),
            ProductVariantChannelListing(
                variant=variants[2],
                channel=channel_PLN,
                cost_price_amount=Decimal(1),
                price_amount=Decimal(30),
                currency=channel_PLN.currency_code,
            ),
        ]
    )


@pytest.fixture
def product_list_with_many_channels(product_list, channel_PLN):
    ProductChannelListing.objects.bulk_create(
        [
            ProductChannelListing(
                product=product_list[0],
                channel=channel_PLN,
                is_published=True,
            ),
            ProductChannelListing(
                product=product_list[1],
                channel=channel_PLN,
                is_published=True,
            ),
            ProductChannelListing(
                product=product_list[2],
                channel=channel_PLN,
                is_published=True,
            ),
        ]
    )
    return product_list


@pytest.fixture
def product_list_unpublished(product_list, channel_USD):
    products = Product.objects.filter(pk__in=[product.pk for product in product_list])
    ProductChannelListing.objects.filter(
        product__in=products, channel=channel_USD
    ).update(is_published=False)
    return products


@pytest.fixture
def product_list_published(product_list, channel_USD):
    products = Product.objects.filter(pk__in=[product.pk for product in product_list])
    ProductChannelListing.objects.filter(
        product__in=products, channel=channel_USD
    ).update(is_published=True)
    return products


@pytest.fixture
def order_list(customer_user, channel_USD):
    address = customer_user.default_billing_address.get_copy()
    data = {
        "billing_address": address,
        "user": customer_user,
        "user_email": customer_user.email,
        "channel": channel_USD,
        "origin": OrderOrigin.CHECKOUT,
    }
    order = Order.objects.create(**data)
    order1 = Order.objects.create(**data)
    order2 = Order.objects.create(**data)

    return [order, order1, order2]


@pytest.fixture
def product_with_image(product, image, media_root):
    ProductMedia.objects.create(product=product, image=image)
    return product


@pytest.fixture
def unavailable_product(product_type, category, channel_USD):
    product = Product.objects.create(
        name="Test product",
        slug="test-product-5",
        product_type=product_type,
        category=category,
    )
    ProductChannelListing.objects.create(
        product=product,
        channel=channel_USD,
        is_published=False,
        visible_in_listings=False,
    )
    return product


@pytest.fixture
def unavailable_product_with_variant(product_type, category, warehouse, channel_USD):
    product = Product.objects.create(
        name="Test product",
        slug="test-product-6",
        product_type=product_type,
        category=category,
    )
    ProductChannelListing.objects.create(
        product=product,
        channel=channel_USD,
        is_published=False,
        visible_in_listings=False,
    )

    variant_attr = product_type.variant_attributes.first()
    variant_attr_value = variant_attr.values.first()

    variant = ProductVariant.objects.create(
        product=product,
        sku="123",
    )
    ProductVariantChannelListing.objects.create(
        variant=variant,
        channel=channel_USD,
        price_amount=Decimal(10),
        cost_price_amount=Decimal(1),
        currency=channel_USD.currency_code,
    )
    Stock.objects.create(product_variant=variant, warehouse=warehouse, quantity=10)

    associate_attribute_values_to_instance(variant, variant_attr, variant_attr_value)
    return product


@pytest.fixture
def product_with_images(product_type, category, media_root, channel_USD):
    product = Product.objects.create(
        name="Test product",
        slug="test-product-7",
        product_type=product_type,
        category=category,
    )
    ProductChannelListing.objects.create(
        product=product,
        channel=channel_USD,
        is_published=True,
        visible_in_listings=True,
    )
    file_mock_0 = MagicMock(spec=File, name="FileMock0")
    file_mock_0.name = "image0.jpg"
    file_mock_1 = MagicMock(spec=File, name="FileMock1")
    file_mock_1.name = "image1.jpg"
    product.media.create(image=file_mock_0)
    product.media.create(image=file_mock_1)
    return product


@pytest.fixture
def voucher_without_channel(db):
    return Voucher.objects.create(code="mirumee")


@pytest.fixture
def voucher(voucher_without_channel, channel_USD):
    VoucherChannelListing.objects.create(
        voucher=voucher_without_channel,
        channel=channel_USD,
        discount=Money(20, channel_USD.currency_code),
    )
    return voucher_without_channel


@pytest.fixture
def voucher_with_many_channels(voucher, channel_PLN):
    VoucherChannelListing.objects.create(
        voucher=voucher,
        channel=channel_PLN,
        discount=Money(80, channel_PLN.currency_code),
    )
    return voucher


@pytest.fixture
def voucher_percentage(channel_USD):
    voucher = Voucher.objects.create(
        code="saleor",
        discount_value_type=DiscountValueType.PERCENTAGE,
    )
    VoucherChannelListing.objects.create(
        voucher=voucher,
        channel=channel_USD,
        discount_value=10,
        currency=channel_USD.currency_code,
    )
    return voucher


@pytest.fixture
def voucher_specific_product_type(voucher_percentage):
    voucher_percentage.type = VoucherType.SPECIFIC_PRODUCT
    voucher_percentage.save()
    return voucher_percentage


@pytest.fixture
def voucher_with_high_min_spent_amount(channel_USD):
    voucher = Voucher.objects.create(code="mirumee")
    VoucherChannelListing.objects.create(
        voucher=voucher,
        channel=channel_USD,
        discount=Money(10, channel_USD.currency_code),
        min_spent_amount=1_000_000,
    )
    return voucher


@pytest.fixture
def voucher_shipping_type(channel_USD):
    voucher = Voucher.objects.create(
        code="mirumee", type=VoucherType.SHIPPING, countries="IS"
    )
    VoucherChannelListing.objects.create(
        voucher=voucher,
        channel=channel_USD,
        discount=Money(10, channel_USD.currency_code),
    )
    return voucher


@pytest.fixture
def voucher_free_shipping(voucher_percentage, channel_USD):
    voucher_percentage.type = VoucherType.SHIPPING
    voucher_percentage.name = "Free shipping"
    voucher_percentage.save()
    voucher_percentage.channel_listings.filter(channel=channel_USD).update(
        discount_value=100
    )
    return voucher_percentage


@pytest.fixture
def voucher_customer(voucher, customer_user):
    email = customer_user.email
    return VoucherCustomer.objects.create(voucher=voucher, customer_email=email)


@pytest.fixture
def order_line(order, variant):
    product = variant.product
    channel = order.channel
    channel_listing = variant.channel_listings.get(channel=channel)
    net = variant.get_price(product, [], channel, channel_listing)
    currency = net.currency
    gross = Money(amount=net.amount * Decimal(1.23), currency=currency)
    quantity = 3
    unit_price = TaxedMoney(net=net, gross=gross)
    return order.lines.create(
        product_name=str(product),
        variant_name=str(variant),
        product_sku=variant.sku,
        product_variant_id=variant.get_global_id(),
        is_shipping_required=variant.is_shipping_required(),
        is_gift_card=variant.is_gift_card(),
        quantity=quantity,
        variant=variant,
        unit_price=unit_price,
        total_price=unit_price * quantity,
        undiscounted_unit_price=unit_price,
        undiscounted_total_price=unit_price * quantity,
        tax_rate=Decimal("0.23"),
    )


@pytest.fixture
def gift_card_non_shippable_order_line(
    order, gift_card_non_shippable_variant, warehouse
):
    variant = gift_card_non_shippable_variant
    product = variant.product
    channel = order.channel
    channel_listing = variant.channel_listings.get(channel=channel)
    net = variant.get_price(product, [], channel, channel_listing)
    currency = net.currency
    gross = Money(amount=net.amount * Decimal(1.23), currency=currency)
    quantity = 1
    unit_price = TaxedMoney(net=net, gross=gross)
    line = order.lines.create(
        product_name=str(product),
        variant_name=str(variant),
        product_sku=variant.sku,
        is_shipping_required=variant.is_shipping_required(),
        is_gift_card=variant.is_gift_card(),
        quantity=quantity,
        variant=variant,
        unit_price=unit_price,
        total_price=unit_price * quantity,
        undiscounted_unit_price=unit_price,
        undiscounted_total_price=unit_price * quantity,
        tax_rate=Decimal("0.23"),
    )
    Allocation.objects.create(
        order_line=line, stock=variant.stocks.first(), quantity_allocated=line.quantity
    )
    return line


@pytest.fixture
def gift_card_shippable_order_line(order, gift_card_shippable_variant, warehouse):
    variant = gift_card_shippable_variant
    product = variant.product
    channel = order.channel
    channel_listing = variant.channel_listings.get(channel=channel)
    net = variant.get_price(product, [], channel, channel_listing)
    currency = net.currency
    gross = Money(amount=net.amount * Decimal(1.23), currency=currency)
    quantity = 3
    unit_price = TaxedMoney(net=net, gross=gross)
    line = order.lines.create(
        product_name=str(product),
        variant_name=str(variant),
        product_sku=variant.sku,
        is_shipping_required=variant.is_shipping_required(),
        is_gift_card=variant.is_gift_card(),
        quantity=quantity,
        variant=variant,
        unit_price=unit_price,
        total_price=unit_price * quantity,
        undiscounted_unit_price=unit_price,
        undiscounted_total_price=unit_price * quantity,
        tax_rate=Decimal("0.23"),
    )
    Allocation.objects.create(
        order_line=line, stock=variant.stocks.first(), quantity_allocated=line.quantity
    )
    return line


@pytest.fixture
def order_line_with_allocation_in_many_stocks(
    customer_user, variant_with_many_stocks, channel_USD
):
    address = customer_user.default_billing_address.get_copy()
    variant = variant_with_many_stocks
    stocks = variant.stocks.all().order_by("pk")

    order = Order.objects.create(
        billing_address=address,
        user_email=customer_user.email,
        user=customer_user,
        channel=channel_USD,
        origin=OrderOrigin.CHECKOUT,
    )

    product = variant.product
    channel_listing = variant.channel_listings.get(channel=channel_USD)
    net = variant.get_price(product, [], channel_USD, channel_listing)
    currency = net.currency
    gross = Money(amount=net.amount * Decimal(1.23), currency=currency)
    quantity = 3
    unit_price = TaxedMoney(net=net, gross=gross)
    order_line = order.lines.create(
        product_name=str(product),
        variant_name=str(variant),
        product_sku=variant.sku,
        product_variant_id=variant.get_global_id(),
        is_shipping_required=variant.is_shipping_required(),
        is_gift_card=variant.is_gift_card(),
        quantity=quantity,
        variant=variant,
        unit_price=unit_price,
        total_price=unit_price * quantity,
        undiscounted_unit_price=unit_price,
        undiscounted_total_price=unit_price * quantity,
        tax_rate=Decimal("0.23"),
    )

    Allocation.objects.bulk_create(
        [
            Allocation(order_line=order_line, stock=stocks[0], quantity_allocated=2),
            Allocation(order_line=order_line, stock=stocks[1], quantity_allocated=1),
        ]
    )

    return order_line


@pytest.fixture
def order_line_with_one_allocation(
    customer_user, variant_with_many_stocks, channel_USD
):
    address = customer_user.default_billing_address.get_copy()
    variant = variant_with_many_stocks
    stocks = variant.stocks.all().order_by("pk")

    order = Order.objects.create(
        billing_address=address,
        user_email=customer_user.email,
        user=customer_user,
        channel=channel_USD,
        origin=OrderOrigin.CHECKOUT,
    )

    product = variant.product
    channel_listing = variant.channel_listings.get(channel=channel_USD)
    net = variant.get_price(product, [], channel_USD, channel_listing)
    currency = net.currency
    gross = Money(amount=net.amount * Decimal(1.23), currency=currency)
    quantity = 2
    unit_price = TaxedMoney(net=net, gross=gross)
    order_line = order.lines.create(
        product_name=str(product),
        variant_name=str(variant),
        product_sku=variant.sku,
        product_variant_id=variant.get_global_id(),
        is_shipping_required=variant.is_shipping_required(),
        is_gift_card=variant.is_gift_card(),
        quantity=quantity,
        variant=variant,
        unit_price=unit_price,
        total_price=unit_price * quantity,
        undiscounted_unit_price=unit_price,
        undiscounted_total_price=unit_price * quantity,
        tax_rate=Decimal("0.23"),
    )

    Allocation.objects.create(
        order_line=order_line, stock=stocks[0], quantity_allocated=1
    )

    return order_line


@pytest.fixture
def checkout_line_with_reservation_in_many_stocks(
    customer_user, variant_with_many_stocks, checkout
):
    address = customer_user.default_billing_address.get_copy()
    variant = variant_with_many_stocks
    stocks = variant.stocks.all().order_by("pk")
    checkout_line = checkout.lines.create(
        variant=variant,
        quantity=3,
    )

    reserved_until = timezone.now() + timedelta(minutes=5)

    Reservation.objects.bulk_create(
        [
            Reservation(
                checkout_line=checkout_line,
                stock=stocks[0],
                quantity_reserved=2,
                reserved_until=reserved_until,
            ),
            Reservation(
                checkout_line=checkout_line,
                stock=stocks[1],
                quantity_reserved=1,
                reserved_until=reserved_until,
            ),
        ]
    )

    return checkout_line


@pytest.fixture
def checkout_line_with_one_reservation(
    customer_user, variant_with_many_stocks, checkout
):
    address = customer_user.default_billing_address.get_copy()
    variant = variant_with_many_stocks
    stocks = variant.stocks.all().order_by("pk")
    checkout_line = checkout.lines.create(
        variant=variant,
        quantity=2,
    )

    reserved_until = timezone.now() + timedelta(minutes=5)

    Reservation.objects.create(
        checkout_line=checkout_line,
        stock=stocks[0],
        quantity_reserved=2,
        reserved_until=reserved_until,
    )

    return checkout_line


@pytest.fixture
def checkout_line_with_preorder_item(
    checkout, product, preorder_variant_channel_threshold
):
    checkout_info = fetch_checkout_info(checkout, [], [], get_plugins_manager())
    add_variant_to_checkout(checkout_info, preorder_variant_channel_threshold, 1)
    return checkout.lines.last()


@pytest.fixture
def checkout_line_with_reserved_preorder_item(
    checkout, product, preorder_variant_channel_threshold
):
    checkout_info = fetch_checkout_info(checkout, [], [], get_plugins_manager())
    add_variant_to_checkout(checkout_info, preorder_variant_channel_threshold, 2)
    checkout_line = checkout.lines.last()

    reserved_until = timezone.now() + timedelta(minutes=5)

    PreorderReservation.objects.create(
        checkout_line=checkout_line,
        product_variant_channel_listing=checkout_line.variant.channel_listings.first(),
        quantity_reserved=2,
        reserved_until=reserved_until,
    )

    return checkout_line


@pytest.fixture
def gift_card(customer_user):
    return GiftCard.objects.create(
        code="never_expiry",
        created_by=customer_user,
        created_by_email=customer_user.email,
        initial_balance=Money(10, "USD"),
        current_balance=Money(10, "USD"),
        tag="test-tag",
    )


@pytest.fixture
def gift_card_with_metadata(customer_user):
    return GiftCard.objects.create(
        code="card_with_meta",
        created_by=customer_user,
        created_by_email=customer_user.email,
        initial_balance=Money(10, "USD"),
        current_balance=Money(10, "USD"),
        metadata={"test": "value"},
    )


@pytest.fixture
def gift_card_expiry_date(customer_user):
    return GiftCard.objects.create(
        code="expiry_date",
        created_by=customer_user,
        created_by_email=customer_user.email,
        initial_balance=Money(20, "USD"),
        current_balance=Money(20, "USD"),
        expiry_date=datetime.date.today() + datetime.timedelta(days=100),
        tag="another-tag",
    )


@pytest.fixture
def gift_card_used(staff_user, customer_user):
    return GiftCard.objects.create(
        code="giftcard_used",
        created_by=staff_user,
        used_by=customer_user,
        created_by_email=staff_user.email,
        used_by_email=customer_user.email,
        initial_balance=Money(100, "USD"),
        current_balance=Money(80, "USD"),
        tag="tag",
    )


@pytest.fixture
def gift_card_created_by_staff(staff_user):
    return GiftCard.objects.create(
        code="created_by_staff",
        created_by=staff_user,
        created_by_email=staff_user.email,
        initial_balance=Money(10, "USD"),
        current_balance=Money(10, "USD"),
        tag="test-tag",
    )


@pytest.fixture
def gift_card_event(gift_card, order, app, staff_user):
    parameters = {
        "message": "test message",
        "email": "testemail@email.com",
        "order_id": order.pk,
        "tag": "test tag",
        "old_tag": "test old tag",
        "balance": {
            "currency": "USD",
            "initial_balance": 10,
            "old_initial_balance": 20,
            "current_balance": 10,
            "old_current_balance": 5,
        },
        "expiry_date": datetime.date(2050, 1, 1),
        "old_expiry_date": datetime.date(2010, 1, 1),
    }
    return GiftCardEvent.objects.create(
        user=staff_user,
        app=app,
        gift_card=gift_card,
        type=GiftCardEvents.UPDATED,
        parameters=parameters,
        date=timezone.now() + datetime.timedelta(days=10),
    )


@pytest.fixture
def order_with_lines(
    order, product_type, category, shipping_zone, warehouse, channel_USD
):
    product = Product.objects.create(
        name="Test product",
        slug="test-product-8",
        product_type=product_type,
        category=category,
    )
    ProductChannelListing.objects.create(
        product=product,
        channel=channel_USD,
        is_published=True,
        visible_in_listings=True,
        available_for_purchase=datetime.date.today(),
    )
    variant = ProductVariant.objects.create(product=product, sku="SKU_AA")
    channel_listing = ProductVariantChannelListing.objects.create(
        variant=variant,
        channel=channel_USD,
        price_amount=Decimal(10),
        cost_price_amount=Decimal(1),
        currency=channel_USD.currency_code,
    )
    stock = Stock.objects.create(
        warehouse=warehouse, product_variant=variant, quantity=5
    )
    net = variant.get_price(product, [], channel_USD, channel_listing)
    currency = net.currency
    gross = Money(amount=net.amount * Decimal(1.23), currency=currency)
    quantity = 3
    unit_price = TaxedMoney(net=net, gross=gross)
    line = order.lines.create(
        product_name=str(variant.product),
        variant_name=str(variant),
        product_sku=variant.sku,
        product_variant_id=variant.get_global_id(),
        is_shipping_required=variant.is_shipping_required(),
        is_gift_card=variant.is_gift_card(),
        quantity=quantity,
        variant=variant,
        unit_price=unit_price,
        total_price=unit_price * quantity,
        undiscounted_unit_price=unit_price,
        undiscounted_total_price=unit_price * quantity,
        tax_rate=Decimal("0.23"),
    )
    Allocation.objects.create(
        order_line=line, stock=stock, quantity_allocated=line.quantity
    )

    product = Product.objects.create(
        name="Test product 2",
        slug="test-product-9",
        product_type=product_type,
        category=category,
    )
    ProductChannelListing.objects.create(
        product=product,
        channel=channel_USD,
        is_published=True,
        visible_in_listings=True,
        available_for_purchase=datetime.date.today(),
    )
    variant = ProductVariant.objects.create(product=product, sku="SKU_B")
    channel_listing = ProductVariantChannelListing.objects.create(
        variant=variant,
        channel=channel_USD,
        price_amount=Decimal(20),
        cost_price_amount=Decimal(2),
        currency=channel_USD.currency_code,
    )
    stock = Stock.objects.create(
        product_variant=variant, warehouse=warehouse, quantity=2
    )
    stock.refresh_from_db()

    net = variant.get_price(product, [], channel_USD, channel_listing)
    currency = net.currency
    gross = Money(amount=net.amount * Decimal(1.23), currency=currency)
    unit_price = TaxedMoney(net=net, gross=gross)
    quantity = 2
    line = order.lines.create(
        product_name=str(variant.product),
        variant_name=str(variant),
        product_sku=variant.sku,
        product_variant_id=variant.get_global_id(),
        is_shipping_required=variant.is_shipping_required(),
        is_gift_card=variant.is_gift_card(),
        quantity=quantity,
        variant=variant,
        unit_price=unit_price,
        total_price=unit_price * quantity,
        undiscounted_unit_price=unit_price,
        undiscounted_total_price=unit_price * quantity,
        tax_rate=Decimal("0.23"),
    )
    Allocation.objects.create(
        order_line=line, stock=stock, quantity_allocated=line.quantity
    )

    order.shipping_address = order.billing_address.get_copy()
    order.channel = channel_USD
    shipping_method = shipping_zone.shipping_methods.first()
    shipping_price = shipping_method.channel_listings.get(channel_id=channel_USD.id)
    order.shipping_method_name = shipping_method.name
    order.shipping_method = shipping_method

    net = shipping_price.get_total()
    gross = Money(amount=net.amount * Decimal(1.23), currency=net.currency)
    order.shipping_price = TaxedMoney(net=net, gross=gross)
    order.save()

    recalculate_order(order)

    order.refresh_from_db()
    return order


@pytest.fixture
def order_with_lines_for_cc(
    warehouse_for_cc,
    channel_USD,
    customer_user,
):
    address = customer_user.default_billing_address.get_copy()

    order = Order.objects.create(
        billing_address=address,
        channel=channel_USD,
        currency=channel_USD.currency_code,
        shipping_address=address,
        user_email=customer_user.email,
        user=customer_user,
        origin=OrderOrigin.CHECKOUT,
    )

    order.collection_point = warehouse_for_cc
    order.collection_point_name = warehouse_for_cc.name
    order.save()

    recalculate_order(order)

    order.refresh_from_db()
    return order


@pytest.fixture
def order_fulfill_data(order_with_lines, warehouse):
    FulfillmentData = namedtuple("FulfillmentData", "order variables warehouse")
    order = order_with_lines
    order_id = graphene.Node.to_global_id("Order", order.id)
    order_line, order_line2 = order.lines.all()
    order_line_id = graphene.Node.to_global_id("OrderLine", order_line.id)
    order_line2_id = graphene.Node.to_global_id("OrderLine", order_line2.id)
    warehouse_id = graphene.Node.to_global_id("Warehouse", warehouse.pk)

    variables = {
        "order": order_id,
        "input": {
            "notifyCustomer": False,
            "allowStockToBeExceeded": True,
            "lines": [
                {
                    "orderLineId": order_line_id,
                    "stocks": [{"quantity": 3, "warehouse": warehouse_id}],
                },
                {
                    "orderLineId": order_line2_id,
                    "stocks": [{"quantity": 2, "warehouse": warehouse_id}],
                },
            ],
        },
    }

    return FulfillmentData(order, variables, warehouse)


@pytest.fixture
def lines_info(order_with_lines):
    return [
        OrderLineData(
            line=line,
            quantity=line.quantity,
            variant=line.variant,
            warehouse_pk=line.allocations.first().stock.warehouse.pk,
        )
        for line in order_with_lines.lines.all()
    ]


@pytest.fixture
def order_with_lines_and_events(order_with_lines, staff_user):
    events = []
    for event_type, _ in OrderEvents.CHOICES:
        events.append(
            OrderEvent(
                type=event_type,
                order=order_with_lines,
                user=staff_user,
            )
        )
    OrderEvent.objects.bulk_create(events)
    fulfillment_refunded_event(
        order=order_with_lines,
        user=staff_user,
        app=None,
        refunded_lines=[(1, order_with_lines.lines.first())],
        amount=Decimal("10.0"),
        shipping_costs_included=False,
    )
    order_added_products_event(
        order=order_with_lines,
        user=staff_user,
        app=None,
        order_lines=[(1, order_with_lines.lines.first())],
    )
    return order_with_lines


@pytest.fixture
def order_with_lines_channel_PLN(
    customer_user,
    product_type,
    category,
    shipping_method_channel_PLN,
    warehouse,
    channel_PLN,
):
    address = customer_user.default_billing_address.get_copy()
    order = Order.objects.create(
        billing_address=address,
        channel=channel_PLN,
        shipping_address=address,
        user_email=customer_user.email,
        user=customer_user,
        origin=OrderOrigin.CHECKOUT,
    )
    product = Product.objects.create(
        name="Test product in PLN channel",
        slug="test-product-8-pln",
        product_type=product_type,
        category=category,
    )
    ProductChannelListing.objects.create(
        product=product,
        channel=channel_PLN,
        is_published=True,
        visible_in_listings=True,
        available_for_purchase=datetime.date.today(),
    )
    variant = ProductVariant.objects.create(product=product, sku="SKU_A_PLN")
    channel_listing = ProductVariantChannelListing.objects.create(
        variant=variant,
        channel=channel_PLN,
        price_amount=Decimal(10),
        cost_price_amount=Decimal(1),
        currency=channel_PLN.currency_code,
    )
    stock = Stock.objects.create(
        warehouse=warehouse, product_variant=variant, quantity=5
    )
    net = variant.get_price(product, [], channel_PLN, channel_listing)
    currency = net.currency
    gross = Money(amount=net.amount * Decimal(1.23), currency=currency)
    quantity = 3
    unit_price = TaxedMoney(net=net, gross=gross)
    line = order.lines.create(
        product_name=str(variant.product),
        variant_name=str(variant),
        product_sku=variant.sku,
        product_variant_id=variant.get_global_id(),
        is_shipping_required=variant.is_shipping_required(),
        is_gift_card=variant.is_gift_card(),
        quantity=quantity,
        variant=variant,
        unit_price=unit_price,
        total_price=unit_price * quantity,
        undiscounted_unit_price=unit_price,
        undiscounted_total_price=unit_price * quantity,
        tax_rate=Decimal("0.23"),
    )
    Allocation.objects.create(
        order_line=line, stock=stock, quantity_allocated=line.quantity
    )

    product = Product.objects.create(
        name="Test product 2 in PLN channel",
        slug="test-product-9-pln",
        product_type=product_type,
        category=category,
    )
    ProductChannelListing.objects.create(
        product=product,
        channel=channel_PLN,
        is_published=True,
        visible_in_listings=True,
        available_for_purchase=datetime.date.today(),
    )
    variant = ProductVariant.objects.create(product=product, sku="SKU_B_PLN")
    channel_listing = ProductVariantChannelListing.objects.create(
        variant=variant,
        channel=channel_PLN,
        price_amount=Decimal(20),
        cost_price_amount=Decimal(2),
        currency=channel_PLN.currency_code,
    )
    stock = Stock.objects.create(
        product_variant=variant, warehouse=warehouse, quantity=2
    )

    net = variant.get_price(product, [], channel_PLN, channel_listing, None)
    currency = net.currency
    gross = Money(amount=net.amount * Decimal(1.23), currency=currency)
    quantity = 2
    unit_price = TaxedMoney(net=net, gross=gross)
    line = order.lines.create(
        product_name=str(variant.product),
        variant_name=str(variant),
        product_sku=variant.sku,
        product_variant_id=variant.get_global_id(),
        is_shipping_required=variant.is_shipping_required(),
        is_gift_card=variant.is_gift_card(),
        quantity=quantity,
        variant=variant,
        unit_price=unit_price,
        total_price=unit_price * quantity,
        undiscounted_unit_price=unit_price,
        undiscounted_total_price=unit_price * quantity,
        tax_rate=Decimal("0.23"),
    )
    Allocation.objects.create(
        order_line=line, stock=stock, quantity_allocated=line.quantity
    )

    order.shipping_address = order.billing_address.get_copy()
    order.channel = channel_PLN
    shipping_method = shipping_method_channel_PLN
    shipping_price = shipping_method.channel_listings.get(
        channel_id=channel_PLN.id,
    )
    order.shipping_method_name = shipping_method.name
    order.shipping_method = shipping_method

    net = shipping_price.get_total()
    gross = Money(amount=net.amount * Decimal(1.23), currency=net.currency)
    order.shipping_price = TaxedMoney(net=net, gross=gross)
    order.save()

    recalculate_order(order)

    order.refresh_from_db()
    return order


@pytest.fixture
def order_with_line_without_inventory_tracking(
    order, variant_without_inventory_tracking
):
    variant = variant_without_inventory_tracking
    product = variant.product
    channel = order.channel
    channel_listing = variant.channel_listings.get(channel=channel)
    net = variant.get_price(product, [], channel, channel_listing)
    currency = net.currency
    gross = Money(amount=net.amount * Decimal(1.23), currency=currency)
    quantity = 3
    unit_price = TaxedMoney(net=net, gross=gross)
    line = order.lines.create(
        product_name=str(variant.product),
        variant_name=str(variant),
        product_sku=variant.sku,
        product_variant_id=variant.get_global_id(),
        is_shipping_required=variant.is_shipping_required(),
        is_gift_card=variant.is_gift_card(),
        quantity=quantity,
        variant=variant,
        unit_price=unit_price,
        total_price=unit_price * quantity,
        undiscounted_unit_price=unit_price,
        undiscounted_total_price=unit_price * quantity,
        tax_rate=Decimal("0.23"),
    )

    recalculate_order(order)

    order.refresh_from_db()
    return order


@pytest.fixture
def order_with_preorder_lines(
    order, product_type, category, shipping_zone, warehouse, channel_USD
):
    product = Product.objects.create(
        name="Test product",
        slug="test-product-8",
        product_type=product_type,
        category=category,
    )
    ProductChannelListing.objects.create(
        product=product,
        channel=channel_USD,
        is_published=True,
        visible_in_listings=True,
        available_for_purchase=datetime.date.today(),
    )
    variant = ProductVariant.objects.create(
        product=product, sku="SKU_AA_P", is_preorder=True
    )
    channel_listing = ProductVariantChannelListing.objects.create(
        variant=variant,
        channel=channel_USD,
        price_amount=Decimal(10),
        cost_price_amount=Decimal(1),
        currency=channel_USD.currency_code,
        preorder_quantity_threshold=10,
    )

    net = variant.get_price(product, [], channel_USD, channel_listing)
    currency = net.currency
    gross = Money(amount=net.amount * Decimal(1.23), currency=currency)
    quantity = 3
    unit_price = TaxedMoney(net=net, gross=gross)
    line = order.lines.create(
        product_name=str(variant.product),
        variant_name=str(variant),
        product_sku=variant.sku,
        is_shipping_required=variant.is_shipping_required(),
        is_gift_card=variant.is_gift_card(),
        quantity=quantity,
        variant=variant,
        unit_price=unit_price,
        total_price=unit_price * quantity,
        undiscounted_unit_price=unit_price,
        undiscounted_total_price=unit_price * quantity,
        tax_rate=Decimal("0.23"),
    )
    PreorderAllocation.objects.create(
        order_line=line,
        product_variant_channel_listing=channel_listing,
        quantity=line.quantity,
    )

    order.shipping_address = order.billing_address.get_copy()
    order.channel = channel_USD
    shipping_method = shipping_zone.shipping_methods.first()
    shipping_price = shipping_method.channel_listings.get(channel_id=channel_USD.id)
    order.shipping_method_name = shipping_method.name
    order.shipping_method = shipping_method

    net = shipping_price.get_total()
    gross = Money(amount=net.amount * Decimal(1.23), currency=net.currency)
    order.shipping_price = TaxedMoney(net=net, gross=gross)
    order.save()

    recalculate_order(order)

    order.refresh_from_db()
    return order


@pytest.fixture
def order_events(order):
    for event_type, _ in OrderEvents.CHOICES:
        OrderEvent.objects.create(type=event_type, order=order)


@pytest.fixture
def fulfilled_order(order_with_lines):
    order = order_with_lines
    order.invoices.create(
        url="http://www.example.com/invoice.pdf",
        number="01/12/2020/TEST",
        created=datetime.datetime.now(tz=pytz.utc),
        status=JobStatus.SUCCESS,
    )
    fulfillment = order.fulfillments.create(tracking_number="123")
    line_1 = order.lines.first()
    stock_1 = line_1.allocations.get().stock
    warehouse_1_pk = stock_1.warehouse.pk
    line_2 = order.lines.last()
    stock_2 = line_2.allocations.get().stock
    warehouse_2_pk = stock_2.warehouse.pk
    fulfillment.lines.create(order_line=line_1, quantity=line_1.quantity, stock=stock_1)
    fulfillment.lines.create(order_line=line_2, quantity=line_2.quantity, stock=stock_2)
    fulfill_order_lines(
        [
            OrderLineData(
                line=line_1, quantity=line_1.quantity, warehouse_pk=warehouse_1_pk
            ),
            OrderLineData(
                line=line_2, quantity=line_2.quantity, warehouse_pk=warehouse_2_pk
            ),
        ],
        manager=get_plugins_manager(),
    )
    order.status = OrderStatus.FULFILLED
    order.save(update_fields=["status"])
    return order


@pytest.fixture
def fulfilled_order_without_inventory_tracking(
    order_with_line_without_inventory_tracking,
):
    order = order_with_line_without_inventory_tracking
    fulfillment = order.fulfillments.create(tracking_number="123")
    line = order.lines.first()
    stock = line.variant.stocks.get()
    warehouse_pk = stock.warehouse.pk
    fulfillment.lines.create(order_line=line, quantity=line.quantity, stock=stock)
    fulfill_order_lines(
        [OrderLineData(line=line, quantity=line.quantity, warehouse_pk=warehouse_pk)],
        get_plugins_manager(),
    )
    order.status = OrderStatus.FULFILLED
    order.save(update_fields=["status"])
    return order


@pytest.fixture
def fulfilled_order_with_cancelled_fulfillment(fulfilled_order):
    fulfillment = fulfilled_order.fulfillments.create()
    line_1 = fulfilled_order.lines.first()
    line_2 = fulfilled_order.lines.last()
    fulfillment.lines.create(order_line=line_1, quantity=line_1.quantity)
    fulfillment.lines.create(order_line=line_2, quantity=line_2.quantity)
    fulfillment.status = FulfillmentStatus.CANCELED
    fulfillment.save()
    return fulfilled_order


@pytest.fixture
def fulfilled_order_with_all_cancelled_fulfillments(
    fulfilled_order, staff_user, warehouse
):
    fulfillment = fulfilled_order.fulfillments.get()
    cancel_fulfillment(fulfillment, staff_user, None, warehouse, get_plugins_manager())
    return fulfilled_order


@pytest.fixture
def fulfillment(fulfilled_order):
    return fulfilled_order.fulfillments.first()


@pytest.fixture
def fulfillment_awaiting_approval(fulfilled_order):
    fulfillment = fulfilled_order.fulfillments.first()
    fulfillment.status = FulfillmentStatus.WAITING_FOR_APPROVAL
    fulfillment.save(update_fields=["status"])

    quantity = 1
    fulfillment_lines_to_update = []
    order_lines_to_update = []
    for f_line in fulfillment.lines.all():
        f_line.quantity = quantity
        fulfillment_lines_to_update.append(f_line)

        order_line = f_line.order_line
        order_line.quantity_fulfilled = quantity
        order_lines_to_update.append(order_line)

    FulfillmentLine.objects.bulk_update(fulfillment_lines_to_update, ["quantity"])
    OrderLine.objects.bulk_update(order_lines_to_update, ["quantity_fulfilled"])

    return fulfillment


@pytest.fixture
def draft_order(order_with_lines):
    Allocation.objects.filter(order_line__order=order_with_lines).delete()
    order_with_lines.status = OrderStatus.DRAFT
    order_with_lines.origin = OrderOrigin.DRAFT
    order_with_lines.save(update_fields=["status", "origin"])
    return order_with_lines


@pytest.fixture
def draft_order_with_fixed_discount_order(draft_order):
    value = Decimal("20")
    discount = partial(fixed_discount, discount=Money(value, draft_order.currency))
    draft_order.undiscounted_total = draft_order.total
    draft_order.total = discount(draft_order.total)
    draft_order.discounts.create(
        value_type=DiscountValueType.FIXED,
        value=value,
        reason="Discount reason",
        amount=(draft_order.undiscounted_total - draft_order.total).gross,  # type: ignore
    )
    draft_order.save()
    return draft_order


@pytest.fixture
def draft_order_without_inventory_tracking(order_with_line_without_inventory_tracking):
    order_with_line_without_inventory_tracking.status = OrderStatus.DRAFT
    order_with_line_without_inventory_tracking.origin = OrderStatus.DRAFT
    order_with_line_without_inventory_tracking.save(update_fields=["status", "origin"])
    return order_with_line_without_inventory_tracking


@pytest.fixture
def draft_order_with_preorder_lines(order_with_preorder_lines):
    PreorderAllocation.objects.filter(
        order_line__order=order_with_preorder_lines
    ).delete()
    order_with_preorder_lines.status = OrderStatus.DRAFT
    order_with_preorder_lines.origin = OrderOrigin.DRAFT
    order_with_preorder_lines.save(update_fields=["status", "origin"])
    return order_with_preorder_lines


@pytest.fixture
def payment_txn_preauth(order_with_lines, payment_dummy):
    order = order_with_lines
    payment = payment_dummy
    payment.order = order
    payment.save()

    payment.transactions.create(
        amount=payment.total,
        currency=payment.currency,
        kind=TransactionKind.AUTH,
        gateway_response={},
        is_success=True,
    )
    return payment


@pytest.fixture
def payment_txn_captured(order_with_lines, payment_dummy):
    order = order_with_lines
    payment = payment_dummy
    payment.order = order
    payment.charge_status = ChargeStatus.FULLY_CHARGED
    payment.captured_amount = payment.total
    payment.save()

    payment.transactions.create(
        amount=payment.total,
        currency=payment.currency,
        kind=TransactionKind.CAPTURE,
        gateway_response={},
        is_success=True,
    )
    return payment


@pytest.fixture
def payment_txn_capture_failed(order_with_lines, payment_dummy):
    order = order_with_lines
    payment = payment_dummy
    payment.order = order
    payment.charge_status = ChargeStatus.REFUSED
    payment.save()

    payment.transactions.create(
        amount=payment.total,
        currency=payment.currency,
        kind=TransactionKind.CAPTURE_FAILED,
        gateway_response={
            "status": 403,
            "errorCode": "901",
            "message": "Invalid Merchant Account",
            "errorType": "security",
        },
        error="invalid",
        is_success=False,
    )
    return payment


@pytest.fixture
def payment_txn_to_confirm(order_with_lines, payment_dummy):
    order = order_with_lines
    payment = payment_dummy
    payment.order = order
    payment.to_confirm = True
    payment.save()

    payment.transactions.create(
        amount=payment.total,
        currency=payment.currency,
        kind=TransactionKind.ACTION_TO_CONFIRM,
        gateway_response={},
        is_success=True,
        action_required=True,
    )
    return payment


@pytest.fixture
def payment_txn_refunded(order_with_lines, payment_dummy):
    order = order_with_lines
    payment = payment_dummy
    payment.order = order
    payment.charge_status = ChargeStatus.FULLY_REFUNDED
    payment.is_active = False
    payment.save()

    payment.transactions.create(
        amount=payment.total,
        currency=payment.currency,
        kind=TransactionKind.REFUND,
        gateway_response={},
        is_success=True,
    )
    return payment


@pytest.fixture
def payment_not_authorized(payment_dummy):
    payment_dummy.is_active = False
    payment_dummy.save()
    return payment_dummy


@pytest.fixture
def dummy_gateway_config():
    return GatewayConfig(
        gateway_name="Dummy",
        auto_capture=True,
        supported_currencies="USD",
        connection_params={"secret-key": "nobodylikesspanishinqusition"},
    )


@pytest.fixture
def dummy_payment_data(payment_dummy):
    return PaymentData(
        gateway=payment_dummy.gateway,
        amount=Decimal(10),
        currency="USD",
        graphql_payment_id=graphene.Node.to_global_id("Payment", payment_dummy.pk),
        payment_id=payment_dummy.pk,
        billing=None,
        shipping=None,
        order_id=None,
        customer_ip_address=None,
        customer_email="example@test.com",
    )


@pytest.fixture
def dummy_address_data(address):
    return AddressData(
        first_name=address.first_name,
        last_name=address.last_name,
        company_name=address.company_name,
        street_address_1=address.street_address_1,
        street_address_2=address.street_address_2,
        city=address.city,
        city_area=address.city_area,
        postal_code=address.postal_code,
        country=address.country,
        country_area=address.country_area,
        phone=address.phone,
    )


@pytest.fixture
def dummy_webhook_app_payment_data(dummy_payment_data, payment_app):
    dummy_payment_data.gateway = to_payment_app_id(payment_app, "credit-card")
    return dummy_payment_data


@pytest.fixture
def new_sale(category, channel_USD):
    sale = Sale.objects.create(name="Sale")
    SaleChannelListing.objects.create(
        sale=sale,
        channel=channel_USD,
        discount_value=5,
        currency=channel_USD.currency_code,
    )
    return sale


@pytest.fixture
def sale(product, category, collection, variant, channel_USD):
    sale = Sale.objects.create(name="Sale")
    SaleChannelListing.objects.create(
        sale=sale,
        channel=channel_USD,
        discount_value=5,
        currency=channel_USD.currency_code,
    )
    sale.products.add(product)
    sale.categories.add(category)
    sale.collections.add(collection)
    sale.variants.add(variant)
    return sale


@pytest.fixture
def sale_with_many_channels(product, category, collection, channel_USD, channel_PLN):
    sale = Sale.objects.create(name="Sale")
    SaleChannelListing.objects.create(
        sale=sale,
        channel=channel_USD,
        discount_value=5,
        currency=channel_USD.currency_code,
    )
    SaleChannelListing.objects.create(
        sale=sale,
        channel=channel_PLN,
        discount_value=5,
        currency=channel_PLN.currency_code,
    )
    sale.products.add(product)
    sale.categories.add(category)
    sale.collections.add(collection)
    return sale


@pytest.fixture
def discount_info(category, collection, sale, channel_USD):
    sale_channel_listing = sale.channel_listings.get(channel=channel_USD)

    return DiscountInfo(
        sale=sale,
        channel_listings={channel_USD.slug: sale_channel_listing},
        product_ids=set(),
        category_ids={category.id},  # assumes this category does not have children
        collection_ids={collection.id},
        variants_ids=set(),
    )


@pytest.fixture
def permission_manage_staff():
    return Permission.objects.get(codename="manage_staff")


@pytest.fixture
def permission_manage_products():
    return Permission.objects.get(codename="manage_products")


@pytest.fixture
def permission_manage_product_types_and_attributes():
    return Permission.objects.get(codename="manage_product_types_and_attributes")


@pytest.fixture
def permission_manage_shipping():
    return Permission.objects.get(codename="manage_shipping")


@pytest.fixture
def permission_manage_users():
    return Permission.objects.get(codename="manage_users")


@pytest.fixture
def permission_impersonate_user():
    return Permission.objects.get(codename="impersonate_user")


@pytest.fixture
def permission_manage_settings():
    return Permission.objects.get(codename="manage_settings")


@pytest.fixture
def permission_manage_menus():
    return Permission.objects.get(codename="manage_menus")


@pytest.fixture
def permission_manage_pages():
    return Permission.objects.get(codename="manage_pages")


@pytest.fixture
def permission_manage_page_types_and_attributes():
    return Permission.objects.get(codename="manage_page_types_and_attributes")


@pytest.fixture
def permission_manage_translations():
    return Permission.objects.get(codename="manage_translations")


@pytest.fixture
def permission_manage_webhooks():
    return Permission.objects.get(codename="manage_webhooks")


@pytest.fixture
def permission_manage_channels():
    return Permission.objects.get(codename="manage_channels")


@pytest.fixture
def permission_manage_payments():
    return Permission.objects.get(codename="handle_payments")


@pytest.fixture
def permission_group_manage_users(permission_manage_users, staff_users):
    group = Group.objects.create(name="Manage user groups.")
    group.permissions.add(permission_manage_users)

    group.user_set.add(staff_users[1])
    return group


@pytest.fixture
def collection(db):
    collection = Collection.objects.create(
        name="Collection",
        slug="collection",
        description=dummy_editorjs("Test description."),
    )
    return collection


@pytest.fixture
def published_collection(db, channel_USD):
    collection = Collection.objects.create(
        name="Collection USD",
        slug="collection-usd",
        description=dummy_editorjs("Test description."),
    )
    CollectionChannelListing.objects.create(
        channel=channel_USD,
        collection=collection,
        is_published=True,
        publication_date=datetime.date.today(),
    )
    return collection


@pytest.fixture
def published_collection_PLN(db, channel_PLN):
    collection = Collection.objects.create(
        name="Collection PLN",
        slug="collection-pln",
        description=dummy_editorjs("Test description."),
    )
    CollectionChannelListing.objects.create(
        channel=channel_PLN,
        collection=collection,
        is_published=True,
        publication_date=datetime.date.today(),
    )
    return collection


@pytest.fixture
def unpublished_collection(db, channel_USD):
    collection = Collection.objects.create(
        name="Unpublished Collection",
        slug="unpublished-collection",
        description=dummy_editorjs("Test description."),
    )
    CollectionChannelListing.objects.create(
        channel=channel_USD, collection=collection, is_published=False
    )
    return collection


@pytest.fixture
def unpublished_collection_PLN(db, channel_PLN):
    collection = Collection.objects.create(
        name="Collection",
        slug="collection",
        description=dummy_editorjs("Test description."),
    )
    CollectionChannelListing.objects.create(
        channel=channel_PLN, collection=collection, is_published=False
    )
    return collection


@pytest.fixture
def collection_with_products(db, published_collection, product_list_published):
    published_collection.products.set(list(product_list_published))
    return product_list_published


@pytest.fixture
def collection_with_image(db, image, media_root, channel_USD):
    collection = Collection.objects.create(
        name="Collection",
        slug="collection",
        description=dummy_editorjs("Test description."),
        background_image=image,
    )
    CollectionChannelListing.objects.create(
        channel=channel_USD, collection=collection, is_published=False
    )
    return collection


@pytest.fixture
def collection_list(db, channel_USD):
    collections = Collection.objects.bulk_create(
        [
            Collection(name="Collection 1", slug="collection-1"),
            Collection(name="Collection 2", slug="collection-2"),
            Collection(name="Collection 3", slug="collection-3"),
        ]
    )
    CollectionChannelListing.objects.bulk_create(
        [
            CollectionChannelListing(
                channel=channel_USD, collection=collection, is_published=True
            )
            for collection in collections
        ]
    )
    return collections


@pytest.fixture
def page(db, page_type):
    data = {
        "slug": "test-url",
        "title": "Test page",
        "content": dummy_editorjs("Test content."),
        "is_published": True,
        "page_type": page_type,
    }
    page = Page.objects.create(**data)

    # associate attribute value
    page_attr = page_type.page_attributes.first()
    page_attr_value = page_attr.values.first()

    associate_attribute_values_to_instance(page, page_attr, page_attr_value)

    return page


@pytest.fixture
def page_with_rich_text_attribute(db, page_type_with_rich_text_attribute):
    data = {
        "slug": "test-url",
        "title": "Test page",
        "content": dummy_editorjs("Test content."),
        "is_published": True,
        "page_type": page_type_with_rich_text_attribute,
    }
    page = Page.objects.create(**data)

    # associate attribute value
    page_attr = page_type_with_rich_text_attribute.page_attributes.first()
    page_attr_value = page_attr.values.first()

    associate_attribute_values_to_instance(page, page_attr, page_attr_value)

    return page


@pytest.fixture
def page_list(db, page_type):
    data_1 = {
        "slug": "test-url",
        "title": "Test page",
        "content": dummy_editorjs("Test content."),
        "is_published": True,
        "page_type": page_type,
    }
    data_2 = {
        "slug": "test-url-2",
        "title": "Test page",
        "content": dummy_editorjs("Test content."),
        "is_published": True,
        "page_type": page_type,
    }
    pages = Page.objects.bulk_create([Page(**data_1), Page(**data_2)])
    return pages


@pytest.fixture
def page_list_unpublished(db, page_type):
    pages = Page.objects.bulk_create(
        [
            Page(
                slug="page-1", title="Page 1", is_published=False, page_type=page_type
            ),
            Page(
                slug="page-2", title="Page 2", is_published=False, page_type=page_type
            ),
            Page(
                slug="page-3", title="Page 3", is_published=False, page_type=page_type
            ),
        ]
    )
    return pages


@pytest.fixture
def page_type(db, size_page_attribute, tag_page_attribute):
    page_type = PageType.objects.create(name="Test page type", slug="test-page-type")
    page_type.page_attributes.add(size_page_attribute)
    page_type.page_attributes.add(tag_page_attribute)

    return page_type


@pytest.fixture
def page_type_with_rich_text_attribute(db, rich_text_attribute_page_type):
    page_type = PageType.objects.create(name="Test page type", slug="test-page-type")
    page_type.page_attributes.add(rich_text_attribute_page_type)
    return page_type


@pytest.fixture
def page_type_list(db, tag_page_attribute):
    page_types = list(
        PageType.objects.bulk_create(
            [
                PageType(name="Test page type 1", slug="test-page-type-1"),
                PageType(name="Example page type 2", slug="page-type-2"),
                PageType(name="Example page type 3", slug="page-type-3"),
            ]
        )
    )

    for i, page_type in enumerate(page_types):
        page_type.page_attributes.add(tag_page_attribute)
        Page.objects.create(
            title=f"Test page {i}",
            slug=f"test-url-{i}",
            is_published=True,
            page_type=page_type,
        )

    return page_types


@pytest.fixture
def model_form_class():
    mocked_form_class = MagicMock(name="test", spec=ModelForm)
    mocked_form_class._meta = Mock(name="_meta")
    mocked_form_class._meta.model = "test_model"
    mocked_form_class._meta.fields = "test_field"
    return mocked_form_class


@pytest.fixture
def menu(db):
    return Menu.objects.get_or_create(name="test-navbar", slug="test-navbar")[0]


@pytest.fixture
def menu_item(menu):
    return MenuItem.objects.create(menu=menu, name="Link 1", url="http://example.com/")


@pytest.fixture
def menu_item_list(menu):
    menu_item_1 = MenuItem.objects.create(menu=menu, name="Link 1")
    menu_item_2 = MenuItem.objects.create(menu=menu, name="Link 2")
    menu_item_3 = MenuItem.objects.create(menu=menu, name="Link 3")
    return menu_item_1, menu_item_2, menu_item_3


@pytest.fixture
def menu_with_items(menu, category, published_collection):
    menu.items.create(name="Link 1", url="http://example.com/")
    menu_item = menu.items.create(name="Link 2", url="http://example.com/")
    menu.items.create(name=category.name, category=category, parent=menu_item)
    menu.items.create(
        name=published_collection.name,
        collection=published_collection,
        parent=menu_item,
    )
    return menu


@pytest.fixture
def translated_variant_fr(product):
    attribute = product.product_type.variant_attributes.first()
    return AttributeTranslation.objects.create(
        language_code="fr", attribute=attribute, name="Name tranlsated to french"
    )


@pytest.fixture
def translated_attribute(product):
    attribute = product.product_type.product_attributes.first()
    return AttributeTranslation.objects.create(
        language_code="fr", attribute=attribute, name="French attribute name"
    )


@pytest.fixture
def translated_attribute_value(pink_attribute_value):
    return AttributeValueTranslation.objects.create(
        language_code="fr",
        attribute_value=pink_attribute_value,
        name="French attribute value name",
    )


@pytest.fixture
def translated_page_unique_attribute_value(page, rich_text_attribute_page_type):
    page_type = page.page_type
    page_type.page_attributes.add(rich_text_attribute_page_type)
    attribute_value = rich_text_attribute_page_type.values.first()
    associate_attribute_values_to_instance(
        page, rich_text_attribute_page_type, attribute_value
    )
    return AttributeValueTranslation.objects.create(
        language_code="fr",
        attribute_value=attribute_value,
        rich_text=dummy_editorjs("French description."),
    )


@pytest.fixture
def translated_product_unique_attribute_value(product, rich_text_attribute):
    product_type = product.product_type
    product_type.product_attributes.add(rich_text_attribute)
    attribute_value = rich_text_attribute.values.first()
    associate_attribute_values_to_instance(
        product, rich_text_attribute, attribute_value
    )
    return AttributeValueTranslation.objects.create(
        language_code="fr",
        attribute_value=attribute_value,
        rich_text=dummy_editorjs("French description."),
    )


@pytest.fixture
def translated_variant_unique_attribute_value(variant, rich_text_attribute):
    product_type = variant.product.product_type
    product_type.variant_attributes.add(rich_text_attribute)
    attribute_value = rich_text_attribute.values.first()
    associate_attribute_values_to_instance(
        variant, rich_text_attribute, attribute_value
    )
    return AttributeValueTranslation.objects.create(
        language_code="fr",
        attribute_value=attribute_value,
        rich_text=dummy_editorjs("French description."),
    )


@pytest.fixture
def voucher_translation_fr(voucher):
    return VoucherTranslation.objects.create(
        language_code="fr", voucher=voucher, name="French name"
    )


@pytest.fixture
def product_translation_fr(product):
    return ProductTranslation.objects.create(
        language_code="fr",
        product=product,
        name="French name",
        description=dummy_editorjs("French description."),
    )


@pytest.fixture
def variant_translation_fr(variant):
    return ProductVariantTranslation.objects.create(
        language_code="fr", product_variant=variant, name="French product variant name"
    )


@pytest.fixture
def collection_translation_fr(published_collection):
    return CollectionTranslation.objects.create(
        language_code="fr",
        collection=published_collection,
        name="French collection name",
        description=dummy_editorjs("French description."),
    )


@pytest.fixture
def category_translation_fr(category):
    return CategoryTranslation.objects.create(
        language_code="fr",
        category=category,
        name="French category name",
        description=dummy_editorjs("French category description."),
    )


@pytest.fixture
def page_translation_fr(page):
    return PageTranslation.objects.create(
        language_code="fr",
        page=page,
        title="French page title",
        content=dummy_editorjs("French page content."),
    )


@pytest.fixture
def shipping_method_translation_fr(shipping_method):
    return ShippingMethodTranslation.objects.create(
        language_code="fr",
        shipping_method=shipping_method,
        name="French shipping method name",
    )


@pytest.fixture
def sale_translation_fr(sale):
    return SaleTranslation.objects.create(
        language_code="fr", sale=sale, name="French sale name"
    )


@pytest.fixture
def menu_item_translation_fr(menu_item):
    return MenuItemTranslation.objects.create(
        language_code="fr", menu_item=menu_item, name="French manu item name"
    )


@pytest.fixture
def payment_dummy(db, order_with_lines):
    return Payment.objects.create(
        gateway="mirumee.payments.dummy",
        order=order_with_lines,
        is_active=True,
        cc_first_digits="4111",
        cc_last_digits="1111",
        cc_brand="visa",
        cc_exp_month=12,
        cc_exp_year=2027,
        total=order_with_lines.total.gross.amount,
        currency=order_with_lines.currency,
        billing_first_name=order_with_lines.billing_address.first_name,
        billing_last_name=order_with_lines.billing_address.last_name,
        billing_company_name=order_with_lines.billing_address.company_name,
        billing_address_1=order_with_lines.billing_address.street_address_1,
        billing_address_2=order_with_lines.billing_address.street_address_2,
        billing_city=order_with_lines.billing_address.city,
        billing_postal_code=order_with_lines.billing_address.postal_code,
        billing_country_code=order_with_lines.billing_address.country.code,
        billing_country_area=order_with_lines.billing_address.country_area,
        billing_email=order_with_lines.user_email,
    )


@pytest.fixture
def payment(payment_dummy, payment_app):
    gateway_id = "credit-card"
    gateway = to_payment_app_id(payment_app, gateway_id)
    payment_dummy.gateway = gateway
    payment_dummy.save()
    return payment_dummy


@pytest.fixture
def payment_cancelled(payment_dummy):
    payment_dummy.charge_status = ChargeStatus.CANCELLED
    payment_dummy.save()
    return payment_dummy


@pytest.fixture
def payment_dummy_fully_charged(payment_dummy):
    payment_dummy.captured_amount = payment_dummy.total
    payment_dummy.charge_status = ChargeStatus.FULLY_CHARGED
    payment_dummy.save()
    return payment_dummy


@pytest.fixture
def payment_dummy_credit_card(db, order_with_lines):
    return Payment.objects.create(
        gateway="mirumee.payments.dummy_credit_card",
        order=order_with_lines,
        is_active=True,
        cc_first_digits="4111",
        cc_last_digits="1111",
        cc_brand="visa",
        cc_exp_month=12,
        cc_exp_year=2027,
        total=order_with_lines.total.gross.amount,
        currency=order_with_lines.total.gross.currency,
        billing_first_name=order_with_lines.billing_address.first_name,
        billing_last_name=order_with_lines.billing_address.last_name,
        billing_company_name=order_with_lines.billing_address.company_name,
        billing_address_1=order_with_lines.billing_address.street_address_1,
        billing_address_2=order_with_lines.billing_address.street_address_2,
        billing_city=order_with_lines.billing_address.city,
        billing_postal_code=order_with_lines.billing_address.postal_code,
        billing_country_code=order_with_lines.billing_address.country.code,
        billing_country_area=order_with_lines.billing_address.country_area,
        billing_email=order_with_lines.user_email,
    )


@pytest.fixture
def digital_content(category, media_root, warehouse, channel_USD) -> DigitalContent:
    product_type = ProductType.objects.create(
        name="Digital Type",
        slug="digital-type",
        kind=ProductTypeKind.NORMAL,
        has_variants=True,
        is_shipping_required=False,
        is_digital=True,
    )
    product = Product.objects.create(
        name="Test digital product",
        slug="test-digital-product",
        product_type=product_type,
        category=category,
    )
    ProductChannelListing.objects.create(
        product=product,
        channel=channel_USD,
        is_published=True,
        visible_in_listings=True,
        available_for_purchase=datetime.date(1999, 1, 1),
    )
    product_variant = ProductVariant.objects.create(product=product, sku="SKU_554")
    ProductVariantChannelListing.objects.create(
        variant=product_variant,
        channel=channel_USD,
        price_amount=Decimal(10),
        cost_price_amount=Decimal(1),
        currency=channel_USD.currency_code,
    )
    Stock.objects.create(
        product_variant=product_variant,
        warehouse=warehouse,
        quantity=5,
    )

    assert product_variant.is_digital()

    image_file, image_name = create_image()
    d_content = DigitalContent.objects.create(
        content_file=image_file,
        product_variant=product_variant,
        use_default_settings=True,
    )
    return d_content


@pytest.fixture
def digital_content_url(digital_content, order_line):
    return DigitalContentUrl.objects.create(content=digital_content, line=order_line)


@pytest.fixture
def media_root(tmpdir, settings):
    settings.MEDIA_ROOT = str(tmpdir.mkdir("media"))


@pytest.fixture
def description_json():
    return {
        "blocks": [
            {
                "key": "",
                "data": {
                    "text": "E-commerce for the PWA era",
                },
                "text": "E-commerce for the PWA era",
                "type": "header-two",
                "depth": 0,
                "entityRanges": [],
                "inlineStyleRanges": [],
            },
            {
                "key": "",
                "data": {
                    "text": (
                        "A modular, high performance e-commerce storefront "
                        "built with GraphQL, Django, and ReactJS."
                    )
                },
                "text": (
                    "A modular, high performance e-commerce storefront "
                    "built with GraphQL, Django, and ReactJS."
                ),
                "type": "unstyled",
                "depth": 0,
                "entityRanges": [],
                "inlineStyleRanges": [],
            },
            {
                "key": "",
                "data": {},
                "text": "",
                "type": "unstyled",
                "depth": 0,
                "entityRanges": [],
                "inlineStyleRanges": [],
            },
            {
                "key": "",
                "data": {
                    "text": (
                        "Saleor is a rapidly-growing open source e-commerce platform "
                        "that has served high-volume companies from branches "
                        "like publishing and apparel since 2012. Based on Python "
                        "and Django, the latest major update introduces a modular "
                        "front end with a GraphQL API and storefront and dashboard "
                        "written in React to make Saleor a full-functionality "
                        "open source e-commerce."
                    ),
                },
                "text": (
                    "Saleor is a rapidly-growing open source e-commerce platform "
                    "that has served high-volume companies from branches "
                    "like publishing and apparel since 2012. Based on Python "
                    "and Django, the latest major update introduces a modular "
                    "front end with a GraphQL API and storefront and dashboard "
                    "written in React to make Saleor a full-functionality "
                    "open source e-commerce."
                ),
                "type": "unstyled",
                "depth": 0,
                "entityRanges": [],
                "inlineStyleRanges": [],
            },
            {
                "key": "",
                "data": {"text": ""},
                "text": "",
                "type": "unstyled",
                "depth": 0,
                "entityRanges": [],
                "inlineStyleRanges": [],
            },
            {
                "key": "",
                "data": {
                    "text": "Get Saleor today!",
                },
                "text": "Get Saleor today!",
                "type": "unstyled",
                "depth": 0,
                "entityRanges": [{"key": 0, "length": 17, "offset": 0}],
                "inlineStyleRanges": [],
            },
        ],
        "entityMap": {
            "0": {
                "data": {"href": "https://github.com/mirumee/saleor"},
                "type": "LINK",
                "mutability": "MUTABLE",
            }
        },
    }


@pytest.fixture
def other_description_json():
    return {
        "blocks": [
            {
                "key": "",
                "data": {
                    "text": "A GRAPHQL-FIRST <b>ECOMMERCE</b> PLATFORM FOR PERFECTIONISTS",
                },
                "text": "A GRAPHQL-FIRST ECOMMERCE PLATFORM FOR PERFECTIONISTS",
                "type": "header-two",
                "depth": 0,
                "entityRanges": [],
                "inlineStyleRanges": [],
            },
            {
                "key": "",
                "data": {
                    "text": (
                        "Saleor is powered by a GraphQL server running on "
                        "top of Python 3 and a Django 2 framework."
                    ),
                },
                "text": (
                    "Saleor is powered by a GraphQL server running on "
                    "top of Python 3 and a Django 2 framework."
                ),
                "type": "unstyled",
                "depth": 0,
                "entityRanges": [],
                "inlineStyleRanges": [],
            },
        ],
        "entityMap": {},
    }


@pytest.fixture
def app(db):
    app = App.objects.create(name="Sample app objects", is_active=True)
    app.tokens.create(name="Default")
    return app


@pytest.fixture
def app_with_extensions(app, permission_manage_products):
    first_app_extension = AppExtension(
        app=app,
        label="Create product with App",
        url="www.example.com/app-product",
        view=AppExtensionView.PRODUCT,
        type=AppExtensionType.OVERVIEW,
        target=AppExtensionTarget.MORE_ACTIONS,
    )
    extensions = AppExtension.objects.bulk_create(
        [
            first_app_extension,
            AppExtension(
                app=app,
                label="Update product with App",
                url="www.example.com/app-product-update",
                view=AppExtensionView.PRODUCT,
                type=AppExtensionType.DETAILS,
                target=AppExtensionTarget.MORE_ACTIONS,
            ),
        ]
    )
    first_app_extension.permissions.add(permission_manage_products)
    return app, extensions


@pytest.fixture
def payment_app(db, permission_manage_payments):
    app = App.objects.create(name="Payment App", is_active=True)
    app.tokens.create(name="Default")
    app.permissions.add(permission_manage_payments)

    webhook = Webhook.objects.create(
        name="payment-webhook-1",
        app=app,
        target_url="https://payment-gateway.com/api/",
    )
    webhook.events.bulk_create(
        [
            WebhookEvent(event_type=event_type, webhook=webhook)
            for event_type in WebhookEventType.PAYMENT_EVENTS
        ]
    )
    return app


@pytest.fixture
def shipping_app(db, permission_manage_shipping):
    app = App.objects.create(name="Shipping App", is_active=True)
    app.tokens.create(name="Default")
    app.permissions.add(permission_manage_shipping)

    webhook = Webhook.objects.create(
        name="shipping-webhook-1",
        app=app,
        target_url="https://shipping-app.com/api/",
    )
    webhook.events.bulk_create(
        [
            WebhookEvent(event_type=event_type, webhook=webhook)
            for event_type in [
                WebhookEventType.SHIPPING_LIST_METHODS_FOR_CHECKOUT,
                WebhookEventType.FULFILLMENT_CREATED,
            ]
        ]
    )
    return app


@pytest.fixture
def external_app(db):
    app = App.objects.create(
        name="External App",
        is_active=True,
        type=AppType.THIRDPARTY,
        identifier="mirumee.app.sample",
        about_app="About app text.",
        data_privacy="Data privacy text.",
        data_privacy_url="http://www.example.com/privacy/",
        homepage_url="http://www.example.com/homepage/",
        support_url="http://www.example.com/support/contact/",
        configuration_url="http://www.example.com/app-configuration/",
        app_url="http://www.example.com/app/",
    )
    app.tokens.create(name="Default")
    return app


@pytest.fixture
def webhook(app):
    webhook = Webhook.objects.create(
        name="Simple webhook", app=app, target_url="http://www.example.com/test"
    )
    webhook.events.create(event_type=WebhookEventType.ORDER_CREATED)
    return webhook


@pytest.fixture
def fake_payment_interface(mocker):
    return mocker.Mock(spec=PaymentInterface)


@pytest.fixture
def staff_notification_recipient(db, staff_user):
    return StaffNotificationRecipient.objects.create(active=True, user=staff_user)


@pytest.fixture
def customer_wishlist(customer_user):
    return Wishlist.objects.create(user=customer_user)


@pytest.fixture
def customer_wishlist_item(customer_wishlist, product_with_single_variant):
    product = product_with_single_variant
    assert product.variants.count() == 1
    variant = product.variants.first()
    item = customer_wishlist.add_variant(variant)
    return item


@pytest.fixture
def customer_wishlist_item_with_two_variants(
    customer_wishlist, product_with_two_variants
):
    product = product_with_two_variants
    assert product.variants.count() == 2
    [variant_1, variant_2] = product.variants.all()
    item = customer_wishlist.add_variant(variant_1)
    item.variants.add(variant_2)
    return item


@pytest.fixture
def warehouse(address, shipping_zone):
    warehouse = Warehouse.objects.create(
        address=address,
        name="Example Warehouse",
        slug="example-warehouse",
        email="test@example.com",
    )
    warehouse.shipping_zones.add(shipping_zone)
    warehouse.save()
    return warehouse


@pytest.fixture
def warehouses(address, address_usa):
    return Warehouse.objects.bulk_create(
        [
            Warehouse(
                address=address.get_copy(),
                name="Warehouse PL",
                slug="warehouse1",
                email="warehouse1@example.com",
            ),
            Warehouse(
                address=address_usa.get_copy(),
                name="Warehouse USA",
                slug="warehouse2",
                email="warehouse2@example.com",
            ),
        ]
    )


@pytest.fixture()
def warehouses_for_cc(address, shipping_zones):
    warehouses = Warehouse.objects.bulk_create(
        [
            Warehouse(
                address=address.get_copy(),
                name="Warehouse1",
                slug="warehouse1",
                email="warehouse1@example.com",
            ),
            Warehouse(
                address=address.get_copy(),
                name="Warehouse2",
                slug="warehouse2",
                email="warehouse2@example.com",
                click_and_collect_option=WarehouseClickAndCollectOption.ALL_WAREHOUSES,
            ),
            Warehouse(
                address=address.get_copy(),
                name="Warehouse3",
                slug="warehouse3",
                email="warehouse3@example.com",
                click_and_collect_option=WarehouseClickAndCollectOption.LOCAL_STOCK,
                is_private=False,
            ),
            Warehouse(
                address=address.get_copy(),
                name="Warehouse4",
                slug="warehouse4",
                email="warehouse4@example.com",
                click_and_collect_option=WarehouseClickAndCollectOption.LOCAL_STOCK,
                is_private=False,
            ),
        ]
    )
    for warehouse in warehouses:
        warehouse.shipping_zones.add(shipping_zones[0])
        warehouse.shipping_zones.add(shipping_zones[1])
        warehouse.save()
    return warehouses


@pytest.fixture
def warehouse_for_cc(address, product_variant_list, shipping_zones):
    warehouse = Warehouse.objects.create(
        address=address.get_copy(),
        name="Local Warehouse",
        slug="local-warehouse",
        email="local@example.com",
        is_private=False,
        click_and_collect_option=WarehouseClickAndCollectOption.LOCAL_STOCK,
    )
    warehouse.shipping_zones.add(shipping_zones[0])
    warehouse.shipping_zones.add(shipping_zones[1])

    Stock.objects.bulk_create(
        [
            Stock(
                warehouse=warehouse, product_variant=product_variant_list[0], quantity=1
            ),
            Stock(
                warehouse=warehouse, product_variant=product_variant_list[1], quantity=2
            ),
            Stock(
                warehouse=warehouse, product_variant=product_variant_list[2], quantity=2
            ),
        ]
    )
    return warehouse


@pytest.fixture(params=["warehouse_for_cc", "shipping_method"])
def delivery_method(request, warehouse_for_cc, shipping_method):
    if request.param == "warehouse":
        return warehouse_for_cc
    if request.param == "shipping_method":
        return shipping_method


@pytest.fixture
def stocks_for_cc(warehouses_for_cc, product_variant_list, product_with_two_variants):
    return Stock.objects.bulk_create(
        [
            Stock(
                warehouse=warehouses_for_cc[0],
                product_variant=product_variant_list[0],
                quantity=5,
            ),
            Stock(
                warehouse=warehouses_for_cc[1],
                product_variant=product_variant_list[0],
                quantity=3,
            ),
            Stock(
                warehouse=warehouses_for_cc[1],
                product_variant=product_variant_list[1],
                quantity=10,
            ),
            Stock(
                warehouse=warehouses_for_cc[1],
                product_variant=product_variant_list[2],
                quantity=10,
            ),
            Stock(
                warehouse=warehouses_for_cc[2],
                product_variant=product_variant_list[0],
                quantity=3,
            ),
            Stock(
                warehouse=warehouses_for_cc[3],
                product_variant=product_variant_list[0],
                quantity=3,
            ),
            Stock(
                warehouse=warehouses_for_cc[3],
                product_variant=product_variant_list[1],
                quantity=3,
            ),
            Stock(
                warehouse=warehouses_for_cc[3],
                product_variant=product_with_two_variants.variants.last(),
                quantity=7,
            ),
            Stock(
                warehouse=warehouses_for_cc[3],
                product_variant=product_variant_list[2],
                quantity=3,
            ),
        ]
    )


@pytest.fixture
def checkout_for_cc(channel_USD, customer_user, product_variant_list):
    return Checkout.objects.create(
        channel=channel_USD,
        billing_address=customer_user.default_billing_address,
        shipping_address=customer_user.default_shipping_address,
        note="Test notes",
        currency="USD",
        price_expiration=timezone.now() + settings.CHECKOUT_PRICES_TTL,
    )


@pytest.fixture
def checkout_with_items_for_cc(checkout_for_cc, product_variant_list):
    CheckoutLine.objects.bulk_create(
        [
            CheckoutLine(
                checkout=checkout_for_cc,
                variant=product_variant_list[0],
                quantity=1,
                currency=checkout_for_cc.currency,
            ),
            CheckoutLine(
                checkout=checkout_for_cc,
                variant=product_variant_list[1],
                quantity=1,
                currency=checkout_for_cc.currency,
            ),
            CheckoutLine(
                checkout=checkout_for_cc,
                variant=product_variant_list[2],
                quantity=1,
                currency=checkout_for_cc.currency,
            ),
        ]
    )
    checkout_for_cc.set_country("US", commit=True)

    return checkout_for_cc


@pytest.fixture
def checkout_with_item_for_cc(checkout_for_cc, product_variant_list):
    CheckoutLine.objects.create(
        checkout=checkout_for_cc,
        variant=product_variant_list[0],
        quantity=1,
        currency=checkout_for_cc.currency,
    )
    return checkout_for_cc


@pytest.fixture
def warehouses_with_shipping_zone(warehouses, shipping_zone):
    warehouses[0].shipping_zones.add(shipping_zone)
    warehouses[1].shipping_zones.add(shipping_zone)
    return warehouses


@pytest.fixture
def warehouses_with_different_shipping_zone(warehouses, shipping_zones):
    warehouses[0].shipping_zones.add(shipping_zones[0])
    warehouses[1].shipping_zones.add(shipping_zones[1])
    return warehouses


@pytest.fixture
def warehouse_no_shipping_zone(address):
    warehouse = Warehouse.objects.create(
        address=address,
        name="Warehouse without shipping zone",
        slug="warehouse-no-shipping-zone",
        email="test2@example.com",
    )
    return warehouse


@pytest.fixture
def stock(variant, warehouse):
    return Stock.objects.create(
        product_variant=variant, warehouse=warehouse, quantity=15
    )


@pytest.fixture
def allocation(order_line, stock):
    return Allocation.objects.create(
        order_line=order_line, stock=stock, quantity_allocated=order_line.quantity
    )


@pytest.fixture
def allocations(order_list, stock, channel_USD):
    variant = stock.product_variant
    product = variant.product
    channel_listing = variant.channel_listings.get(channel=channel_USD)
    net = variant.get_price(product, [], channel_USD, channel_listing)
    gross = Money(amount=net.amount * Decimal(1.23), currency=net.currency)
    price = TaxedMoney(net=net, gross=gross)
    lines = OrderLine.objects.bulk_create(
        [
            OrderLine(
                order=order_list[0],
                variant=variant,
                quantity=1,
                product_name=str(variant.product),
                variant_name=str(variant),
                product_sku=variant.sku,
                product_variant_id=variant.get_global_id(),
                is_shipping_required=variant.is_shipping_required(),
                is_gift_card=variant.is_gift_card(),
                unit_price=price,
                total_price=price,
                tax_rate=Decimal("0.23"),
            ),
            OrderLine(
                order=order_list[1],
                variant=variant,
                quantity=2,
                product_name=str(variant.product),
                variant_name=str(variant),
                product_sku=variant.sku,
                product_variant_id=variant.get_global_id(),
                is_shipping_required=variant.is_shipping_required(),
                is_gift_card=variant.is_gift_card(),
                unit_price=price,
                total_price=price,
                tax_rate=Decimal("0.23"),
            ),
            OrderLine(
                order=order_list[2],
                variant=variant,
                quantity=4,
                product_name=str(variant.product),
                variant_name=str(variant),
                product_sku=variant.sku,
                product_variant_id=variant.get_global_id(),
                is_shipping_required=variant.is_shipping_required(),
                is_gift_card=variant.is_gift_card(),
                unit_price=price,
                total_price=price,
                tax_rate=Decimal("0.23"),
            ),
        ]
    )
    return Allocation.objects.bulk_create(
        [
            Allocation(
                order_line=lines[0], stock=stock, quantity_allocated=lines[0].quantity
            ),
            Allocation(
                order_line=lines[1], stock=stock, quantity_allocated=lines[1].quantity
            ),
            Allocation(
                order_line=lines[2], stock=stock, quantity_allocated=lines[2].quantity
            ),
        ]
    )


@pytest.fixture
def preorder_allocation(
    order_line, preorder_variant_global_and_channel_threshold, channel_PLN
):
    variant = preorder_variant_global_and_channel_threshold
    product_variant_channel_listing = variant.channel_listings.get(channel=channel_PLN)
    return PreorderAllocation.objects.create(
        order_line=order_line,
        product_variant_channel_listing=product_variant_channel_listing,
        quantity=order_line.quantity,
    )


@pytest.fixture
def app_installation():
    app_installation = AppInstallation.objects.create(
        app_name="External App",
        manifest_url="http://localhost:3000/manifest",
    )
    return app_installation


@pytest.fixture
def user_export_file(staff_user):
    job = ExportFile.objects.create(user=staff_user)
    return job


@pytest.fixture
def app_export_file(app):
    job = ExportFile.objects.create(app=app)
    return job


@pytest.fixture
def export_file_list(staff_user):
    export_file_list = list(
        ExportFile.objects.bulk_create(
            [
                ExportFile(user=staff_user),
                ExportFile(
                    user=staff_user,
                ),
                ExportFile(
                    user=staff_user,
                    status=JobStatus.SUCCESS,
                ),
                ExportFile(user=staff_user, status=JobStatus.SUCCESS),
                ExportFile(
                    user=staff_user,
                    status=JobStatus.FAILED,
                ),
            ]
        )
    )

    updated_date = datetime.datetime(
        2019, 4, 18, tzinfo=timezone.get_current_timezone()
    )
    created_date = datetime.datetime(
        2019, 4, 10, tzinfo=timezone.get_current_timezone()
    )
    new_created_and_updated_dates = [
        (created_date, updated_date),
        (created_date, updated_date + datetime.timedelta(hours=2)),
        (
            created_date + datetime.timedelta(hours=2),
            updated_date - datetime.timedelta(days=2),
        ),
        (created_date - datetime.timedelta(days=2), updated_date),
        (
            created_date - datetime.timedelta(days=5),
            updated_date - datetime.timedelta(days=5),
        ),
    ]
    for counter, export_file in enumerate(export_file_list):
        created, updated = new_created_and_updated_dates[counter]
        export_file.created_at = created
        export_file.updated_at = updated

    ExportFile.objects.bulk_update(export_file_list, ["created_at", "updated_at"])

    return export_file_list


@pytest.fixture
def user_export_event(user_export_file):
    return ExportEvent.objects.create(
        type=ExportEvents.EXPORT_FAILED,
        export_file=user_export_file,
        user=user_export_file.user,
        parameters={"message": "Example error message"},
    )


@pytest.fixture
def app_export_event(app_export_file):
    return ExportEvent.objects.create(
        type=ExportEvents.EXPORT_FAILED,
        export_file=app_export_file,
        app=app_export_file.app,
        parameters={"message": "Example error message"},
    )


@pytest.fixture
def app_manifest():
    return {
        "name": "Sample Saleor App",
        "version": "0.1",
        "about": "Sample Saleor App serving as an example.",
        "dataPrivacy": "",
        "dataPrivacyUrl": "",
        "homepageUrl": "http://172.17.0.1:5000/homepageUrl",
        "supportUrl": "http://172.17.0.1:5000/supportUrl",
        "id": "saleor-complex-sample",
        "permissions": ["MANAGE_PRODUCTS", "MANAGE_USERS"],
        "appUrl": "",
        "configurationUrl": "http://127.0.0.1:5000/configuration/",
        "tokenTargetUrl": "http://127.0.0.1:5000/configuration/install",
    }


@pytest.fixture
def check_payment_balance_input():
    return {
        "gatewayId": "mirumee.payments.gateway",
        "channel": "channel_default",
        "method": "givex",
        "card": {
            "cvc": "9891",
            "code": "12345678910",
            "money": {"currency": "GBP", "amount": 100.0},
        },
    }<|MERGE_RESOLUTION|>--- conflicted
+++ resolved
@@ -271,7 +271,6 @@
 
 
 @pytest.fixture
-<<<<<<< HEAD
 def site_settings_with_reservations(site_settings):
     site_settings.reserve_stock_duration_anonymous_user = 5
     site_settings.reserve_stock_duration_authenticated_user = 5
@@ -280,10 +279,7 @@
 
 
 @pytest.fixture
-def checkout(db, channel_USD):
-=======
 def checkout(db, channel_USD, settings):
->>>>>>> cdf618f8
     checkout = Checkout.objects.create(
         currency=channel_USD.currency_code,
         channel=channel_USD,
