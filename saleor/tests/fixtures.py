--- conflicted
+++ resolved
@@ -3066,8 +3066,6 @@
 
 
 @pytest.fixture
-<<<<<<< HEAD
-=======
 def gift_card_with_metadata(customer_user):
     return GiftCard.objects.create(
         code="card_with_meta",
@@ -3080,7 +3078,6 @@
 
 
 @pytest.fixture
->>>>>>> dd71af48
 def gift_card_expiry_date(customer_user):
     gift_card = GiftCard.objects.create(
         code="expiry_date",
