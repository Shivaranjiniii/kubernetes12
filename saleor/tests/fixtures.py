import datetime
import uuid
from contextlib import contextmanager
from decimal import Decimal
from functools import partial
from io import BytesIO
from typing import List, Optional
from unittest.mock import MagicMock, Mock

import pytest
import pytz
from django.conf import settings
from django.contrib.auth.models import Group, Permission
from django.contrib.sites.models import Site
from django.core.files import File
from django.core.files.uploadedfile import SimpleUploadedFile
from django.db import connection
from django.forms import ModelForm
from django.test.utils import CaptureQueriesContext as BaseCaptureQueriesContext
from django.utils import timezone
from django_countries import countries
from PIL import Image
from prices import Money, TaxedMoney

from ..account.models import Address, StaffNotificationRecipient, User
from ..app.models import App, AppInstallation
from ..app.types import AppType
from ..checkout import utils
from ..checkout.models import Checkout
from ..checkout.utils import add_variant_to_checkout
from ..core import JobStatus
from ..core.payments import PaymentInterface
from ..csv.events import ExportEvents
from ..csv.models import ExportEvent, ExportFile
from ..discount import DiscountInfo, DiscountValueType, VoucherType
from ..discount.models import (
    Sale,
    SaleTranslation,
    Voucher,
    VoucherCustomer,
    VoucherTranslation,
)
from ..giftcard.models import GiftCard
from ..invoice.models import Invoice
from ..menu.models import Menu, MenuItem, MenuItemTranslation
from ..order import OrderStatus
from ..order.actions import cancel_fulfillment, fulfill_order_line
from ..order.events import OrderEvents
from ..order.models import FulfillmentStatus, Order, OrderEvent, OrderLine
from ..order.utils import recalculate_order
from ..page.models import Page, PageTranslation
from ..payment import ChargeStatus, TransactionKind
from ..payment.interface import GatewayConfig, PaymentData
from ..payment.models import Payment
from ..plugins.invoicing.plugin import InvoicingPlugin
from ..plugins.models import PluginConfiguration
from ..plugins.vatlayer.plugin import VatlayerPlugin
from ..product import AttributeInputType
from ..product.models import (
    Attribute,
    AttributeTranslation,
    AttributeValue,
    AttributeValueTranslation,
    Category,
    CategoryTranslation,
    Collection,
    CollectionTranslation,
    DigitalContent,
    DigitalContentUrl,
    Product,
    ProductChannelListing,
    ProductImage,
    ProductTranslation,
    ProductType,
    ProductVariant,
    ProductVariantTranslation,
)
from ..product.tests.utils import create_image
from ..product.utils.attributes import associate_attribute_values_to_instance
from ..shipping.models import (
    ShippingMethod,
    ShippingMethodChannelListing,
    ShippingMethodTranslation,
    ShippingMethodType,
    ShippingZone,
)
from ..site import AuthenticationBackends
from ..site.models import AuthorizationKey, SiteSettings
from ..warehouse.models import Allocation, Stock, Warehouse
from ..webhook.event_types import WebhookEventType
from ..webhook.models import Webhook
from ..wishlist.models import Wishlist


class CaptureQueriesContext(BaseCaptureQueriesContext):
    IGNORED_QUERIES = settings.PATTERNS_IGNORED_IN_QUERY_CAPTURES  # type: ignore

    @property
    def captured_queries(self):
        # flake8: noqa
        base_queries = self.connection.queries[
            self.initial_queries : self.final_queries
        ]
        new_queries = []

        def is_query_ignored(sql):
            for pattern in self.IGNORED_QUERIES:
                # Ignore the query if matches
                if pattern.match(sql):
                    return True
            return False

        for query in base_queries:
            if not is_query_ignored(query["sql"]):
                new_queries.append(query)

        return new_queries


def _assert_num_queries(context, *, config, num, exact=True, info=None):
    """
    Extracted from pytest_django.fixtures._assert_num_queries
    """
    yield context

    verbose = config.getoption("verbose") > 0
    num_performed = len(context)

    if exact:
        failed = num != num_performed
    else:
        failed = num_performed > num

    if not failed:
        return

    msg = "Expected to perform {} queries {}{}".format(
        num,
        "" if exact else "or less ",
        "but {} done".format(
            num_performed == 1 and "1 was" or "%d were" % (num_performed,)
        ),
    )
    if info:
        msg += "\n{}".format(info)
    if verbose:
        sqls = (q["sql"] for q in context.captured_queries)
        msg += "\n\nQueries:\n========\n\n%s" % "\n\n".join(sqls)
    else:
        msg += " (add -v option to show queries)"
    pytest.fail(msg)


@pytest.fixture
def capture_queries(pytestconfig):
    cfg = pytestconfig

    @contextmanager
    def _capture_queries(
        num: Optional[int] = None, msg: Optional[str] = None, exact=False
    ):
        with CaptureQueriesContext(connection) as ctx:
            yield ctx
            if num is not None:
                _assert_num_queries(ctx, config=cfg, num=num, exact=exact, info=msg)

    return _capture_queries


@pytest.fixture
def assert_num_queries(capture_queries):
    return partial(capture_queries, exact=True)


@pytest.fixture
def assert_max_num_queries(capture_queries):
    return partial(capture_queries, exact=False)


@pytest.fixture
def setup_vatlayer(settings):
    settings.PLUGINS = ["saleor.plugins.vatlayer.plugin.VatlayerPlugin"]
    data = {
        "active": True,
        "configuration": [{"name": "Access key", "value": "vatlayer_access_key"},],
    }
    PluginConfiguration.objects.create(identifier=VatlayerPlugin.PLUGIN_ID, **data)
    return settings


@pytest.fixture(autouse=True)
def setup_dummy_gateways(settings):
    settings.PLUGINS = [
        "saleor.payment.gateways.dummy.plugin.DummyGatewayPlugin",
        "saleor.payment.gateways.dummy_credit_card.plugin.DummyCreditCardGatewayPlugin",
    ]
    return settings


@pytest.fixture
def sample_gateway(settings):
    settings.PLUGINS += [
        "saleor.plugins.tests.sample_plugins.ActiveDummyPaymentGateway"
    ]


@pytest.fixture(autouse=True)
def site_settings(db, settings) -> SiteSettings:
    """Create a site and matching site settings.

    This fixture is autouse because django.contrib.sites.models.Site and
    saleor.site.models.SiteSettings have a one-to-one relationship and a site
    should never exist without a matching settings object.
    """
    site = Site.objects.get_or_create(name="mirumee.com", domain="mirumee.com")[0]
    obj = SiteSettings.objects.get_or_create(
        site=site,
        default_mail_sender_name="Mirumee Labs",
        default_mail_sender_address="mirumee@example.com",
    )[0]
    settings.SITE_ID = site.pk

    main_menu = Menu.objects.get_or_create(
        name=settings.DEFAULT_MENUS["top_menu_name"]
    )[0]
    secondary_menu = Menu.objects.get_or_create(
        name=settings.DEFAULT_MENUS["bottom_menu_name"]
    )[0]
    obj.top_menu = main_menu
    obj.bottom_menu = secondary_menu
    obj.save()
    return obj


@pytest.fixture
def checkout(db, channel_USD):
    checkout = Checkout.objects.create(
        currency=channel_USD.currency_code, channel=channel_USD
    )
    checkout.set_country("US", commit=True)
    return checkout


@pytest.fixture
def checkout_with_item(checkout, product):
    variant = product.variants.get()
    add_variant_to_checkout(checkout, variant, 3)
    checkout.save()
    return checkout


@pytest.fixture
def checkout_with_shipping_required(checkout_with_item, product):
    checkout = checkout_with_item
    variant = product.variants.get()
    add_variant_to_checkout(checkout, variant, 3)
    checkout.save()
    return checkout


@pytest.fixture
def other_shipping_method(shipping_zone, channel_USD):
    method = ShippingMethod.objects.create(
        name="DPD",
        minimum_order_price=Money(0, "USD"),
        type=ShippingMethodType.PRICE_BASED,
        price=Money(9, "USD"),
        shipping_zone=shipping_zone,
    )
    ShippingMethodChannelListing.objects.create(
        channel=channel_USD, shipping_method=method
    )
    return method


@pytest.fixture
def checkout_without_shipping_required(checkout, product_without_shipping):
    checkout = checkout
    variant = product_without_shipping.variants.get()
    add_variant_to_checkout(checkout, variant, 1)
    checkout.save()
    return checkout


@pytest.fixture
def checkout_with_single_item(checkout, product):
    variant = product.variants.get()
    add_variant_to_checkout(checkout, variant, 1)
    checkout.save()
    return checkout


@pytest.fixture
def checkout_with_variant_without_inventory_tracking(
    checkout, variant_without_inventory_tracking
):
    variant = variant_without_inventory_tracking
    add_variant_to_checkout(checkout, variant, 1)
    checkout.save()
    return checkout


@pytest.fixture
def checkout_with_items(checkout, product_list, product):
    variant = product.variants.get()
    add_variant_to_checkout(checkout, variant, 1)
    for prod in product_list:
        variant = prod.variants.get()
        add_variant_to_checkout(checkout, variant, 1)
    checkout.refresh_from_db()
    return checkout


@pytest.fixture
def checkout_with_voucher(checkout, product, voucher):
    variant = product.variants.get()
    add_variant_to_checkout(checkout, variant, 3)
    checkout.voucher_code = voucher.code
    checkout.discount = Money("20.00", "USD")
    checkout.save()
    return checkout


@pytest.fixture
def checkout_with_voucher_percentage(checkout, product, voucher_percentage):
    variant = product.variants.get()
    add_variant_to_checkout(checkout, variant, 3)
    checkout.voucher_code = voucher_percentage.code
    checkout.discount = Money("3.00", "USD")
    checkout.save()
    return checkout


@pytest.fixture
def checkout_with_gift_card(checkout_with_item, gift_card):
    checkout_with_item.gift_cards.add(gift_card)
    checkout_with_item.save()
    return checkout_with_item


@pytest.fixture
def checkout_with_voucher_percentage_and_shipping(
    checkout_with_voucher_percentage, shipping_method, address
):
    checkout = checkout_with_voucher_percentage
    checkout.shipping_method = shipping_method
    checkout.shipping_address = address
    checkout.save()
    return checkout


@pytest.fixture
def checkout_with_payments(checkout):
    Payment.objects.bulk_create(
        [
            Payment(
                gateway="mirumee.payments.dummy", is_active=True, checkout=checkout
            ),
            Payment(
                gateway="mirumee.payments.dummy", is_active=False, checkout=checkout
            ),
        ]
    )
    return checkout


@pytest.fixture
def address(db):  # pylint: disable=W0613
    return Address.objects.create(
        first_name="John",
        last_name="Doe",
        company_name="Mirumee Software",
        street_address_1="Tęczowa 7",
        city="WROCŁAW",
        postal_code="53-601",
        country="PL",
        phone="+48713988102",
    )


@pytest.fixture
def address_other_country():
    return Address.objects.create(
        first_name="John",
        last_name="Doe",
        street_address_1="4371 Lucas Knoll Apt. 791",
        city="BENNETTMOUTH",
        postal_code="13377",
        country="IS",
        phone="+40123123123",
    )


@pytest.fixture
def address_usa():
    return Address.objects.create(
        first_name="John",
        last_name="Doe",
        street_address_1="2000 Main Street",
        city="Irvine",
        postal_code="92614",
        country_area="CA",
        country="US",
        phone="",
    )


@pytest.fixture
def graphql_address_data():
    return {
        "firstName": "John Saleor",
        "lastName": "Doe Mirumee",
        "companyName": "Mirumee Software",
        "streetAddress1": "Tęczowa 7",
        "streetAddress2": "",
        "postalCode": "53-601",
        "country": "PL",
        "city": "Wrocław",
        "countryArea": "",
        "phone": "+48321321888",
    }


@pytest.fixture
def customer_user(address):  # pylint: disable=W0613
    default_address = address.get_copy()
    user = User.objects.create_user(
        "test@example.com",
        "password",
        default_billing_address=default_address,
        default_shipping_address=default_address,
        first_name="Leslie",
        last_name="Wade",
    )
    user.addresses.add(default_address)
    user._password = "password"
    return user


@pytest.fixture
<<<<<<< HEAD
def user_checkout(customer_user, channel_PLN):
=======
def user_checkout(customer_user, channel_USD):
>>>>>>> 5974b8b2
    checkout = Checkout.objects.create(
        user=customer_user,
        channel=channel_USD,
        billing_address=customer_user.default_billing_address,
        shipping_address=customer_user.default_shipping_address,
        note="Test notes",
        currency="USD",
        channel=channel_PLN,
    )
    return checkout


@pytest.fixture
def user_checkout_with_items(user_checkout, product_list):
    for product in product_list:
        variant = product.variants.get()
        add_variant_to_checkout(user_checkout, variant, 1)
    user_checkout.refresh_from_db()
    return user_checkout


@pytest.fixture
def order(customer_user):
    address = customer_user.default_billing_address.get_copy()
    return Order.objects.create(
        billing_address=address,
        shipping_address=address,
        user_email=customer_user.email,
        user=customer_user,
    )


@pytest.fixture
def admin_user(db):
    """Return a Django admin user."""
    return User.objects.create_superuser("admin@example.com", "password")


@pytest.fixture
def staff_user(db):
    """Return a staff member."""
    return User.objects.create_user(
        email="staff_test@example.com",
        password="password",
        is_staff=True,
        is_active=True,
    )


@pytest.fixture
def staff_users(staff_user):
    """Return a staff members."""
    staff_users = User.objects.bulk_create(
        [
            User(
                email="staff1_test@example.com",
                password="password",
                is_staff=True,
                is_active=True,
            ),
            User(
                email="staff2_test@example.com",
                password="password",
                is_staff=True,
                is_active=True,
            ),
        ]
    )
    return [staff_user] + staff_users


@pytest.fixture
def shipping_zone(db, channel_USD):  # pylint: disable=W0613
    shipping_zone = ShippingZone.objects.create(
        name="Europe", countries=[code for code, name in countries]
    )
    method = shipping_zone.shipping_methods.create(
        name="DHL",
        minimum_order_price=Money(0, "USD"),
        type=ShippingMethodType.PRICE_BASED,
        price=Money(10, "USD"),
        shipping_zone=shipping_zone,
    )
    ShippingMethodChannelListing.objects.create(
        channel=channel_USD, shipping_method=method
    )
    return shipping_zone


@pytest.fixture
def shipping_zones(db, channel_USD):
    shipping_zone_poland, shipping_zone_usa = ShippingZone.objects.bulk_create(
        [
            ShippingZone(name="Poland", countries=["PL"]),
            ShippingZone(name="USA", countries=["US"]),
        ]
    )
    method = shipping_zone_poland.shipping_methods.create(
        name="DHL",
        minimum_order_price=Money(0, "USD"),
        type=ShippingMethodType.PRICE_BASED,
        price=Money(10, "USD"),
        shipping_zone=shipping_zone,
    )
    second_method = shipping_zone_usa.shipping_methods.create(
        name="DHL",
        minimum_order_price=Money(0, "USD"),
        type=ShippingMethodType.PRICE_BASED,
        price=Money(10, "USD"),
        shipping_zone=shipping_zone,
    )
    ShippingMethodChannelListing.objects.bulk_create(
        [
            ShippingMethodChannelListing(channel=channel_USD, shipping_method=method),
            ShippingMethodChannelListing(
                channel=channel_USD, shipping_method=second_method
            ),
        ]
    )
    return [shipping_zone_poland, shipping_zone_usa]


@pytest.fixture
def shipping_zone_without_countries(db, channel_USD):  # pylint: disable=W0613
    shipping_zone = ShippingZone.objects.create(name="Europe", countries=[])
    method = shipping_zone.shipping_methods.create(
        name="DHL",
        minimum_order_price=Money(0, "USD"),
        type=ShippingMethodType.PRICE_BASED,
        price=Money(10, "USD"),
        shipping_zone=shipping_zone,
    )
    ShippingMethodChannelListing.objects.create(
        channel=channel_USD, shipping_method=method
    )
    return shipping_zone


@pytest.fixture
def shipping_method(shipping_zone, channel_USD):
    method = ShippingMethod.objects.create(
        name="DHL",
        minimum_order_price=Money(0, "USD"),
        type=ShippingMethodType.PRICE_BASED,
        price=Money(10, "USD"),
        shipping_zone=shipping_zone,
    )
    ShippingMethodChannelListing.objects.create(
        shipping_method=method, channel=channel_USD
    )
    return method


@pytest.fixture
def color_attribute(db):  # pylint: disable=W0613
    attribute = Attribute.objects.create(slug="color", name="Color")
    AttributeValue.objects.create(attribute=attribute, name="Red", slug="red")
    AttributeValue.objects.create(attribute=attribute, name="Blue", slug="blue")
    return attribute


@pytest.fixture
def color_attribute_without_values(db):  # pylint: disable=W0613
    return Attribute.objects.create(slug="color", name="Color")


@pytest.fixture
def pink_attribute_value(color_attribute):  # pylint: disable=W0613
    value = AttributeValue.objects.create(
        slug="pink", name="Pink", attribute=color_attribute, value="#FF69B4"
    )
    return value


@pytest.fixture
def size_attribute(db):  # pylint: disable=W0613
    attribute = Attribute.objects.create(slug="size", name="Size")
    AttributeValue.objects.create(attribute=attribute, name="Small", slug="small")
    AttributeValue.objects.create(attribute=attribute, name="Big", slug="big")
    return attribute


@pytest.fixture
def attribute_list() -> List[Attribute]:
    return list(
        Attribute.objects.bulk_create(
            [
                Attribute(slug="size", name="Size"),
                Attribute(slug="weight", name="Weight"),
                Attribute(slug="thickness", name="Thickness"),
            ]
        )
    )


@pytest.fixture
def image():
    img_data = BytesIO()
    image = Image.new("RGB", size=(1, 1))
    image.save(img_data, format="JPEG")
    return SimpleUploadedFile("product.jpg", img_data.getvalue())


@pytest.fixture
def category(db):  # pylint: disable=W0613
    return Category.objects.create(name="Default", slug="default")


@pytest.fixture
def category_with_image(db, image, media_root):  # pylint: disable=W0613
    return Category.objects.create(
        name="Default", slug="default", background_image=image
    )


@pytest.fixture
def categories_tree(db, product_type, channel_USD):  # pylint: disable=W0613
    parent = Category.objects.create(name="Parent", slug="parent")
    parent.children.create(name="Child", slug="child")
    child = parent.children.first()

    product_attr = product_type.product_attributes.first()
    attr_value = product_attr.values.first()

    product = Product.objects.create(
        name="Test product",
        slug="test-product-10",
        product_type=product_type,
        category=child,
    )
    ProductChannelListing.objects.create(
        product=product, channel=channel_USD, is_published=True
    )

    associate_attribute_values_to_instance(product, product_attr, attr_value)
    return parent


@pytest.fixture
def categories_tree_with_published_products(
    categories_tree, product, channel_USD, channel_PLN
):
    parent = categories_tree
    parent_product = product
    parent_product.category = parent

    child = parent.children.first()
    child_product = child.products.first()

    product_list = [child_product, parent_product]

    ProductChannelListing.objects.filter(product__in=product_list).delete()
    product_channel_listings = []
    for product in product_list:
        product.save()
        product_channel_listings.append(
            ProductChannelListing(
                product=product,
                channel=channel_USD,
                publication_date=datetime.date.today(),
                is_published=True,
            )
        )
        product_channel_listings.append(
            ProductChannelListing(
                product=product,
                channel=channel_PLN,
                publication_date=datetime.date.today(),
                is_published=True,
            )
        )
    ProductChannelListing.objects.bulk_create(product_channel_listings)
    return parent


@pytest.fixture
def non_default_category(db):  # pylint: disable=W0613
    return Category.objects.create(name="Not default", slug="not-default")


@pytest.fixture
def permission_manage_discounts():
    return Permission.objects.get(codename="manage_discounts")


@pytest.fixture
def permission_manage_gift_card():
    return Permission.objects.get(codename="manage_gift_card")


@pytest.fixture
def permission_manage_orders():
    return Permission.objects.get(codename="manage_orders")


@pytest.fixture
def permission_manage_checkouts():
    return Permission.objects.get(codename="manage_checkouts")


@pytest.fixture
def permission_manage_plugins():
    return Permission.objects.get(codename="manage_plugins")


@pytest.fixture
def permission_manage_apps():
    return Permission.objects.get(codename="manage_apps")


@pytest.fixture
def product_type(color_attribute, size_attribute):
    product_type = ProductType.objects.create(
        name="Default Type",
        slug="default-type",
        has_variants=True,
        is_shipping_required=True,
    )
    product_type.product_attributes.add(color_attribute)
    product_type.variant_attributes.add(size_attribute)
    return product_type


@pytest.fixture
def product_type_without_variant():
    product_type = ProductType.objects.create(
        name="Type", slug="type", has_variants=False, is_shipping_required=True
    )
    return product_type


@pytest.fixture
def product(product_type, category, warehouse, channel_USD):
    product_attr = product_type.product_attributes.first()
    product_attr_value = product_attr.values.first()

    product = Product.objects.create(
        name="Test product",
        slug="test-product-11",
        minimal_variant_price_amount="10.00",
        product_type=product_type,
        category=category,
    )

    ProductChannelListing.objects.create(
        product=product, channel=channel_USD, is_published=True,
    )

    associate_attribute_values_to_instance(product, product_attr, product_attr_value)

    variant_attr = product_type.variant_attributes.first()
    variant_attr_value = variant_attr.values.first()

    variant = ProductVariant.objects.create(
        product=product,
        sku="123",
        cost_price=Money("1.00", "USD"),
        price_amount=Decimal(10),
    )
    Stock.objects.create(warehouse=warehouse, product_variant=variant, quantity=10)

    associate_attribute_values_to_instance(variant, variant_attr, variant_attr_value)
    return product


@pytest.fixture
def product_with_single_variant(product_type, category, warehouse, channel_USD):
    product = Product.objects.create(
        name="Test product with single variant",
        slug="test-product-with-single-variant",
        product_type=product_type,
        category=category,
    )
    ProductChannelListing.objects.create(
        product=product, channel=channel_USD, is_published=True,
    )
    variant = ProductVariant.objects.create(
        product=product,
        sku="SKU_SINGLE_VARIANT",
        cost_price=Money("1.00", "USD"),
        price_amount=1.99,
    )
    Stock.objects.create(product_variant=variant, warehouse=warehouse, quantity=101)
    return product


@pytest.fixture
def product_with_two_variants(product_type, category, warehouse, channel_USD):
    product = Product.objects.create(
        name="Test product with two variants",
        slug="test-product-with-two-variant",
        product_type=product_type,
        category=category,
    )

    ProductChannelListing.objects.create(
        product=product, channel=channel_USD, is_published=True,
    )

    variants = [
        ProductVariant(
            product=product,
            sku=f"Product variant #{i}",
            cost_price=Money("1.00", "USD"),
            price_amount=Decimal(10),
        )
        for i in (1, 2)
    ]
    ProductVariant.objects.bulk_create(variants)
    Stock.objects.bulk_create(
        [
            Stock(warehouse=warehouse, product_variant=variant, quantity=10,)
            for variant in variants
        ]
    )

    return product


@pytest.fixture
def product_with_variant_with_two_attributes(
    color_attribute, size_attribute, category, warehouse, channel_USD
):
    product_type = ProductType.objects.create(
        name="Type with two variants",
        slug="two-variants",
        has_variants=True,
        is_shipping_required=True,
    )
    product_type.variant_attributes.add(color_attribute)
    product_type.variant_attributes.add(size_attribute)

    product = Product.objects.create(
        name="Test product with two variants",
        slug="test-product-with-two-variant",
        product_type=product_type,
        category=category,
    )
    ProductChannelListing.objects.create(
        product=product, channel=channel_USD, is_published=True
    )

    variant = ProductVariant.objects.create(
        product=product,
        sku="prodVar1",
        cost_price=Money("1.00", "USD"),
        price_amount=Decimal(10),
    )

    associate_attribute_values_to_instance(
        variant, color_attribute, color_attribute.values.first()
    )
    associate_attribute_values_to_instance(
        variant, size_attribute, size_attribute.values.first()
    )

    return product


@pytest.fixture
def product_with_multiple_values_attributes(product, product_type, category) -> Product:

    attribute = Attribute.objects.create(
        slug="modes", name="Available Modes", input_type=AttributeInputType.MULTISELECT
    )

    attr_val_1 = AttributeValue.objects.create(
        attribute=attribute, name="Eco Mode", slug="eco"
    )
    attr_val_2 = AttributeValue.objects.create(
        attribute=attribute, name="Performance Mode", slug="power"
    )

    product_type.product_attributes.clear()
    product_type.product_attributes.add(attribute)

    associate_attribute_values_to_instance(product, attribute, attr_val_1, attr_val_2)
    return product


@pytest.fixture
def product_with_default_variant(
    product_type_without_variant, category, warehouse, channel_USD
):
    product = Product.objects.create(
        name="Test product",
        slug="test-product-3",
        product_type=product_type_without_variant,
        category=category,
    )
    ProductChannelListing.objects.create(
        product=product, channel=channel_USD, is_published=True,
    )
    variant = ProductVariant.objects.create(
        product=product, sku="1234", track_inventory=True, price_amount=Decimal(10)
    )
    Stock.objects.create(warehouse=warehouse, product_variant=variant, quantity=100)
    return product


@pytest.fixture
def variant_without_inventory_tracking(
    product_type_without_variant, category, warehouse, channel_USD
):
    product = Product.objects.create(
        name="Test product without inventory tracking",
        slug="test-product-without-tracking",
        product_type=product_type_without_variant,
        category=category,
    )
    ProductChannelListing.objects.create(
        product=product, channel=channel_USD, is_published=True,
    )
    variant = ProductVariant.objects.create(
        product=product,
        sku="tracking123",
        track_inventory=False,
        price_amount=Decimal(10),
    )
    Stock.objects.create(warehouse=warehouse, product_variant=variant, quantity=0)
    return variant


@pytest.fixture
def variant(product) -> ProductVariant:
    product_variant = ProductVariant.objects.create(
        product=product,
        sku="SKU_A",
        cost_price=Money(1, "USD"),
        price_amount=Decimal(10),
        price=Money(10, "USD"),
    )
    return product_variant


@pytest.fixture
def variant_with_many_stocks(variant, warehouses_with_shipping_zone):
    warehouses = warehouses_with_shipping_zone
    Stock.objects.bulk_create(
        [
            Stock(warehouse=warehouses[0], product_variant=variant, quantity=4),
            Stock(warehouse=warehouses[1], product_variant=variant, quantity=3),
        ]
    )
    return variant


@pytest.fixture
def variant_with_many_stocks_different_shipping_zones(
    variant, warehouses_with_different_shipping_zone
):
    warehouses = warehouses_with_different_shipping_zone
    Stock.objects.bulk_create(
        [
            Stock(warehouse=warehouses[0], product_variant=variant, quantity=4),
            Stock(warehouse=warehouses[1], product_variant=variant, quantity=3),
        ]
    )
    return variant


@pytest.fixture
def product_variant_list(product):
    return list(
        ProductVariant.objects.bulk_create(
            [
                ProductVariant(product=product, sku="1", price_amount=Decimal(10)),
                ProductVariant(product=product, sku="2", price_amount=Decimal(10)),
                ProductVariant(product=product, sku="3", price_amount=Decimal(10)),
            ]
        )
    )


@pytest.fixture
def product_without_shipping(category, warehouse, channel_USD):
    product_type = ProductType.objects.create(
        name="Type with no shipping",
        slug="no-shipping",
        has_variants=False,
        is_shipping_required=False,
    )
    product = Product.objects.create(
        name="Test product",
        slug="test-product-4",
        product_type=product_type,
        category=category,
    )
    ProductChannelListing.objects.create(
        product=product, channel=channel_USD, is_published=True
    )
    variant = ProductVariant.objects.create(
        product=product, sku="SKU_B", price_amount=Decimal(10)
    )
    Stock.objects.create(product_variant=variant, warehouse=warehouse, quantity=1)
    return product


@pytest.fixture
def product_without_category(product):
    product.category = None
    product.is_published = False
    product.save()
    return product


@pytest.fixture
def product_list(product_type, category, warehouse, channel_USD):
    product_attr = product_type.product_attributes.first()
    attr_value = product_attr.values.first()

    products = list(
        Product.objects.bulk_create(
            [
                Product(
                    pk=1486,
                    name="Test product 1",
                    slug="test-product-a",
                    category=category,
                    product_type=product_type,
                ),
                Product(
                    pk=1487,
                    name="Test product 2",
                    slug="test-product-b",
                    category=category,
                    product_type=product_type,
                ),
                Product(
                    pk=1489,
                    name="Test product 3",
                    slug="test-product-c",
                    category=category,
                    product_type=product_type,
                ),
            ]
        )
    )
    ProductChannelListing.objects.bulk_create(
        [
            ProductChannelListing(
                product=products[0], channel=channel_USD, is_published=True,
            ),
            ProductChannelListing(
                product=products[1], channel=channel_USD, is_published=True,
            ),
            ProductChannelListing(
                product=products[2], channel=channel_USD, is_published=True,
            ),
        ]
    )
    variants = list(
        ProductVariant.objects.bulk_create(
            [
                ProductVariant(
                    product=products[0],
                    sku=str(uuid.uuid4()).replace("-", ""),
                    track_inventory=True,
                    price_amount=Decimal(10),
                ),
                ProductVariant(
                    product=products[1],
                    sku=str(uuid.uuid4()).replace("-", ""),
                    track_inventory=True,
                    price_amount=Decimal(20),
                ),
                ProductVariant(
                    product=products[2],
                    sku=str(uuid.uuid4()).replace("-", ""),
                    track_inventory=True,
                    price_amount=Decimal(30),
                ),
            ]
        )
    )
    stocks = []
    for variant in variants:
        stocks.append(Stock(warehouse=warehouse, product_variant=variant, quantity=100))
    Stock.objects.bulk_create(stocks)

    for product in products:
        associate_attribute_values_to_instance(product, product_attr, attr_value)

    return products


@pytest.fixture
def product_list_with_many_channels(product_list, channel_PLN):
    ProductChannelListing.objects.bulk_create(
        [
            ProductChannelListing(
                product=product_list[0], channel=channel_PLN, is_published=True,
            ),
            ProductChannelListing(
                product=product_list[1], channel=channel_PLN, is_published=True,
            ),
            ProductChannelListing(
                product=product_list[2], channel=channel_PLN, is_published=True,
            ),
        ]
    )
    return product_list


@pytest.fixture
def product_list_unpublished(product_list, channel_USD):
    products = Product.objects.filter(pk__in=[product.pk for product in product_list])
    ProductChannelListing.objects.filter(
        product__in=products, channel=channel_USD
    ).update(is_published=False)
    return products


@pytest.fixture
def product_list_published(product_list, channel_USD):
    products = Product.objects.filter(pk__in=[product.pk for product in product_list])
    ProductChannelListing.objects.filter(
        product__in=products, channel=channel_USD
    ).update(is_published=True)
    return products


@pytest.fixture
def order_list(customer_user):
    address = customer_user.default_billing_address.get_copy()
    data = {
        "billing_address": address,
        "user": customer_user,
        "user_email": customer_user.email,
    }
    order = Order.objects.create(**data)
    order1 = Order.objects.create(**data)
    order2 = Order.objects.create(**data)

    return [order, order1, order2]


@pytest.fixture
def product_with_image(product, image, media_root):
    ProductImage.objects.create(product=product, image=image)
    return product


@pytest.fixture
def unavailable_product(product_type, category, channel_USD):
    product = Product.objects.create(
        name="Test product",
        slug="test-product-5",
        product_type=product_type,
        category=category,
    )
    ProductChannelListing.objects.create(
        product=product, channel=channel_USD, is_published=False
    )
    return product


@pytest.fixture
def unavailable_product_with_variant(product_type, category, warehouse, channel_USD):
    product = Product.objects.create(
        name="Test product",
        slug="test-product-6",
        product_type=product_type,
        category=category,
    )
    ProductChannelListing.objects.create(
        product=product, channel=channel_USD, is_published=False
    )

    variant_attr = product_type.variant_attributes.first()
    variant_attr_value = variant_attr.values.first()

    variant = ProductVariant.objects.create(
        product=product, sku="123", cost_price=Money(1, "USD"), price_amount=Decimal(10)
    )
    Stock.objects.create(product_variant=variant, warehouse=warehouse, quantity=10)

    associate_attribute_values_to_instance(variant, variant_attr, variant_attr_value)
    return product


@pytest.fixture
def product_with_images(product_type, category, media_root, channel_USD):
    product = Product.objects.create(
        name="Test product",
        slug="test-product-7",
        product_type=product_type,
        category=category,
    )
    ProductChannelListing.objects.create(
        product=product, channel=channel_USD, is_published=True
    )
    file_mock_0 = MagicMock(spec=File, name="FileMock0")
    file_mock_0.name = "image0.jpg"
    file_mock_1 = MagicMock(spec=File, name="FileMock1")
    file_mock_1.name = "image1.jpg"
    product.images.create(image=file_mock_0)
    product.images.create(image=file_mock_1)
    return product


@pytest.fixture
def voucher(db):  # pylint: disable=W0613
    return Voucher.objects.create(code="mirumee", discount_value=20)


@pytest.fixture
def voucher_percentage(db):
    return Voucher.objects.create(
        code="mirumee",
        discount_value=10,
        discount_value_type=DiscountValueType.PERCENTAGE,
    )


@pytest.fixture
def voucher_specific_product_type(voucher_percentage):
    voucher_percentage.type = VoucherType.SPECIFIC_PRODUCT
    voucher_percentage.save()
    return voucher_percentage


@pytest.fixture
def voucher_with_high_min_spent_amount():
    return Voucher.objects.create(
        code="mirumee", discount_value=10, min_spent=Money(1_000_000, "USD")
    )


@pytest.fixture
def voucher_shipping_type():
    return Voucher.objects.create(
        code="mirumee", discount_value=10, type=VoucherType.SHIPPING, countries="IS"
    )


@pytest.fixture
def voucher_free_shipping(voucher_percentage):
    voucher_percentage.type = VoucherType.SHIPPING
    voucher_percentage.discount_value = 100
    voucher_percentage.save()
    return voucher_percentage


@pytest.fixture
def voucher_customer(voucher, customer_user):
    email = customer_user.email
    return VoucherCustomer.objects.create(voucher=voucher, customer_email=email)


@pytest.fixture
def order_line(order, variant):
    net = variant.get_price()
    gross = Money(amount=net.amount * Decimal(1.23), currency=net.currency)
    return order.lines.create(
        product_name=str(variant.product),
        variant_name=str(variant),
        product_sku=variant.sku,
        is_shipping_required=variant.is_shipping_required(),
        quantity=3,
        variant=variant,
        unit_price=TaxedMoney(net=net, gross=gross),
        tax_rate=23,
    )


@pytest.fixture
def order_line_with_allocation_in_many_stocks(customer_user, variant_with_many_stocks):
    address = customer_user.default_billing_address.get_copy()
    variant = variant_with_many_stocks
    stocks = variant.stocks.all().order_by("pk")

    order = Order.objects.create(
        billing_address=address, user_email=customer_user.email, user=customer_user
    )

    net = variant.get_price()
    gross = Money(amount=net.amount * Decimal(1.23), currency=net.currency)
    order_line = order.lines.create(
        product_name=str(variant.product),
        variant_name=str(variant),
        product_sku=variant.sku,
        is_shipping_required=variant.is_shipping_required(),
        quantity=3,
        variant=variant,
        unit_price=TaxedMoney(net=net, gross=gross),
        tax_rate=23,
    )

    Allocation.objects.bulk_create(
        [
            Allocation(order_line=order_line, stock=stocks[0], quantity_allocated=2),
            Allocation(order_line=order_line, stock=stocks[1], quantity_allocated=1),
        ]
    )

    return order_line


@pytest.fixture
def order_line_with_one_allocation(customer_user, variant_with_many_stocks):
    address = customer_user.default_billing_address.get_copy()
    variant = variant_with_many_stocks
    stocks = variant.stocks.all().order_by("pk")

    order = Order.objects.create(
        billing_address=address, user_email=customer_user.email, user=customer_user
    )

    net = variant.get_price()
    gross = Money(amount=net.amount * Decimal(1.23), currency=net.currency)
    order_line = order.lines.create(
        product_name=str(variant.product),
        variant_name=str(variant),
        product_sku=variant.sku,
        is_shipping_required=variant.is_shipping_required(),
        quantity=2,
        variant=variant,
        unit_price=TaxedMoney(net=net, gross=gross),
        tax_rate=23,
    )

    Allocation.objects.create(
        order_line=order_line, stock=stocks[0], quantity_allocated=1
    )

    return order_line


@pytest.fixture
def gift_card(customer_user, staff_user):
    return GiftCard.objects.create(
        code="mirumee_giftcard",
        user=customer_user,
        initial_balance=Money(10, "USD"),
        current_balance=Money(10, "USD"),
    )


@pytest.fixture
def gift_card_used(staff_user):
    return GiftCard.objects.create(
        code="gift_card_used",
        initial_balance=Money(150, "USD"),
        current_balance=Money(100, "USD"),
    )


@pytest.fixture
def gift_card_created_by_staff(staff_user):
    return GiftCard.objects.create(
        code="mirumee_staff",
        initial_balance=Money(5, "USD"),
        current_balance=Money(5, "USD"),
    )


@pytest.fixture
def order_with_lines(
    order, product_type, category, shipping_zone, warehouse, channel_USD
):
    product = Product.objects.create(
        name="Test product",
        slug="test-product-8",
        product_type=product_type,
        category=category,
    )
    ProductChannelListing.objects.create(
        product=product, channel=channel_USD, is_published=True
    )
    variant = ProductVariant.objects.create(
        product=product,
        sku="SKU_A",
        cost_price=Money(1, "USD"),
        price_amount=Decimal(10),
    )
    stock = Stock.objects.create(
        warehouse=warehouse, product_variant=variant, quantity=5
    )
    net = variant.get_price()
    gross = Money(amount=net.amount * Decimal(1.23), currency=net.currency)
    line = order.lines.create(
        product_name=str(variant.product),
        variant_name=str(variant),
        product_sku=variant.sku,
        is_shipping_required=variant.is_shipping_required(),
        quantity=3,
        variant=variant,
        unit_price=TaxedMoney(net=net, gross=gross),
        tax_rate=23,
    )
    Allocation.objects.create(
        order_line=line, stock=stock, quantity_allocated=line.quantity
    )

    product = Product.objects.create(
        name="Test product 2",
        slug="test-product-9",
        product_type=product_type,
        category=category,
    )
    ProductChannelListing.objects.create(
        product=product, channel=channel_USD, is_published=True
    )
    variant = ProductVariant.objects.create(
        product=product, sku="SKU_B", cost_price=Money(2, "USD"), price_amount=20
    )
    stock = Stock.objects.create(
        product_variant=variant, warehouse=warehouse, quantity=2
    )

    net = variant.get_price()
    gross = Money(amount=net.amount * Decimal(1.23), currency=net.currency)
    line = order.lines.create(
        product_name=str(variant.product),
        variant_name=str(variant),
        product_sku=variant.sku,
        is_shipping_required=variant.is_shipping_required(),
        quantity=2,
        variant=variant,
        unit_price=TaxedMoney(net=net, gross=gross),
        tax_rate=23,
    )
    Allocation.objects.create(
        order_line=line, stock=stock, quantity_allocated=line.quantity
    )

    order.shipping_address = order.billing_address.get_copy()
    order.channel = channel_USD
    method = shipping_zone.shipping_methods.first()
    order.shipping_method_name = method.name
    order.shipping_method = method

    net = method.get_total()
    gross = Money(amount=net.amount * Decimal(1.23), currency=net.currency)
    order.shipping_price = TaxedMoney(net=net, gross=gross)
    order.save()

    recalculate_order(order)

    order.refresh_from_db()
    return order


@pytest.fixture
def order_with_line_without_inventory_tracking(
    order, variant_without_inventory_tracking
):
    variant = variant_without_inventory_tracking
    net = variant.get_price()
    gross = Money(amount=net.amount * Decimal(1.23), currency=net.currency)
    line = order.lines.create(
        product_name=str(variant.product),
        variant_name=str(variant),
        product_sku=variant.sku,
        is_shipping_required=variant.is_shipping_required(),
        quantity=3,
        variant=variant,
        unit_price=TaxedMoney(net=net, gross=gross),
        tax_rate=23,
    )

    recalculate_order(order)

    order.refresh_from_db()
    return order


@pytest.fixture
def order_events(order):
    for event_type, _ in OrderEvents.CHOICES:
        OrderEvent.objects.create(type=event_type, order=order)


@pytest.fixture
def fulfilled_order(order_with_lines):
    order = order_with_lines
    invoice = order.invoices.create(
        url="http://www.example.com/invoice.pdf",
        number="01/12/2020/TEST",
        created=datetime.datetime.now(tz=pytz.utc),
        status=JobStatus.SUCCESS,
    )
    fulfillment = order.fulfillments.create(tracking_number="123")
    line_1 = order.lines.first()
    stock_1 = line_1.allocations.get().stock
    warehouse_1_pk = stock_1.warehouse.pk
    line_2 = order.lines.last()
    stock_2 = line_2.allocations.get().stock
    warehouse_2_pk = stock_2.warehouse.pk
    fulfillment.lines.create(order_line=line_1, quantity=line_1.quantity, stock=stock_1)
    fulfill_order_line(line_1, line_1.quantity, warehouse_1_pk)
    fulfillment.lines.create(order_line=line_2, quantity=line_2.quantity, stock=stock_2)
    fulfill_order_line(line_2, line_2.quantity, warehouse_2_pk)
    order.status = OrderStatus.FULFILLED
    order.save(update_fields=["status"])
    return order


@pytest.fixture
def fulfilled_order_without_inventory_tracking(
    order_with_line_without_inventory_tracking,
):
    order = order_with_line_without_inventory_tracking
    fulfillment = order.fulfillments.create(tracking_number="123")
    line = order.lines.first()
    stock = line.variant.stocks.get()
    warehouse_pk = stock.warehouse.pk
    fulfillment.lines.create(order_line=line, quantity=line.quantity, stock=stock)
    fulfill_order_line(line, line.quantity, warehouse_pk)
    order.status = OrderStatus.FULFILLED
    order.save(update_fields=["status"])
    return order


@pytest.fixture
def fulfilled_order_with_cancelled_fulfillment(fulfilled_order):
    fulfillment = fulfilled_order.fulfillments.create()
    line_1 = fulfilled_order.lines.first()
    line_2 = fulfilled_order.lines.last()
    fulfillment.lines.create(order_line=line_1, quantity=line_1.quantity)
    fulfillment.lines.create(order_line=line_2, quantity=line_2.quantity)
    fulfillment.status = FulfillmentStatus.CANCELED
    fulfillment.save()
    return fulfilled_order


@pytest.fixture
def fulfilled_order_with_all_cancelled_fulfillments(
    fulfilled_order, staff_user, warehouse
):
    fulfillment = fulfilled_order.fulfillments.get()
    cancel_fulfillment(fulfillment, staff_user, warehouse)
    return fulfilled_order


@pytest.fixture
def fulfillment(fulfilled_order):
    return fulfilled_order.fulfillments.first()


@pytest.fixture
def draft_order(order_with_lines):
    Allocation.objects.filter(order_line__order=order_with_lines).delete()
    order_with_lines.status = OrderStatus.DRAFT
    order_with_lines.save(update_fields=["status"])
    return order_with_lines


@pytest.fixture
def draft_order_without_inventory_tracking(order_with_line_without_inventory_tracking):
    order_with_line_without_inventory_tracking.status = OrderStatus.DRAFT
    order_with_line_without_inventory_tracking.save(update_fields=["status"])
    return order_with_line_without_inventory_tracking


@pytest.fixture
def payment_txn_preauth(order_with_lines, payment_dummy):
    order = order_with_lines
    payment = payment_dummy
    payment.order = order
    payment.save()

    payment.transactions.create(
        amount=payment.total,
        kind=TransactionKind.AUTH,
        gateway_response={},
        is_success=True,
    )
    return payment


@pytest.fixture
def payment_txn_captured(order_with_lines, payment_dummy):
    order = order_with_lines
    payment = payment_dummy
    payment.order = order
    payment.charge_status = ChargeStatus.FULLY_CHARGED
    payment.captured_amount = payment.total
    payment.save()

    payment.transactions.create(
        amount=payment.total,
        kind=TransactionKind.CAPTURE,
        gateway_response={},
        is_success=True,
    )
    return payment


@pytest.fixture
def payment_txn_to_confirm(order_with_lines, payment_dummy):
    order = order_with_lines
    payment = payment_dummy
    payment.order = order
    payment.to_confirm = True
    payment.save()

    payment.transactions.create(
        amount=payment.total,
        kind=TransactionKind.CAPTURE,
        gateway_response={},
        is_success=True,
        action_required=True,
    )
    return payment


@pytest.fixture
def payment_txn_refunded(order_with_lines, payment_dummy):
    order = order_with_lines
    payment = payment_dummy
    payment.order = order
    payment.charge_status = ChargeStatus.FULLY_REFUNDED
    payment.is_active = False
    payment.save()

    payment.transactions.create(
        amount=payment.total,
        kind=TransactionKind.REFUND,
        gateway_response={},
        is_success=True,
    )
    return payment


@pytest.fixture
def payment_not_authorized(payment_dummy):
    payment_dummy.is_active = False
    payment_dummy.save()
    return payment_dummy


@pytest.fixture
def dummy_gateway_config():
    return GatewayConfig(
        gateway_name="Dummy",
        auto_capture=True,
        supported_currencies="USD",
        connection_params={"secret-key": "nobodylikesspanishinqusition"},
    )


@pytest.fixture
def dummy_payment_data():
    return PaymentData(
        amount=10,
        currency="USD",
        billing=None,
        shipping=None,
        order_id=None,
        customer_ip_address=None,
        customer_email="example@test.com",
    )


@pytest.fixture
def sale(product, category, collection):
    sale = Sale.objects.create(name="Sale", value=5)
    sale.products.add(product)
    sale.categories.add(category)
    sale.collections.add(collection)
    return sale


@pytest.fixture
def discount_info(category, collection, sale):
    return DiscountInfo(
        sale=sale,
        product_ids=set(),
        category_ids={category.id},  # assumes this category does not have children
        collection_ids={collection.id},
    )


@pytest.fixture
def authorization_backend_name():
    return AuthenticationBackends.FACEBOOK


@pytest.fixture
def authorization_key(site_settings, authorization_backend_name):
    return AuthorizationKey.objects.create(
        site_settings=site_settings,
        name=authorization_backend_name,
        key="Key",
        password="Password",
    )


@pytest.fixture
def permission_manage_staff():
    return Permission.objects.get(codename="manage_staff")


@pytest.fixture
def permission_manage_products():
    return Permission.objects.get(codename="manage_products")


@pytest.fixture
def permission_manage_shipping():
    return Permission.objects.get(codename="manage_shipping")


@pytest.fixture
def permission_manage_users():
    return Permission.objects.get(codename="manage_users")


@pytest.fixture
def permission_manage_settings():
    return Permission.objects.get(codename="manage_settings")


@pytest.fixture
def permission_manage_menus():
    return Permission.objects.get(codename="manage_menus")


@pytest.fixture
def permission_manage_pages():
    return Permission.objects.get(codename="manage_pages")


@pytest.fixture
def permission_manage_translations():
    return Permission.objects.get(codename="manage_translations")


@pytest.fixture
def permission_manage_webhooks():
    return Permission.objects.get(codename="manage_webhooks")


@pytest.fixture
def permission_manage_channels():
    return Permission.objects.get(codename="manage_channels")


@pytest.fixture
def permission_group_manage_users(permission_manage_users, staff_users):
    group = Group.objects.create(name="Manage user groups.")
    group.permissions.add(permission_manage_users)

    group.user_set.add(staff_users[1])
    return group


@pytest.fixture
def collection(db):
    collection = Collection.objects.create(
        name="Collection",
        slug="collection",
        is_published=True,
        description="Test description",
    )
    return collection


@pytest.fixture
def collection_with_products(db, collection, product_list_published):
    collection.products.set(list(product_list_published))
    return product_list_published


@pytest.fixture
def collection_with_image(db, image, media_root):
    collection = Collection.objects.create(
        name="Collection",
        slug="collection",
        description="Test description",
        background_image=image,
        is_published=True,
    )
    return collection


@pytest.fixture
def collection_list(db):
    collections = Collection.objects.bulk_create(
        [
            Collection(name="Collection 1", slug="collection-1", is_published="True"),
            Collection(name="Collection 2", slug="collection-2", is_published="True"),
            Collection(name="Collection 3", slug="collection-3", is_published="True"),
        ]
    )
    return collections


@pytest.fixture
def collection_list_unpublished(collection_list):
    collections = Collection.objects.filter(
        pk__in=[collection.pk for collection in collection_list]
    )
    collections.update(is_published=False)
    return collections


@pytest.fixture
def draft_collection(db):
    collection = Collection.objects.create(
        name="Draft collection", slug="draft-collection", is_published=False
    )
    return collection


@pytest.fixture
def unpublished_collection():
    collection = Collection.objects.create(
        name="Unpublished collection", slug="unpublished-collection", is_published=False
    )
    return collection


@pytest.fixture
def page(db):
    data = {
        "slug": "test-url",
        "title": "Test page",
        "content": "test content",
        "is_published": True,
    }
    page = Page.objects.create(**data)
    return page


@pytest.fixture
def page_list(db):
    data_1 = {
        "slug": "test-url",
        "title": "Test page",
        "content": "test content",
        "is_published": True,
    }
    data_2 = {
        "slug": "test-url-2",
        "title": "Test page",
        "content": "test content",
        "is_published": True,
    }
    pages = Page.objects.bulk_create([Page(**data_1), Page(**data_2)])
    return pages


@pytest.fixture
def page_list_unpublished(db):
    pages = Page.objects.bulk_create(
        [
            Page(slug="page-1", title="Page 1", is_published=False),
            Page(slug="page-2", title="Page 2", is_published=False),
            Page(slug="page-3", title="Page 3", is_published=False),
        ]
    )
    return pages


@pytest.fixture
def model_form_class():
    mocked_form_class = MagicMock(name="test", spec=ModelForm)
    mocked_form_class._meta = Mock(name="_meta")
    mocked_form_class._meta.model = "test_model"
    mocked_form_class._meta.fields = "test_field"
    return mocked_form_class


@pytest.fixture
def menu(db):
    return Menu.objects.get_or_create(name="test-navbar")[0]


@pytest.fixture
def menu_item(menu):
    return MenuItem.objects.create(menu=menu, name="Link 1", url="http://example.com/")


@pytest.fixture
def menu_item_list(menu):
    menu_item_1 = MenuItem.objects.create(menu=menu, name="Link 1")
    menu_item_2 = MenuItem.objects.create(menu=menu, name="Link 2")
    menu_item_3 = MenuItem.objects.create(menu=menu, name="Link 3")
    return menu_item_1, menu_item_2, menu_item_3


@pytest.fixture
def menu_with_items(menu, category, collection):
    menu.items.create(name="Link 1", url="http://example.com/")
    menu_item = menu.items.create(name="Link 2", url="http://example.com/")
    menu.items.create(name=category.name, category=category, parent=menu_item)
    menu.items.create(name=collection.name, collection=collection, parent=menu_item)
    return menu


@pytest.fixture
def translated_variant_fr(product):
    attribute = product.product_type.variant_attributes.first()
    return AttributeTranslation.objects.create(
        language_code="fr", attribute=attribute, name="Name tranlsated to french"
    )


@pytest.fixture
def translated_attribute(product):
    attribute = product.product_type.product_attributes.first()
    return AttributeTranslation.objects.create(
        language_code="fr", attribute=attribute, name="French attribute name"
    )


@pytest.fixture
def translated_attribute_value(pink_attribute_value):
    return AttributeValueTranslation.objects.create(
        language_code="fr",
        attribute_value=pink_attribute_value,
        name="French attribute value name",
    )


@pytest.fixture
def voucher_translation_fr(voucher):
    return VoucherTranslation.objects.create(
        language_code="fr", voucher=voucher, name="French name"
    )


@pytest.fixture
def product_translation_fr(product):
    return ProductTranslation.objects.create(
        language_code="fr",
        product=product,
        name="French name",
        description="French description",
    )


@pytest.fixture
def variant_translation_fr(variant):
    return ProductVariantTranslation.objects.create(
        language_code="fr", product_variant=variant, name="French product variant name"
    )


@pytest.fixture
def collection_translation_fr(collection):
    return CollectionTranslation.objects.create(
        language_code="fr",
        collection=collection,
        name="French collection name",
        description="French description",
    )


@pytest.fixture
def category_translation_fr(category):
    return CategoryTranslation.objects.create(
        language_code="fr",
        category=category,
        name="French category name",
        description="French category description",
    )


@pytest.fixture
def page_translation_fr(page):
    return PageTranslation.objects.create(
        language_code="fr",
        page=page,
        title="French page title",
        content="French page content",
    )


@pytest.fixture
def shipping_method_translation_fr(shipping_method):
    return ShippingMethodTranslation.objects.create(
        language_code="fr",
        shipping_method=shipping_method,
        name="French shipping method name",
    )


@pytest.fixture
def sale_translation_fr(sale):
    return SaleTranslation.objects.create(
        language_code="fr", sale=sale, name="French sale name"
    )


@pytest.fixture
def menu_item_translation_fr(menu_item):
    return MenuItemTranslation.objects.create(
        language_code="fr", menu_item=menu_item, name="French manu item name"
    )


@pytest.fixture
def payment_dummy(db, order_with_lines):
    return Payment.objects.create(
        gateway="mirumee.payments.dummy",
        order=order_with_lines,
        is_active=True,
        cc_first_digits="4111",
        cc_last_digits="1111",
        cc_brand="visa",
        cc_exp_month=12,
        cc_exp_year=2027,
        total=order_with_lines.total.gross.amount,
        currency=order_with_lines.total.gross.currency,
        billing_first_name=order_with_lines.billing_address.first_name,
        billing_last_name=order_with_lines.billing_address.last_name,
        billing_company_name=order_with_lines.billing_address.company_name,
        billing_address_1=order_with_lines.billing_address.street_address_1,
        billing_address_2=order_with_lines.billing_address.street_address_2,
        billing_city=order_with_lines.billing_address.city,
        billing_postal_code=order_with_lines.billing_address.postal_code,
        billing_country_code=order_with_lines.billing_address.country.code,
        billing_country_area=order_with_lines.billing_address.country_area,
        billing_email=order_with_lines.user_email,
    )


@pytest.fixture
def payment_dummy_credit_card(db, order_with_lines):
    return Payment.objects.create(
        gateway="mirumee.payments.dummy_credit_card",
        order=order_with_lines,
        is_active=True,
        cc_first_digits="4111",
        cc_last_digits="1111",
        cc_brand="visa",
        cc_exp_month=12,
        cc_exp_year=2027,
        total=order_with_lines.total.gross.amount,
        currency=order_with_lines.total.gross.currency,
        billing_first_name=order_with_lines.billing_address.first_name,
        billing_last_name=order_with_lines.billing_address.last_name,
        billing_company_name=order_with_lines.billing_address.company_name,
        billing_address_1=order_with_lines.billing_address.street_address_1,
        billing_address_2=order_with_lines.billing_address.street_address_2,
        billing_city=order_with_lines.billing_address.city,
        billing_postal_code=order_with_lines.billing_address.postal_code,
        billing_country_code=order_with_lines.billing_address.country.code,
        billing_country_area=order_with_lines.billing_address.country_area,
        billing_email=order_with_lines.user_email,
    )


@pytest.fixture
def digital_content(category, media_root, warehouse, channel_USD) -> DigitalContent:
    product_type = ProductType.objects.create(
        name="Digital Type",
        slug="digital-type",
        has_variants=True,
        is_shipping_required=False,
        is_digital=True,
    )
    product = Product.objects.create(
        name="Test digital product",
        slug="test-digital-product",
        product_type=product_type,
        category=category,
    )
    product_variant = ProductVariant.objects.create(
        product=product,
        sku="SKU_554",
        cost_price=Money(1, "USD"),
        price_amount=Decimal(10),
    )
    ProductChannelListing.objects.create(
        product=product, channel=channel_USD, is_published=True
    )
    Stock.objects.create(
        product_variant=product_variant, warehouse=warehouse, quantity=5,
    )

    assert product_variant.is_digital()

    image_file, image_name = create_image()
    d_content = DigitalContent.objects.create(
        content_file=image_file,
        product_variant=product_variant,
        use_default_settings=True,
    )
    return d_content


@pytest.fixture
def digital_content_url(digital_content, order_line):
    return DigitalContentUrl.objects.create(content=digital_content, line=order_line)


@pytest.fixture
def media_root(tmpdir, settings):
    settings.MEDIA_ROOT = str(tmpdir.mkdir("media"))


@pytest.fixture
def description_json():
    return {
        "blocks": [
            {
                "key": "",
                "data": {},
                "text": "E-commerce for the PWA era",
                "type": "header-two",
                "depth": 0,
                "entityRanges": [],
                "inlineStyleRanges": [],
            },
            {
                "key": "",
                "data": {},
                "text": (
                    "A modular, high performance e-commerce storefront "
                    "built with GraphQL, Django, and ReactJS."
                ),
                "type": "unstyled",
                "depth": 0,
                "entityRanges": [],
                "inlineStyleRanges": [],
            },
            {
                "key": "",
                "data": {},
                "text": "",
                "type": "unstyled",
                "depth": 0,
                "entityRanges": [],
                "inlineStyleRanges": [],
            },
            {
                "key": "",
                "data": {},
                "text": (
                    "Saleor is a rapidly-growing open source e-commerce platform "
                    "that has served high-volume companies from branches "
                    "like publishing and apparel since 2012. Based on Python "
                    "and Django, the latest major update introduces a modular "
                    "front end with a GraphQL API and storefront and dashboard "
                    "written in React to make Saleor a full-functionality "
                    "open source e-commerce."
                ),
                "type": "unstyled",
                "depth": 0,
                "entityRanges": [],
                "inlineStyleRanges": [],
            },
            {
                "key": "",
                "data": {},
                "text": "",
                "type": "unstyled",
                "depth": 0,
                "entityRanges": [],
                "inlineStyleRanges": [],
            },
            {
                "key": "",
                "data": {},
                "text": "Get Saleor today!",
                "type": "unstyled",
                "depth": 0,
                "entityRanges": [{"key": 0, "length": 17, "offset": 0}],
                "inlineStyleRanges": [],
            },
        ],
        "entityMap": {
            "0": {
                "data": {"href": "https://github.com/mirumee/saleor"},
                "type": "LINK",
                "mutability": "MUTABLE",
            }
        },
    }


@pytest.fixture
def other_description_json():
    return {
        "blocks": [
            {
                "key": "",
                "data": {},
                "text": "A GRAPHQL-FIRST ECOMMERCE PLATFORM FOR PERFECTIONISTS",
                "type": "header-two",
                "depth": 0,
                "entityRanges": [],
                "inlineStyleRanges": [],
            },
            {
                "key": "",
                "data": {},
                "text": (
                    "Saleor is powered by a GraphQL server running on "
                    "top of Python 3 and a Django 2 framework."
                ),
                "type": "unstyled",
                "depth": 0,
                "entityRanges": [],
                "inlineStyleRanges": [],
            },
        ],
        "entityMap": {},
    }


@pytest.fixture
def app(db):
    app = App.objects.create(name="Sample app objects", is_active=True)
    app.tokens.create(name="Default")
    return app


@pytest.fixture
def external_app(db):
    app = App.objects.create(
        name="External App",
        is_active=True,
        type=AppType.THIRDPARTY,
        identifier="mirumee.app.sample",
        about_app="About app text.",
        data_privacy="Data privacy text.",
        data_privacy_url="http://www.example.com/privacy/",
        homepage_url="http://www.example.com/homepage/",
        support_url="http://www.example.com/support/contact/",
        configuration_url="http://www.example.com/app-configuration/",
        app_url="http://www.example.com/app/",
    )
    app.tokens.create(name="Default")
    return app


@pytest.fixture
def webhook(app):
    webhook = Webhook.objects.create(
        name="Simple webhook", app=app, target_url="http://www.example.com/test"
    )
    webhook.events.create(event_type=WebhookEventType.ORDER_CREATED)
    return webhook


@pytest.fixture
def fake_payment_interface(mocker):
    return mocker.Mock(spec=PaymentInterface)


@pytest.fixture
def mock_get_manager(mocker, fake_payment_interface):
    mgr = mocker.patch(
        "saleor.payment.gateway.get_plugins_manager",
        autospec=True,
        return_value=fake_payment_interface,
    )
    yield fake_payment_interface
    mgr.assert_called_once()


@pytest.fixture
def staff_notification_recipient(db, staff_user):
    return StaffNotificationRecipient.objects.create(active=True, user=staff_user)


@pytest.fixture
def customer_wishlist(customer_user):
    return Wishlist.objects.create(user=customer_user)


@pytest.fixture
def customer_wishlist_item(customer_wishlist, product_with_single_variant):
    product = product_with_single_variant
    assert product.variants.count() == 1
    variant = product.variants.first()
    item = customer_wishlist.add_variant(variant)
    return item


@pytest.fixture
def customer_wishlist_item_with_two_variants(
    customer_wishlist, product_with_two_variants
):
    product = product_with_two_variants
    assert product.variants.count() == 2
    [variant_1, variant_2] = product.variants.all()
    item = customer_wishlist.add_variant(variant_1)
    item.variants.add(variant_2)
    return item


@pytest.fixture
def warehouse(address, shipping_zone):
    warehouse = Warehouse.objects.create(
        address=address,
        name="Example Warehouse",
        slug="example-warehouse",
        email="test@example.com",
    )
    warehouse.shipping_zones.add(shipping_zone)
    warehouse.save()
    return warehouse


@pytest.fixture
def warehouses(address):
    return Warehouse.objects.bulk_create(
        [
            Warehouse(
                address=address.get_copy(),
                name="Warehouse1",
                slug="warehouse1",
                email="warehouse1@example.com",
            ),
            Warehouse(
                address=address.get_copy(),
                name="Warehouse2",
                slug="warehouse2",
                email="warehouse2@example.com",
            ),
        ]
    )


@pytest.fixture
def warehouses_with_shipping_zone(warehouses, shipping_zone):
    warehouses[0].shipping_zones.add(shipping_zone)
    warehouses[1].shipping_zones.add(shipping_zone)
    return warehouses


@pytest.fixture
def warehouses_with_different_shipping_zone(warehouses, shipping_zones):
    warehouses[0].shipping_zones.add(shipping_zones[0])
    warehouses[1].shipping_zones.add(shipping_zones[1])
    return warehouses


@pytest.fixture
def warehouse_no_shipping_zone(address):
    warehouse = Warehouse.objects.create(
        address=address,
        name="Warehouse without shipping zone",
        slug="warehouse-no-shipping-zone",
        email="test2@example.com",
    )
    return warehouse


@pytest.fixture
def stock(variant, warehouse):
    return Stock.objects.create(
        product_variant=variant, warehouse=warehouse, quantity=15
    )


@pytest.fixture
def allocation(order_line, stock):
    return Allocation.objects.create(
        order_line=order_line, stock=stock, quantity_allocated=order_line.quantity
    )


@pytest.fixture
def allocations(order_list, stock):
    variant = stock.product_variant
    net = variant.get_price()
    gross = Money(amount=net.amount * Decimal(1.23), currency=net.currency)
    lines = OrderLine.objects.bulk_create(
        [
            OrderLine(
                order=order_list[0],
                variant=variant,
                quantity=1,
                product_name=str(variant.product),
                variant_name=str(variant),
                product_sku=variant.sku,
                is_shipping_required=variant.is_shipping_required(),
                unit_price=TaxedMoney(net=net, gross=gross),
                tax_rate=23,
            ),
            OrderLine(
                order=order_list[1],
                variant=variant,
                quantity=2,
                product_name=str(variant.product),
                variant_name=str(variant),
                product_sku=variant.sku,
                is_shipping_required=variant.is_shipping_required(),
                unit_price=TaxedMoney(net=net, gross=gross),
                tax_rate=23,
            ),
            OrderLine(
                order=order_list[2],
                variant=variant,
                quantity=4,
                product_name=str(variant.product),
                variant_name=str(variant),
                product_sku=variant.sku,
                is_shipping_required=variant.is_shipping_required(),
                unit_price=TaxedMoney(net=net, gross=gross),
                tax_rate=23,
            ),
        ]
    )
    return Allocation.objects.bulk_create(
        [
            Allocation(
                order_line=lines[0], stock=stock, quantity_allocated=lines[0].quantity
            ),
            Allocation(
                order_line=lines[1], stock=stock, quantity_allocated=lines[1].quantity
            ),
            Allocation(
                order_line=lines[2], stock=stock, quantity_allocated=lines[2].quantity
            ),
        ]
    )


@pytest.fixture
def app_installation():
    app_installation = AppInstallation.objects.create(
        app_name="External App", manifest_url="http://localhost:3000/manifest",
    )
    return app_installation


@pytest.fixture
def user_export_file(staff_user):
    job = ExportFile.objects.create(user=staff_user)
    return job


@pytest.fixture
def app_export_file(app):
    job = ExportFile.objects.create(app=app)
    return job


@pytest.fixture
def export_file_list(staff_user):
    export_file_list = list(
        ExportFile.objects.bulk_create(
            [
                ExportFile(user=staff_user),
                ExportFile(user=staff_user,),
                ExportFile(user=staff_user, status=JobStatus.SUCCESS,),
                ExportFile(user=staff_user, status=JobStatus.SUCCESS),
                ExportFile(user=staff_user, status=JobStatus.FAILED,),
            ]
        )
    )

    updated_date = datetime.datetime(
        2019, 4, 18, tzinfo=timezone.get_current_timezone()
    )
    created_date = datetime.datetime(
        2019, 4, 10, tzinfo=timezone.get_current_timezone()
    )
    new_created_and_updated_dates = [
        (created_date, updated_date),
        (created_date, updated_date + datetime.timedelta(hours=2)),
        (
            created_date + datetime.timedelta(hours=2),
            updated_date - datetime.timedelta(days=2),
        ),
        (created_date - datetime.timedelta(days=2), updated_date),
        (
            created_date - datetime.timedelta(days=5),
            updated_date - datetime.timedelta(days=5),
        ),
    ]
    for counter, export_file in enumerate(export_file_list):
        created, updated = new_created_and_updated_dates[counter]
        export_file.created_at = created
        export_file.updated_at = updated

    ExportFile.objects.bulk_update(export_file_list, ["created_at", "updated_at"])

    return export_file_list


@pytest.fixture
def user_export_event(user_export_file):
    return ExportEvent.objects.create(
        type=ExportEvents.EXPORT_FAILED,
        export_file=user_export_file,
        user=user_export_file.user,
        parameters={"message": "Example error message"},
    )


@pytest.fixture
def app_export_event(app_export_file):
    return ExportEvent.objects.create(
        type=ExportEvents.EXPORT_FAILED,
        export_file=app_export_file,
        app=app_export_file.app,
        parameters={"message": "Example error message"},
    )<|MERGE_RESOLUTION|>--- conflicted
+++ resolved
@@ -438,11 +438,7 @@
 
 
 @pytest.fixture
-<<<<<<< HEAD
-def user_checkout(customer_user, channel_PLN):
-=======
 def user_checkout(customer_user, channel_USD):
->>>>>>> 5974b8b2
     checkout = Checkout.objects.create(
         user=customer_user,
         channel=channel_USD,
@@ -450,7 +446,6 @@
         shipping_address=customer_user.default_shipping_address,
         note="Test notes",
         currency="USD",
-        channel=channel_PLN,
     )
     return checkout
 
