--- conflicted
+++ resolved
@@ -91,11 +91,8 @@
     reuse_source: bool = False
     data: Optional[dict] = None
     graphql_customer_id: Optional[str] = None
-<<<<<<< HEAD
     checkout_token: Optional[str] = None
-=======
     refund_data: Optional[Dict[int, int]] = None
->>>>>>> 616aee0f
     # Optional, lazy-evaluated gateway arguments
     _resolve_lines: InitVar[Callable] = None
 
