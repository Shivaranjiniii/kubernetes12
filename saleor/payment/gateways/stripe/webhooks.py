import logging
from typing import List, Optional

from django.contrib.auth.models import AnonymousUser
from django.core.exceptions import ValidationError
from django.core.handlers.wsgi import WSGIRequest
from django.http import HttpResponse
from stripe.error import SignatureVerificationError
from stripe.stripe_object import StripeObject

from ....checkout.complete_checkout import complete_checkout
from ....checkout.fetch import fetch_checkout_info, fetch_checkout_lines
from ....checkout.models import Checkout
from ....core.transactions import transaction_with_commit_on_errors
from ....discount.utils import fetch_active_discounts
from ....order import events
from ....order.actions import order_captured, order_voided
from ....order.interface import OrderPaymentAction
from ....plugins.manager import PluginsManager
from ... import ChargeStatus, TransactionKind
from ...interface import GatewayConfig, GatewayResponse
from ...models import Payment, Transaction
from ...utils import (
    create_transaction,
    gateway_postprocess,
    price_from_minor_unit,
<<<<<<< HEAD
=======
    try_void_or_refund_inactive_payment,
    update_payment_charge_status,
>>>>>>> 9d744bee
    update_payment_method_details,
)
from .consts import (
    WEBHOOK_AUTHORIZED_EVENT,
    WEBHOOK_CANCELED_EVENT,
    WEBHOOK_FAILED_EVENT,
    WEBHOOK_PROCESSING_EVENT,
    WEBHOOK_REFUND_EVENT,
    WEBHOOK_SUCCESS_EVENT,
)
from .stripe_api import (
    construct_stripe_event,
    get_payment_method_details,
    update_payment_method,
)

logger = logging.getLogger(__name__)


@transaction_with_commit_on_errors()
def handle_webhook(
    request: WSGIRequest, gateway_config: "GatewayConfig", channel_slug: str
):
    payload = request.body
    sig_header = request.META["HTTP_STRIPE_SIGNATURE"]
    endpoint_secret = gateway_config.connection_params["webhook_secret"]
    api_key = gateway_config.connection_params["secret_api_key"]
    try:
        event = construct_stripe_event(
            api_key=api_key,
            payload=payload,
            sig_header=sig_header,
            endpoint_secret=endpoint_secret,
        )
    except ValueError as e:
        # Invalid payload
        logger.warning(
            "Received invalid payload for Stripe webhook", extra={"error": e}
        )
        return HttpResponse(status=400)
    except SignatureVerificationError as e:
        # Invalid signature
        logger.warning("Invalid signature for Stripe webhook", extra={"error": e})
        return HttpResponse(status=400)

    webhook_handlers = {
        WEBHOOK_SUCCESS_EVENT: handle_successful_payment_intent,
        WEBHOOK_AUTHORIZED_EVENT: handle_authorized_payment_intent,
        WEBHOOK_PROCESSING_EVENT: handle_processing_payment_intent,
        WEBHOOK_FAILED_EVENT: handle_failed_payment_intent,
        WEBHOOK_CANCELED_EVENT: handle_failed_payment_intent,
        WEBHOOK_REFUND_EVENT: handle_refund,
    }
    if event.type in webhook_handlers:
        logger.debug(
            "Processing new Stripe webhook",
            extra={"event_type": event.type, "event_id": event.id},
        )
        webhook_handlers[event.type](
            event.data.object,
            gateway_config,
            channel_slug,
            request.plugins,  # type: ignore
        )
    else:
        logger.warning(
            "Received unhandled webhook events", extra={"event_type": event.type}
        )
    return HttpResponse(status=200)


def _get_payment(payment_intent_id: str) -> Optional[Payment]:
    return (
        Payment.objects.prefetch_related(
            "checkout",
        )
        .select_for_update(of=("self",))
        .filter(transactions__token=payment_intent_id)
<<<<<<< HEAD
=======
        .first()
    )


def _get_checkout(payment_id: int) -> Optional[Checkout]:
    return (
        Checkout.objects.prefetch_related("payments")
        .select_for_update(of=("self",))
        .filter(payments__id=payment_id, payments__is_active=True)
>>>>>>> 9d744bee
        .first()
    )


def _finalize_checkout(
    checkout: Checkout,
    payment: Payment,
    manager: PluginsManager,
):
    discounts = fetch_active_discounts()
    lines = fetch_checkout_lines(checkout)  # type: ignore
    checkout_info = fetch_checkout_info(
        checkout, lines, discounts, manager  # type: ignore
    )

    try:
        order, _, _ = complete_checkout(
            manager=manager,
            checkout_info=checkout_info,
            lines=lines,
            payment_data={},
            payment=payment,
            store_source=False,
            discounts=discounts,
            user=checkout.user or AnonymousUser(),  # type: ignore
            app=None,
        )
    except ValidationError as e:
        logger.info("Failed to complete checkout %s.", checkout.pk, extra={"error": e})
        return


def _get_checkout(payment_id: int) -> Optional[Checkout]:
    return (
        Checkout.objects.prefetch_related("payments")
        .select_for_update(of=("self",))
        .filter(payments__id=payment_id)
        .first()
    )


def _create_transaction_if_not_exists(
    payment: Payment, stripe_object: StripeObject, kind: str, amount: str, currency: str
) -> Optional[Transaction]:
    gateway_response = GatewayResponse(
        kind=kind,
        action_required=False,
        transaction_id=stripe_object.id,
        is_success=True,
        amount=price_from_minor_unit(amount, currency),
        currency=currency,
        error=None,
        raw_response=stripe_object.last_response,
        psp_reference=stripe_object.id,
    )

    transaction_id = stripe_object.id
    if payment.transactions.filter(
        token=transaction_id,
        kind=kind,
        is_success=True,
        action_required=False,
    ).exists():
        return None

    transaction = create_transaction(
        payment,
        kind=kind,
        payment_information=None,  # type: ignore
        action_required=False,
        gateway_response=gateway_response,
    )
    gateway_postprocess(transaction, payment)
    return transaction


def _process_payment_with_checkout(
    payment: Payment,
    manager: PluginsManager,
):
    checkout = _get_checkout(payment.id)

    if checkout and payment.can_create_order():
        _finalize_checkout(checkout, payment, manager)


def handle_authorized_payment_intent(
    payment_intent: StripeObject,
    gateway_config: "GatewayConfig",
    _channel_slug: str,
    manager: "PluginsManager",
):
    payment = _get_payment(payment_intent.id)
    if not payment:
        logger.warning(
            "Payment for PaymentIntent was not found",
            extra={"payment_intent": payment_intent.id},
        )
        return

<<<<<<< HEAD
    if payment.charge_status not in {
        ChargeStatus.NOT_CHARGED,
        ChargeStatus.PENDING,
    }:
        return

    _create_transaction_if_not_exists(
        payment,
        payment_intent,
        TransactionKind.AUTH,
        payment_intent.amount,
        payment_intent.currency,
    )

=======
    if not payment.is_active:
        transaction = _update_payment_with_new_transaction(
            payment,
            payment_intent,
            TransactionKind.AUTH,
            payment_intent.amount,
            payment_intent.currency,
        )
        manager = get_plugins_manager()
        try_void_or_refund_inactive_payment(payment, transaction, manager)
        return

>>>>>>> 9d744bee
    if payment.order_id:
        # Order already created
        return

    if payment.checkout_id:
        _process_payment_with_checkout(
            payment,
            manager,
        )


def handle_failed_payment_intent(
    payment_intent: StripeObject,
    gateway_config: "GatewayConfig",
    _channel_slug: str,
    manager: "PluginsManager",
):
    payment = _get_payment(payment_intent.id)
    if not payment:
        logger.warning(
            "Payment for PaymentIntent was not found",
            extra={"payment_intent": payment_intent.id},
        )
        return

    if payment.charge_status not in {
        ChargeStatus.NOT_CHARGED,
        ChargeStatus.PENDING,
        ChargeStatus.AUTHORIZED,
    }:
        return

    transaction = _create_transaction_if_not_exists(
        payment,
        payment_intent,
        TransactionKind.CANCEL,
        payment_intent.amount,
        payment_intent.currency,
    )

    if payment.order and transaction:
        actions = [OrderPaymentAction(payment, transaction.amount)]
        order_voided(payment.order, None, None, actions, manager)


def handle_processing_payment_intent(
    payment_intent: StripeObject,
    gateway_config: "GatewayConfig",
    _channel_slug: str,
    manager: "PluginsManager",
):
    payment = _get_payment(payment_intent.id)
    if not payment:
        logger.warning(
            "Payment for PaymentIntent was not found",
            extra={"payment_intent": payment_intent.id},
        )
        return

<<<<<<< HEAD
    if payment.charge_status != ChargeStatus.NOT_CHARGED:
        return

    _create_transaction_if_not_exists(
        payment,
        payment_intent,
        TransactionKind.PENDING,
        payment_intent.amount,
        payment_intent.currency,
    )

=======
    if not payment.is_active:
        # we can't cancel/refund processing payment
        return

>>>>>>> 9d744bee
    if payment.order_id:
        # Order already created
        return

    if payment.checkout_id:
        _process_payment_with_checkout(
            payment,
            manager,
        )


def handle_successful_payment_intent(
    payment_intent: StripeObject,
    gateway_config: "GatewayConfig",
    channel_slug: str,
    manager: "PluginsManager",
):
    payment = _get_payment(payment_intent.id)
    if not payment:
        logger.warning(
            "Payment for PaymentIntent was not found",
            extra={"payment_intent": payment_intent.id},
        )
        return

    api_key = gateway_config.connection_params["secret_api_key"]

    if payment_intent.setup_future_usage:
        update_payment_method(api_key, payment_intent.payment_method, channel_slug)

    payment_method_info = get_payment_method_details(payment_intent)
    if payment_method_info:
        changed_fields: List[str] = []
        update_payment_method_details(payment, payment_method_info, changed_fields)
        if changed_fields:
            payment.save(update_fields=changed_fields)

<<<<<<< HEAD
    if payment.charge_status not in {
        ChargeStatus.NOT_CHARGED,
        ChargeStatus.PENDING,
        ChargeStatus.AUTHORIZED,
    }:
        return

    capture_transaction = _create_transaction_if_not_exists(
        payment,
        payment_intent,
        TransactionKind.CAPTURE,
        payment_intent.amount_received,
        payment_intent.currency,
    )

=======
    if not payment.is_active:
        transaction = _update_payment_with_new_transaction(
            payment,
            payment_intent,
            TransactionKind.CAPTURE,
            payment_intent.amount_received,
            payment_intent.currency,
        )
        try_void_or_refund_inactive_payment(payment, transaction, get_plugins_manager())
        return

>>>>>>> 9d744bee
    if payment.order_id:
        if capture_transaction:
            order_captured(
                payment.order,  # type: ignore
                None,
                None,
                [OrderPaymentAction(payment, capture_transaction.amount)],
                manager,
            )
        return

    if payment.checkout_id:
        _process_payment_with_checkout(
            payment,
            manager,
        )


def handle_refund(
    charge: StripeObject,
    gateway_config: "GatewayConfig",
    _channel_slug: str,
    manager: "PluginsManager",
):
    payment_intent_id = charge.payment_intent
    payment = _get_payment(payment_intent_id)

    refund = charge.refunds.data[0]
    if not payment:
        logger.warning(
            "Payment for PaymentIntent was not found",
            extra={"payment_intent": payment_intent_id},
        )
        return

    already_processed = payment.transactions.filter(token=refund.id).exists()

    if already_processed:
        logger.debug(
            "Refund already processed",
            extra={
                "refund": refund.id,
                "payment": payment.id,
                "payment_intent_id": payment_intent_id,
            },
        )
        return

    if payment.charge_status in ChargeStatus.FULLY_REFUNDED:
        logger.info(
            "Order already fully refunded", extra={"order_id": payment.order_id}
        )
        return

    refund_transaction = _create_transaction_if_not_exists(
        payment, refund, TransactionKind.REFUND, refund.amount, refund.currency
    )
    if payment.order:
        if refund_transaction and refund_transaction.is_success:
            events.payment_refunded_event(
                order=payment.order,
                user=None,
                app=None,
                amount=refund_transaction.amount,
                payment=payment,
            )
            manager.order_updated(payment.order)<|MERGE_RESOLUTION|>--- conflicted
+++ resolved
@@ -20,15 +20,11 @@
 from ... import ChargeStatus, TransactionKind
 from ...interface import GatewayConfig, GatewayResponse
 from ...models import Payment, Transaction
+from ...tasks import refund_or_void_inactive_payment
 from ...utils import (
     create_transaction,
     gateway_postprocess,
     price_from_minor_unit,
-<<<<<<< HEAD
-=======
-    try_void_or_refund_inactive_payment,
-    update_payment_charge_status,
->>>>>>> 9d744bee
     update_payment_method_details,
 )
 from .consts import (
@@ -107,8 +103,6 @@
         )
         .select_for_update(of=("self",))
         .filter(transactions__token=payment_intent_id)
-<<<<<<< HEAD
-=======
         .first()
     )
 
@@ -118,7 +112,6 @@
         Checkout.objects.prefetch_related("payments")
         .select_for_update(of=("self",))
         .filter(payments__id=payment_id, payments__is_active=True)
->>>>>>> 9d744bee
         .first()
     )
 
@@ -149,15 +142,6 @@
     except ValidationError as e:
         logger.info("Failed to complete checkout %s.", checkout.pk, extra={"error": e})
         return
-
-
-def _get_checkout(payment_id: int) -> Optional[Checkout]:
-    return (
-        Checkout.objects.prefetch_related("payments")
-        .select_for_update(of=("self",))
-        .filter(payments__id=payment_id)
-        .first()
-    )
 
 
 def _create_transaction_if_not_exists(
@@ -219,14 +203,13 @@
         )
         return
 
-<<<<<<< HEAD
     if payment.charge_status not in {
         ChargeStatus.NOT_CHARGED,
         ChargeStatus.PENDING,
     }:
         return
 
-    _create_transaction_if_not_exists(
+    transaction = _create_transaction_if_not_exists(
         payment,
         payment_intent,
         TransactionKind.AUTH,
@@ -234,20 +217,13 @@
         payment_intent.currency,
     )
 
-=======
+    if not transaction:
+        return
+
     if not payment.is_active:
-        transaction = _update_payment_with_new_transaction(
-            payment,
-            payment_intent,
-            TransactionKind.AUTH,
-            payment_intent.amount,
-            payment_intent.currency,
-        )
-        manager = get_plugins_manager()
-        try_void_or_refund_inactive_payment(payment, transaction, manager)
-        return
-
->>>>>>> 9d744bee
+        refund_or_void_inactive_payment.delay(payment.pk)
+        return
+
     if payment.order_id:
         # Order already created
         return
@@ -307,7 +283,6 @@
         )
         return
 
-<<<<<<< HEAD
     if payment.charge_status != ChargeStatus.NOT_CHARGED:
         return
 
@@ -319,12 +294,10 @@
         payment_intent.currency,
     )
 
-=======
     if not payment.is_active:
         # we can't cancel/refund processing payment
         return
 
->>>>>>> 9d744bee
     if payment.order_id:
         # Order already created
         return
@@ -362,7 +335,6 @@
         if changed_fields:
             payment.save(update_fields=changed_fields)
 
-<<<<<<< HEAD
     if payment.charge_status not in {
         ChargeStatus.NOT_CHARGED,
         ChargeStatus.PENDING,
@@ -378,19 +350,10 @@
         payment_intent.currency,
     )
 
-=======
     if not payment.is_active:
-        transaction = _update_payment_with_new_transaction(
-            payment,
-            payment_intent,
-            TransactionKind.CAPTURE,
-            payment_intent.amount_received,
-            payment_intent.currency,
-        )
-        try_void_or_refund_inactive_payment(payment, transaction, get_plugins_manager())
-        return
-
->>>>>>> 9d744bee
+        refund_or_void_inactive_payment.delay(payment.pk)
+        return
+
     if payment.order_id:
         if capture_transaction:
             order_captured(
