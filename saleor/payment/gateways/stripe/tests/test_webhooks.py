import json
from decimal import Decimal
from unittest import mock
from unittest.mock import Mock, patch

import pytest
from django.core.exceptions import ValidationError
from stripe.stripe_object import StripeObject

from .....checkout.complete_checkout import complete_checkout
from .....plugins.manager import get_plugins_manager
from .....tests.utils import flush_post_commit_hooks
from .... import ChargeStatus, TransactionKind
from ....utils import price_to_minor_unit
from ..consts import (
    AUTHORIZED_STATUS,
    FAILED_STATUSES,
    PROCESSING_STATUS,
    SUCCESS_STATUS,
    WEBHOOK_AUTHORIZED_EVENT,
    WEBHOOK_CANCELED_EVENT,
    WEBHOOK_FAILED_EVENT,
    WEBHOOK_PROCESSING_EVENT,
    WEBHOOK_SUCCESS_EVENT,
)
from ..webhooks import (
    _process_payment_with_checkout,
    handle_authorized_payment_intent,
    handle_failed_payment_intent,
    handle_processing_payment_intent,
    handle_refund,
    handle_successful_payment_intent,
)


@patch(
    "saleor.payment.gateways.stripe.webhooks.complete_checkout", wraps=complete_checkout
)
def test_handle_successful_payment_intent_for_checkout(
    wrapped_checkout_complete,
    payment_stripe_for_checkout,
    checkout_with_items,
    stripe_plugin,
    channel_USD,
):
    payment = payment_stripe_for_checkout
    payment.to_confirm = True
    payment.save()
    payment.transactions.create(
        is_success=True,
        action_required=True,
        kind=TransactionKind.ACTION_TO_CONFIRM,
        amount=payment.total,
        currency=payment.currency,
        token="ABC",
        gateway_response={},
    )
    plugin = stripe_plugin()
    payment_intent = StripeObject(id="ABC", last_response={})
    payment_intent["amount_received"] = price_to_minor_unit(
        payment.total, payment.currency
    )
    payment_intent["setup_future_usage"] = None
    payment_intent["currency"] = payment.currency
    payment_intent["status"] = SUCCESS_STATUS

    handle_successful_payment_intent(
        payment_intent, plugin.config, channel_USD.slug, get_plugins_manager()
    )

    payment.refresh_from_db()

    assert wrapped_checkout_complete.called
    assert payment.checkout_id is None
    assert payment.order
    assert payment.order.checkout_token == str(checkout_with_items.token)
    transaction = payment.transactions.get(kind=TransactionKind.CAPTURE)
    assert transaction.token == payment_intent.id


@patch(
    "saleor.payment.gateways.stripe.webhooks.complete_checkout", wraps=complete_checkout
)
@patch("saleor.payment.gateway.refund")
def test_handle_successful_payment_intent_for_checkout_inactive_payment(
    refund_mock,
    wrapped_checkout_complete,
    inactive_payment_stripe_for_checkout,
    checkout_with_items,
    stripe_plugin,
    channel_USD,
):
    payment = inactive_payment_stripe_for_checkout
    payment.to_confirm = True
    payment.save()
    payment.transactions.create(
        is_success=True,
        action_required=True,
        kind=TransactionKind.ACTION_TO_CONFIRM,
        amount=payment.total,
        currency=payment.currency,
        token="ABC",
        gateway_response={},
    )
    plugin = stripe_plugin()
    payment_intent = StripeObject(id="ABC", last_response={})
    payment_intent["amount_received"] = price_to_minor_unit(
        payment.total, payment.currency
    )
    payment_intent["setup_future_usage"] = None
    payment_intent["currency"] = payment.currency
    payment_intent["status"] = SUCCESS_STATUS

    handle_successful_payment_intent(payment_intent, plugin.config, channel_USD.slug)
    payment.refresh_from_db()

    assert refund_mock.called
    assert not wrapped_checkout_complete.called


@patch("saleor.payment.gateway.refund")
@patch("saleor.checkout.complete_checkout._get_order_data")
def test_handle_successful_payment_intent_when_order_creation_raises_exception(
    order_data_mock,
    refund_mock,
    payment_stripe_for_checkout,
    checkout_with_items,
    stripe_plugin,
    channel_USD,
    stripe_payment_intent,
):
    order_data_mock.side_effect = ValidationError("Test error")
    payment = payment_stripe_for_checkout
    payment.to_confirm = True
    payment.save()
    payment.transactions.create(
        is_success=True,
        action_required=True,
        kind=TransactionKind.CAPTURE,
        amount=payment.total,
        currency=payment.currency,
        token="ABC",
        gateway_response={},
    )
    plugin = stripe_plugin()

    handle_successful_payment_intent(
        stripe_payment_intent, plugin.config, channel_USD.slug, get_plugins_manager()
    )

    flush_post_commit_hooks()
    payment.refresh_from_db()
    assert not payment.order
    assert refund_mock.called


@patch("saleor.payment.gateways.stripe.stripe_api.stripe.PaymentMethod.modify")
@patch(
    "saleor.payment.gateways.stripe.webhooks.complete_checkout", wraps=complete_checkout
)
def test_handle_successful_payment_intent_with_future_usage(
    _wrapped_checkout_complete,
    mocked_payment_method_modify,
    payment_stripe_for_checkout,
    checkout_with_items,
    stripe_plugin,
    channel_USD,
):
    payment = payment_stripe_for_checkout
    payment.to_confirm = True
    payment.save()
    payment.transactions.create(
        is_success=True,
        action_required=True,
        kind=TransactionKind.ACTION_TO_CONFIRM,
        amount=payment.total,
        currency=payment.currency,
        token="ABC",
        gateway_response={},
    )
    plugin = stripe_plugin()
    payment_intent = StripeObject(id="ABC", last_response={})
    payment_intent["amount_received"] = price_to_minor_unit(
        payment.total, payment.currency
    )
    payment_intent["payment_method"] = "payment_method_id"
    payment_intent["setup_future_usage"] = "off_line"
    payment_intent["currency"] = payment.currency
    payment_intent["status"] = SUCCESS_STATUS

    handle_successful_payment_intent(
        payment_intent, plugin.config, channel_USD.slug, get_plugins_manager()
    )

    mocked_payment_method_modify.assert_called_once_with(
        "payment_method_id",
        api_key="secret_key",
        metadata={"channel": channel_USD.slug},
    )


@patch(
    "saleor.payment.gateways.stripe.webhooks.complete_checkout", wraps=complete_checkout
)
def test_handle_successful_payment_intent_for_order(
    wrapped_checkout_complete,
    payment_stripe_for_order,
    stripe_plugin,
    channel_USD,
):

    payment = payment_stripe_for_order
    plugin = stripe_plugin()
    payment_intent = StripeObject(id="ABC", last_response={})
    payment_intent["amount"] = payment.total
    payment_intent["currency"] = payment.currency
    payment_intent["capture_method"] = "automatic"
    handle_successful_payment_intent(
        payment_intent, plugin.config, channel_USD.slug, get_plugins_manager()
    )

    assert wrapped_checkout_complete.called is False


@patch(
    "saleor.payment.gateways.stripe.webhooks.complete_checkout", wraps=complete_checkout
)
def test_handle_successful_payment_intent_for_order_with_auth_payment(
    wrapped_checkout_complete,
    payment_stripe_for_order,
    stripe_plugin,
    channel_USD,
):
    payment = payment_stripe_for_order

    plugin = stripe_plugin()

    payment_intent = StripeObject(id="token", last_response={})
    payment_intent["amount_received"] = price_to_minor_unit(
        payment.total, payment.currency
    )
    payment_intent["currency"] = payment.currency
    payment_intent["setup_future_usage"] = None
    payment_intent["status"] = SUCCESS_STATUS

    handle_successful_payment_intent(
        payment_intent, plugin.config, channel_USD.slug, get_plugins_manager()
    )

    payment.refresh_from_db()

    assert payment.is_active
    assert payment.charge_status == ChargeStatus.FULLY_CHARGED
    assert payment.captured_amount == payment.total
    assert payment.transactions.filter(kind=TransactionKind.CAPTURE).exists()
    assert wrapped_checkout_complete.called is False


@patch(
    "saleor.payment.gateways.stripe.webhooks.complete_checkout", wraps=complete_checkout
)
def test_handle_successful_payment_intent_for_order_with_captured_payment(
    wrapped_checkout_complete,
    payment_stripe_for_order,
    stripe_plugin,
    channel_USD,
):
    # given
    token = "afd4g2"
    payment = payment_stripe_for_order
    payment.charge_status = ChargeStatus.FULLY_CHARGED
    payment.captured_amount = payment.total
    payment.save()
    payment.transactions.filter(kind=TransactionKind.CAPTURE).delete()
    payment.transactions.create(
        token=token,
        kind=TransactionKind.CAPTURE,
        is_success=True,
        gateway_response={},
    )
    plugin = stripe_plugin()

    payment_intent = StripeObject(id=token, last_response={})
    payment_intent["amount_received"] = price_to_minor_unit(
        payment.total, payment.currency
    )
    payment_intent["currency"] = payment.currency
    payment_intent["setup_future_usage"] = None
    payment_intent["status"] = SUCCESS_STATUS

    # when
    handle_successful_payment_intent(
        payment_intent, plugin.config, channel_USD.slug, get_plugins_manager()
    )

    # then
    payment.refresh_from_db()
    assert payment.is_active
    assert payment.charge_status == ChargeStatus.FULLY_CHARGED
    assert payment.captured_amount == payment.total
    assert payment.transactions.filter(kind=TransactionKind.CAPTURE).count() == 1
    assert wrapped_checkout_complete.called is False


@patch(
    "saleor.payment.gateways.stripe.webhooks.complete_checkout", wraps=complete_checkout
)
def test_handle_successful_payment_intent_for_order_with_pending_payment(
    wrapped_checkout_complete,
    payment_stripe_for_order,
    stripe_plugin,
    channel_USD,
):
    payment = payment_stripe_for_order
    transaction = payment.transactions.first()
    transaction.kind = TransactionKind.PENDING
    transaction.save()

    plugin = stripe_plugin()

    payment_intent = StripeObject(id="token", last_response={})
    payment_intent["amount_received"] = price_to_minor_unit(
        payment.total, payment.currency
    )
    payment_intent["currency"] = payment.currency
    payment_intent["setup_future_usage"] = None
    payment_intent["status"] = SUCCESS_STATUS

    handle_successful_payment_intent(
        payment_intent, plugin.config, channel_USD.slug, get_plugins_manager()
    )

    payment.refresh_from_db()

    assert payment.is_active
    assert payment.charge_status == ChargeStatus.FULLY_CHARGED
    assert payment.captured_amount == payment.total
    assert payment.transactions.filter(kind=TransactionKind.CAPTURE).exists()
    assert wrapped_checkout_complete.called is False


@pytest.mark.parametrize(
    "charge_status",
    [
        ChargeStatus.PARTIALLY_CHARGED,
        ChargeStatus.FULLY_CHARGED,
        ChargeStatus.CANCELLED,
        ChargeStatus.PARTIALLY_REFUNDED,
        ChargeStatus.FULLY_REFUNDED,
    ],
)
def test_handle_successful_payment_intent_out_of_order(
    payment_stripe_for_order,
    stripe_plugin,
    channel_USD,
    charge_status,
):
    # given
    payment = payment_stripe_for_order
    payment.charge_status = charge_status
    payment.transactions.all().delete()
    payment.transactions.create(
        token="ABC", kind=TransactionKind.AUTH, gateway_response={}
    )
    payment.save()
    plugin = stripe_plugin()
    payment_intent = StripeObject(id="ABC", last_response={})
    payment_intent["amount"] = payment.total
    payment_intent["amount_received"] = payment.total
    payment_intent["currency"] = payment.currency
    payment_intent["status"] = SUCCESS_STATUS
    payment_intent["setup_future_usage"] = None

    # when
    handle_successful_payment_intent(
        payment_intent, plugin.config, channel_USD.slug, get_plugins_manager()
    )

    # then
    assert payment.transactions.count() == 1


@patch(
    "saleor.payment.gateways.stripe.webhooks.complete_checkout", wraps=complete_checkout
)
def test_handle_authorized_payment_intent_for_checkout(
    wrapped_checkout_complete,
    payment_stripe_for_checkout,
    checkout_with_items,
    stripe_plugin,
    channel_USD,
):
    payment = payment_stripe_for_checkout
    payment.to_confirm = True
    payment.save()
    payment.transactions.create(
        is_success=True,
        action_required=True,
        kind=TransactionKind.ACTION_TO_CONFIRM,
        amount=payment.total,
        currency=payment.currency,
        token="ABC",
        gateway_response={},
    )
    plugin = stripe_plugin()
    payment_intent = StripeObject(id="ABC", last_response={})
    payment_intent["amount"] = price_to_minor_unit(payment.total, payment.currency)
    payment_intent["currency"] = payment.currency
    payment_intent["status"] = AUTHORIZED_STATUS
    handle_authorized_payment_intent(
        payment_intent, plugin.config, channel_USD.slug, get_plugins_manager()
    )

    payment.refresh_from_db()

    assert wrapped_checkout_complete.called
    assert payment.checkout_id is None
    assert payment.order
    assert payment.order.checkout_token == str(checkout_with_items.token)
    transaction = payment.transactions.get(kind=TransactionKind.AUTH)
    assert transaction.token == payment_intent.id


<<<<<<< HEAD
@patch(
    "saleor.payment.gateways.stripe.webhooks.complete_checkout", wraps=complete_checkout
)
def test_handle_authorized_payment_intent_for_order_with_auth_action_required(
    wrapped_checkout_complete,
    payment_stripe_for_order,
    stripe_plugin,
    channel_USD,
):
    # given
    token = "afd4g2"
    payment = payment_stripe_for_order
    payment.charge_status = ChargeStatus.PENDING
    payment.save()
    payment.transactions.filter(kind=TransactionKind.AUTH).delete()
    payment.transactions.create(
        token=token,
        kind=TransactionKind.AUTH,
        is_success=True,
        action_required=True,
        gateway_response={},
    )
    plugin = stripe_plugin()

    payment_intent = StripeObject(id=token, last_response={})
    payment_intent["amount"] = payment.total
    payment_intent["currency"] = payment.currency
    payment_intent["status"] = AUTHORIZED_STATUS

    # when
    handle_authorized_payment_intent(
        payment_intent, plugin.config, channel_USD.slug, get_plugins_manager()
    )

    # then
    payment.refresh_from_db()
    assert payment.is_active
    assert payment.charge_status == ChargeStatus.AUTHORIZED
    assert payment.captured_amount == 0.00
    assert payment.transactions.filter(kind=TransactionKind.AUTH).count() == 2
    assert wrapped_checkout_complete.called is False
=======
@patch("saleor.payment.gateway.void")
def test_handle_authorized_payment_intent_for_checkout_inactive_payment(
    void_mock,
    inactive_payment_stripe_for_checkout,
    checkout_with_items,
    stripe_plugin,
    channel_USD,
):
    payment = inactive_payment_stripe_for_checkout
    payment.transactions.create(
        is_success=True,
        action_required=True,
        kind=TransactionKind.ACTION_TO_CONFIRM,
        amount=payment.total,
        currency=payment.currency,
        token="ABC",
        gateway_response={},
    )
    plugin = stripe_plugin()
    payment_intent = StripeObject(id="ABC", last_response={})
    payment_intent["amount"] = price_to_minor_unit(payment.total, payment.currency)
    payment_intent["currency"] = payment.currency
    payment_intent["status"] = AUTHORIZED_STATUS

    handle_authorized_payment_intent(payment_intent, plugin.config, channel_USD.slug)
    payment.refresh_from_db()

    assert void_mock.called
>>>>>>> 9d744bee


@patch("saleor.checkout.complete_checkout._get_order_data")
@patch("saleor.payment.gateway.void")
def test_handle_authorized_payment_intent_when_order_creation_raises_exception(
    void_mock,
    order_data_mock,
    payment_stripe_for_checkout,
    checkout_with_items,
    stripe_plugin,
    channel_USD,
    stripe_payment_intent,
):
    order_data_mock.side_effect = ValidationError("Test error")
    payment = payment_stripe_for_checkout
    payment.to_confirm = True
    payment.save()
    payment.transactions.create(
        is_success=True,
        action_required=True,
        kind=TransactionKind.ACTION_TO_CONFIRM,
        amount=payment.total,
        currency=payment.currency,
        token="ABC",
        gateway_response={},
    )
    plugin = stripe_plugin()

    handle_authorized_payment_intent(
        stripe_payment_intent, plugin.config, channel_USD.slug, get_plugins_manager()
    )

    flush_post_commit_hooks()
    payment.refresh_from_db()

    assert not payment.order
    assert void_mock.called


@patch(
    "saleor.payment.gateways.stripe.webhooks.complete_checkout", wraps=complete_checkout
)
def test_handle_authorized_payment_intent_for_order(
    wrapped_checkout_complete,
    payment_stripe_for_order,
    checkout_with_items,
    stripe_plugin,
    channel_USD,
):

    payment = payment_stripe_for_order
    plugin = stripe_plugin()
    payment_intent = StripeObject(id="ABC", last_response={})
    payment_intent["amount"] = payment.total
    payment_intent["currency"] = payment.currency
    payment_intent["status"] = AUTHORIZED_STATUS
    handle_authorized_payment_intent(
        payment_intent, plugin.config, channel_USD.slug, get_plugins_manager()
    )

    assert wrapped_checkout_complete.called is False


@patch(
    "saleor.payment.gateways.stripe.webhooks.complete_checkout", wraps=complete_checkout
)
def test_handle_authorized_payment_intent_for_processing_order_payment(
    wrapped_checkout_complete,
    payment_stripe_for_order,
    checkout_with_items,
    stripe_plugin,
    channel_USD,
):

    payment = payment_stripe_for_order
    payment.charge_status = ChargeStatus.PENDING
    plugin = stripe_plugin()
    payment_intent = StripeObject(id="ABC", last_response={})
    payment_intent["amount"] = payment.total
    payment_intent["currency"] = payment.currency
    payment_intent["status"] = AUTHORIZED_STATUS
    handle_authorized_payment_intent(
        payment_intent, plugin.config, channel_USD.slug, get_plugins_manager()
    )

    assert wrapped_checkout_complete.called is False


@pytest.mark.parametrize(
    "charge_status",
    [
        ChargeStatus.PARTIALLY_CHARGED,
        ChargeStatus.FULLY_CHARGED,
        ChargeStatus.CANCELLED,
        ChargeStatus.PARTIALLY_REFUNDED,
        ChargeStatus.FULLY_REFUNDED,
    ],
)
def test_handle_authorized_payment_intent_out_of_order(
    payment_stripe_for_order,
    stripe_plugin,
    channel_USD,
    charge_status,
):
    # given
    payment = payment_stripe_for_order
    payment.charge_status = charge_status
    payment.transactions.all().delete()
    payment.transactions.create(
        token="ABC", kind=TransactionKind.AUTH, gateway_response={}
    )
    payment.save()
    plugin = stripe_plugin()
    payment_intent = StripeObject(id="ABC", last_response={})
    payment_intent["amount"] = payment.total
    payment_intent["currency"] = payment.currency
    payment_intent["status"] = AUTHORIZED_STATUS

    # when
    handle_authorized_payment_intent(
        payment_intent, plugin.config, channel_USD.slug, get_plugins_manager()
    )

    # then
    assert payment.transactions.count() == 1


@patch(
    "saleor.payment.gateways.stripe.webhooks.complete_checkout", wraps=complete_checkout
)
def test_handle_processing_payment_intent_for_order(
    wrapped_checkout_complete,
    payment_stripe_for_order,
    checkout_with_items,
    stripe_plugin,
    channel_USD,
):

    payment = payment_stripe_for_order
    plugin = stripe_plugin()
    payment_intent = StripeObject(id="ABC", last_response={})
    payment_intent["amount"] = payment.total
    payment_intent["currency"] = payment.currency
    payment_intent["status"] = PROCESSING_STATUS
    handle_processing_payment_intent(
        payment_intent, plugin.config, channel_USD.slug, get_plugins_manager()
    )

    assert wrapped_checkout_complete.called is False


@patch(
    "saleor.payment.gateways.stripe.webhooks.complete_checkout", wraps=complete_checkout
)
def test_handle_processing_payment_intent_for_checkout(
    wrapped_checkout_complete,
    payment_stripe_for_checkout,
    checkout_with_items,
    stripe_plugin,
    channel_USD,
):
    payment = payment_stripe_for_checkout
    payment.to_confirm = True
    payment.save()
    payment.transactions.create(
        is_success=True,
        action_required=True,
        kind=TransactionKind.ACTION_TO_CONFIRM,
        amount=payment.total,
        currency=payment.currency,
        token="ABC",
        gateway_response={},
    )
    plugin = stripe_plugin()
    payment_intent = StripeObject(id="ABC", last_response={})
    payment_intent["amount"] = price_to_minor_unit(payment.total, payment.currency)
    payment_intent["currency"] = payment.currency
    payment_intent["status"] = PROCESSING_STATUS
    handle_processing_payment_intent(
        payment_intent, plugin.config, channel_USD.slug, get_plugins_manager()
    )

    payment.refresh_from_db()

    assert wrapped_checkout_complete.called
    assert payment.checkout_id is None
    assert payment.order
    assert payment.order.checkout_token == str(checkout_with_items.token)
    transaction = payment.transactions.get(kind=TransactionKind.PENDING)
    assert transaction.token == payment_intent.id


@patch(
    "saleor.payment.gateways.stripe.webhooks.complete_checkout", wraps=complete_checkout
)
def test_handle_processing_payment_intent_for_checkout_inactive_payment(
    wrapped_checkout_complete,
    inactive_payment_stripe_for_checkout,
    checkout_with_items,
    stripe_plugin,
    channel_USD,
):
    payment = inactive_payment_stripe_for_checkout
    payment.to_confirm = True
    payment.save()
    payment.transactions.create(
        is_success=True,
        action_required=True,
        kind=TransactionKind.ACTION_TO_CONFIRM,
        amount=payment.total,
        currency=payment.currency,
        token="ABC",
        gateway_response={},
    )
    plugin = stripe_plugin()
    payment_intent = StripeObject(id="ABC", last_response={})
    payment_intent["amount"] = price_to_minor_unit(payment.total, payment.currency)
    payment_intent["currency"] = payment.currency
    payment_intent["status"] = PROCESSING_STATUS

    handle_processing_payment_intent(payment_intent, plugin.config, channel_USD.slug)

    assert not wrapped_checkout_complete.called


@patch("saleor.checkout.complete_checkout._get_order_data")
@patch("saleor.payment.gateway.void")
@patch("saleor.payment.gateway.refund")
def test_handle_processing_payment_intent_when_order_creation_raises_exception(
    refund_mock,
    void_mock,
    order_data_mock,
    payment_stripe_for_checkout,
    checkout_with_items,
    stripe_plugin,
    channel_USD,
    stripe_payment_intent,
):
    order_data_mock.side_effect = ValidationError("Test error")
    payment = payment_stripe_for_checkout
    payment.to_confirm = True
    payment.save()
    payment.transactions.create(
        is_success=True,
        action_required=True,
        kind=TransactionKind.ACTION_TO_CONFIRM,
        amount=payment.total,
        currency=payment.currency,
        token="ABC",
        gateway_response={},
    )
    plugin = stripe_plugin()

    stripe_payment_intent["status"] = PROCESSING_STATUS

    handle_processing_payment_intent(
        stripe_payment_intent, plugin.config, channel_USD.slug, get_plugins_manager()
    )

    payment.refresh_from_db()

    assert not payment.order
    assert not void_mock.called
    assert not refund_mock.called


@pytest.mark.parametrize(
    "charge_status",
    [
        ChargeStatus.PENDING,
        ChargeStatus.AUTHORIZED,
        ChargeStatus.PARTIALLY_CHARGED,
        ChargeStatus.FULLY_CHARGED,
        ChargeStatus.CANCELLED,
        ChargeStatus.PARTIALLY_REFUNDED,
        ChargeStatus.FULLY_REFUNDED,
    ],
)
def test_handle_processing_payment_intent_out_of_order(
    payment_stripe_for_order,
    stripe_plugin,
    channel_USD,
    charge_status,
):
    # given
    payment = payment_stripe_for_order
    payment.charge_status = charge_status
    payment.transactions.all().delete()
    payment.transactions.create(
        token="ABC", kind=TransactionKind.AUTH, gateway_response={}
    )
    payment.save()
    plugin = stripe_plugin()
    payment_intent = StripeObject(id="ABC", last_response={})
    payment_intent["amount"] = payment.total
    payment_intent["currency"] = payment.currency
    payment_intent["status"] = PROCESSING_STATUS

    # when
    handle_processing_payment_intent(
        payment_intent, plugin.config, channel_USD.slug, get_plugins_manager()
    )

    # then
    assert payment.transactions.count() == 1


def test_handle_failed_payment_intent_for_checkout(
    stripe_plugin, payment_stripe_for_checkout, channel_USD
):
    payment = payment_stripe_for_checkout
    payment.transactions.create(
        is_success=True,
        action_required=True,
        kind=TransactionKind.ACTION_TO_CONFIRM,
        amount=payment.total,
        currency=payment.currency,
        token="ABC",
        gateway_response={},
    )

    plugin = stripe_plugin()

    payment_intent = StripeObject(id="ABC", last_response={})
    payment_intent["amount"] = payment.total
    payment_intent["currency"] = payment.currency
    payment_intent["status"] = FAILED_STATUSES[0]

    handle_failed_payment_intent(
        payment_intent, plugin.config, channel_USD.slug, get_plugins_manager()
    )

    payment.refresh_from_db()

    assert not payment.order_id
    assert not payment.is_active
    assert payment.charge_status == ChargeStatus.CANCELLED
    assert payment.transactions.filter(kind=TransactionKind.CANCEL).exists()


def test_handle_failed_payment_intent_for_order(
    stripe_plugin, payment_stripe_for_order, channel_USD
):
    payment = payment_stripe_for_order
    payment.transactions.create(
        is_success=True,
        action_required=True,
        kind=TransactionKind.ACTION_TO_CONFIRM,
        amount=payment.total,
        currency=payment.currency,
        token="ABC",
        gateway_response={},
    )

    plugin = stripe_plugin()

    payment_intent = StripeObject(id="ABC", last_response={})
    payment_intent["amount"] = payment.total
    payment_intent["currency"] = payment.currency
    payment_intent["status"] = FAILED_STATUSES[0]

    handle_failed_payment_intent(
        payment_intent, plugin.config, channel_USD.slug, get_plugins_manager()
    )

    payment.refresh_from_db()

    assert not payment.is_active
    assert payment.charge_status == ChargeStatus.CANCELLED
    assert payment.transactions.filter(kind=TransactionKind.CANCEL).exists()


@pytest.mark.parametrize(
    "charge_status",
    [
        ChargeStatus.PARTIALLY_CHARGED,
        ChargeStatus.FULLY_CHARGED,
        ChargeStatus.CANCELLED,
        ChargeStatus.PARTIALLY_REFUNDED,
        ChargeStatus.FULLY_REFUNDED,
    ],
)
def test_handle_failed_payment_intent_out_of_order(
    payment_stripe_for_order,
    stripe_plugin,
    channel_USD,
    charge_status,
):
    # given
    payment = payment_stripe_for_order
    payment.charge_status = charge_status
    payment.transactions.all().delete()
    payment.transactions.create(
        token="ABC", kind=TransactionKind.AUTH, gateway_response={}
    )
    payment.save()
    plugin = stripe_plugin()
    payment_intent = StripeObject(id="ABC", last_response={})
    payment_intent["amount"] = payment.total
    payment_intent["currency"] = payment.currency
    payment_intent["status"] = FAILED_STATUSES[0]

    # when
    handle_failed_payment_intent(
        payment_intent, plugin.config, channel_USD.slug, get_plugins_manager()
    )

    # then
    assert payment.transactions.count() == 1


def test_handle_fully_refund(stripe_plugin, payment_stripe_for_order, channel_USD):
    payment = payment_stripe_for_order
    payment.captured_amount = payment.total
    payment.save()
    payment.transactions.create(
        is_success=True,
        action_required=True,
        kind=TransactionKind.CAPTURE,
        amount=payment.total,
        currency=payment.currency,
        token="ABC",
        gateway_response={},
    )
    plugin = stripe_plugin()

    refund = StripeObject(id="refund_id")
    refund["amount"] = price_to_minor_unit(payment.total, payment.currency)
    refund["currency"] = payment.currency
    refund["last_response"] = None

    charge = StripeObject()
    charge["payment_intent"] = "ABC"
    charge["refunds"] = StripeObject()
    charge["refunds"]["data"] = [refund]

    handle_refund(charge, plugin.config, channel_USD.slug, get_plugins_manager())

    payment.refresh_from_db()

    assert payment.charge_status == ChargeStatus.FULLY_REFUNDED
    assert payment.is_active is False
    assert payment.captured_amount == Decimal("0")


def test_handle_partial_refund(stripe_plugin, payment_stripe_for_order, channel_USD):
    payment = payment_stripe_for_order
    payment.captured_amount = payment.total
    payment.save()
    payment.transactions.create(
        is_success=True,
        action_required=True,
        kind=TransactionKind.CAPTURE,
        amount=payment.total,
        currency=payment.currency,
        token="ABC",
        gateway_response={},
    )
    plugin = stripe_plugin()

    refund = StripeObject(id="refund_id")
    refund["amount"] = price_to_minor_unit(Decimal("10"), payment.currency)
    refund["currency"] = payment.currency
    refund["last_response"] = None

    charge = StripeObject()
    charge["payment_intent"] = "ABC"
    charge["refunds"] = StripeObject()
    charge["refunds"]["data"] = [refund]

    handle_refund(charge, plugin.config, channel_USD.slug, get_plugins_manager())

    payment.refresh_from_db()

    assert payment.charge_status == ChargeStatus.PARTIALLY_REFUNDED
    assert payment.is_active is True
    assert payment.captured_amount == payment.total - Decimal("10")


def test_handle_refund_already_processed(
    stripe_plugin, payment_stripe_for_order, channel_USD
):
    payment = payment_stripe_for_order
    payment.charge_status = ChargeStatus.PARTIALLY_REFUNDED
    payment.captured_amount = payment.total - Decimal("10")
    payment.save()

    refund_id = "refund_abc"
    payment.transactions.create(
        is_success=True,
        action_required=True,
        kind=TransactionKind.REFUND,
        amount=payment.total,
        currency=payment.currency,
        token=refund_id,
        gateway_response={},
    )
    plugin = stripe_plugin()

    refund = StripeObject(id=refund_id)
    refund["amount"] = price_to_minor_unit(Decimal("10"), payment.currency)
    refund["currency"] = payment.currency
    refund["last_response"] = None

    charge = StripeObject()
    charge["payment_intent"] = "ABC"
    charge["refunds"] = StripeObject()
    charge["refunds"]["data"] = [refund]

    handle_refund(charge, plugin.config, channel_USD.slug, get_plugins_manager())

    payment.refresh_from_db()

    assert payment.charge_status == ChargeStatus.PARTIALLY_REFUNDED
    assert payment.is_active is True
    assert payment.captured_amount == payment.total - Decimal("10")


@pytest.mark.parametrize(
    "webhook_type, fun_to_mock",
    [
        (WEBHOOK_SUCCESS_EVENT, "handle_successful_payment_intent"),
        (WEBHOOK_PROCESSING_EVENT, "handle_processing_payment_intent"),
        (WEBHOOK_FAILED_EVENT, "handle_failed_payment_intent"),
        (WEBHOOK_AUTHORIZED_EVENT, "handle_authorized_payment_intent"),
        (WEBHOOK_CANCELED_EVENT, "handle_failed_payment_intent"),
    ],
)
@patch("saleor.payment.gateways.stripe.stripe_api.stripe.Webhook.construct_event")
def test_handle_webhook_events(
    mocked_webhook_event, webhook_type, fun_to_mock, stripe_plugin, rf, channel_USD
):
    dummy_payload = {
        "id": "evt_1Ip9ANH1Vac4G4dbE9ch7zGS",
    }

    request = rf.post(
        path="/webhooks/", data=dummy_payload, content_type="application/json"
    )
    request.plugins = get_plugins_manager()

    stripe_signature = "1234"
    request.META["HTTP_STRIPE_SIGNATURE"] = stripe_signature

    event = Mock()
    event.type = webhook_type
    event.data.object = StripeObject()

    mocked_webhook_event.return_value = event

    plugin = stripe_plugin()

    with patch(f"saleor.payment.gateways.stripe.webhooks.{fun_to_mock}") as mocked_fun:
        plugin.webhook(request, "/webhooks/", None)
        mocked_fun.assert_called_once_with(
            event.data.object, plugin.config, channel_USD.slug, request.plugins
        )

    api_key = plugin.config.connection_params["secret_api_key"]
    endpoint_secret = plugin.config.connection_params["webhook_secret"]

    mocked_webhook_event.assert_called_once_with(
        json.dumps(dummy_payload).encode("utf-8"),
        stripe_signature,
        endpoint_secret,
        api_key=api_key,
    )


@patch("saleor.payment.models.Payment.can_create_order")
@patch("saleor.payment.gateways.stripe.webhooks._finalize_checkout")
def test_process_payment_with_checkout_creates_order(
    mock_finalize_checkout,
    mock_can_create_order,
    payment_stripe_for_checkout,
    checkout_with_items,
    channel_USD,
):
    mock_can_create_order.return_value = True
    payment = payment_stripe_for_checkout
    payment.to_confirm = True
    payment.save()
    payment.transactions.create(
        is_success=True,
        action_required=True,
        kind=TransactionKind.ACTION_TO_CONFIRM,
        amount=payment.total,
        currency=payment.currency,
        token="ABC",
        gateway_response={},
    )
    payment_intent = StripeObject(id="ABC", last_response={})
    payment_intent["amount"] = price_to_minor_unit(payment.total, payment.currency)
    payment_intent["currency"] = payment.currency
    payment_intent["status"] = AUTHORIZED_STATUS

    _process_payment_with_checkout(
        payment,
        mock.ANY,
    )

    mock_finalize_checkout.assert_called_once_with(
        payment.checkout,
        payment,
        mock.ANY,
    )


@patch("saleor.payment.models.Payment.can_create_order")
@patch("saleor.payment.gateways.stripe.webhooks._finalize_checkout")
def test_process_payment_with_checkout_does_not_create_order(
    mock_finalize_checkout,
    mock_can_create_order,
    payment_stripe_for_checkout,
    checkout_with_items,
    channel_USD,
):
    mock_can_create_order.return_value = False
    payment = payment_stripe_for_checkout
    payment.to_confirm = True
    payment.save()
    payment.transactions.create(
        is_success=True,
        action_required=True,
        kind=TransactionKind.ACTION_TO_CONFIRM,
        amount=payment.total,
        currency=payment.currency,
        token="ABC",
        gateway_response={},
    )
    payment_intent = StripeObject(id="ABC", last_response={})
    payment_intent["amount"] = price_to_minor_unit(payment.total, payment.currency)
    payment_intent["currency"] = payment.currency
    payment_intent["status"] = AUTHORIZED_STATUS

    _process_payment_with_checkout(
        payment,
        get_plugins_manager(),
    )

    mock_finalize_checkout.assert_not_called()<|MERGE_RESOLUTION|>--- conflicted
+++ resolved
@@ -111,7 +111,9 @@
     payment_intent["currency"] = payment.currency
     payment_intent["status"] = SUCCESS_STATUS
 
-    handle_successful_payment_intent(payment_intent, plugin.config, channel_USD.slug)
+    handle_successful_payment_intent(
+        payment_intent, plugin.config, channel_USD.slug, get_plugins_manager()
+    )
     payment.refresh_from_db()
 
     assert refund_mock.called
@@ -421,7 +423,6 @@
     assert transaction.token == payment_intent.id
 
 
-<<<<<<< HEAD
 @patch(
     "saleor.payment.gateways.stripe.webhooks.complete_checkout", wraps=complete_checkout
 )
@@ -463,7 +464,8 @@
     assert payment.captured_amount == 0.00
     assert payment.transactions.filter(kind=TransactionKind.AUTH).count() == 2
     assert wrapped_checkout_complete.called is False
-=======
+
+
 @patch("saleor.payment.gateway.void")
 def test_handle_authorized_payment_intent_for_checkout_inactive_payment(
     void_mock,
@@ -488,11 +490,12 @@
     payment_intent["currency"] = payment.currency
     payment_intent["status"] = AUTHORIZED_STATUS
 
-    handle_authorized_payment_intent(payment_intent, plugin.config, channel_USD.slug)
+    handle_authorized_payment_intent(
+        payment_intent, plugin.config, channel_USD.slug, get_plugins_manager()
+    )
     payment.refresh_from_db()
 
     assert void_mock.called
->>>>>>> 9d744bee
 
 
 @patch("saleor.checkout.complete_checkout._get_order_data")
@@ -713,7 +716,9 @@
     payment_intent["currency"] = payment.currency
     payment_intent["status"] = PROCESSING_STATUS
 
-    handle_processing_payment_intent(payment_intent, plugin.config, channel_USD.slug)
+    handle_processing_payment_intent(
+        payment_intent, plugin.config, channel_USD.slug, get_plugins_manager()
+    )
 
     assert not wrapped_checkout_complete.called
 
