from decimal import Decimal
from operator import attrgetter

from django.conf import settings
from django.contrib.postgres.fields import ArrayField
from django.contrib.postgres.indexes import GinIndex
from django.core.serializers.json import DjangoJSONEncoder
from django.core.validators import MaxValueValidator, MinValueValidator
from django.db import models
from django.db.models import JSONField
from django.utils import timezone
from django_prices.models import MoneyField
from prices import Money

from ..checkout.models import Checkout
from ..core.models import ModelWithMetadata
from ..core.taxes import zero_money
from ..permission.enums import PaymentPermissions
from . import (
    ChargeStatus,
    CustomPaymentChoices,
    StorePaymentMethod,
    TransactionAction,
<<<<<<< HEAD
=======
    TransactionEventStatus,
>>>>>>> e28882be
    TransactionEventType,
    TransactionKind,
)


class TransactionItem(ModelWithMetadata):
    created_at = models.DateTimeField(auto_now_add=True)
    modified_at = models.DateTimeField(auto_now=True)
    status = models.CharField(max_length=512, blank=True, null=True, default="")
    name = models.CharField(max_length=512, blank=True, null=True, default="")
    message = models.CharField(max_length=512, blank=True, null=True, default="")
    psp_reference = models.CharField(max_length=512, blank=True, null=True)
    available_actions = ArrayField(
        models.CharField(max_length=128, choices=TransactionAction.CHOICES),
        default=list,
    )

    currency = models.CharField(max_length=settings.DEFAULT_CURRENCY_CODE_LENGTH)

    amount_charged = MoneyField(amount_field="charged_value", currency_field="currency")
    charged_value = models.DecimalField(
        max_digits=settings.DEFAULT_MAX_DIGITS,
        decimal_places=settings.DEFAULT_DECIMAL_PLACES,
        default=Decimal("0"),
    )
    amount_authorized = MoneyField(
        amount_field="authorized_value", currency_field="currency"
    )
    authorized_value = models.DecimalField(
        max_digits=settings.DEFAULT_MAX_DIGITS,
        decimal_places=settings.DEFAULT_DECIMAL_PLACES,
        default=Decimal("0"),
    )
    amount_refunded = MoneyField(
        amount_field="refunded_value", currency_field="currency"
    )
    refunded_value = models.DecimalField(
        max_digits=settings.DEFAULT_MAX_DIGITS,
        decimal_places=settings.DEFAULT_DECIMAL_PLACES,
        default=Decimal("0"),
    )
    amount_canceled = MoneyField(
        amount_field="canceled_value", currency_field="currency"
    )
    canceled_value = models.DecimalField(
        max_digits=settings.DEFAULT_MAX_DIGITS,
        decimal_places=settings.DEFAULT_DECIMAL_PLACES,
        default=Decimal("0"),
    )
    amount_refund_pending = MoneyField(
        amount_field="refund_pending_value", currency_field="currency"
    )
    refund_pending_value = models.DecimalField(
        max_digits=settings.DEFAULT_MAX_DIGITS,
        decimal_places=settings.DEFAULT_DECIMAL_PLACES,
        default=Decimal("0"),
    )

    amount_charge_pending = MoneyField(
        amount_field="charge_pending_value", currency_field="currency"
    )
    charge_pending_value = models.DecimalField(
<<<<<<< HEAD
=======
        max_digits=settings.DEFAULT_MAX_DIGITS,
        decimal_places=settings.DEFAULT_DECIMAL_PLACES,
        default=Decimal("0"),
    )

    amount_authorize_pending = MoneyField(
        amount_field="authorize_pending_value", currency_field="currency"
    )
    authorize_pending_value = models.DecimalField(
>>>>>>> e28882be
        max_digits=settings.DEFAULT_MAX_DIGITS,
        decimal_places=settings.DEFAULT_DECIMAL_PLACES,
        default=Decimal("0"),
    )

<<<<<<< HEAD
    amount_authorize_pending = MoneyField(
        amount_field="authorize_pending_value", currency_field="currency"
    )
    authorize_pending_value = models.DecimalField(
        max_digits=settings.DEFAULT_MAX_DIGITS,
        decimal_places=settings.DEFAULT_DECIMAL_PLACES,
        default=Decimal("0"),
    )

=======
>>>>>>> e28882be
    cancel_pending_value = models.DecimalField(
        max_digits=settings.DEFAULT_MAX_DIGITS,
        decimal_places=settings.DEFAULT_DECIMAL_PLACES,
        default=Decimal("0"),
    )
    amount_cancel_pending = MoneyField(
        amount_field="cancel_pending_value", currency_field="currency"
    )

    external_url = models.URLField(blank=True, null=True)

    checkout = models.ForeignKey(
        Checkout,
        null=True,
        related_name="payment_transactions",
        on_delete=models.SET_NULL,
    )
    order = models.ForeignKey(
        "order.Order",
        related_name="payment_transactions",
        null=True,
        on_delete=models.PROTECT,
    )
    user = models.ForeignKey(
        settings.AUTH_USER_MODEL,
        blank=True,
        null=True,
        on_delete=models.SET_NULL,
        related_name="+",
    )

    # We store app and app_identifier, as the app field stores apps of
    # all types (local, third-party), and the app_identifier field stores
    # only third-party apps.
    # In the case of re-installing the third-party app, we are able to match
    # existing transactions with the re-installed app by using `app_identifier`.
    app = models.ForeignKey(
        "app.App",
        related_name="+",
        null=True,
        blank=True,
        on_delete=models.SET_NULL,
    )
    app_identifier = models.CharField(blank=True, null=True, max_length=256)

    class Meta:
        ordering = ("pk",)
        indexes = [
            *ModelWithMetadata.Meta.indexes,
            # Orders filtering by status index
            GinIndex(fields=["order_id", "status"]),
        ]


class TransactionEvent(models.Model):
    created_at = models.DateTimeField(default=timezone.now)
    status = models.CharField(
        max_length=128,
<<<<<<< HEAD
        choices=TransactionStatus.CHOICES,
        default=TransactionStatus.SUCCESS,
=======
        choices=TransactionEventStatus.CHOICES,
        default=TransactionEventStatus.SUCCESS,
>>>>>>> e28882be
        blank=True,
        null=True,
    )
    psp_reference = models.CharField(max_length=512, blank=True, null=True)
    message = models.CharField(max_length=512, blank=True, null=True, default="")
    transaction = models.ForeignKey(
        TransactionItem, related_name="events", on_delete=models.CASCADE
    )
    external_url = models.URLField(blank=True, null=True)
    currency = models.CharField(max_length=settings.DEFAULT_CURRENCY_CODE_LENGTH)
    type = models.CharField(
        max_length=128,
        choices=TransactionEventType.CHOICES,
        default=TransactionEventType.INFO,
    )
    amount = MoneyField(amount_field="amount_value", currency_field="currency")
    amount_value = models.DecimalField(
        max_digits=settings.DEFAULT_MAX_DIGITS,
        decimal_places=settings.DEFAULT_DECIMAL_PLACES,
        default=Decimal("0"),
    )
    user = models.ForeignKey(
        settings.AUTH_USER_MODEL,
        blank=True,
        null=True,
        on_delete=models.SET_NULL,
        related_name="+",
    )

    # We store app and app_identifier, as the app field stores apps of
    # all types (local, third-party), and the app_identifier field stores
    # only third-party apps.
    # In the case of re-installing the third-party app, we are able to match
    # existing transactions with the re-installed app by using `app_identifier`.
    app = models.ForeignKey(
        "app.App", related_name="+", null=True, blank=True, on_delete=models.SET_NULL
    )
    app_identifier = models.CharField(blank=True, null=True, max_length=256)

    include_in_calculations = models.BooleanField(default=False)

    class Meta:
        ordering = ("pk",)


class Payment(ModelWithMetadata):
    """A model that represents a single payment.

    This might be a transactable payment information such as credit card
    details, gift card information or a customer's authorization to charge
    their PayPal account.

    All payment process related pieces of information are stored
    at the gateway level, we are operating on the reusable token
    which is a unique identifier of the customer for given gateway.

    Several payment methods can be used within a single order. Each payment
    method may consist of multiple transactions.
    """

    gateway = models.CharField(max_length=255)
    is_active = models.BooleanField(default=True)
    to_confirm = models.BooleanField(default=False)
    partial = models.BooleanField(default=False)
    created_at = models.DateTimeField(auto_now_add=True)
    modified_at = models.DateTimeField(auto_now=True)
    charge_status = models.CharField(
        max_length=20, choices=ChargeStatus.CHOICES, default=ChargeStatus.NOT_CHARGED
    )
    token = models.CharField(max_length=512, blank=True, default="")
    total = models.DecimalField(
        max_digits=settings.DEFAULT_MAX_DIGITS,
        decimal_places=settings.DEFAULT_DECIMAL_PLACES,
        default=Decimal("0.0"),
    )
    captured_amount = models.DecimalField(
        max_digits=settings.DEFAULT_MAX_DIGITS,
        decimal_places=settings.DEFAULT_DECIMAL_PLACES,
        default=Decimal("0.0"),
    )
    currency = models.CharField(
        max_length=settings.DEFAULT_CURRENCY_CODE_LENGTH
    )  # FIXME: add ISO4217 validator

    checkout = models.ForeignKey(
        Checkout, null=True, related_name="payments", on_delete=models.SET_NULL
    )
    order = models.ForeignKey(
        "order.Order",
        related_name="payments",
        null=True,
        on_delete=models.PROTECT,
    )
    store_payment_method = models.CharField(
        max_length=11,
        choices=StorePaymentMethod.CHOICES,
        default=StorePaymentMethod.NONE,
    )

    billing_email = models.EmailField(blank=True)
    billing_first_name = models.CharField(max_length=256, blank=True)
    billing_last_name = models.CharField(max_length=256, blank=True)
    billing_company_name = models.CharField(max_length=256, blank=True)
    billing_address_1 = models.CharField(max_length=256, blank=True)
    billing_address_2 = models.CharField(max_length=256, blank=True)
    billing_city = models.CharField(max_length=256, blank=True)
    billing_city_area = models.CharField(max_length=128, blank=True)
    billing_postal_code = models.CharField(max_length=256, blank=True)
    billing_country_code = models.CharField(max_length=2, blank=True)
    billing_country_area = models.CharField(max_length=256, blank=True)

    cc_first_digits = models.CharField(max_length=6, blank=True, default="")
    cc_last_digits = models.CharField(max_length=4, blank=True, default="")
    cc_brand = models.CharField(max_length=40, blank=True, default="")
    cc_exp_month = models.PositiveIntegerField(
        validators=[MinValueValidator(1), MaxValueValidator(12)], null=True, blank=True
    )
    cc_exp_year = models.PositiveIntegerField(
        validators=[MinValueValidator(1000)], null=True, blank=True
    )

    payment_method_type = models.CharField(max_length=256, blank=True)

    customer_ip_address = models.GenericIPAddressField(blank=True, null=True)
    extra_data = models.TextField(blank=True, default="")
    return_url = models.URLField(blank=True, null=True)
    psp_reference = models.CharField(
        max_length=512, null=True, blank=True, db_index=True
    )

    class Meta:
        ordering = ("pk",)
        permissions = (
            (
                PaymentPermissions.HANDLE_PAYMENTS.codename,
                "Handle payments",
            ),
        )
        indexes = [
            *ModelWithMetadata.Meta.indexes,
            # Orders filtering by status index
            GinIndex(fields=["order_id", "is_active", "charge_status"]),
        ]

    def __repr__(self):
        return (
            f"Payment(gateway={self.gateway}, is_active={self.is_active}, "
            f"created={self.created_at}, charge_status={self.charge_status})"
        )

    def get_last_transaction(self):
        return max(self.transactions.all(), default=None, key=attrgetter("pk"))

    def get_total(self):
        return Money(self.total, self.currency)

    def get_authorized_amount(self):
        money = zero_money(self.currency)

        # Query all the transactions which should be prefetched
        # to optimize db queries
        transactions = self.transactions.all()

        # There is no authorized amount anymore when capture is succeeded
        # since capture can only be made once, even it is a partial capture
        if any(
            [
                txn.kind == TransactionKind.CAPTURE and txn.is_success
                for txn in transactions
            ]
        ):
            return money

        # Filter the succeeded auth transactions
        authorized_txns = [
            txn
            for txn in transactions
            if txn.kind == TransactionKind.AUTH
            and txn.is_success
            and not txn.action_required
        ]

        # Calculate authorized amount from all succeeded auth transactions
        for txn in authorized_txns:
            money += Money(txn.amount, self.currency)

        # If multiple partial capture is supported later though it's unlikely,
        # the authorized amount should exclude the already captured amount here
        return money

    def get_captured_amount(self):
        return Money(self.captured_amount, self.currency)

    def get_charge_amount(self):
        """Retrieve the maximum capture possible."""
        return self.total - self.captured_amount

    @property
    def is_authorized(self):
        return any(
            [
                txn.kind == TransactionKind.AUTH
                and txn.is_success
                and not txn.action_required
                for txn in self.transactions.all()
            ]
        )

    @property
    def not_charged(self):
        return self.charge_status == ChargeStatus.NOT_CHARGED

    def can_authorize(self):
        return self.is_active and self.not_charged

    def can_capture(self):
        if not (self.is_active and self.not_charged):
            return False
        return True

    def can_void(self):
        return self.not_charged and self.is_authorized

    def can_refund(self):
        can_refund_charge_status = (
            ChargeStatus.PARTIALLY_CHARGED,
            ChargeStatus.FULLY_CHARGED,
            ChargeStatus.PARTIALLY_REFUNDED,
        )
        return self.charge_status in can_refund_charge_status

    def can_confirm(self):
        return self.is_active and self.not_charged

    def is_manual(self):
        return self.gateway == CustomPaymentChoices.MANUAL


class Transaction(models.Model):
    """Represents a single payment operation.

    Transaction is an attempt to transfer money between your store
    and your customers, with a chosen payment method.
    """

    created_at = models.DateTimeField(auto_now_add=True, editable=False)
    payment = models.ForeignKey(
        Payment, related_name="transactions", on_delete=models.PROTECT
    )
    token = models.CharField(max_length=512, blank=True, default="")
    kind = models.CharField(max_length=25, choices=TransactionKind.CHOICES)
    is_success = models.BooleanField(default=False)
    action_required = models.BooleanField(default=False)
    action_required_data = JSONField(
        blank=True, default=dict, encoder=DjangoJSONEncoder
    )
    currency = models.CharField(
        max_length=settings.DEFAULT_CURRENCY_CODE_LENGTH,
    )
    amount = models.DecimalField(
        max_digits=settings.DEFAULT_MAX_DIGITS,
        decimal_places=settings.DEFAULT_DECIMAL_PLACES,
        default=Decimal("0.0"),
    )
    error = models.TextField(null=True)
    customer_id = models.CharField(max_length=256, null=True)
    gateway_response = JSONField(encoder=DjangoJSONEncoder)
    already_processed = models.BooleanField(default=False)

    class Meta:
        ordering = ("pk",)

    def __repr__(self):
        return (
            f"Transaction(type={self.kind}, is_success={self.is_success}, "
            f"created={self.created_at})"
        )

    def get_amount(self):
        return Money(self.amount, self.currency)<|MERGE_RESOLUTION|>--- conflicted
+++ resolved
@@ -21,10 +21,7 @@
     CustomPaymentChoices,
     StorePaymentMethod,
     TransactionAction,
-<<<<<<< HEAD
-=======
     TransactionEventStatus,
->>>>>>> e28882be
     TransactionEventType,
     TransactionKind,
 )
@@ -87,8 +84,6 @@
         amount_field="charge_pending_value", currency_field="currency"
     )
     charge_pending_value = models.DecimalField(
-<<<<<<< HEAD
-=======
         max_digits=settings.DEFAULT_MAX_DIGITS,
         decimal_places=settings.DEFAULT_DECIMAL_PLACES,
         default=Decimal("0"),
@@ -98,24 +93,11 @@
         amount_field="authorize_pending_value", currency_field="currency"
     )
     authorize_pending_value = models.DecimalField(
->>>>>>> e28882be
-        max_digits=settings.DEFAULT_MAX_DIGITS,
-        decimal_places=settings.DEFAULT_DECIMAL_PLACES,
-        default=Decimal("0"),
-    )
-
-<<<<<<< HEAD
-    amount_authorize_pending = MoneyField(
-        amount_field="authorize_pending_value", currency_field="currency"
-    )
-    authorize_pending_value = models.DecimalField(
-        max_digits=settings.DEFAULT_MAX_DIGITS,
-        decimal_places=settings.DEFAULT_DECIMAL_PLACES,
-        default=Decimal("0"),
-    )
-
-=======
->>>>>>> e28882be
+        max_digits=settings.DEFAULT_MAX_DIGITS,
+        decimal_places=settings.DEFAULT_DECIMAL_PLACES,
+        default=Decimal("0"),
+    )
+
     cancel_pending_value = models.DecimalField(
         max_digits=settings.DEFAULT_MAX_DIGITS,
         decimal_places=settings.DEFAULT_DECIMAL_PLACES,
@@ -174,13 +156,8 @@
     created_at = models.DateTimeField(default=timezone.now)
     status = models.CharField(
         max_length=128,
-<<<<<<< HEAD
-        choices=TransactionStatus.CHOICES,
-        default=TransactionStatus.SUCCESS,
-=======
         choices=TransactionEventStatus.CHOICES,
         default=TransactionEventStatus.SUCCESS,
->>>>>>> e28882be
         blank=True,
         null=True,
     )
