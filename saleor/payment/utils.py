import decimal
import json
import logging
from datetime import datetime
from decimal import Decimal
from typing import Any, Dict, Optional, Union, cast, overload

import graphene
from babel.numbers import get_currency_precision
from django.core.serializers.json import DjangoJSONEncoder
from django.db import transaction
from django.db.models import Q
from django.utils import timezone

from ..account.models import User
from ..app.models import App
from ..channel import TransactionFlowStrategy
from ..checkout.fetch import fetch_checkout_info, fetch_checkout_lines
from ..checkout.models import Checkout
from ..core.prices import quantize_price
from ..core.tracing import traced_atomic_transaction
from ..discount.utils import fetch_active_discounts
from ..graphql.core.utils import str_to_enum
from ..order.models import Order
from ..order.search import update_order_search_vector
from ..order.utils import (
    update_order_authorize_data,
    update_order_charge_data,
    updates_amounts_for_order,
)
from ..plugins.manager import PluginsManager, get_plugins_manager
from . import (
    ChargeStatus,
    GatewayError,
    PaymentError,
    StorePaymentMethod,
    TransactionEventType,
    TransactionKind,
)
from .error_codes import PaymentErrorCode
from .interface import (
    AddressData,
    GatewayResponse,
    PaymentData,
    PaymentGatewayData,
    PaymentLineData,
    PaymentLinesData,
    PaymentMethodInfo,
    RefundData,
    StorePaymentMethodEnum,
    TransactionData,
    TransactionProcessActionData,
    TransactionRequestEventResponse,
    TransactionRequestResponse,
    TransactionSessionData,
)
from .models import Payment, Transaction, TransactionEvent, TransactionItem
from .transaction_item_calculations import recalculate_transaction_amounts

logger = logging.getLogger(__name__)

GENERIC_TRANSACTION_ERROR = "Transaction was unsuccessful"
ALLOWED_GATEWAY_KINDS = {choices[0] for choices in TransactionKind.CHOICES}


def create_payment_lines_information(
    payment: Payment,
    manager: PluginsManager,
) -> PaymentLinesData:
    checkout = payment.checkout
    order = payment.order

    if checkout:
        return create_checkout_payment_lines_information(checkout, manager)
    elif order:
        return create_order_payment_lines_information(order)

    return PaymentLinesData(
        shipping_amount=Decimal("0.00"),
        voucher_amount=Decimal("0.00"),
        lines=[],
    )


def create_checkout_payment_lines_information(
    checkout: Checkout, manager: PluginsManager
) -> PaymentLinesData:
    line_items = []
    lines, _ = fetch_checkout_lines(checkout)
    discounts = fetch_active_discounts()
    checkout_info = fetch_checkout_info(checkout, lines, discounts, manager)
    address = checkout_info.shipping_address or checkout_info.billing_address

    for line_info in lines:
        unit_price = manager.calculate_checkout_line_unit_price(
            checkout_info,
            lines,
            line_info,
            address,
            discounts,
        )
        unit_gross = unit_price.gross.amount

        quantity = line_info.line.quantity
        product_name = f"{line_info.variant.product.name}, {line_info.variant.name}"
        product_sku = line_info.variant.sku
        line_items.append(
            PaymentLineData(
                quantity=quantity,
                product_name=product_name,
                product_sku=product_sku,
                variant_id=line_info.variant.id,
                amount=unit_gross,
            )
        )
    shipping_amount = manager.calculate_checkout_shipping(
        checkout_info=checkout_info,
        lines=lines,
        address=address,
        discounts=discounts,
    ).gross.amount

    voucher_amount = -checkout.discount_amount

    return PaymentLinesData(
        shipping_amount=shipping_amount,
        voucher_amount=voucher_amount,
        lines=line_items,
    )


def create_order_payment_lines_information(order: Order) -> PaymentLinesData:
    line_items = []
    for order_line in order.lines.all():
        product_name = f"{order_line.product_name}, {order_line.variant_name}"

        variant_id = order_line.variant_id
        if variant_id is None:
            continue

        line_items.append(
            PaymentLineData(
                quantity=order_line.quantity,
                product_name=product_name,
                product_sku=order_line.product_sku,
                variant_id=variant_id,
                amount=order_line.unit_price_gross_amount,
            )
        )

    shipping_amount = order.shipping_price_gross_amount
    voucher_amount = order.total_gross_amount - order.undiscounted_total_gross_amount

    return PaymentLinesData(
        shipping_amount=shipping_amount,
        voucher_amount=voucher_amount,
        lines=line_items,
    )


def generate_transactions_data(payment: Payment) -> list[TransactionData]:
    return [
        TransactionData(
            token=t.token,
            is_success=t.is_success,
            kind=t.kind,
            gateway_response=t.gateway_response,
            amount={
                "amount": str(quantize_price(t.amount, t.currency)),
                "currency": t.currency,
            },
        )
        for t in payment.transactions.all()
    ]


def create_payment_information(
    payment: Payment,
    payment_token: Optional[str] = None,
    amount: Optional[Decimal] = None,
    customer_id: Optional[str] = None,
    store_source: bool = False,
    refund_data: Optional[RefundData] = None,
    additional_data: Optional[dict] = None,
    manager: Optional[PluginsManager] = None,
) -> PaymentData:
    """Extract order information along with payment details.

    Returns information required to process payment and additional
    billing/shipping addresses for optional fraud-prevention mechanisms.
    """
    if checkout := payment.checkout:
        billing = checkout.billing_address
        shipping = checkout.shipping_address
        email = cast(str, checkout.get_customer_email())
        user_id = checkout.user_id
        checkout_token = str(checkout.token)
        from ..checkout.utils import get_or_create_checkout_metadata

        checkout_metadata = get_or_create_checkout_metadata(checkout).metadata
    elif order := payment.order:
        billing = order.billing_address
        shipping = order.shipping_address
        email = order.user_email
        user_id = order.user_id
        checkout_token = order.checkout_token
        checkout_metadata = None
    else:
        billing = None
        shipping = None
        email = payment.billing_email
        user_id = None
        checkout_token = ""
        checkout_metadata = None

    billing_address = AddressData(**billing.as_data()) if billing else None
    shipping_address = AddressData(**shipping.as_data()) if shipping else None

    order = payment.order
    order_id = order.pk if order else None
    channel_slug = order.channel.slug if order and order.channel else None
    graphql_payment_id = graphene.Node.to_global_id("Payment", payment.pk)

    graphql_customer_id = None
    if user_id:
        graphql_customer_id = graphene.Node.to_global_id("User", user_id)

    return PaymentData(
        gateway=payment.gateway,
        token=payment_token,
        amount=amount or payment.total,
        currency=payment.currency,
        billing=billing_address,
        shipping=shipping_address,
        order_id=str(order_id),
        order_channel_slug=channel_slug,
        payment_id=payment.pk,
        graphql_payment_id=graphql_payment_id,
        customer_ip_address=payment.customer_ip_address,
        customer_id=customer_id,
        customer_email=email,
        reuse_source=store_source,
        data=additional_data or {},
        graphql_customer_id=graphql_customer_id,
        store_payment_method=StorePaymentMethodEnum[
            payment.store_payment_method.upper()
        ],
        checkout_token=checkout_token,
        checkout_metadata=checkout_metadata,
        payment_metadata=payment.metadata,
        psp_reference=payment.psp_reference,
        refund_data=refund_data,
        transactions=generate_transactions_data(payment),
        _resolve_lines_data=lambda: create_payment_lines_information(
            payment, manager or get_plugins_manager()
        ),
    )


def create_payment(
    gateway: str,
    total: Decimal,
    currency: str,
    email: str,
    customer_ip_address: Optional[str] = None,
    payment_token: Optional[str] = None,
    extra_data: Optional[Dict] = None,
    checkout: Optional[Checkout] = None,
    order: Optional[Order] = None,
    return_url: Optional[str] = None,
    external_reference: Optional[str] = None,
    store_payment_method: str = StorePaymentMethod.NONE,
    metadata: Optional[Dict[str, str]] = None,
) -> Payment:
    """Create a payment instance.

    This method is responsible for creating payment instances that works for
    both Django views and GraphQL mutations.
    """

    if extra_data is None:
        extra_data = {}

    data = {
        "is_active": True,
        "customer_ip_address": customer_ip_address or "",
        "extra_data": json.dumps(extra_data),
        "token": payment_token or "",
    }

    if checkout:
        data["checkout"] = checkout
        billing_address = checkout.billing_address
    elif order:
        data["order"] = order
        billing_address = order.billing_address
    else:
        raise TypeError("Must provide checkout or order to create a payment.")

    if not billing_address:
        raise PaymentError(
            "Order does not have a billing address.",
            code=PaymentErrorCode.BILLING_ADDRESS_NOT_SET.value,
        )

    defaults = {
        "billing_email": email,
        "billing_first_name": billing_address.first_name,
        "billing_last_name": billing_address.last_name,
        "billing_company_name": billing_address.company_name,
        "billing_address_1": billing_address.street_address_1,
        "billing_address_2": billing_address.street_address_2,
        "billing_city": billing_address.city,
        "billing_postal_code": billing_address.postal_code,
        "billing_country_code": billing_address.country.code,
        "billing_country_area": billing_address.country_area,
        "currency": currency,
        "gateway": gateway,
        "total": total,
        "return_url": return_url,
        "partial": False,
        "psp_reference": external_reference or "",
        "store_payment_method": store_payment_method,
        "metadata": {} if metadata is None else metadata,
    }

    payment, _ = Payment.objects.get_or_create(defaults=defaults, **data)
    return payment


def get_already_processed_transaction(
    payment: "Payment", gateway_response: GatewayResponse
):
    transaction = payment.transactions.filter(
        is_success=gateway_response.is_success,
        action_required=gateway_response.action_required,
        token=gateway_response.transaction_id,
        kind=gateway_response.kind,
        amount=gateway_response.amount,
        currency=gateway_response.currency,
    ).last()
    return transaction


@overload
def create_transaction(
    payment: Payment,
    *,
    kind: str,
    payment_information: PaymentData,
    action_required: bool = False,
    gateway_response: Optional[GatewayResponse] = None,
    error_msg=None,
    is_success=False,
) -> Transaction:
    ...


@overload
def create_transaction(
    payment: Payment,
    *,
    kind: str,
    payment_information: Optional[PaymentData],
    action_required: bool = False,
    gateway_response: GatewayResponse,
    error_msg=None,
    is_success=False,
) -> Transaction:
    ...


def create_transaction(
    payment: Payment,
    *,
    kind: str,
    payment_information: Optional[PaymentData],
    action_required: bool = False,
    gateway_response: Optional[GatewayResponse] = None,
    error_msg=None,
    is_success=False,
) -> Transaction:
    """Create a transaction based on transaction kind and gateway response."""
    # Default values for token, amount, currency are only used in cases where
    # response from gateway was invalid or an exception occurred
    if not gateway_response:
        if not payment_information:
            raise ValueError("Payment information is required to create a transaction.")
        gateway_response = GatewayResponse(
            kind=kind,
            action_required=False,
            transaction_id=payment_information.token or "",
            is_success=is_success,
            amount=payment_information.amount,
            currency=payment_information.currency,
            error=error_msg,
            raw_response={},
        )

    txn = Transaction.objects.create(
        payment=payment,
        action_required=action_required,
        kind=gateway_response.kind,
        token=gateway_response.transaction_id,
        is_success=gateway_response.is_success,
        amount=gateway_response.amount,
        currency=gateway_response.currency,
        error=gateway_response.error,
        customer_id=gateway_response.customer_id,
        gateway_response=gateway_response.raw_response or {},
        action_required_data=gateway_response.action_required_data or {},
    )
    return txn


def get_already_processed_transaction_or_create_new_transaction(
    payment: Payment,
    kind: str,
    payment_information: PaymentData,
    action_required: bool = False,
    gateway_response: Optional[GatewayResponse] = None,
    error_msg=None,
) -> Transaction:
    if gateway_response and gateway_response.transaction_already_processed:
        txn = get_already_processed_transaction(payment, gateway_response)
        if txn:
            return txn
    return create_transaction(
        payment,
        kind=kind,
        payment_information=payment_information,
        action_required=action_required,
        gateway_response=gateway_response,
        error_msg=error_msg,
    )


def clean_capture(payment: Payment, amount: Decimal):
    """Check if payment can be captured."""
    if amount <= 0:
        raise PaymentError("Amount should be a positive number.")
    if not payment.can_capture():
        raise PaymentError("This payment cannot be captured.")
    if amount > payment.total or amount > (payment.total - payment.captured_amount):
        raise PaymentError("Unable to charge more than un-captured amount.")


def clean_authorize(payment: Payment):
    """Check if payment can be authorized."""
    if not payment.can_authorize():
        raise PaymentError("Charged transactions cannot be authorized again.")


def validate_gateway_response(response: GatewayResponse):
    """Validate response to be a correct format for Saleor to process."""
    if not isinstance(response, GatewayResponse):
        raise GatewayError("Gateway needs to return a GatewayResponse obj")

    if response.kind not in ALLOWED_GATEWAY_KINDS:
        raise GatewayError(
            "Gateway response kind must be one of {}".format(
                sorted(ALLOWED_GATEWAY_KINDS)
            )
        )

    try:
        json.dumps(response.raw_response, cls=DjangoJSONEncoder)
    except (TypeError, ValueError):
        raise GatewayError("Gateway response needs to be json serializable")


@traced_atomic_transaction()
def gateway_postprocess(transaction, payment: Payment):
    changed_fields: list[str] = []

    if not transaction.is_success or transaction.already_processed:
        if changed_fields:
            # FIXME: verify that we actually want to save the payment here
            # as with empty changed_fields it won't be saved
            payment.save(update_fields=changed_fields)
        return

    if transaction.action_required:
        payment.to_confirm = True
        changed_fields.append("to_confirm")
        payment.save(update_fields=changed_fields)
        return

    # to_confirm is defined by the transaction.action_required. Payment doesn't
    # require confirmation when we got action_required == False
    if payment.to_confirm:
        payment.to_confirm = False
        changed_fields.append("to_confirm")

    update_payment_charge_status(payment, transaction, changed_fields)


def update_payment_charge_status(payment, transaction, changed_fields=None):
    changed_fields = changed_fields or []

    transaction_kind = transaction.kind
    if transaction_kind in {
        TransactionKind.CAPTURE,
        TransactionKind.REFUND_REVERSED,
    }:
        payment.captured_amount += transaction.amount
        payment.is_active = True
        # Set payment charge status to fully charged
        # only if there is no more amount needs to charge
        payment.charge_status = ChargeStatus.PARTIALLY_CHARGED
        if payment.get_charge_amount() <= 0:
            payment.charge_status = ChargeStatus.FULLY_CHARGED
        changed_fields += ["charge_status", "captured_amount", "modified_at"]

    elif transaction_kind == TransactionKind.VOID:
        payment.is_active = False
        changed_fields += ["is_active", "modified_at"]

    elif transaction_kind == TransactionKind.REFUND:
        changed_fields += ["captured_amount", "modified_at"]
        payment.captured_amount -= transaction.amount
        payment.charge_status = ChargeStatus.PARTIALLY_REFUNDED
        if payment.captured_amount <= 0:
            payment.captured_amount = Decimal("0.0")
            payment.charge_status = ChargeStatus.FULLY_REFUNDED
            payment.is_active = False
        changed_fields += ["charge_status", "is_active"]
    elif transaction_kind == TransactionKind.PENDING:
        payment.charge_status = ChargeStatus.PENDING
        changed_fields += ["charge_status"]
    elif transaction_kind == TransactionKind.CANCEL:
        payment.charge_status = ChargeStatus.CANCELLED
        payment.is_active = False
        changed_fields += ["charge_status", "is_active"]
    elif transaction_kind == TransactionKind.CAPTURE_FAILED:
        if payment.charge_status in {
            ChargeStatus.PARTIALLY_CHARGED,
            ChargeStatus.FULLY_CHARGED,
        }:
            payment.captured_amount -= transaction.amount
            payment.charge_status = ChargeStatus.PARTIALLY_CHARGED
            if payment.captured_amount <= 0:
                payment.charge_status = ChargeStatus.NOT_CHARGED
            changed_fields += ["charge_status", "captured_amount", "modified_at"]
    if changed_fields:
        payment.save(update_fields=changed_fields)
    transaction.already_processed = True
    transaction.save(update_fields=["already_processed"])
    if "captured_amount" in changed_fields and payment.order_id:
        update_order_charge_data(payment.order)
    if transaction_kind == TransactionKind.AUTH and payment.order_id:
        update_order_authorize_data(payment.order)


def fetch_customer_id(user: User, gateway: str):
    """Retrieve users customer_id stored for desired gateway."""
    meta_key = prepare_key_for_gateway_customer_id(gateway)
    return user.get_value_from_private_metadata(key=meta_key)


def store_customer_id(user: User, gateway: str, customer_id: str):
    """Store customer_id in users private meta for desired gateway."""
    meta_key = prepare_key_for_gateway_customer_id(gateway)
    user.store_value_in_private_metadata(items={meta_key: customer_id})
    user.save(update_fields=["private_metadata", "updated_at"])


def prepare_key_for_gateway_customer_id(gateway_name: str) -> str:
    return (gateway_name.strip().upper()) + ".customer_id"


def update_payment(payment: "Payment", gateway_response: "GatewayResponse"):
    changed_fields = []
    if psp_reference := gateway_response.psp_reference:
        payment.psp_reference = psp_reference
        changed_fields.append("psp_reference")

    if gateway_response.payment_method_info:
        update_payment_method_details(
            payment, gateway_response.payment_method_info, changed_fields
        )

    if changed_fields:
        payment.save(update_fields=changed_fields)


def update_payment_method_details(
    payment: "Payment",
    payment_method_info: Optional["PaymentMethodInfo"],
    changed_fields: list[str],
):
    if not payment_method_info:
        return
    if payment_method_info.brand:
        payment.cc_brand = payment_method_info.brand
        changed_fields.append("cc_brand")
    if payment_method_info.last_4:
        payment.cc_last_digits = payment_method_info.last_4
        changed_fields.append("cc_last_digits")
    if payment_method_info.exp_year:
        payment.cc_exp_year = payment_method_info.exp_year
        changed_fields.append("cc_exp_year")
    if payment_method_info.exp_month:
        payment.cc_exp_month = payment_method_info.exp_month
        changed_fields.append("cc_exp_month")
    if payment_method_info.type:
        payment.payment_method_type = payment_method_info.type
        changed_fields.append("payment_method_type")


def get_payment_token(payment: Payment):
    auth_transaction = payment.transactions.filter(
        kind=TransactionKind.AUTH, is_success=True
    ).first()
    if auth_transaction is None:
        raise PaymentError("Cannot process unauthorized transaction")
    return auth_transaction.token


def is_currency_supported(currency: str, gateway_id: str, manager: "PluginsManager"):
    """Return true if the given gateway supports given currency."""
    available_gateways = manager.list_payment_gateways(currency=currency)
    return any([gateway.id == gateway_id for gateway in available_gateways])


def price_from_minor_unit(value: str, currency: str):
    """Convert minor unit (smallest unit of currency) to decimal value.

    (value: 1000, currency: USD) will be converted to 10.00
    """

    value = Decimal(value)
    precision = get_currency_precision(currency)
    number_places = Decimal(10) ** -precision
    return value * number_places


def price_to_minor_unit(value: Decimal, currency: str):
    """Convert decimal value to the smallest unit of currency.

    Take the value, discover the precision of currency and multiply value by
    Decimal('10.0'), then change quantization to remove the comma.
    Decimal(10.0) -> str(1000)
    """
    value = quantize_price(value, currency=currency)
    precision = get_currency_precision(currency)
    number_places = Decimal("10.0") ** precision
    value_without_comma = value * number_places
    return str(value_without_comma.quantize(Decimal("1")))


def get_channel_slug_from_payment(payment: Payment) -> Optional[str]:
    channel_slug = None

    if payment.checkout:
        channel_slug = payment.checkout.channel.slug
    elif payment.order:
        channel_slug = payment.order.channel.slug

    return channel_slug


def try_void_or_refund_inactive_payment(
    payment: Payment, transaction: Transaction, manager: "PluginsManager"
):
    """Handle refund or void inactive payments.

    In case when we have open multiple payments for single checkout but only one is
    active. Some payment methods don't required confirmation so we can receive delayed
    webhook when we have order already paid.
    """
    from .gateway import payment_refund_or_void

    if not transaction.is_success:
        return

    if not transaction.already_processed:
        update_payment_charge_status(payment, transaction)
    channel_slug = get_channel_slug_from_payment(payment)
    try:
        payment_refund_or_void(payment, manager, channel_slug=channel_slug)
    except PaymentError:
        logger.exception(
            "Unable to void/refund an inactive payment %s, %s.",
            payment.id,
            payment.psp_reference,
        )


def payment_owned_by_user(payment_pk: int, user) -> bool:
    if not user:
        return False
    return (
        Payment.objects.filter(
            (Q(order__user=user) | Q(checkout__user=user)) & Q(pk=payment_pk)
        ).first()
        is not None
    )


def get_final_session_statuses():
    return [
        TransactionEventType.AUTHORIZATION_FAILURE,
        TransactionEventType.AUTHORIZATION_SUCCESS,
        TransactionEventType.AUTHORIZATION_REQUEST,
        TransactionEventType.CHARGE_FAILURE,
        TransactionEventType.CHARGE_SUCCESS,
        TransactionEventType.CHARGE_REQUEST,
    ]


def get_correct_event_types_based_on_request_type(request_type: str) -> list[str]:
    type_map = {
        TransactionEventType.AUTHORIZATION_REQUEST: [
            TransactionEventType.AUTHORIZATION_FAILURE,
            TransactionEventType.AUTHORIZATION_ADJUSTMENT,
            TransactionEventType.AUTHORIZATION_SUCCESS,
        ],
        TransactionEventType.CHARGE_REQUEST: [
            TransactionEventType.CHARGE_FAILURE,
            TransactionEventType.CHARGE_SUCCESS,
        ],
        TransactionEventType.REFUND_REQUEST: [
            TransactionEventType.REFUND_FAILURE,
            TransactionEventType.REFUND_SUCCESS,
        ],
        TransactionEventType.CANCEL_REQUEST: [
            TransactionEventType.CANCEL_FAILURE,
            TransactionEventType.CANCEL_SUCCESS,
        ],
        "session-request": [
            TransactionEventType.AUTHORIZATION_ACTION_REQUIRED,
            TransactionEventType.CHARGE_ACTION_REQUIRED,
            *get_final_session_statuses(),
        ],
    }
    return type_map.get(request_type, [])


def parse_transaction_event_data(
    event_data: dict,
    parsed_event_data: dict,
    error_field_msg: list[str],
    psp_reference: Optional[str],
    request_type: str,
    event_is_optional: bool = True,
):
    if (
        event_is_optional
        and event_data.get("amount") is None
        and not event_data.get("result")
    ):
        return
    missing_msg = (
        "Missing value for field: %s in " "response of transaction action webhook."
    )
    invalid_msg = (
        "Incorrect value for field: %s, value: %s in "
        "response of transaction action webhook."
    )

    parsed_event_data["psp_reference"] = psp_reference

    possible_event_types = {
        str_to_enum(event_result): event_result
        for event_result in get_correct_event_types_based_on_request_type(request_type)
    }

    result = event_data.get("result")
    if result:
        if result in possible_event_types:
            parsed_event_data["type"] = possible_event_types[result]
        else:
            possible_types = ",".join(possible_event_types.keys())
            msg = (
                "Incorrect value: %s for field: `result` in the response. Request: %s "
                "can accept only types: %s"
            )
            logger.warning(msg, result, request_type.upper(), possible_types)
            error_field_msg.append(msg % (result, request_type.upper(), possible_types))
    else:
        logger.warning(missing_msg, "result")
        error_field_msg.append(missing_msg % "result")

    if amount_data := event_data.get("amount"):
        try:
            parsed_event_data["amount"] = decimal.Decimal(amount_data)
        except decimal.DecimalException:
            logger.warning(invalid_msg, "amount", amount_data)
            error_field_msg.append(invalid_msg % ("amount", amount_data))
    else:
        logger.warning(missing_msg, "amount")
        error_field_msg.append(missing_msg % "amount")

    if event_time_data := event_data.get("time"):
        try:
            parsed_event_data["time"] = (
                datetime.fromisoformat(event_time_data) if event_time_data else None
            )
        except ValueError:
            logger.warning(invalid_msg, "time", event_time_data)
            error_field_msg.append(invalid_msg % ("time", event_time_data))
    else:
        parsed_event_data["time"] = timezone.now()

    parsed_event_data["external_url"] = event_data.get("externalUrl", "")
    parsed_event_data["message"] = event_data.get("message", "")


error_msg = str


def parse_transaction_action_data(
    response_data: Any,
    request_type: str,
    event_is_optional: bool = True,
    psp_reference_is_optional: bool = False,
) -> tuple[Optional["TransactionRequestResponse"], Optional[error_msg]]:
    """Parse response from transaction action webhook.

    It takes the recieved response from sync webhook and
    returns TransactionRequestResponse with all details.
    If unable to parse, None will be returned.
    """
    psp_reference: str = response_data.get("pspReference")
    if not psp_reference and not psp_reference_is_optional:
        msg: str = "Missing `pspReference` field in the response."
        logger.error(msg)
        return None, msg

    parsed_event_data: dict = {}
    error_field_msg: list[str] = []
    parse_transaction_event_data(
        event_data=response_data,
        parsed_event_data=parsed_event_data,
        error_field_msg=error_field_msg,
        psp_reference=psp_reference,
        request_type=request_type,
        event_is_optional=event_is_optional,
    )

    if error_field_msg:
        # error field msg can contain details of the value returned by payment app
        # which means that we need to confirm that we don't exceed the field limit.
        msg = "\n".join(error_field_msg)
        if len(msg) >= 512:
            msg = msg[:509] + "..."
        return None, msg

    return (
        TransactionRequestResponse(
            psp_reference=psp_reference,
            event=TransactionRequestEventResponse(**parsed_event_data)
            if parsed_event_data
            else None,
        ),
        None,
    )


def get_failed_transaction_event_type_for_request_event(
    request_event: TransactionEvent,
):
    if request_event.type == TransactionEventType.AUTHORIZATION_REQUEST:
        return TransactionEventType.AUTHORIZATION_FAILURE
    elif request_event.type == TransactionEventType.CHARGE_REQUEST:
        return TransactionEventType.CHARGE_FAILURE
    elif request_event.type == TransactionEventType.REFUND_REQUEST:
        return TransactionEventType.REFUND_FAILURE
    elif request_event.type == TransactionEventType.CANCEL_REQUEST:
        return TransactionEventType.CANCEL_FAILURE
    return None


def get_failed_type_based_on_event(event: TransactionEvent):
    event_type = get_failed_transaction_event_type_for_request_event(event)
    if event_type:
        return event_type
    if event.type in [
        TransactionEventType.AUTHORIZATION_SUCCESS,
        TransactionEventType.AUTHORIZATION_ADJUSTMENT,
    ]:
        return TransactionEventType.AUTHORIZATION_FAILURE
    elif event.type in [
        TransactionEventType.CHARGE_BACK,
        TransactionEventType.CHARGE_SUCCESS,
    ]:
        return TransactionEventType.CHARGE_FAILURE
    elif event.type in [
        TransactionEventType.REFUND_REVERSE,
        TransactionEventType.REFUND_SUCCESS,
    ]:
        return TransactionEventType.REFUND_FAILURE
    elif event.type == TransactionEventType.CANCEL_SUCCESS:
        return TransactionEventType.CANCEL_FAILURE
    return event.type


def create_failed_transaction_event(
    event: TransactionEvent,
    cause: str,
):
    return TransactionEvent.objects.create(
        type=get_failed_type_based_on_event(event),
        amount_value=event.amount_value,
        currency=event.currency,
        transaction_id=event.transaction_id,
        message=cause,
        include_in_calculations=False,
        psp_reference=event.psp_reference,
    )


def authorization_success_already_exists(transaction_id: int) -> bool:
    return TransactionEvent.objects.filter(
        transaction_id=transaction_id,
        type=TransactionEventType.AUTHORIZATION_SUCCESS,
    ).exists()


def get_already_existing_event(event: TransactionEvent) -> Optional[TransactionEvent]:
    if event.type in [
        TransactionEventType.AUTHORIZATION_ACTION_REQUIRED,
        TransactionEventType.CHARGE_ACTION_REQUIRED,
    ]:
        # We don't need to take into account the events that are only a record of
        # additional action required from the payment app.
        return None
    existing_event = (
        TransactionEvent.objects.filter(
            transaction_id=event.transaction_id,
            psp_reference=event.psp_reference,
            type=event.type,
        )
        .select_for_update(of=("self",))
        .first()
    )
    if existing_event:
        return existing_event
    return None


def deduplicate_event(
    event: TransactionEvent, app: App
) -> tuple[TransactionEvent, Optional[error_msg]]:
    """Deduplicate the TransactionEvent.

    In case of having an existing event with the same type, psp reference
    and amount, the event will be treated as a duplicate.
    In case of a mismatch between the amounts, the failure TransactionEvent
    will be created.
    In case of already having `AUTHORIZATION_SUCCESS` event and trying to
    create a new one, the failure TransactionEvent will be created.
    """
    error_message = None

    already_existing_event = get_already_existing_event(event)
    if already_existing_event:
        if already_existing_event.amount != event.amount:
            error_message = (
                "The transaction with provided `pspReference` and "
                "`type` already exists with different amount."
            )
        event = already_existing_event

    elif event.type == TransactionEventType.AUTHORIZATION_SUCCESS:
        already_existing_authorization = authorization_success_already_exists(
            event.transaction_id
        )
        if already_existing_authorization:
            error_message = (
                "Event with `AUTHORIZATION_SUCCESS` already "
                "reported for the transaction. Use "
                "`AUTHORIZATION_ADJUSTMENT` to change the "
                "authorization amount."
            )
    if error_message:
        logger.error(
            msg=error_message,
            extra={
                "transaction_id": event.transaction_id,
                "psp_reference": event.psp_reference,
                "app_identifier": app.identifier,
                "app_id": app.pk,
            },
        )
    return event, error_message


def _create_event_from_response(
    response: TransactionRequestEventResponse,
    app: App,
    transaction_id: int,
    currency: str,
) -> tuple[Optional[TransactionEvent], Optional[error_msg]]:
    app_identifier = None
    if app and app.identifier:
        app_identifier = app.identifier
    event = TransactionEvent(
        psp_reference=response.psp_reference,
        created_at=response.time or timezone.now(),
        type=response.type,
        amount_value=response.amount,
        external_url=response.external_url,
        currency=currency,
        transaction_id=transaction_id,
        message=response.message,
        app_identifier=app_identifier,
        app=app,
        include_in_calculations=True,
    )
    with transaction.atomic():
        event, error_msg = deduplicate_event(event, app)
        if error_msg:
            return None, error_msg
        if not event.pk:
            event.save()
    return event, None


def _get_parsed_transaction_action_data(
    transaction_webhook_response: Optional[Dict[str, Any]],
    event_type: str,
    event_is_optional: bool = True,
    psp_reference_is_optional: bool = False,
) -> tuple[Optional["TransactionRequestResponse"], Optional[error_msg]]:
    if transaction_webhook_response is None:
        return None, "Failed to delivery request."

    transaction_request_response, error_msg = parse_transaction_action_data(
        transaction_webhook_response,
        event_type,
        event_is_optional=event_is_optional,
        psp_reference_is_optional=psp_reference_is_optional,
    )
    if not transaction_request_response:
        return None, error_msg or ""
    return transaction_request_response, None


def update_order_with_transaction_details(transaction: TransactionItem):
    if transaction.order_id:
        order = cast(Order, transaction.order)
        update_order_search_vector(order, save=False)
        updates_amounts_for_order(order, save=False)
        order.save(
            update_fields=[
                "total_charged_amount",
                "charge_status",
                "updated_at",
                "total_authorized_amount",
                "authorize_status",
                "search_vector",
            ]
        )


def create_transaction_event_for_transaction_session(
    request_event: TransactionEvent,
    app: App,
    transaction_webhook_response: Optional[Dict[str, Any]] = None,
):
    request_event_type = "session-request"

    transaction_request_response, error_msg = _get_parsed_transaction_action_data(
        transaction_webhook_response=transaction_webhook_response,
        event_type=request_event_type,
        event_is_optional=False,
        psp_reference_is_optional=True,
    )
    if not transaction_request_response or not transaction_request_response.event:
        return create_failed_transaction_event(request_event, cause=error_msg or "")

    event = None
    request_event_update_fields = []
    response_event = transaction_request_response.event
    if not response_event.psp_reference and response_event.type not in [
        TransactionEventType.AUTHORIZATION_ACTION_REQUIRED,
        TransactionEventType.CHARGE_ACTION_REQUIRED,
    ]:
        return create_failed_transaction_event(
            request_event,
            cause=(
                f"Providing `pspReference` is required for "
                f"{response_event.type.upper()}"
            ),
        )
    elif response_event.type in [
        TransactionEventType.AUTHORIZATION_REQUEST,
        TransactionEventType.CHARGE_REQUEST,
    ]:
        request_event.type = response_event.type
        request_event.amount_value = response_event.amount
        request_event.psp_reference = response_event.psp_reference
        request_event.include_in_calculations = True
        request_event_update_fields.extend(
            [
                "type",
                "amount_value",
                "psp_reference",
                "include_in_calculations",
            ]
        )
        event = request_event
    else:
        event, error_message = _create_event_from_response(
            response_event,
            app=app,
            transaction_id=request_event.transaction_id,
            currency=request_event.currency,
        )
        if not event:
            return create_failed_transaction_event(
                request_event, cause=error_message or ""
            )
        request_event.psp_reference = event.psp_reference
        request_event_update_fields.append("psp_reference")
    if request_event_update_fields:
        request_event.save(update_fields=request_event_update_fields)

    if event.type in [
        TransactionEventType.AUTHORIZATION_REQUEST,
        TransactionEventType.AUTHORIZATION_SUCCESS,
        TransactionEventType.CHARGE_REQUEST,
        TransactionEventType.CHARGE_SUCCESS,
    ]:
        transaction_item = event.transaction
        transaction_item.psp_reference = event.psp_reference
        recalculate_transaction_amounts(transaction_item, save=False)
        transaction_item.save(
            update_fields=[
                "authorized_value",
                "charged_value",
                "refunded_value",
                "canceled_value",
                "authorize_pending_value",
                "charge_pending_value",
                "refund_pending_value",
                "cancel_pending_value",
                "psp_reference",
            ]
        )
<<<<<<< HEAD
        update_order_with_transaction_details(transaction_item)
    return event


def create_transaction_event_from_request_and_webhook_response(
    request_event: TransactionEvent,
    app: App,
    transaction_webhook_response: Optional[Dict[str, Any]] = None,
):
    request_event_type = cast(str, request_event.type)
    transaction_request_response, error_msg = _get_parsed_transaction_action_data(
        transaction_webhook_response=transaction_webhook_response,
        event_type=request_event_type,
=======
    request_event_type = request_event.type
    transaction_request_response, error_msg = parse_transaction_action_data(
        transaction_webhook_response, request_event_type
>>>>>>> 60fdb80b
    )
    if not transaction_request_response:
        return create_failed_transaction_event(request_event, cause=error_msg or "")

    psp_reference = transaction_request_response.psp_reference
    request_event.psp_reference = psp_reference
    request_event.save()
    event = None
    if response_event := transaction_request_response.event:
        event, error_msg = _create_event_from_response(
            response_event,
            app=app,
            transaction_id=request_event.transaction_id,
            currency=request_event.currency,
        )
        if error_msg:
            return create_failed_transaction_event(request_event, cause=error_msg)

    transaction_item = request_event.transaction
    recalculate_transaction_amounts(transaction_item)
    update_order_with_transaction_details(transaction_item)
    return event


def _prepare_manual_event(
    transaction: TransactionItem,
    transaction_amount: Decimal,
    input_amount: Decimal,
    event_type: str,
    user: Optional["User"],
    app: Optional["App"],
) -> TransactionEvent:
    amount_to_update = input_amount - transaction_amount
    return TransactionEvent(
        type=event_type,
        amount_value=amount_to_update,
        currency=transaction.currency,
        transaction_id=transaction.pk,
        include_in_calculations=True,
        app_identifier=app.identifier if app else None,
        app=app,
        user=user,
        created_at=timezone.now(),
        message="Manual adjustment of the transaction.",
    )


def prepare_manual_event(
    events_to_create: list[TransactionEvent],
    amount_field: str,
    money_data: Dict[str, Decimal],
    event_type: str,
    transaction: TransactionItem,
    user: Optional["User"],
    app: Optional["App"],
):
    amount_value = money_data.get(amount_field)
    if amount_value is None:
        return
    transaction_amount = getattr(transaction, amount_field)
    if transaction_amount != amount_value:
        events_to_create.append(
            _prepare_manual_event(
                transaction,
                transaction_amount,
                amount_value,
                event_type,
                user,
                app,
            )
        )


def create_manual_adjustment_events(
    transaction: TransactionItem,
    money_data: Dict[str, Decimal],
    user: Optional["User"],
    app: Optional["App"],
) -> list[TransactionEvent]:
    """Create TransactionEvent used to recalculate the transaction amounts.

    The transaction amounts are calculated based on the amounts stored in
    the TransactionEvents assigned to the given transaction. To properly
    match the amounts, the manual events are created in case of calling
    transactionCreate or transactionUpdate
    """
    events_to_create: list[TransactionEvent] = []
    if "authorized_value" in money_data:
        authorized_value = money_data["authorized_value"]
        event_type = TransactionEventType.AUTHORIZATION_SUCCESS
        current_authorized_value = transaction.authorized_value
        if transaction.events.filter(type=event_type).exists():
            event_type = TransactionEventType.AUTHORIZATION_ADJUSTMENT
            # adjust overwrite the amount of authorization so we need to set
            # current auth value to 0, to match calculations
            current_authorized_value = Decimal(0)
        if transaction.authorized_value != authorized_value:
            events_to_create.append(
                _prepare_manual_event(
                    transaction,
                    current_authorized_value,
                    authorized_value,
                    event_type,
                    user,
                    app,
                )
            )
    prepare_manual_event(
        events_to_create=events_to_create,
        amount_field="charged_value",
        money_data=money_data,
        event_type=TransactionEventType.CHARGE_SUCCESS,
        transaction=transaction,
        app=app,
        user=user,
    )
    prepare_manual_event(
        events_to_create=events_to_create,
        amount_field="refunded_value",
        money_data=money_data,
        event_type=TransactionEventType.REFUND_SUCCESS,
        transaction=transaction,
        app=app,
        user=user,
    )
    prepare_manual_event(
        events_to_create=events_to_create,
        amount_field="canceled_value",
        money_data=money_data,
        event_type=TransactionEventType.CANCEL_SUCCESS,
        transaction=transaction,
        app=app,
        user=user,
    )
    if events_to_create:
        return TransactionEvent.objects.bulk_create(events_to_create)
    return []


def create_transaction_item(
    source_object: Union[Checkout, Order],
    user: Optional[User],
    app: Optional[App],
    psp_reference: Optional[str],
):
    return TransactionItem.objects.create(
        checkout_id=source_object.pk if isinstance(source_object, Checkout) else None,
        order_id=source_object.pk if isinstance(source_object, Order) else None,
        currency=source_object.currency,
        app=app,
        app_identifier=app.identifier if app else None,
        user=user,
        psp_reference=psp_reference,
    )


def create_transaction_for_order(
    order: "Order",
    user: Optional["User"],
    app: Optional["App"],
    psp_reference: Optional[str],
    charged_value: Decimal,
) -> TransactionItem:
    transaction = create_transaction_item(
        source_object=order, user=user, app=app, psp_reference=psp_reference
    )
    create_manual_adjustment_events(
        transaction=transaction,
        money_data={"charged_value": charged_value},
        user=user,
        app=app,
    )
    recalculate_transaction_amounts(transaction=transaction)
    return transaction


def handle_transaction_initialize_session(
    source_object: Union[Checkout, Order],
    payment_gateway: PaymentGatewayData,
    amount: Decimal,
    action: str,
    app: App,
    manager: PluginsManager,
):
    transaction_item = create_transaction_item(
        source_object=source_object, user=None, app=app, psp_reference=None
    )
    session_data = TransactionSessionData(
        transaction=transaction_item,
        source_object=source_object,
        payment_gateway=payment_gateway,
        action=TransactionProcessActionData(
            action_type=action, currency=source_object.currency, amount=amount
        ),
    )

    request_event = transaction_item.events.create(
        include_in_calculations=False,
        type=TransactionEventType.CHARGE_REQUEST
        if action == TransactionFlowStrategy.CHARGE
        else TransactionEventType.AUTHORIZATION_REQUEST,
        currency=transaction_item.currency,
        amount_value=amount,
    )
    response = manager.transaction_initialize_session(session_data)

    data = response.data if response else None

    created_event = create_transaction_event_for_transaction_session(
        request_event, app, data
    )
    return created_event.transaction, created_event, data


def handle_transaction_process_session(
    transaction_item: TransactionItem,
    source_object: Union[Checkout, Order],
    payment_gateway: PaymentGatewayData,
    action: str,
    app: App,
    manager: PluginsManager,
    request_event: TransactionEvent,
):
    session_data = TransactionSessionData(
        transaction=transaction_item,
        source_object=source_object,
        payment_gateway=payment_gateway,
        action=TransactionProcessActionData(
            action_type=action,
            currency=source_object.currency,
            amount=request_event.amount_value,
        ),
    )

    response = manager.transaction_process_session(session_data)

    data = response.data if response else None

    created_event = create_transaction_event_for_transaction_session(
        request_event, app, data
    )
    return created_event, data<|MERGE_RESOLUTION|>--- conflicted
+++ resolved
@@ -1140,7 +1140,6 @@
                 "psp_reference",
             ]
         )
-<<<<<<< HEAD
         update_order_with_transaction_details(transaction_item)
     return event
 
@@ -1150,15 +1149,9 @@
     app: App,
     transaction_webhook_response: Optional[Dict[str, Any]] = None,
 ):
-    request_event_type = cast(str, request_event.type)
     transaction_request_response, error_msg = _get_parsed_transaction_action_data(
         transaction_webhook_response=transaction_webhook_response,
-        event_type=request_event_type,
-=======
-    request_event_type = request_event.type
-    transaction_request_response, error_msg = parse_transaction_action_data(
-        transaction_webhook_response, request_event_type
->>>>>>> 60fdb80b
+        event_type=request_event.type,
     )
     if not transaction_request_response:
         return create_failed_transaction_event(request_event, cause=error_msg or "")
