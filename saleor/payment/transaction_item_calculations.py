from collections import defaultdict
from dataclasses import dataclass, field
from decimal import Decimal
from typing import Dict, Iterable, List, Optional, cast

from . import TransactionEventType
from .models import TransactionEvent, TransactionItem


@dataclass
class BaseEvent:
    request: Optional[TransactionEvent] = None
    success: Optional[TransactionEvent] = None
    failure: Optional[TransactionEvent] = None


@dataclass
class AuthorizationEvents(BaseEvent):
    adjustment: Optional[TransactionEvent] = None


@dataclass
class ChargeEvents(BaseEvent):
    back: Optional[TransactionEvent] = None


@dataclass
class RefundEvents(BaseEvent):
    reverse: Optional[TransactionEvent] = None


@dataclass
class CancelEvents(BaseEvent):
    ...


PSPReference = str

AUTHORIZATION_EVENTS = [
    TransactionEventType.AUTHORIZATION_SUCCESS,
    TransactionEventType.AUTHORIZATION_FAILURE,
    TransactionEventType.AUTHORIZATION_ADJUSTMENT,
    TransactionEventType.AUTHORIZATION_REQUEST,
]


@dataclass
class ActionEventMap:
    without_psp_reference: List[TransactionEvent]
    authorization: Dict[PSPReference, AuthorizationEvents] = field(
        default_factory=lambda: defaultdict(AuthorizationEvents)
    )
    charge: Dict[PSPReference, ChargeEvents] = field(
        default_factory=lambda: defaultdict(ChargeEvents)
    )
    refund: Dict[PSPReference, RefundEvents] = field(
        default_factory=lambda: defaultdict(RefundEvents)
    )
    cancel: Dict[PSPReference, CancelEvents] = field(
        default_factory=lambda: defaultdict(CancelEvents)
    )


def _should_increase_pending_amount(
    request: Optional[TransactionEvent],
    success: Optional[TransactionEvent],
    failure: Optional[TransactionEvent],
) -> bool:
    if request:
        # the pending amount should be increased only when we don't
        # have any failure/success event with the psp reference
        if not failure and not success:
            return True
    return False


def _should_increse_amount(
    success: Optional[TransactionEvent], failure: Optional[TransactionEvent]
) -> bool:
    if success and failure:
        # in case of having success and failure events for the same psp reference
        # we take into account the success transaction only when we don't have
        # newer failure event
        if success.created_at > failure.created_at:
            return True
    elif success:
        return True
    return False


def _recalculate_base_amounts(
    transaction: TransactionItem,
    request: Optional[TransactionEvent],
    success: Optional[TransactionEvent],
    failure: Optional[TransactionEvent],
    pending_amount_field_name: str,
    amount_field_name: str,
    previous_amount_field_name: Optional[str],
):
    if _should_increase_pending_amount(request, success, failure):
        request = cast(TransactionEvent, request)
        pending_value = getattr(transaction, pending_amount_field_name)
        setattr(
            transaction, pending_amount_field_name, pending_value + request.amount_value
        )
        if previous_amount_field_name:
            current_previous_amount = getattr(transaction, previous_amount_field_name)
            setattr(
                transaction,
                previous_amount_field_name,
                current_previous_amount - request.amount_value,
            )

    if _should_increse_amount(success, failure):
        success = cast(TransactionEvent, success)
        current_value = getattr(transaction, amount_field_name)
        setattr(transaction, amount_field_name, current_value + success.amount_value)
        if previous_amount_field_name:
            current_previous_amount = getattr(transaction, previous_amount_field_name)
            setattr(
                transaction,
                previous_amount_field_name,
                current_previous_amount - success.amount_value,
            )


def _recalculate_authorization_amounts(
    transaction: TransactionItem, authorization_events: AuthorizationEvents
):
    success = authorization_events.success
    failure = authorization_events.failure
    request = authorization_events.request
    adjustment = authorization_events.adjustment

    if adjustment:
        # adjustment event overwrites the total amount of authorized
        # value.
        transaction.authorized_value = adjustment.amount_value

    _recalculate_base_amounts(
        transaction,
        request,
        success,
        failure,
        pending_amount_field_name="authorize_pending_value",
        amount_field_name="authorized_value",
        previous_amount_field_name=None,
    )


def _recalculate_charge_amounts(
    transaction: TransactionItem, charge_events: ChargeEvents
):
    success = charge_events.success
    failure = charge_events.failure
    request = charge_events.request
    back = charge_events.back

    if back:
        transaction.charged_value -= back.amount_value

    _recalculate_base_amounts(
        transaction,
        request,
        success,
        failure,
        pending_amount_field_name="charge_pending_value",
        amount_field_name="charged_value",
        previous_amount_field_name="authorized_value",
    )


def _recalculate_refund_amounts(
    transaction: TransactionItem, refund_events: RefundEvents
):
    success = refund_events.success
    failure = refund_events.failure
    request = refund_events.request
    reverse = refund_events.reverse

    if reverse:
        transaction.charged_value += reverse.amount_value
        transaction.refunded_value -= reverse.amount_value

    _recalculate_base_amounts(
        transaction,
        request,
        success,
        failure,
        pending_amount_field_name="refund_pending_value",
        amount_field_name="refunded_value",
        previous_amount_field_name="charged_value",
    )


def _recalculate_cancel_amounts(
    transaction: TransactionItem, cancel_events: CancelEvents
):
    success = cancel_events.success
    failure = cancel_events.failure
    request = cancel_events.request

    _recalculate_base_amounts(
        transaction,
        request,
        success,
        failure,
        pending_amount_field_name="cancel_pending_value",
        amount_field_name="canceled_value",
        previous_amount_field_name="authorized_value",
    )


def _get_authorize_events(events: Iterable[TransactionEvent]) -> List[TransactionEvent]:
    authorize_events: List[TransactionEvent] = [
        event for event in events if event.type in AUTHORIZATION_EVENTS
    ]
    auth_adjustment_event: Optional[TransactionEvent] = next(
        (
            event
            for event in reversed(authorize_events)
            if event.type == TransactionEventType.AUTHORIZATION_ADJUSTMENT
        ),
        None,
    )
    # in case of having authorization_adjustment, the transaction's authorized
    # amount is overwriten by provided amount. In that case we need to skip the older
    # event than the newest authorization_adjustment.
    if auth_adjustment_event:
        adujstment_event_index = authorize_events.index(auth_adjustment_event)
        authorize_events = authorize_events[adujstment_event_index:]
    return authorize_events


def _handle_events_without_psp_reference(
    transaction: TransactionItem, events: List[TransactionEvent]
):
    """Calculate the amounts for event without psp reference.

    The events without a psp reference are the one that are reported by
    transactionCreate or transactionUpdate. For transactionUpdate, we require a
    manually reducing the amount by app, so there is no need to reduce the amount
    from previous state as it is required for transaction events with psp reference
    created by transactionEventReport.
    """

    for event in events:
        if event.type == TransactionEventType.AUTHORIZATION_SUCCESS:
            transaction.authorized_value += event.amount_value
        elif event.type == TransactionEventType.AUTHORIZATION_ADJUSTMENT:
            transaction.authorized_value = event.amount_value
        elif event.type == TransactionEventType.CHARGE_SUCCESS:
            transaction.charged_value += event.amount_value
        elif event.type == TransactionEventType.CHARGE_BACK:
            transaction.charged_value -= event.amount_value

        elif event.type == TransactionEventType.REFUND_SUCCESS:
            transaction.refunded_value += event.amount_value
        elif event.type == TransactionEventType.REFUND_REVERSE:
            transaction.charged_value += event.amount_value
        elif event.type == TransactionEventType.CANCEL_SUCCESS:
            transaction.canceled_value += event.amount_value


def _initilize_action_map(events: Iterable[TransactionEvent]) -> ActionEventMap:
    event_map = ActionEventMap(without_psp_reference=[])
    authorize_events = _get_authorize_events(events)
    events_without_authorize: List[TransactionEvent] = [
        event for event in events if event.type not in AUTHORIZATION_EVENTS
    ]

    for event in authorize_events:
        psp_reference = event.psp_reference
        if not psp_reference:
            event_map.without_psp_reference.append(event)
        elif event.type == TransactionEventType.AUTHORIZATION_REQUEST:
            event_map.authorization[psp_reference].request = event
        elif event.type == TransactionEventType.AUTHORIZATION_SUCCESS:
            event_map.authorization[psp_reference].success = event
        elif event.type == TransactionEventType.AUTHORIZATION_FAILURE:
            event_map.authorization[psp_reference].failure = event
        elif event.type == TransactionEventType.AUTHORIZATION_ADJUSTMENT:
            event_map.authorization[psp_reference].adjustment = event

    for event in events_without_authorize:
        psp_reference = event.psp_reference
        if not psp_reference:
            event_map.without_psp_reference.append(event)
        elif event.type == TransactionEventType.CHARGE_REQUEST:
            event_map.charge[psp_reference].request = event
        elif event.type == TransactionEventType.CHARGE_SUCCESS:
            event_map.charge[psp_reference].success = event
        elif event.type == TransactionEventType.CHARGE_FAILURE:
            event_map.charge[psp_reference].failure = event
        elif event.type == TransactionEventType.CHARGE_BACK:
            event_map.charge[psp_reference].back = event

        elif event.type == TransactionEventType.REFUND_REQUEST:
            event_map.refund[psp_reference].request = event
        elif event.type == TransactionEventType.REFUND_FAILURE:
            event_map.refund[psp_reference].failure = event
        elif event.type == TransactionEventType.REFUND_SUCCESS:
            event_map.refund[psp_reference].success = event
        elif event.type == TransactionEventType.REFUND_REVERSE:
            event_map.refund[psp_reference].reverse = event

        elif event.type == TransactionEventType.CANCEL_REQUEST:
            event_map.cancel[psp_reference].request = event
        elif event.type == TransactionEventType.CANCEL_SUCCESS:
            event_map.cancel[psp_reference].success = event
        elif event.type == TransactionEventType.CANCEL_FAILURE:
            event_map.cancel[psp_reference].failure = event

    return event_map


def _set_transaction_amounts_to_zero(transaction: TransactionItem):
    transaction.authorized_value = Decimal("0")
    transaction.charged_value = Decimal("0")
    transaction.refunded_value = Decimal("0")
    transaction.canceled_value = Decimal("0")

    transaction.authorize_pending_value = Decimal("0")
    transaction.charge_pending_value = Decimal("0")
    transaction.refund_pending_value = Decimal("0")
    transaction.cancel_pending_value = Decimal("0")


<<<<<<< HEAD
def recalculate_transaction_amounts(transaction: TransactionItem, save: bool = True):
=======
def calculate_transaction_amount_based_on_events(transaction: TransactionItem):
    events: Iterable[TransactionEvent] = transaction.events.order_by(
        "created_at"
    ).exclude(include_in_calculations=False)

    action_map = _initilize_action_map(events)
    _set_transaction_amounts_to_zero(transaction)

    _handle_events_without_psp_reference(transaction, action_map.without_psp_reference)

    for authorize_events in action_map.authorization.values():
        _recalculate_authorization_amounts(transaction, authorize_events)

    for charge_events in action_map.charge.values():
        _recalculate_charge_amounts(transaction, charge_events)

    for refund_events in action_map.refund.values():
        _recalculate_refund_amounts(transaction, refund_events)

    for cancel_events in action_map.cancel.values():
        _recalculate_cancel_amounts(transaction, cancel_events)


def recalculate_transaction_amounts(transaction: TransactionItem):
>>>>>>> 56d6f84f
    """Recalculate transaction amounts.

    The function calculates the transaction amounts based on the amounts that
    are stored in transaction's events. It groups the events based on the
    psp reference and the type of the action (like authorization, or charge).
    The grouping is mandatory to properly match the set of events based on the
    same type and psp reference and correctly increase the amounts.

    In case of having the event of type authorize_adjustment, any authorize
    events older than the `authorize_adjustment` will be skipped. The
    `authorize_adjustment` overwrites the amount of authorization.

    The pending amount is increased only when the `request` event exists for
    a given psp reference. In case of having a success or failure event for
    the same psp reference as the request event, it assumes that the requested
    amount has been already processed. The pending amount will not be increased.

    The transaction amount is increased when the success event exists. In case
    of having a failure event for the same psp reference, the creation time will
    be used to determine which event is newer. If the failure event is newer, the
    success event will be ignored.

    There is a possibility of having events that don't have psp reference (for
    example the events created by Saleor to keep correct amounts). In that case
    the event amounts will be included in the transaction amounts.
    """
<<<<<<< HEAD

    events: Iterable[TransactionEvent] = transaction.events.order_by(
        "created_at"
    ).exclude(include_in_calculations=False)

    action_map = _initilize_action_map(events)
    _set_transaction_amounts_to_zero(transaction)

    _handle_events_without_psp_reference(transaction, action_map.without_psp_reference)

    for authorize_events in action_map.authorization.values():
        _recalculate_authorization_amounts(transaction, authorize_events)

    for charge_events in action_map.charge.values():
        _recalculate_charge_amounts(transaction, charge_events)

    for refund_events in action_map.refund.values():
        _recalculate_refund_amounts(transaction, refund_events)

    for cancel_events in action_map.cancel.values():
        _recalculate_cancel_amounts(transaction, cancel_events)

    if save:
        transaction.save(
            update_fields=[
                "authorized_value",
                "charged_value",
                "refunded_value",
                "canceled_value",
                "authorize_pending_value",
                "charge_pending_value",
                "refund_pending_value",
                "cancel_pending_value",
            ]
        )
=======
    calculate_transaction_amount_based_on_events(transaction)

    transaction.authorized_value = max(transaction.authorized_value, Decimal("0"))
    transaction.charged_value = max(transaction.charged_value, Decimal("0"))
    transaction.refunded_value = max(transaction.refunded_value, Decimal("0"))
    transaction.canceled_value = max(transaction.canceled_value, Decimal("0"))
    transaction.authorize_pending_value = max(
        transaction.authorize_pending_value, Decimal("0")
    )
    transaction.charge_pending_value = max(
        transaction.charge_pending_value, Decimal("0")
    )
    transaction.refund_pending_value = max(
        transaction.refund_pending_value, Decimal("0")
    )
    transaction.cancel_pending_value = max(
        transaction.cancel_pending_value, Decimal("0")
    )
    transaction.save(
        update_fields=[
            "authorized_value",
            "charged_value",
            "refunded_value",
            "canceled_value",
            "authorize_pending_value",
            "charge_pending_value",
            "refund_pending_value",
            "cancel_pending_value",
        ]
    )
>>>>>>> 56d6f84f
<|MERGE_RESOLUTION|>--- conflicted
+++ resolved
@@ -326,9 +326,6 @@
     transaction.cancel_pending_value = Decimal("0")
 
 
-<<<<<<< HEAD
-def recalculate_transaction_amounts(transaction: TransactionItem, save: bool = True):
-=======
 def calculate_transaction_amount_based_on_events(transaction: TransactionItem):
     events: Iterable[TransactionEvent] = transaction.events.order_by(
         "created_at"
@@ -352,8 +349,7 @@
         _recalculate_cancel_amounts(transaction, cancel_events)
 
 
-def recalculate_transaction_amounts(transaction: TransactionItem):
->>>>>>> 56d6f84f
+def recalculate_transaction_amounts(transaction: TransactionItem, save: bool = True):
     """Recalculate transaction amounts.
 
     The function calculates the transaction amounts based on the amounts that
@@ -380,7 +376,7 @@
     example the events created by Saleor to keep correct amounts). In that case
     the event amounts will be included in the transaction amounts.
     """
-<<<<<<< HEAD
+    calculate_transaction_amount_based_on_events(transaction)
 
     events: Iterable[TransactionEvent] = transaction.events.order_by(
         "created_at"
@@ -402,6 +398,23 @@
 
     for cancel_events in action_map.cancel.values():
         _recalculate_cancel_amounts(transaction, cancel_events)
+
+    transaction.authorized_value = max(transaction.authorized_value, Decimal("0"))
+    transaction.charged_value = max(transaction.charged_value, Decimal("0"))
+    transaction.refunded_value = max(transaction.refunded_value, Decimal("0"))
+    transaction.canceled_value = max(transaction.canceled_value, Decimal("0"))
+    transaction.authorize_pending_value = max(
+        transaction.authorize_pending_value, Decimal("0")
+    )
+    transaction.charge_pending_value = max(
+        transaction.charge_pending_value, Decimal("0")
+    )
+    transaction.refund_pending_value = max(
+        transaction.refund_pending_value, Decimal("0")
+    )
+    transaction.cancel_pending_value = max(
+        transaction.cancel_pending_value, Decimal("0")
+    )
 
     if save:
         transaction.save(
@@ -415,36 +428,4 @@
                 "refund_pending_value",
                 "cancel_pending_value",
             ]
-        )
-=======
-    calculate_transaction_amount_based_on_events(transaction)
-
-    transaction.authorized_value = max(transaction.authorized_value, Decimal("0"))
-    transaction.charged_value = max(transaction.charged_value, Decimal("0"))
-    transaction.refunded_value = max(transaction.refunded_value, Decimal("0"))
-    transaction.canceled_value = max(transaction.canceled_value, Decimal("0"))
-    transaction.authorize_pending_value = max(
-        transaction.authorize_pending_value, Decimal("0")
-    )
-    transaction.charge_pending_value = max(
-        transaction.charge_pending_value, Decimal("0")
-    )
-    transaction.refund_pending_value = max(
-        transaction.refund_pending_value, Decimal("0")
-    )
-    transaction.cancel_pending_value = max(
-        transaction.cancel_pending_value, Decimal("0")
-    )
-    transaction.save(
-        update_fields=[
-            "authorized_value",
-            "charged_value",
-            "refunded_value",
-            "canceled_value",
-            "authorize_pending_value",
-            "charge_pending_value",
-            "refund_pending_value",
-            "cancel_pending_value",
-        ]
-    )
->>>>>>> 56d6f84f
+        )