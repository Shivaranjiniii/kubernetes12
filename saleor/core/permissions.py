from enum import Enum
from typing import Iterable, List

from django.contrib.auth import get_user_model
from django.contrib.auth.models import Permission


class BasePermissionEnum(Enum):
    @property
    def codename(self):
        return self.value.split(".")[1]


class AccountPermissions(BasePermissionEnum):
    MANAGE_USERS = "account.manage_users"
    MANAGE_STAFF = "account.manage_staff"
    IMPERSONATE_USER = "account.impersonate_user"


class AppPermission(BasePermissionEnum):
    MANAGE_APPS = "app.manage_apps"


class ChannelPermissions(BasePermissionEnum):
    MANAGE_CHANNELS = "channel.manage_channels"


class DiscountPermissions(BasePermissionEnum):
    MANAGE_DISCOUNTS = "discount.manage_discounts"


class PluginsPermissions(BasePermissionEnum):
    MANAGE_PLUGINS = "plugins.manage_plugins"


class GiftcardPermissions(BasePermissionEnum):
    MANAGE_GIFT_CARD = "giftcard.manage_gift_card"


class MenuPermissions(BasePermissionEnum):
    MANAGE_MENUS = "menu.manage_menus"


class CheckoutPermissions(BasePermissionEnum):
    MANAGE_CHECKOUTS = "checkout.manage_checkouts"
<<<<<<< HEAD
    HANDLE_TAXES = "checkout.handle_taxes"
=======
    HANDLE_CHECKOUTS = "checkout.handle_checkouts"
>>>>>>> 4e52b865


class OrderPermissions(BasePermissionEnum):
    MANAGE_ORDERS = "order.manage_orders"


class PaymentPermissions(BasePermissionEnum):
    HANDLE_PAYMENTS = "payment.handle_payments"


class PagePermissions(BasePermissionEnum):
    MANAGE_PAGES = "page.manage_pages"


class PageTypePermissions(BasePermissionEnum):
    MANAGE_PAGE_TYPES_AND_ATTRIBUTES = "page.manage_page_types_and_attributes"


class ProductPermissions(BasePermissionEnum):
    MANAGE_PRODUCTS = "product.manage_products"


class ProductTypePermissions(BasePermissionEnum):
    MANAGE_PRODUCT_TYPES_AND_ATTRIBUTES = "product.manage_product_types_and_attributes"


class ShippingPermissions(BasePermissionEnum):
    MANAGE_SHIPPING = "shipping.manage_shipping"


class SitePermissions(BasePermissionEnum):
    MANAGE_SETTINGS = "site.manage_settings"
    MANAGE_TRANSLATIONS = "site.manage_translations"


PERMISSIONS_ENUMS = [
    AccountPermissions,
    AppPermission,
    ChannelPermissions,
    DiscountPermissions,
    PluginsPermissions,
    GiftcardPermissions,
    MenuPermissions,
    OrderPermissions,
    PagePermissions,
    PageTypePermissions,
    PaymentPermissions,
    ProductPermissions,
    ProductTypePermissions,
    ShippingPermissions,
    SitePermissions,
    CheckoutPermissions,
]


def is_app(context):
    return bool(context.app)


def is_user(context):
    return context.user.is_active and context.user.is_authenticated


def is_staff_user(context):
    return is_user(context) and context.user.is_staff


class AuthorizationFilters(BasePermissionEnum):
    # Grants access to any authenticated app.
    AUTHENTICATED_APP = "authorization_filters.authenticated_app"

    # Grants access to any authenticated staff user.
    AUTHENTICATED_STAFF_USER = "authorization_filters.authenticated_staff_user"

    # Grants access to any authenticated user.
    AUTHENTICATED_USER = "authorization_filters.authenticated_user"

    # Grants access to the owner of the related object. This rule doesn't come with any
    # permission function, as the ownership needs to be defined individually in each
    # case.
    OWNER = "authorization_filters.owner"


AUTHORIZATION_FILTER_MAP = {
    AuthorizationFilters.AUTHENTICATED_APP: is_app,
    AuthorizationFilters.AUTHENTICATED_USER: is_user,
    AuthorizationFilters.AUTHENTICATED_STAFF_USER: is_staff_user,
}


def resolve_authorization_filter_fn(perm):
    return AUTHORIZATION_FILTER_MAP.get(perm)


def split_permission_codename(permissions):
    return [permission.split(".")[1] for permission in permissions]


def get_permissions_codename():
    permissions_values = [
        enum.codename
        for permission_enum in PERMISSIONS_ENUMS
        for enum in permission_enum
    ]
    return permissions_values


def get_permissions_enum_dict():
    return {
        enum.name: enum
        for permission_enum in PERMISSIONS_ENUMS
        for enum in permission_enum
    }


def get_permissions_from_names(names: List[str]):
    """Convert list of permission names - ['MANAGE_ORDERS'] to Permission db objects."""
    permissions = get_permissions_enum_dict()
    return get_permissions([permissions[name].value for name in names])


def get_permission_names(permissions: Iterable["Permission"]):
    """Convert Permissions db objects to list of Permission enums."""
    permission_dict = get_permissions_enum_dict()
    names = set()
    for perm in permissions:
        for _, perm_enum in permission_dict.items():
            if perm.codename == perm_enum.codename:
                names.add(perm_enum.name)
    return names


def get_permissions_enum_list():
    permissions_list = [
        (enum.name, enum.value)
        for permission_enum in PERMISSIONS_ENUMS
        for enum in permission_enum
    ]
    return permissions_list


def get_permissions(permissions=None):
    if permissions is None:
        codenames = get_permissions_codename()
    else:
        codenames = split_permission_codename(permissions)
    return get_permissions_from_codenames(codenames)


def get_permissions_from_codenames(permission_codenames: List[str]):
    return (
        Permission.objects.filter(codename__in=permission_codenames)
        .prefetch_related("content_type")
        .order_by("codename")
    )


def permission_required(perms, requestor):
    User = get_user_model()
    if isinstance(requestor, User):
        if requestor.has_perms(perms):
            return True
    else:
        # for now MANAGE_STAFF permission for app is not supported
        if AccountPermissions.MANAGE_STAFF in perms:
            return False
        return requestor.has_perms(perms)
    return False


def has_one_of_permissions(requestor, permissions=None):
    if not permissions:
        return True
    for perm in permissions:
        if permission_required((perm,), requestor):
            return True
    return False<|MERGE_RESOLUTION|>--- conflicted
+++ resolved
@@ -43,11 +43,8 @@
 
 class CheckoutPermissions(BasePermissionEnum):
     MANAGE_CHECKOUTS = "checkout.manage_checkouts"
-<<<<<<< HEAD
+    HANDLE_CHECKOUTS = "checkout.handle_checkouts"
     HANDLE_TAXES = "checkout.handle_taxes"
-=======
-    HANDLE_CHECKOUTS = "checkout.handle_checkouts"
->>>>>>> 4e52b865
 
 
 class OrderPermissions(BasePermissionEnum):
