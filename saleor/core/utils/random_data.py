import datetime
import itertools
import json
import os
import random
import unicodedata
import uuid
from collections import defaultdict
from decimal import Decimal
from functools import lru_cache
from typing import Any, Union, cast
from unittest.mock import patch

import graphene
from django.conf import settings
from django.core.files import File
from django.db import connection
from django.db.models import F
from django.utils import timezone
from django.utils.text import slugify
from faker import Factory
from faker.providers import BaseProvider
from measurement.measures import Weight
from prices import Money, TaxedMoney

from ...account.models import Address, Group, User
from ...account.search import (
    generate_address_search_document_value,
    generate_user_fields_search_document_value,
)
from ...account.utils import store_user_address
from ...attribute.models import (
    AssignedProductAttributeValue,
    AssignedVariantAttribute,
    AssignedVariantAttributeValue,
    Attribute,
    AttributePage,
    AttributeProduct,
    AttributeValue,
    AttributeVariant,
)
from ...channel.models import Channel
from ...checkout import AddressType
from ...checkout.fetch import fetch_checkout_info
from ...checkout.models import Checkout
from ...checkout.utils import add_variant_to_checkout
from ...core.weight import zero_weight
from ...discount import DiscountValueType, RewardValueType, VoucherType
from ...discount.models import (
    Promotion,
    PromotionRule,
    Voucher,
    VoucherChannelListing,
    VoucherCode,
)
from ...giftcard import events as gift_card_events
from ...giftcard.models import GiftCard, GiftCardTag
from ...graphql.discount.enums import RewardTypeEnum
from ...menu.models import Menu, MenuItem
from ...order import OrderStatus
from ...order.models import Fulfillment, Order, OrderLine
from ...order.search import prepare_order_search_vector_value
from ...order.utils import update_order_status
from ...page.models import Page, PageType
from ...payment import gateway
from ...payment.utils import create_payment
from ...permission.enums import (
    AccountPermissions,
    CheckoutPermissions,
    GiftcardPermissions,
    OrderPermissions,
    get_permissions,
)
from ...permission.models import Permission
from ...plugins.manager import get_plugins_manager
from ...product.models import (
    Category,
    Collection,
    CollectionChannelListing,
    CollectionProduct,
    Product,
    ProductChannelListing,
    ProductMedia,
    ProductType,
    ProductVariant,
    ProductVariantChannelListing,
    VariantMedia,
)
from ...product.search import update_products_search_vector
from ...product.tasks import (
    recalculate_discounted_price_for_products_task,
    update_variant_relations_for_active_promotion_rules_task,
)
from ...shipping.models import (
    ShippingMethod,
    ShippingMethodChannelListing,
    ShippingMethodType,
    ShippingZone,
)
from ...tax.models import TaxClass, TaxConfiguration
from ...tax.utils import get_tax_class_kwargs_for_order_line
from ...warehouse import WarehouseClickAndCollectOption
from ...warehouse.management import increase_stock
from ...warehouse.models import PreorderAllocation, Stock, Warehouse
from ..postgres import FlatConcatSearchVector

fake = cast(Any, Factory.create())
fake.seed(0)

PRODUCTS_LIST_DIR = "products-list/"

DUMMY_STAFF_PASSWORD = "password"

DEFAULT_CURRENCY = os.environ.get("DEFAULT_CURRENCY", "USD")

IMAGES_MAPPING = {
    126: ["saleor-headless-omnichannel-book.png"],
    127: [
        "saleor-white-plimsolls-1.png",
        "saleor-white-plimsolls-2.png",
        "saleor-white-plimsolls-3.png",
        "saleor-white-plimsolls-4.png",
    ],
    128: [
        "saleor-blue-plimsolls-1.png",
        "saleor-blue-plimsolls-2.png",
        "saleor-blue-plimsolls-3.png",
        "saleor-blue-plimsolls-4.png",
    ],
    129: ["saleor-dash-force-1.png", "saleor-dash-force-2.png"],
    130: ["saleor-pauls-blanace-420-1.png", "saleor-pauls-blanace-420-2.png"],
    131: ["saleor-grey-hoodie.png"],
    132: ["saleor-blue-hoodie.png"],
    133: ["saleor-white-hoodie.png"],
    134: ["saleor-ascii-shirt-front.png", "saleor-ascii-shirt-back.png"],
    135: ["saleor-team-tee-front.png", "saleor-team-tee-front.png"],
    136: ["saleor-polo-shirt-front.png", "saleor-polo-shirt-back.png"],
    137: ["saleor-blue-polygon-tee-front.png", "saleor-blue-polygon-tee-back.png"],
    138: ["saleor-dark-polygon-tee-front.png", "saleor-dark-polygon-tee-back.png"],
    141: ["saleor-beanie-1.png", "saleor-beanie-2.png"],
    143: ["saleor-neck-warmer.png"],
    144: ["saleor-sunnies.png"],
    145: ["saleor-battle-tested-book.png"],
    146: ["saleor-enterprise-cloud-book.png"],
    147: ["saleor-own-your-stack-and-data-book.png"],
    150: ["saleor-mighty-mug.png"],
    151: ["saleor-cushion-blue.png"],
    152: ["saleor-apple-drink.png"],
    153: ["saleor-bean-drink.png"],
    154: ["saleor-banana-drink.png"],
    155: ["saleor-carrot-drink.png"],
    156: ["saleor-sunnies-dark.png"],
    157: [
        "saleor-monospace-white-tee-front.png",
        "saleor-monospace-white-tee-back.png",
    ],
    160: ["saleor-gift-100.png"],
    161: ["saleor-white-cubes-tee-front.png", "saleor-white-cubes-tee-back.png"],
    162: ["saleor-white-parrot-cushion.png"],
    163: ["saleor-gift-500.png"],
    164: ["saleor-gift-50.png"],
}

CATEGORY_IMAGES = {
    7: "accessories.jpg",
    8: "groceries.jpg",
    9: "apparel.jpg",
}

COLLECTION_IMAGES = {1: "summer.jpg", 2: "clothing.jpg", 3: "clothing.jpg"}


@lru_cache
def get_sample_data():
    path = os.path.join(
        settings.PROJECT_ROOT, "saleor", "static", "populatedb_data.json"
    )
    with open(path, encoding="utf8") as f:
        db_items = json.load(f)
    types = defaultdict(list)
    # Sort db objects by its model
    for item in db_items:
        model = item.pop("model")
        types[model].append(item)
    return types


def get_weight(weight):
    if not weight:
        return zero_weight()
    value, unit = weight.split(":")
    return Weight(**{unit: value})


def create_product_types(product_type_data):
    for product_type in product_type_data:
        pk = product_type["pk"]
        defaults = product_type["fields"]
        defaults["weight"] = get_weight(defaults["weight"])
        ProductType.objects.update_or_create(pk=pk, defaults=defaults)


def create_categories(categories_data, placeholder_dir):
    placeholder_dir = get_product_list_images_dir(placeholder_dir)
    for category in categories_data:
        pk = category["pk"]
        defaults = category["fields"]
        parent = defaults["parent"]
        image_name = CATEGORY_IMAGES.get(pk)
        if image_name:
            background_image = get_image(placeholder_dir, image_name)
            defaults["background_image"] = background_image
        if parent:
            defaults["parent"] = Category.objects.get(pk=parent)
        Category.objects.update_or_create(pk=pk, defaults=defaults)


def create_collection_channel_listings(collection_channel_listings_data):
    channel_USD = Channel.objects.get(slug=settings.DEFAULT_CHANNEL_SLUG)
    channel_PLN = Channel.objects.get(slug="channel-pln")
    for collection_channel_listing in collection_channel_listings_data:
        pk = collection_channel_listing["pk"]
        defaults = dict(collection_channel_listing["fields"])
        defaults["collection_id"] = defaults.pop("collection")
        channel = defaults.pop("channel")
        defaults["channel_id"] = channel_USD.pk if channel == 1 else channel_PLN.pk
        CollectionChannelListing.objects.update_or_create(pk=pk, defaults=defaults)


def create_collections(data, placeholder_dir):
    placeholder_dir = get_product_list_images_dir(placeholder_dir)
    for collection in data:
        pk = collection["pk"]
        defaults = collection["fields"]
        image_name = COLLECTION_IMAGES.get(pk)
        if image_name:
            background_image = get_image(placeholder_dir, image_name)
            defaults["background_image"] = background_image
        Collection.objects.update_or_create(pk=pk, defaults=defaults)


def assign_products_to_collections(associations: list):
    for value in associations:
        pk = value["pk"]
        defaults = dict(value["fields"])
        defaults["collection_id"] = defaults.pop("collection")
        defaults["product_id"] = defaults.pop("product")
        CollectionProduct.objects.update_or_create(pk=pk, defaults=defaults)


def create_attributes(attributes_data):
    for attribute in attributes_data:
        pk = attribute["pk"]
        defaults = attribute["fields"]
        attr, _ = Attribute.objects.update_or_create(pk=pk, defaults=defaults)


def create_attributes_values(values_data):
    for value in values_data:
        pk = value["pk"]
        defaults = dict(value["fields"])
        defaults["attribute_id"] = defaults.pop("attribute")
        AttributeValue.objects.update_or_create(pk=pk, defaults=defaults)


def create_products(products_data, placeholder_dir, create_images):
    for product in products_data:
        pk = product["pk"]
        # We are skipping products without images
        if pk not in IMAGES_MAPPING:
            continue

        defaults = dict(product["fields"])
        defaults["weight"] = get_weight(defaults["weight"])
        defaults["category_id"] = defaults.pop("category")
        defaults["product_type_id"] = defaults.pop("product_type")
        if default_variant := defaults.pop("default_variant", None):
            defaults["default_variant_id"] = default_variant

        product, _ = Product.objects.update_or_create(pk=pk, defaults=defaults)

        if create_images:
            images = IMAGES_MAPPING.get(pk, [])
            for image_name in images:
                create_product_image(product, placeholder_dir, image_name)


def create_product_channel_listings(product_channel_listings_data):
    channel_USD = Channel.objects.get(slug=settings.DEFAULT_CHANNEL_SLUG)
    channel_PLN = Channel.objects.get(slug="channel-pln")
    for product_channel_listing in product_channel_listings_data:
        pk = product_channel_listing["pk"]
        defaults = dict(product_channel_listing["fields"])
        defaults["product_id"] = defaults.pop("product")
        channel = defaults.pop("channel")
        defaults["channel_id"] = channel_USD.pk if channel == 1 else channel_PLN.pk
        ProductChannelListing.objects.update_or_create(pk=pk, defaults=defaults)


def create_stocks(variant, warehouse_qs=None, **defaults):
    if warehouse_qs is None:
        warehouse_qs = Warehouse.objects.all()

    for warehouse in warehouse_qs:
        Stock.objects.update_or_create(
            warehouse=warehouse, product_variant=variant, defaults=defaults
        )


def create_product_variants(variants_data, create_images):
    for variant in variants_data:
        pk = variant["pk"]
        defaults = dict(variant["fields"])
        defaults["weight"] = get_weight(defaults["weight"])
        product_id = defaults.pop("product")
        # We have not created products without images
        if product_id not in IMAGES_MAPPING:
            continue
        defaults["product_id"] = product_id
        set_field_as_money(defaults, "price_override")
        set_field_as_money(defaults, "cost_price")
        is_default_variant = defaults.pop("default", False)
        variant, _ = ProductVariant.objects.update_or_create(pk=pk, defaults=defaults)
        if is_default_variant:
            product = variant.product
            product.default_variant = variant
            product.save(update_fields=["default_variant", "updated_at"])
        if create_images:
            image = variant.product.get_first_image()
            VariantMedia.objects.get_or_create(variant=variant, media=image)
        quantity = random.randint(100, 500)
        create_stocks(variant, quantity=quantity)


def create_product_variant_channel_listings(product_variant_channel_listings_data):
    channel_USD = Channel.objects.get(slug=settings.DEFAULT_CHANNEL_SLUG)
    channel_PLN = Channel.objects.get(slug="channel-pln")
    for variant_channel_listing in product_variant_channel_listings_data:
        pk = variant_channel_listing["pk"]
        defaults = dict(variant_channel_listing["fields"])

        defaults["variant_id"] = defaults.pop("variant")
        channel = defaults.pop("channel")
        defaults["channel_id"] = channel_USD.pk if channel == 1 else channel_PLN.pk
        ProductVariantChannelListing.objects.update_or_create(pk=pk, defaults=defaults)


def assign_attributes_to_product_types(
    association_model: Union[type[AttributeProduct], type[AttributeVariant]],
    attributes: list,
):
    for value in attributes:
        pk = value["pk"]
        defaults = dict(value["fields"])
        defaults["attribute_id"] = defaults.pop("attribute")
        defaults["product_type_id"] = defaults.pop("product_type")
        association_model.objects.update_or_create(pk=pk, defaults=defaults)


def assign_attributes_to_page_types(
    association_model: type[AttributePage],
    attributes: list,
):
    for value in attributes:
        pk = value["pk"]
        defaults = dict(value["fields"])
        defaults["attribute_id"] = defaults.pop("attribute")
        defaults["page_type_id"] = defaults.pop("page_type")
        association_model.objects.update_or_create(pk=pk, defaults=defaults)


def assign_attribute_values_to_products(values):
    for value in values:
        pk = value["pk"]
        defaults = dict(value["fields"])
        defaults["value_id"] = defaults.pop("value")
        defaults["product_id"] = defaults.pop("product")
        AssignedProductAttributeValue.objects.update_or_create(pk=pk, defaults=defaults)


def assign_attributes_to_variants(variant_attributes):
    for value in variant_attributes:
        pk = value["pk"]
        defaults = dict(value["fields"])
        defaults["variant_id"] = defaults.pop("variant")
        defaults["assignment_id"] = defaults.pop("assignment")
        AssignedVariantAttribute.objects.update_or_create(pk=pk, defaults=defaults)


def assign_attribute_values_to_variants(variant_attribute_values):
    for value in variant_attribute_values:
        pk = value["pk"]
        defaults = dict(value["fields"])
        defaults["value_id"] = defaults.pop("value")
        defaults["assignment_id"] = defaults.pop("assignment")
        AssignedVariantAttributeValue.objects.update_or_create(pk=pk, defaults=defaults)


def set_field_as_money(defaults, field):
    amount_field = f"{field}_amount"
    if amount_field in defaults and defaults[amount_field] is not None:
        defaults[field] = Money(defaults[amount_field], DEFAULT_CURRENCY)


def create_products_by_schema(placeholder_dir, create_images):
    types = get_sample_data()

    create_product_types(product_type_data=types["product.producttype"])
    create_categories(
        categories_data=types["product.category"], placeholder_dir=placeholder_dir
    )
    create_attributes(attributes_data=types["attribute.attribute"])
    create_attributes_values(values_data=types["attribute.attributevalue"])

    create_products(
        products_data=types["product.product"],
        placeholder_dir=placeholder_dir,
        create_images=create_images,
    )
    create_product_channel_listings(
        product_channel_listings_data=types["product.productchannellisting"],
    )
    create_product_variants(
        variants_data=types["product.productvariant"], create_images=create_images
    )
    create_product_variant_channel_listings(
        product_variant_channel_listings_data=types[
            "product.productvariantchannellisting"
        ],
    )
    assign_attributes_to_product_types(
        AttributeProduct, attributes=types["attribute.attributeproduct"]
    )
    assign_attributes_to_product_types(
        AttributeVariant, attributes=types["attribute.attributevariant"]
    )
    assign_attributes_to_page_types(
        AttributePage, attributes=types["attribute.attributepage"]
    )
    assign_attribute_values_to_products(
        types["attribute.assignedproductattributevalue"]
    )
    assign_attributes_to_variants(
        variant_attributes=types["attribute.assignedvariantattribute"]
    )
    assign_attribute_values_to_variants(
        types["attribute.assignedvariantattributevalue"]
    )
    create_collections(
        data=types["product.collection"], placeholder_dir=placeholder_dir
    )
    create_collection_channel_listings(
        collection_channel_listings_data=types["product.collectionchannellisting"],
    )
    assign_products_to_collections(associations=types["product.collectionproduct"])

    all_products_qs = Product.objects.all()
    update_products_search_vector(all_products_qs)


class SaleorProvider(BaseProvider):
    def money(self):
        return Money(fake.pydecimal(2, 2, positive=True), DEFAULT_CURRENCY)

    def weight(self):
        return Weight(kg=fake.pydecimal(1, 2, positive=True))


fake.add_provider(SaleorProvider)


def get_email(first_name, last_name):
    _first = unicodedata.normalize("NFD", first_name).encode("ascii", "ignore")
    _last = unicodedata.normalize("NFD", last_name).encode("ascii", "ignore")
    decoded_first = _first.lower().decode("utf-8")
    decoded_last = _last.lower().decode("utf-8")
    return f"{decoded_first}.{decoded_last}@example.com"


def create_product_image(product, placeholder_dir, image_name):
    image = get_image(placeholder_dir, image_name)
    # We don't want to create duplicated product images
    if product.media.count() >= len(IMAGES_MAPPING.get(product.pk, [])):
        return None
    product_image = ProductMedia(product=product, image=image)
    product_image.save()
    return product_image


def create_address(save=True, **kwargs):
    address = Address(
        first_name=fake.first_name(),
        last_name=fake.last_name(),
        street_address_1=fake.street_address(),
        city=fake.city(),
        country=settings.DEFAULT_COUNTRY,
        **kwargs,
    )

    if address.country == "US":
        state = fake.state_abbr(include_territories=False)
        address.country_area = state
        address.postal_code = fake.postalcode_in_state(state)
    else:
        address.postal_code = fake.postalcode()

    if save:
        address.save()
    return address


def create_fake_user(user_password, save=True, generate_id=False):
    address = create_address(save=save)
    email = get_email(address.first_name, address.last_name)

    # Skip the email if it already exists
    try:
        return User.objects.get(email=email)
    except User.DoesNotExist:
        pass

    user_params = {
        "first_name": address.first_name,
        "last_name": address.last_name,
        "email": email,
        "default_billing_address": address,
        "default_shipping_address": address,
        "is_active": True,
        "note": fake.paragraph(),
        "date_joined": fake.date_time(tzinfo=timezone.get_current_timezone()),
    }

    if generate_id:
        _, max_user_id = connection.ops.integer_field_range(
            User.id.field.get_internal_type()
        )
        user_params["id"] = fake.random_int(min=1, max=max_user_id)

    user = User(
        **user_params,
    )
    user.search_document = _prepare_search_document_value(user, address)

    if save:
        user.set_password(user_password)
        user.save()
        user.addresses.add(address)
    return user


# We don't want to spam the console with payment confirmations sent to
# fake customers.
@patch("saleor.plugins.manager.PluginsManager.notify")
def create_fake_payment(mock_notify, order):
    payment = create_payment(
        gateway="mirumee.payments.dummy",
        customer_ip_address=fake.ipv4(),
        email=order.user_email,
        order=order,
        payment_token=str(uuid.uuid4()),
        total=order.total.gross.amount,
        currency=order.total.gross.currency,
    )
    manager = get_plugins_manager(allow_replica=False)

    # Create authorization transaction
    gateway.authorize(payment, payment.token, manager, order.channel.slug)
    # 20% chance to void the transaction at this stage
    if random.choice([0, 0, 0, 0, 1]):
        gateway.void(payment, manager, order.channel.slug)
        return payment
    # 25% to end the payment at the authorization stage
    if not random.choice([1, 1, 1, 0]):
        return payment
    # Create capture transaction
    gateway.capture(payment, manager, order.channel.slug)
    # 25% to refund the payment
    if random.choice([0, 0, 0, 1]):
        gateway.refund(payment, manager, order.channel.slug)
    return payment


def create_order_lines(order, how_many=10):
    channel = order.channel
    available_variant_ids = channel.variant_listings.values_list(
        "variant_id", flat=True
    )
    variants = (
        ProductVariant.objects.filter(pk__in=available_variant_ids, is_preorder=False)
        .order_by("?")
        .prefetch_related("product__product_type")[:how_many]
    )
    variants_iter = itertools.cycle(variants)
    lines = []
    for _ in range(how_many):
        variant = next(variants_iter)
        lines.append(_get_new_order_line(order, variant, channel))

    lines = OrderLine.objects.bulk_create(lines)
    manager = get_plugins_manager(allow_replica=False)
    country = order.shipping_method.shipping_zone.countries[0]
    warehouses = Warehouse.objects.filter(
        shipping_zones__countries__contains=country
    ).order_by("?")
    warehouse_iter = itertools.cycle(warehouses)
    for line in lines:
        variant = cast(ProductVariant, line.variant)
        unit_price_data = manager.calculate_order_line_unit(
            order, line, variant, variant.product
        )
        total_price_data = manager.calculate_order_line_total(
            order, line, variant, variant.product
        )
        line.unit_price = unit_price_data.price_with_discounts
        line.total_price = total_price_data.price_with_discounts
        line.undiscounted_unit_price = unit_price_data.undiscounted_price
        line.undiscounted_total_price = total_price_data.undiscounted_price
        line.tax_rate = (
            unit_price_data.price_with_discounts.tax
            / unit_price_data.price_with_discounts.net
        )
        warehouse = next(warehouse_iter)
        increase_stock(line, warehouse, line.quantity, allocate=True)
    OrderLine.objects.bulk_update(
        lines,
        [
            "unit_price_net_amount",
            "unit_price_gross_amount",
            "undiscounted_unit_price_gross_amount",
            "undiscounted_unit_price_net_amount",
            "undiscounted_total_price_gross_amount",
            "undiscounted_total_price_net_amount",
            "currency",
            "tax_rate",
        ],
    )
    return lines


def create_order_lines_with_preorder(order, how_many=1):
    channel = order.channel
    available_variant_ids = channel.variant_listings.values_list(
        "variant_id", flat=True
    )
    variants = (
        ProductVariant.objects.filter(pk__in=available_variant_ids, is_preorder=True)
        .order_by("?")
        .prefetch_related("product__product_type")[:how_many]
    )
    variants_iter = itertools.cycle(variants)
    lines = []
    for _ in range(how_many):
        variant = next(variants_iter)
        lines.append(_get_new_order_line(order, variant, channel))

    lines = OrderLine.objects.bulk_create(lines)
    manager = get_plugins_manager(allow_replica=False)

    preorder_allocations = []
    for line in lines:
        variant = cast(ProductVariant, line.variant)
        unit_price_data = manager.calculate_order_line_unit(
            order, line, variant, variant.product
        )
        total_price_data = manager.calculate_order_line_total(
            order, line, variant, variant.product
        )
        line.unit_price = unit_price_data.price_with_discounts
        line.total_price = total_price_data.price_with_discounts
        line.undiscounted_unit_price = unit_price_data.undiscounted_price
        line.undiscounted_total_price = total_price_data.undiscounted_price
        line.tax_rate = (
            unit_price_data.price_with_discounts.tax
            / unit_price_data.price_with_discounts.net
        )
        variant_channel_listing = variant.channel_listings.get(channel=channel)
        preorder_allocations.append(
            PreorderAllocation(
                order_line=line,
                product_variant_channel_listing=variant_channel_listing,
                quantity=line.quantity,
            )
        )
    PreorderAllocation.objects.bulk_create(preorder_allocations)

    OrderLine.objects.bulk_update(
        lines,
        [
            "unit_price_net_amount",
            "unit_price_gross_amount",
            "undiscounted_unit_price_gross_amount",
            "undiscounted_unit_price_net_amount",
            "undiscounted_total_price_gross_amount",
            "undiscounted_total_price_net_amount",
            "currency",
            "tax_rate",
        ],
    )
    return lines


def _get_new_order_line(order, variant, channel):
    variant_channel_listing = variant.channel_listings.get(channel=channel)
    product = variant.product
    quantity = random.randrange(
        1,
        variant_channel_listing.preorder_quantity_threshold
        or variant.preorder_global_threshold
        or 5,
    )
    untaxed_unit_price = variant.get_price(
        variant_channel_listing,
    )
    unit_price = TaxedMoney(net=untaxed_unit_price, gross=untaxed_unit_price)
    total_price = unit_price * quantity
    return OrderLine(  # type: ignore[misc] # see below:
        order=order,
        product_name=str(product),
        variant_name=str(variant),
        product_sku=variant.sku,
        product_variant_id=variant.get_global_id(),
        is_shipping_required=variant.is_shipping_required(),
        is_gift_card=variant.is_gift_card(),
        quantity=quantity,
        variant=variant,
        unit_price=unit_price,  # money field not supported by mypy_django_plugin
        total_price=total_price,  # money field not supported by mypy_django_plugin
        undiscounted_unit_price=unit_price,  # money field not supported by mypy_django_plugin # noqa: E501
        undiscounted_total_price=total_price,  # money field not supported by mypy_django_plugin # noqa: E501
        base_unit_price=untaxed_unit_price,  # money field not supported by mypy_django_plugin # noqa: E501
        undiscounted_base_unit_price=untaxed_unit_price,  # money field not supported by mypy_django_plugin # noqa: E501
        tax_rate=0,
        **get_tax_class_kwargs_for_order_line(product.tax_class),
    )


def create_fulfillments(order):
    for line in order.lines.all():
        if random.choice([False, True]):
            fulfillment, _ = Fulfillment.objects.get_or_create(order=order)
            quantity = random.randrange(0, line.quantity) + 1
            allocation = line.allocations.get()
            fulfillment.lines.create(
                order_line=line, quantity=quantity, stock=allocation.stock
            )
            line.quantity_fulfilled = quantity
            line.save(update_fields=["quantity_fulfilled"])

            allocation.quantity_allocated = F("quantity_allocated") - quantity
            allocation.save(update_fields=["quantity_allocated"])

    update_order_status(order)


def create_fake_order(max_order_lines=5, create_preorder_lines=False):
    channel = (
        Channel.objects.filter(slug__in=[settings.DEFAULT_CHANNEL_SLUG, "channel-pln"])
        .order_by("?")
        .first()
    )
    if not channel:
        raise ValueError("No channel found.")
    customers = (
        User.objects.filter(is_superuser=False)
        .exclude(default_billing_address=None)
        .order_by("?")
    )
    customer = random.choice([None, customers.first()])

    # 20% chance to be unconfirmed order.
    will_be_unconfirmed = (
        random.choice([0, 0, 0, 0, 1]) if not create_preorder_lines else True
    )

    if customer and customer.default_shipping_address:
        address = customer.default_shipping_address
    else:
        address = create_address()
    if customer and customer.default_billing_address:
        billing_address = customer.default_billing_address
    else:
        billing_address = address
    order_data: dict[str, Any] = {
        "billing_address": billing_address or address,
        "shipping_address": address,
        "user_email": get_email(address.first_name, address.last_name),
    }

    shipping_method_channel_listing = (
        ShippingMethodChannelListing.objects.filter(channel=channel)
        .order_by("?")
        .first()
    )
    if not shipping_method_channel_listing:
        raise Exception(f"No shipping method found for channel {channel.slug}")
    shipping_method = shipping_method_channel_listing.shipping_method
    shipping_price = shipping_method_channel_listing.price
    shipping_price = TaxedMoney(net=shipping_price, gross=shipping_price)
    order_data.update(
        {
            "channel": channel,
            "shipping_method": shipping_method,
            "shipping_method_name": shipping_method.name,
            "shipping_price": shipping_price,
            "base_shipping_price": shipping_method_channel_listing.price,
        }
    )
    if will_be_unconfirmed:
        order_data["status"] = OrderStatus.UNCONFIRMED

    order = Order.objects.create(**order_data)
    if create_preorder_lines:
        lines = create_order_lines_with_preorder(order)
    else:
        lines = create_order_lines(order, random.randrange(1, max_order_lines))
    order.total = sum([line.total_price for line in lines], shipping_price)
    weight = Weight(kg=0)
    for line in order.lines.all():
        if line.variant:
            weight += line.variant.get_weight()
    order.weight = weight
    order.search_vector = FlatConcatSearchVector(
        *prepare_order_search_vector_value(order)
    )
    order.save()

    create_fake_payment(order=order)

    if not will_be_unconfirmed:
        create_fulfillments(order)

    return order


def create_fake_catalogue_promotion():
    promotion = Promotion.objects.create(
        name=f"Happy {fake.word()} day!",
    )
    rules = PromotionRule.objects.bulk_create(
        [
            PromotionRule(
                promotion=promotion,
                reward_value_type=RewardValueType.PERCENTAGE,
                reward_value=random.choice([10, 20, 30, 40, 50]),
                variants_dirty=True,
                catalogue_predicate={
                    "productPredicate": {
                        "ids": [
                            graphene.Node.to_global_id("Product", product.id)
                            for product in Product.objects.all().order_by("?")[:2]
                        ]
                    }
                },
            ),
            PromotionRule(
                promotion=promotion,
                reward_value_type=RewardValueType.PERCENTAGE,
                reward_value=random.choice([10, 20, 30, 40, 50]),
                variants_dirty=True,
                catalogue_predicate={
                    "variantPredicate": {
                        "ids": [
                            graphene.Node.to_global_id("ProductVariant", variant.id)
                            for variant in ProductVariant.objects.all().order_by("?")[
                                :2
                            ]
                        ]
                    }
                },
            ),
        ]
    )
    channels = Channel.objects.all()
    for rule in rules:
        rule.channels.add(*channels)

    return promotion


def create_fake_order_promotion():
    promotion = Promotion.objects.create(
        name=f"Happy {fake.word()} day!",
    )
    rules = PromotionRule.objects.bulk_create(
        [
            PromotionRule(
                promotion=promotion,
                reward_value_type=RewardValueType.PERCENTAGE,
                reward_value=random.choice([10, 20, 30, 40, 50]),
                reward_type=RewardTypeEnum.SUBTOTAL_DISCOUNT.name,
                order_predicate={
                    "discountedObjectPredicate": {
                        "baseSubtotalPrice": {"range": {"gte": "200"}}
                    }
                },
            ),
            PromotionRule(
                promotion=promotion,
                reward_value_type=RewardValueType.FIXED,
                reward_value=random.choice([10, 20, 30, 40, 50]),
                reward_type=RewardTypeEnum.SUBTOTAL_DISCOUNT.name,
                order_predicate={
                    "discountedObjectPredicate": {
                        "baseSubtotalPrice": {"range": {"gte": "100"}}
                    }
                },
            ),
        ]
    )
    channels = Channel.objects.all()
    for rule in rules:
        rule.channels.add(*channels)

    return promotion


def create_users(user_password, how_many=10):
    for _ in range(how_many):
        user = create_fake_user(user_password)
        yield f"User: {user.email}"


def create_permission_groups(staff_password):
    super_users = User.objects.filter(is_superuser=True)
    if not super_users:
        super_users = create_staff_users(staff_password, 1, True)
    group = create_group("Full Access", get_permissions(), super_users)
    yield f"Group: {group}"

    staff_users = create_staff_users(staff_password)
    customer_support_codenames = [
        perm.codename
        for enum in [CheckoutPermissions, OrderPermissions, GiftcardPermissions]
        for perm in enum
    ]
    customer_support_codenames.append(AccountPermissions.MANAGE_USERS.codename)
    customer_support_permissions = Permission.objects.filter(
        codename__in=customer_support_codenames
    )
    group = create_group("Customer Support", customer_support_permissions, staff_users)
    yield f"Group: {group}"


def create_staffs(staff_password):
    for permission in get_permissions():
        base_name = permission.codename.split("_")[1:]

        group_name = " ".join(base_name)
        group_name += " management"
        group_name = group_name.capitalize()

        email_base_name = [name[:-1] if name[-1] == "s" else name for name in base_name]
        user_email = ".".join(email_base_name)
        user_email += ".manager@example.com"

        user = _create_staff_user(staff_password, email=user_email)
        group = create_group(group_name, [permission], [user])

        yield f"Group: {group}"
        yield f"User: {user}"


def create_group(name, permissions, users):
    group, _ = Group.objects.get_or_create(name=name)
    group.permissions.add(*permissions)
    group.user_set.add(*users)  # type: ignore[attr-defined]
    return group


def _create_staff_user(staff_password, email=None, superuser=False):
    address = create_address()
    first_name = address.first_name
    last_name = address.last_name
    if not email:
        email = get_email(first_name, last_name)

    staff_user = User.objects.filter(email=email).first()
    if staff_user:
        return staff_user

    staff_user = User.objects.create_user(
        first_name=first_name,
        last_name=last_name,
        email=email,
        password=staff_password,
        default_billing_address=address,
        default_shipping_address=address,
        is_staff=True,
        is_active=True,
        is_superuser=superuser,
        search_document=_prepare_search_document_value(
            User(email=email, first_name=first_name, last_name=last_name), address
        ),
    )
    staff_user.addresses.add(address)
    return staff_user


def _prepare_search_document_value(user, address):
    search_document_value = generate_user_fields_search_document_value(user)
    search_document_value += generate_address_search_document_value(address)
    return search_document_value


def create_staff_users(staff_password, how_many=2, superuser=False):
    users = []
    for _ in range(how_many):
        staff_user = _create_staff_user(staff_password, superuser=superuser)
        users.append(staff_user)
    return users


def create_orders(how_many=10):
    for _ in range(how_many):
        order = create_fake_order()
        yield f"Order: {order}"


def create_catalogue_promotions(how_many=5):
    for _ in range(how_many):
<<<<<<< HEAD
        promotion = create_fake_promotion()
=======
        promotion = create_fake_catalogue_promotion()
        update_products_discounted_prices_of_promotion_task.delay(promotion.pk)
>>>>>>> 6aa2ddb7
        yield f"Promotion: {promotion}"

    # recalculation is handled by celery beat, so we trigger it manually, to receive the
    # correct amounts in random data created by saleor.
    update_variant_relations_for_active_promotion_rules_task()
    recalculate_discounted_price_for_products_task()


def create_order_promotions(how_many=5):
    for _ in range(how_many):
        promotion = create_fake_order_promotion()
        yield f"Promotion: {promotion}"


def create_channel(channel_name, currency_code, slug=None, country=None):
    if not slug:
        slug = slugify(channel_name)
    channel, _ = Channel.objects.get_or_create(
        slug=slug,
        defaults={
            "name": channel_name,
            "currency_code": currency_code,
            "is_active": True,
            "default_country": country,
        },
    )
    TaxConfiguration.objects.get_or_create(channel=channel)
    return f"Channel: {channel}"


def create_channels():
    yield create_channel(
        channel_name="Channel-USD",
        currency_code="USD",
        slug=settings.DEFAULT_CHANNEL_SLUG,
        country=settings.DEFAULT_COUNTRY,
    )
    yield create_channel(
        channel_name="Channel-PLN",
        currency_code="PLN",
        slug="channel-pln",
        country="PL",
    )


def create_shipping_zone(shipping_methods_names, countries, shipping_zone_name):
    shipping_zone = ShippingZone.objects.get_or_create(
        name=shipping_zone_name, defaults={"countries": countries}
    )[0]
    shipping_methods = ShippingMethod.objects.bulk_create(
        [
            ShippingMethod(
                name=name,
                shipping_zone=shipping_zone,
                type=(
                    ShippingMethodType.PRICE_BASED
                    if random.randint(0, 1)
                    else ShippingMethodType.WEIGHT_BASED
                ),
                minimum_order_weight=0,
                maximum_order_weight=None,
            )
            for name in shipping_methods_names
        ]
    )
    channels = Channel.objects.all()
    for channel in channels:
        ShippingMethodChannelListing.objects.bulk_create(
            [
                ShippingMethodChannelListing(
                    shipping_method=shipping_method,
                    price_amount=fake.money().amount,
                    minimum_order_price_amount=Decimal(0),
                    maximum_order_price_amount=None,
                    channel=channel,
                    currency=channel.currency_code,
                )
                for shipping_method in shipping_methods
            ]
        )
    shipping_zone.channels.add(*channels)
    return "Shipping Zone: %s" % shipping_zone


def create_shipping_zones():
    european_countries = [
        "AX",
        "AL",
        "AD",
        "AT",
        "BY",
        "BE",
        "BA",
        "BG",
        "HR",
        "CZ",
        "DK",
        "EE",
        "FO",
        "FI",
        "FR",
        "DE",
        "GI",
        "GR",
        "GG",
        "VA",
        "HU",
        "IS",
        "IE",
        "IM",
        "IT",
        "JE",
        "LV",
        "LI",
        "LT",
        "LU",
        "MK",
        "MT",
        "MD",
        "MC",
        "ME",
        "NL",
        "NO",
        "PL",
        "PT",
        "RO",
        "RU",
        "SM",
        "RS",
        "SK",
        "SI",
        "ES",
        "SJ",
        "SE",
        "CH",
        "UA",
        "GB",
    ]
    yield create_shipping_zone(
        shipping_zone_name="Europe",
        countries=european_countries,
        shipping_methods_names=["DHL", "UPS", "Registered priority", "DB Schenker"],
    )
    oceanian_countries = [
        "AS",
        "AU",
        "CX",
        "CC",
        "CK",
        "FJ",
        "PF",
        "GU",
        "HM",
        "KI",
        "MH",
        "FM",
        "NR",
        "NC",
        "NZ",
        "NU",
        "NF",
        "MP",
        "PW",
        "PG",
        "PN",
        "WS",
        "SB",
        "TK",
        "TO",
        "TV",
        "UM",
        "VU",
        "WF",
    ]
    yield create_shipping_zone(
        shipping_zone_name="Oceania",
        countries=oceanian_countries,
        shipping_methods_names=["FBA", "FedEx Express", "Oceania Air Mail"],
    )
    asian_countries = [
        "AF",
        "AM",
        "AZ",
        "BH",
        "BD",
        "BT",
        "BN",
        "KH",
        "CN",
        "CY",
        "GE",
        "HK",
        "IN",
        "ID",
        "IR",
        "IQ",
        "IL",
        "JP",
        "JO",
        "KZ",
        "KP",
        "KR",
        "KW",
        "KG",
        "LA",
        "LB",
        "MO",
        "MY",
        "MV",
        "MN",
        "MM",
        "NP",
        "OM",
        "PK",
        "PS",
        "PH",
        "QA",
        "SA",
        "SG",
        "LK",
        "SY",
        "TW",
        "TJ",
        "TH",
        "TL",
        "TR",
        "TM",
        "AE",
        "UZ",
        "VN",
        "YE",
    ]
    yield create_shipping_zone(
        shipping_zone_name="Asia",
        countries=asian_countries,
        shipping_methods_names=["China Post", "TNT", "Aramex", "EMS"],
    )
    american_countries = [
        "AI",
        "AG",
        "AR",
        "AW",
        "BS",
        "BB",
        "BZ",
        "BM",
        "BO",
        "BQ",
        "BV",
        "BR",
        "CA",
        "KY",
        "CL",
        "CO",
        "CR",
        "CU",
        "CW",
        "DM",
        "DO",
        "EC",
        "SV",
        "FK",
        "GF",
        "GL",
        "GD",
        "GP",
        "GT",
        "GY",
        "HT",
        "HN",
        "JM",
        "MQ",
        "MX",
        "MS",
        "NI",
        "PA",
        "PY",
        "PE",
        "PR",
        "BL",
        "KN",
        "LC",
        "MF",
        "PM",
        "VC",
        "SX",
        "GS",
        "SR",
        "TT",
        "TC",
        "US",
        "UY",
        "VE",
        "VG",
        "VI",
    ]
    yield create_shipping_zone(
        shipping_zone_name="Americas",
        countries=american_countries,
        shipping_methods_names=["DHL", "UPS", "FedEx", "EMS"],
    )
    african_countries = [
        "DZ",
        "AO",
        "BJ",
        "BW",
        "IO",
        "BF",
        "BI",
        "CV",
        "CM",
        "CF",
        "TD",
        "KM",
        "CG",
        "CD",
        "CI",
        "DJ",
        "EG",
        "GQ",
        "ER",
        "SZ",
        "ET",
        "TF",
        "GA",
        "GM",
        "GH",
        "GN",
        "GW",
        "KE",
        "LS",
        "LR",
        "LY",
        "MG",
        "MW",
        "ML",
        "MR",
        "MU",
        "YT",
        "MA",
        "MZ",
        "NA",
        "NE",
        "NG",
        "RE",
        "RW",
        "SH",
        "ST",
        "SN",
        "SC",
        "SL",
        "SO",
        "ZA",
        "SS",
        "SD",
        "TZ",
        "TG",
        "TN",
        "UG",
        "EH",
        "ZM",
        "ZW",
    ]
    yield create_shipping_zone(
        shipping_zone_name="Africa",
        countries=african_countries,
        shipping_methods_names=[
            "Royale International",
            "ACE",
            "fastway couriers",
            "Post Office",
        ],
    )


def create_additional_cc_warehouse():
    channel = Channel.objects.first()
    if not channel:
        raise Exception("No channels found")
    shipping_zone = ShippingZone.objects.first()
    if not shipping_zone:
        raise Exception("No shipping zones found")
    warehouse_name = f"{shipping_zone.name} for click and collect"
    warehouse, _ = Warehouse.objects.update_or_create(
        name=warehouse_name,
        slug=slugify(warehouse_name),
        defaults={
            "address": create_address(),
            "is_private": False,
            "click_and_collect_option": WarehouseClickAndCollectOption.LOCAL_STOCK,
        },
    )
    warehouse.shipping_zones.add(shipping_zone)
    warehouse.channels.add(channel)


def create_warehouses():
    channels = Channel.objects.all()
    for shipping_zone in ShippingZone.objects.all():
        shipping_zone_name = shipping_zone.name
        is_private = random.choice([True, False])
        cc_option = random.choice(
            [
                option[0]
                for option in WarehouseClickAndCollectOption.CHOICES
                if not (
                    is_private and option == WarehouseClickAndCollectOption.LOCAL_STOCK
                )
            ]
        )
        warehouse, _ = Warehouse.objects.update_or_create(
            name=shipping_zone_name,
            slug=slugify(shipping_zone_name),
            defaults={
                "address": create_address(company_name=fake.company()),
                "is_private": is_private,
                "click_and_collect_option": cc_option,
            },
        )
        warehouse.shipping_zones.add(shipping_zone)
        warehouse.channels.add(*channels)

    create_additional_cc_warehouse()


def create_vouchers():
    channels = list(Channel.objects.all())
    voucher, created = Voucher.objects.get_or_create(
        name="Free shipping",
        defaults={
            "type": VoucherType.SHIPPING,
            "discount_value_type": DiscountValueType.PERCENTAGE,
        },
    )
    VoucherCode.objects.get_or_create(voucher=voucher, code="FREESHIPPING")
    for channel in channels:
        VoucherChannelListing.objects.get_or_create(
            voucher=voucher,
            channel=channel,
            defaults={"discount_value": 100, "currency": channel.currency_code},
        )
    if created:
        yield "Voucher #%d" % voucher.id
    else:
        yield "Shipping voucher already exists"

    voucher, created = Voucher.objects.get_or_create(
        name="Big order discount",
        defaults={
            "type": VoucherType.ENTIRE_ORDER,
            "discount_value_type": DiscountValueType.FIXED,
        },
    )
    VoucherCode.objects.get_or_create(voucher=voucher, code="DISCOUNT")

    for channel in channels:
        discount_value = 25
        min_spent_amount = 200
        if channel.currency_code == "PLN":
            min_spent_amount *= 4
            discount_value *= 4
        VoucherChannelListing.objects.get_or_create(
            voucher=voucher,
            channel=channel,
            defaults={
                "discount_value": discount_value,
                "currency": channel.currency_code,
                "min_spent_amount": 200,
            },
        )
    if created:
        yield "Voucher #%d" % voucher.id
    else:
        yield "Value voucher already exists"

    voucher, created = Voucher.objects.get_or_create(
        name="Percentage order discount",
        defaults={
            "type": VoucherType.ENTIRE_ORDER,
            "discount_value_type": DiscountValueType.PERCENTAGE,
        },
    )
    VoucherCode.objects.get_or_create(voucher=voucher, code="VCO9KV98LC")

    for channel in channels:
        VoucherChannelListing.objects.get_or_create(
            voucher=voucher,
            channel=channel,
            defaults={"discount_value": 5, "currency": channel.currency_code},
        )
    if created:
        yield "Voucher #%d" % voucher.id
    else:
        yield "Value voucher already exists"


def create_gift_cards(how_many=5):
    product = Product.objects.filter(name="Gift card 100").first()
    if not product:
        return
    product_pk = product.pk
    tag, _ = GiftCardTag.objects.get_or_create(name="issued-gift-cards")
    for i in range(how_many):
        staff_user = User.objects.filter(is_staff=True).order_by("?").first()
        gift_card, created = GiftCard.objects.get_or_create(
            code=f"Gift_card_{i+1}",
            defaults={
                "created_by": staff_user,
                "initial_balance": Money(50, DEFAULT_CURRENCY),
                "current_balance": Money(50, DEFAULT_CURRENCY),
            },
        )
        gift_card.tags.add(tag)
        gift_card_events.gift_card_issued_event(gift_card, staff_user, None)
        if created:
            yield "Gift card #%d" % gift_card.id
        else:
            yield "Gift card already exists"

        user = User.objects.filter(is_superuser=False).order_by("?").first()
        gift_card, created = GiftCard.objects.get_or_create(
            code=f"Gift_card_1{i+1}",
            defaults={
                "created_by": user,
                "product_id": product_pk,
                "initial_balance": Money(20, DEFAULT_CURRENCY),
                "current_balance": Money(20, DEFAULT_CURRENCY),
            },
        )
        order = Order.objects.order_by("?").first()
        if not order:
            raise Exception("No orders found")
        gift_card_events.gift_cards_bought_event([gift_card], order, user, None)
        if created:
            yield "Gift card #%d" % gift_card.id
        else:
            yield "Gift card already exists"


def add_address_to_admin(email):
    address = create_address()
    user = User.objects.get(email=email)
    manager = get_plugins_manager(allow_replica=False)
    store_user_address(user, address, AddressType.BILLING, manager)
    store_user_address(user, address, AddressType.SHIPPING, manager)


def create_page_type():
    types = get_sample_data()

    data = types["page.pagetype"]

    for page_type_data in data:
        pk = page_type_data.pop("pk")
        defaults = dict(page_type_data["fields"])
        page_type, _ = PageType.objects.update_or_create(pk=pk, defaults=defaults)
        yield f"Page type {page_type.slug} created"


def create_pages():
    types = get_sample_data()

    data_pages = types["page.page"]

    for page_data in data_pages:
        pk = page_data["pk"]
        defaults = dict(page_data["fields"])
        defaults["page_type_id"] = defaults.pop("page_type")
        page, _ = Page.objects.update_or_create(pk=pk, defaults=defaults)
        yield f"Page {page.slug} created"


def create_menus():
    types = get_sample_data()

    menu_data = types["menu.menu"]
    menu_item_data = types["menu.menuitem"]
    for menu in menu_data:
        pk = menu["pk"]
        defaults = menu["fields"]
        menu, _ = Menu.objects.update_or_create(pk=pk, defaults=defaults)
        yield f"Menu {menu.name} created"
    for menu_item in menu_item_data:
        pk = menu_item["pk"]
        defaults = dict(menu_item["fields"])
        defaults["category_id"] = defaults.pop("category")
        defaults["collection_id"] = defaults.pop("collection")
        defaults["menu_id"] = defaults.pop("menu")
        defaults["page_id"] = defaults.pop("page")
        defaults.pop("parent")
        menu_item, _ = MenuItem.objects.update_or_create(pk=pk, defaults=defaults)
        yield f"MenuItem {menu_item.name} created"
    for menu_item in menu_item_data:
        pk = menu_item["pk"]
        defaults = dict(menu_item["fields"])
        MenuItem.objects.filter(pk=pk).update(parent_id=defaults["parent"])


def get_product_list_images_dir(placeholder_dir):
    product_list_images_dir = os.path.join(placeholder_dir, PRODUCTS_LIST_DIR)
    return product_list_images_dir


def get_image(image_dir, image_name):
    img_path = os.path.join(image_dir, image_name)
    return File(open(img_path, "rb"), name=image_name)


def prepare_checkout_info():
    channel = Channel.objects.get(slug=settings.DEFAULT_CHANNEL_SLUG)
    checkout = Checkout.objects.create(currency=channel.currency_code, channel=channel)
    checkout.set_country(channel.default_country, commit=True)
    checkout_info = fetch_checkout_info(
        checkout, [], get_plugins_manager(allow_replica=False)
    )
    return checkout_info


def create_checkout_with_preorders():
    checkout_info = prepare_checkout_info()
    for product_variant in ProductVariant.objects.all()[:2]:
        product_variant.is_preorder = True
        product_variant.preorder_global_threshold = 10
        product_variant.preorder_end_date = timezone.now() + datetime.timedelta(days=10)
        product_variant.save(
            update_fields=[
                "is_preorder",
                "preorder_global_threshold",
                "preorder_end_date",
                "updated_at",
            ]
        )
        add_variant_to_checkout(checkout_info, product_variant, 2)
    yield (
        "Created checkout with two preorders. Checkout token: "
        f"{checkout_info.checkout.token}"
    )


def create_checkout_with_custom_prices():
    checkout_info = prepare_checkout_info()
    for product_variant in ProductVariant.objects.all()[:2]:
        add_variant_to_checkout(
            checkout_info, product_variant, 2, price_override=Decimal("20.0")
        )
    yield (
        "Created checkout with two lines and custom prices. "
        f"Checkout token: {checkout_info.checkout.token}."
    )


def create_checkout_with_same_variant_in_multiple_lines():
    checkout_info = prepare_checkout_info()
    for product_variant in ProductVariant.objects.all()[:2]:
        add_variant_to_checkout(checkout_info, product_variant, 2)
        add_variant_to_checkout(checkout_info, product_variant, 2, force_new_line=True)

    yield (
        "Created checkout with four lines and same variant in multiple lines "
        f"Checkout token: {checkout_info.checkout.token}."
    )


def create_tax_classes():
    names = ["Groceries", "Books"]
    tax_classes = []
    for name in names:
        tax_classes.append(TaxClass(name=name))
    TaxClass.objects.bulk_create(tax_classes)
    yield f"Created tax classes: {names}"<|MERGE_RESOLUTION|>--- conflicted
+++ resolved
@@ -1018,14 +1018,8 @@
 
 def create_catalogue_promotions(how_many=5):
     for _ in range(how_many):
-<<<<<<< HEAD
-        promotion = create_fake_promotion()
-=======
         promotion = create_fake_catalogue_promotion()
-        update_products_discounted_prices_of_promotion_task.delay(promotion.pk)
->>>>>>> 6aa2ddb7
         yield f"Promotion: {promotion}"
-
     # recalculation is handled by celery beat, so we trigger it manually, to receive the
     # correct amounts in random data created by saleor.
     update_variant_relations_for_active_promotion_rules_task()
