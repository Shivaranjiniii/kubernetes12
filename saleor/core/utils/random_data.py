import itertools
import os
import random
import unicodedata
from datetime import date
from decimal import Decimal

from django.conf import settings
from django.contrib.sites.models import Site
from django.core.files import File
from django.template.defaultfilters import slugify
from django_countries.fields import Country
from faker import Factory
from faker.providers import BaseProvider
from measurement.measures import Weight
from payments import PaymentStatus
from prices import Money

from ...account.models import Address, User
from ...account.utils import store_user_address
from ...checkout import AddressType
from ...core.utils.taxes import get_tax_rate_by_name, get_taxes_for_country
from ...core.utils.text import strip_html_and_truncate
from ...dashboard.menu.utils import update_menu
from ...discount import DiscountValueType, VoucherType
from ...discount.models import Sale, Voucher
from ...menu.models import Menu
from ...order.models import Fulfillment, Order, Payment
from ...order.utils import update_order_status
from ...page.models import Page
from ...product.models import (
    AttributeChoiceValue, Category, Collection, Product, ProductAttribute,
    ProductImage, ProductType, ProductVariant)
from ...product.thumbnails import create_product_thumbnails
from ...product.utils.attributes import get_name_from_attributes
from ...shipping.models import ShippingMethod, ShippingMethodType, ShippingZone
from ...shipping.utils import get_taxed_shipping_price

fake = Factory.create()

PRODUCTS_LIST_DIR = 'products-list/'

GROCERIES_CATEGORY = {'name': 'Groceries', 'image_name': 'groceries.jpg'}

DEFAULT_SCHEMA = {
    'T-Shirt': {
        'category': {
            'name': 'Apparel',
            'image_name': 'apparel.jpg'},
        'product_attributes': {
            'Color': ['Blue', 'White'],
            'Collar': ['Round', 'V-Neck', 'Polo'],
            'Brand': ['Saleor']},
        'variant_attributes': {
            'Size': ['XS', 'S', 'M', 'L', 'XL', 'XXL']},
        'images_dir': 't-shirts/',
        'is_shipping_required': True},
    'Mugs': {
        'category': {
            'name': 'Accessories',
            'image_name': 'accessories.jpg'},
        'product_attributes': {
            'Brand': ['Saleor']},
        'variant_attributes': {},
        'images_dir': 'mugs/',
        'is_shipping_required': True},
    'Coffee': {
        'category': {
            'name': 'Coffees',
            'image_name': 'coffees.jpg',
            'parent': GROCERIES_CATEGORY},
        'product_attributes': {
            'Coffee Genre': ['Arabica', 'Robusta'],
            'Brand': ['Saleor']},
        'variant_attributes': {
            'Box Size': ['100g', '250g', '500g', '1kg']},
        'different_variant_prices': True,
        'images_dir': 'coffee/',
        'is_shipping_required': True},
    'Candy': {
        'category': {
            'name': 'Candies',
            'image_name': 'candies.jpg',
            'parent': GROCERIES_CATEGORY},
        'product_attributes': {
            'Flavor': ['Sour', 'Sweet'],
            'Brand': ['Saleor']},
        'variant_attributes': {
            'Candy Box Size': ['100g', '250g', '500g']},
        'images_dir': 'candy/',
        'is_shipping_required': True},
    'E-books': {
        'category': {
            'name': 'Books',
            'image_name': 'books.jpg'},
        'product_attributes': {
            'Author': ['John Doe', 'Milionare Pirate'],
            'Publisher': ['Mirumee Press', 'Saleor Publishing'],
            'Language': ['English', 'Pirate']},
        'variant_attributes': {},
        'images_dir': 'books/',
        'is_shipping_required': False},
    'Books': {
        'category': {
            'name': 'Books',
            'image_name': 'books.jpg'},
        'product_attributes': {
            'Author': ['John Doe', 'Milionare Pirate'],
            'Publisher': ['Mirumee Press', 'Saleor Publishing'],
            'Language': ['English', 'Pirate']},
        'variant_attributes': {
            'Cover': ['Soft', 'Hard']},
        'images_dir': 'books/',
        'is_shipping_required': True}}
COLLECTIONS_SCHEMA = [
    {
        'name': 'Summer collection',
        'image_name': 'summer.jpg'},
    {
        'name': 'Winter sale',
        'image_name': 'sale.jpg'}]


def create_attributes_and_values(attribute_data):
    attributes = []
    for attribute_name, attribute_values in attribute_data.items():
        attribute = create_attribute(
            slug=slugify(attribute_name), name=attribute_name)
        for value in attribute_values:
            create_attribute_value(attribute, name=value)
        attributes.append(attribute)
    return attributes


def create_product_type_with_attributes(name, schema):
    product_attributes_schema = schema.get('product_attributes', {})
    variant_attributes_schema = schema.get('variant_attributes', {})
    is_shipping_required = schema.get('is_shipping_required', True)
    product_type = get_or_create_product_type(
        name=name, is_shipping_required=is_shipping_required,
        weight=fake.weight())
    product_attributes = create_attributes_and_values(
        product_attributes_schema)
    variant_attributes = create_attributes_and_values(
        variant_attributes_schema)
    product_type.product_attributes.add(*product_attributes)
    product_type.variant_attributes.add(*variant_attributes)
    return product_type


def create_product_types_by_schema(root_schema):
    results = []
    for product_type_name, schema in root_schema.items():
        product_type = create_product_type_with_attributes(
            product_type_name, schema)
        results.append((product_type, schema))
    return results


def set_product_attributes(product, product_type):
    attr_dict = {}
    for product_attribute in product_type.product_attributes.all():
        value = random.choice(product_attribute.values.all())
        attr_dict[str(product_attribute.pk)] = str(value.pk)
    product.attributes = attr_dict
    product.save(update_fields=['attributes'])


def get_variant_combinations(product):
    # Returns all possible variant combinations
    # For example: product type has two variant attributes: Size, Color
    # Size has available values: [S, M], Color has values [Red, Green]
    # All combinations will be generated (S, Red), (S, Green), (M, Red),
    # (M, Green)
    # Output is list of dicts, where key is product attribute id and value is
    # attribute value id. Casted to string.
    variant_attr_map = {
        attr: attr.values.all()
        for attr in product.product_type.variant_attributes.all()}
    all_combinations = itertools.product(*variant_attr_map.values())
    return [
        {str(attr_value.attribute.pk): str(attr_value.pk)
         for attr_value in combination}
        for combination in all_combinations]


def get_price_override(schema, combinations_num, current_price):
    prices = []
    if schema.get('different_variant_prices'):
        prices = sorted(
            [current_price + fake.money() for _ in range(combinations_num)],
            reverse=True)
    return prices


def create_products_by_type(
        product_type, schema, placeholder_dir, how_many=10, create_images=True,
        stdout=None):
    category = get_or_create_category(schema['category'], placeholder_dir)

    for dummy in range(how_many):
        product = create_product(
            product_type=product_type, category=category)
        set_product_attributes(product, product_type)
        if create_images:
            type_placeholders = os.path.join(
                placeholder_dir, schema['images_dir'])
            create_product_images(
                product, random.randrange(1, 5), type_placeholders)
        variant_combinations = get_variant_combinations(product)

        prices = get_price_override(
            schema, len(variant_combinations), product.price)
        variants_with_prices = itertools.zip_longest(
            variant_combinations, prices)

        for i, variant_price in enumerate(variants_with_prices, start=1337):
            attr_combination, price = variant_price
            sku = '%s-%s' % (product.pk, i)
            create_variant(
                product, attributes=attr_combination, sku=sku,
                price_override=price)

        if not variant_combinations:
            # Create min one variant for products without variant level attrs
            sku = '%s-%s' % (product.pk, fake.random_int(1000, 100000))
            create_variant(product, sku=sku)
        if stdout is not None:
            stdout.write('Product: %s (%s), %s variant(s)' % (
                product, product_type.name, len(variant_combinations) or 1))


def create_products_by_schema(placeholder_dir, how_many, create_images,
                              stdout=None, schema=DEFAULT_SCHEMA):
    for product_type, type_schema in create_product_types_by_schema(schema):
        create_products_by_type(
            product_type, type_schema, placeholder_dir,
            how_many=how_many, create_images=create_images, stdout=stdout)


class SaleorProvider(BaseProvider):
    def money(self):
        return Money(
            fake.pydecimal(2, 2, positive=True), settings.DEFAULT_CURRENCY)

    def weight(self):
        return Weight(kg=fake.pydecimal(1, 2, positive=True))


fake.add_provider(SaleorProvider)


def get_email(first_name, last_name):
    _first = unicodedata.normalize('NFD', first_name).encode('ascii', 'ignore')
    _last = unicodedata.normalize('NFD', last_name).encode('ascii', 'ignore')
    return '%s.%s@example.com' % (
        _first.lower().decode('utf-8'), _last.lower().decode('utf-8'))


def get_or_create_category(category_schema, placeholder_dir):
    if 'parent' in category_schema:
        parent_id = get_or_create_category(
            category_schema['parent'], placeholder_dir).id
    else:
        parent_id = None
    category_name = category_schema['name']
    image_name = category_schema['image_name']
    image_dir = get_product_list_images_dir(placeholder_dir)
    defaults = {
        'description': fake.text(),
        'slug': fake.slug(category_name),
        'background_image': get_image(image_dir, image_name)}
    return Category.objects.get_or_create(
        name=category_name, parent_id=parent_id, defaults=defaults)[0]


def get_or_create_product_type(name, **kwargs):
    return ProductType.objects.get_or_create(name=name, defaults=kwargs)[0]


def get_or_create_collection(name, placeholder_dir, image_name):
    background_image = get_image(placeholder_dir, image_name)
    defaults = {
        'slug': fake.slug(name),
        'background_image': background_image}
    return Collection.objects.get_or_create(name=name, defaults=defaults)[0]


def create_product(**kwargs):
    description = fake.paragraphs(5)
    defaults = {
        'name': fake.company(),
        'price': fake.money(),
        'description': '\n\n'.join(description),
        'seo_description': strip_html_and_truncate(description[0], 300),
        'weight': fake.weight() if random.randint(0, 1) else None}
    defaults.update(kwargs)
    return Product.objects.create(**defaults)


def create_variant(product, **kwargs):
    defaults = {
        'product': product,
        'quantity': fake.random_int(1, 50),
<<<<<<< HEAD
        'cost_price': fake.money()}
=======
        'quantity_allocated': fake.random_int(1, 50),
        'weight': fake.weight() if random.randint(0, 1) else None}
>>>>>>> aae18f46
    defaults.update(kwargs)
    variant = ProductVariant(**defaults)
    if 'cost_price' not in kwargs:
        variant.cost_price = (variant.base_price * Decimal(
            fake.random_int(10, 99) / 100)).quantize()
    if variant.attributes:
        attributes = variant.product.product_type.variant_attributes.all()
        variant.name = get_name_from_attributes(variant, attributes)
    variant.save()
    return variant


def create_product_image(product, placeholder_dir):
    placeholder_root = os.path.join(settings.PROJECT_ROOT, placeholder_dir)
    image_name = random.choice(os.listdir(placeholder_root))
    image = get_image(placeholder_dir, image_name)
    product_image = ProductImage(product=product, image=image)
    product_image.save()
    create_product_thumbnails.delay(product_image.pk)
    return product_image


def create_attribute(**kwargs):
    slug = fake.word()
    defaults = {
        'slug': slug,
        'name': slug.title()}
    defaults.update(kwargs)
    attribute = ProductAttribute.objects.get_or_create(**defaults)[0]
    return attribute


def create_attribute_value(attribute, **kwargs):
    name = fake.word()
    defaults = {
        'attribute': attribute,
        'name': name}
    defaults.update(kwargs)
    defaults['slug'] = slugify(defaults['name'])
    attribute_value = AttributeChoiceValue.objects.get_or_create(**defaults)[0]
    return attribute_value


def create_product_images(product, how_many, placeholder_dir):
    for dummy in range(how_many):
        create_product_image(product, placeholder_dir)


def create_address():
    address = Address.objects.create(
        first_name=fake.first_name(),
        last_name=fake.last_name(),
        street_address_1=fake.street_address(),
        city=fake.city(),
        postal_code=fake.postcode(),
        country=fake.country_code())
    return address


def create_fake_user():
    address = create_address()
    email = get_email(address.first_name, address.last_name)

    user = User.objects.create_user(email=email, password='password')

    user.addresses.add(address)
    user.default_billing_address = address
    user.default_shipping_address = address
    user.is_active = True
    user.save()
    return user


def create_payment(order):
    status = random.choice(
        [
            PaymentStatus.WAITING,
            PaymentStatus.PREAUTH,
            PaymentStatus.CONFIRMED])
    payment = Payment.objects.create(
        order=order,
        status=status,
        variant='default',
        transaction_id=str(fake.random_int(1, 100000)),
        currency=settings.DEFAULT_CURRENCY,
        total=order.total.gross.amount,
        tax=order.total.tax.amount,
        delivery=order.shipping_price.net.amount,
        customer_ip_address=fake.ipv4(),
        billing_first_name=order.billing_address.first_name,
        billing_last_name=order.billing_address.last_name,
        billing_address_1=order.billing_address.street_address_1,
        billing_city=order.billing_address.city,
        billing_postcode=order.billing_address.postal_code,
        billing_country_code=order.billing_address.country)
    if status == PaymentStatus.CONFIRMED:
        payment.captured_amount = payment.total
        payment.save()
    return payment


def create_order_line(order, discounts, taxes):
    product = Product.objects.all().order_by('?')[0]
    variant = product.variants.all()[0]
    quantity = random.randrange(1, 5)
    variant.quantity += quantity
    variant.quantity_allocated += quantity
    variant.save()
    return order.lines.create(
        product_name=variant.display_product(),
        product_sku=variant.sku,
        is_shipping_required=variant.is_shipping_required(),
        quantity=quantity,
        variant=variant,
        unit_price=variant.get_price(discounts=discounts, taxes=taxes),
        tax_rate=get_tax_rate_by_name(variant.product.tax_rate, taxes))


def create_order_lines(order, discounts, taxes, how_many=10):
    for dummy in range(how_many):
        yield create_order_line(order, discounts, taxes)


def create_fulfillments(order):
    for line in order:
        if random.choice([False, True]):
            fulfillment, _ = Fulfillment.objects.get_or_create(order=order)
            quantity = random.randrange(0, line.quantity) + 1
            fulfillment.lines.create(order_line=line, quantity=quantity)
            line.quantity_fulfilled = quantity
            line.save(update_fields=['quantity_fulfilled'])

    update_order_status(order)


def create_fake_order(discounts, taxes):
    user = random.choice([None, User.objects.filter(
        is_superuser=False).order_by('?').first()])
    if user:
        order_data = {
            'user': user,
            'billing_address': user.default_billing_address,
            'shipping_address': user.default_shipping_address}
    else:
        address = create_address()
        order_data = {
            'billing_address': address,
            'shipping_address': address,
            'user_email': get_email(
                address.first_name, address.last_name)}

    shipping_method = ShippingMethod.objects.order_by('?').first()
    shipping_price = shipping_method.price
    shipping_price = get_taxed_shipping_price(shipping_price, taxes)
    order_data.update({
        'shipping_method_name': shipping_method.name,
        'shipping_price': shipping_price})

    order = Order.objects.create(**order_data)

    lines = create_order_lines(order, discounts, taxes, random.randrange(1, 5))

    order.total = sum(
        [line.get_total() for line in lines], order.shipping_price)
    weight = Weight(kg=0)
    for line in order:
        weight += line.variant.get_weight()
    order.weight = weight
    order.save()

    create_fulfillments(order)

    create_payment(order)
    return order


def create_fake_sale():
    sale = Sale.objects.create(
        name='Happy %s day!' % fake.word(),
        type=DiscountValueType.PERCENTAGE,
        value=random.choice([10, 20, 30, 40, 50]))
    for product in Product.objects.all().order_by('?')[:4]:
        sale.products.add(product)
    return sale


def create_users(how_many=10):
    for dummy in range(how_many):
        user = create_fake_user()
        yield 'User: %s' % (user.email,)


def create_orders(how_many=10):
    taxes = get_taxes_for_country(Country(settings.DEFAULT_COUNTRY))
    discounts = Sale.objects.active(date.today()).prefetch_related(
        'products', 'categories', 'collections')
    for dummy in range(how_many):
        order = create_fake_order(discounts, taxes)
        yield 'Order: %s' % (order,)


def create_product_sales(how_many=5):
    for dummy in range(how_many):
        sale = create_fake_sale()
        yield 'Sale: %s' % (sale,)


def create_shipping_zone(
        shipping_methods_names, countries, shipping_zone_name):
    shipping_zone = ShippingZone.objects.get_or_create(
        name=shipping_zone_name, defaults={'countries': countries})[0]
    ShippingMethod.objects.bulk_create([
        ShippingMethod(
            name=name, price=fake.money(), shipping_zone=shipping_zone,
            type=(
                ShippingMethodType.PRICE_BASED if random.randint(0, 1)
                else ShippingMethodType.WEIGHT_BASED),
            minimum_order_price=fake.money(), maximum_order_price=None,
            minimum_order_weight=fake.weight(), maximum_order_weight=None)
        for name in shipping_methods_names])
    return 'Shipping Zone: %s' % shipping_zone


def create_shipping_zones():
    european_countries = [
        'AX', 'AL', 'AD', 'AT', 'BY', 'BE', 'BA', 'BG', 'HR', 'CZ', 'DK', 'EE',
        'FO', 'FI', 'FR', 'DE', 'GI', 'GR', 'GG', 'VA', 'HU', 'IS', 'IE', 'IM',
        'IT', 'JE', 'LV', 'LI', 'LT', 'LU', 'MK', 'MT', 'MD', 'MC', 'ME', 'NL',
        'NO', 'PL', 'PT', 'RO', 'RU', 'SM', 'RS', 'SK', 'SI', 'ES', 'SJ', 'SE',
        'CH', 'UA', 'GB']
    yield create_shipping_zone(
        shipping_zone_name='Europe', countries=european_countries,
        shipping_methods_names=[
            'DHL', 'UPS', 'Registred priority', 'DB Schenker'])
    oceanian_countries = [
        'AS', 'AU', 'CX', 'CC', 'CK', 'FJ', 'PF', 'GU', 'HM', 'KI', 'MH', 'FM',
        'NR', 'NC', 'NZ', 'NU', 'NF', 'MP', 'PW', 'PG', 'PN', 'WS', 'SB', 'TK',
        'TO', 'TV', 'UM', 'VU', 'WF']
    yield create_shipping_zone(
        shipping_zone_name='Oceania', countries=oceanian_countries,
        shipping_methods_names=['FBA', 'FedEx Express', 'Oceania Air Mail'])
    asian_countries = [
        'AF', 'AM', 'AZ', 'BH', 'BD', 'BT', 'BN', 'KH', 'CN', 'CY', 'GE', 'HK',
        'IN', 'ID', 'IR', 'IQ', 'IL', 'JP', 'JO', 'KZ', 'KP', 'KR', 'KW', 'KG',
        'LA', 'LB', 'MO', 'MY', 'MV', 'MN', 'MM', 'NP', 'OM', 'PK', 'PS', 'PH',
        'QA', 'SA', 'SG', 'LK', 'SY', 'TW', 'TJ', 'TH', 'TL', 'TR', 'TM', 'AE',
        'UZ', 'VN', 'YE']
    yield create_shipping_zone(
        shipping_zone_name='Asia', countries=asian_countries,
        shipping_methods_names=['China Post', 'TNT', 'Aramex', 'EMS'])
    american_countries = [
        'AI', 'AG', 'AR', 'AW', 'BS', 'BB', 'BZ', 'BM', 'BO', 'BQ', 'BV', 'BR',
        'CA', 'KY', 'CL', 'CO', 'CR', 'CU', 'CW', 'DM', 'DO', 'EC', 'SV', 'FK',
        'GF', 'GL', 'GD', 'GP', 'GT', 'GY', 'HT', 'HN', 'JM', 'MQ', 'MX', 'MS',
        'NI', 'PA', 'PY', 'PE', 'PR', 'BL', 'KN', 'LC', 'MF', 'PM', 'VC', 'SX',
        'GS', 'SR', 'TT', 'TC', 'US', 'UY', 'VE', 'VG', 'VI']
    yield create_shipping_zone(
        shipping_zone_name='Americas', countries=american_countries,
        shipping_methods_names=['DHL', 'UPS', 'FedEx', 'EMS'])
    african_countries = [
        'DZ', 'AO', 'BJ', 'BW', 'IO', 'BF', 'BI', 'CV', 'CM', 'CF', 'TD', 'KM',
        'CG', 'CD', 'CI', 'DJ', 'EG', 'GQ', 'ER', 'SZ', 'ET', 'TF', 'GA', 'GM',
        'GH', 'GN', 'GW', 'KE', 'LS', 'LR', 'LY', 'MG', 'MW', 'ML', 'MR', 'MU',
        'YT', 'MA', 'MZ', 'NA', 'NE', 'NG', 'RE', 'RW', 'SH', 'ST', 'SN', 'SC',
        'SL', 'SO', 'ZA', 'SS', 'SD', 'TZ', 'TG', 'TN', 'UG', 'EH', 'ZM', 'ZW']
    yield create_shipping_zone(
        shipping_zone_name='Africa', countries=african_countries,
        shipping_methods_names=[
            'Royale International', 'ACE', 'fastway couriers', 'Post Office'])


def create_vouchers():
    voucher, created = Voucher.objects.get_or_create(
        code='FREESHIPPING', defaults={
            'type': VoucherType.SHIPPING,
            'name': 'Free shipping',
            'discount_value_type': DiscountValueType.PERCENTAGE,
            'discount_value': 100})
    if created:
        yield 'Voucher #%d' % voucher.id
    else:
        yield 'Shipping voucher already exists'

    voucher, created = Voucher.objects.get_or_create(
        code='DISCOUNT', defaults={
            'type': VoucherType.VALUE,
            'name': 'Big order discount',
            'discount_value_type': DiscountValueType.FIXED,
            'discount_value': 25,
            'min_amount_spent': 200})
    if created:
        yield 'Voucher #%d' % voucher.id
    else:
        yield 'Value voucher already exists'


def set_homepage_collection():
    homepage_collection = Collection.objects.order_by('?').first()
    site = Site.objects.get_current()
    site_settings = site.settings
    site_settings.homepage_collection = homepage_collection
    site_settings.save()
    yield 'Homepage collection assigned'


def add_address_to_admin(email):
    address = create_address()
    user = User.objects.get(email=email)
    store_user_address(user, address, AddressType.BILLING)
    store_user_address(user, address, AddressType.SHIPPING)


def create_fake_collection(placeholder_dir, collection_data):
    image_dir = get_product_list_images_dir(placeholder_dir)
    collection = get_or_create_collection(
        name=collection_data['name'], placeholder_dir=image_dir,
        image_name=collection_data['image_name'])
    products = Product.objects.order_by('?')[:4]
    collection.products.add(*products)
    return collection


def create_collections_by_schema(placeholder_dir, schema=COLLECTIONS_SCHEMA):
    for collection_data in COLLECTIONS_SCHEMA:
        collection = create_fake_collection(placeholder_dir, collection_data)
        yield 'Collection: %s' % (collection,)


def create_page():
    content = """
    <h2 align="center">AN OPENSOURCE STOREFRONT PLATFORM FOR PERFECTIONISTS</h2>
    <h3 align="center">WRITTEN IN PYTHON, BEST SERVED AS A BESPOKE, HIGH-PERFORMANCE E-COMMERCE SOLUTION</h3>
    <p><br></p>
    <p><img src="http://getsaleor.com/images/main-pic.svg"></p>
    <p style="text-align: center;">
        <a href="https://github.com/mirumee/saleor/">Get Saleor</a> today!
    </p>
    """
    page_data = {'content': content, 'title': 'About', 'is_visible': True}
    page, dummy = Page.objects.get_or_create(slug='about', **page_data)
    yield 'Page %s created' % page.slug


def generate_menu_items(menu: Menu, category: Category, parent_menu_item):
    menu_item, created = menu.items.get_or_create(
        name=category.name, category=category, parent=parent_menu_item)

    if created:
        yield 'Created menu item for category %s' % category

    for child in category.get_children():
        for msg in generate_menu_items(menu, child, menu_item):
            yield '\t%s' % msg


def generate_menu_tree(menu):
    categories = Category.tree.get_queryset()
    for category in categories:
        if not category.parent_id:
            for msg in generate_menu_items(menu, category, None):
                yield msg


def create_menus():
    # Create navbar menu with category links
    top_menu, _ = Menu.objects.get_or_create(
        name=settings.DEFAULT_MENUS['top_menu_name'])
    if not top_menu.items.exists():
        yield 'Created navbar menu'
        for msg in generate_menu_tree(top_menu):
            yield msg

    # Create footer menu with collections and pages
    bottom_menu, _ = Menu.objects.get_or_create(
        name=settings.DEFAULT_MENUS['bottom_menu_name'])
    if not bottom_menu.items.exists():
        collection = Collection.objects.order_by('?')[0]
        item, _ = bottom_menu.items.get_or_create(
            name='Collections',
            collection=collection)

        for collection in Collection.objects.filter(
                background_image__isnull=False):
            bottom_menu.items.get_or_create(
                name=collection.name,
                collection=collection,
                parent=item)

        page = Page.objects.order_by('?')[0]
        bottom_menu.items.get_or_create(
            name=page.title,
            page=page)
        yield 'Created footer menu'
    update_menu(top_menu)
    update_menu(bottom_menu)
    site = Site.objects.get_current()
    site_settings = site.settings
    site_settings.top_menu = top_menu
    site_settings.bottom_menu = bottom_menu
    site_settings.save()


def get_product_list_images_dir(placeholder_dir):
    product_list_images_dir = os.path.join(
        placeholder_dir, PRODUCTS_LIST_DIR)
    return product_list_images_dir


def get_image(image_dir, image_name):
    img_path = os.path.join(image_dir, image_name)
    return File(open(img_path, 'rb'))<|MERGE_RESOLUTION|>--- conflicted
+++ resolved
@@ -302,12 +302,7 @@
     defaults = {
         'product': product,
         'quantity': fake.random_int(1, 50),
-<<<<<<< HEAD
-        'cost_price': fake.money()}
-=======
-        'quantity_allocated': fake.random_int(1, 50),
         'weight': fake.weight() if random.randint(0, 1) else None}
->>>>>>> aae18f46
     defaults.update(kwargs)
     variant = ProductVariant(**defaults)
     if 'cost_price' not in kwargs:
