from collections.abc import Iterable
from typing import TYPE_CHECKING, Optional

from django.db.models import QuerySet

from ...attribute import AttributeType
from ...discount.models import PromotionRule
from ...discount.utils import update_rule_variant_relation
from ..models import ProductVariant

if TYPE_CHECKING:
    from ...attribute.models import AssignedVariantAttribute, Attribute


def generate_and_set_variant_name(
    variant: "ProductVariant", sku: Optional[str], save: Optional[bool] = True
):
    """Generate ProductVariant's name based on its attributes."""
    attributes_display = []

    variant_selection_attributes = variant.attributes.filter(
        assignment__variant_selection=True,
        assignment__attribute__type=AttributeType.PRODUCT_TYPE,
    )
    attribute_rel: AssignedVariantAttribute
    for attribute_rel in variant_selection_attributes.iterator():
        values_qs = attribute_rel.values.all()
        attributes_display.append(", ".join([str(value) for value in values_qs]))

    name = " / ".join(sorted(attributes_display))
    if not name:
        name = sku or variant.get_global_id()

    variant.name = name
    if save:
        variant.save(update_fields=["name", "updated_at"])
    return variant


def get_variant_selection_attributes(
    attributes: Iterable[tuple["Attribute", bool]],
) -> list[tuple["Attribute", bool]]:
    """Return attributes that can be used in variant selection.

    Attribute must be product attribute and attribute input type must be
    in ALLOWED_IN_VARIANT_SELECTION list.
    """
    return [
        (attribute, variant_selection)
        for attribute, variant_selection in attributes
        if variant_selection and attribute.type == AttributeType.PRODUCT_TYPE
    ]


def fetch_variants_for_promotion_rules(
    rules: QuerySet[PromotionRule],
):
<<<<<<< HEAD
    from ...graphql.discount.utils import get_variants_for_predicate
=======
    from ...graphql.discount.utils import get_variants_for_catalogue_predicate
>>>>>>> 6aa2ddb7

    PromotionRuleVariant = PromotionRule.variants.through
    new_rules_variants = []
    for rule in rules.iterator():
<<<<<<< HEAD
        variants = get_variants_for_predicate(rule.catalogue_predicate)
=======
        variants = get_variants_for_catalogue_predicate(rule.catalogue_predicate)
>>>>>>> 6aa2ddb7
        new_rules_variants.extend(
            [
                PromotionRuleVariant(
                    promotionrule_id=rule.pk, productvariant_id=variant_id
                )
                for variant_id in set(variants.values_list("pk", flat=True))
            ]
        )
    update_rule_variant_relation(rules, new_rules_variants)
    return new_rules_variants<|MERGE_RESOLUTION|>--- conflicted
+++ resolved
@@ -55,20 +55,12 @@
 def fetch_variants_for_promotion_rules(
     rules: QuerySet[PromotionRule],
 ):
-<<<<<<< HEAD
-    from ...graphql.discount.utils import get_variants_for_predicate
-=======
     from ...graphql.discount.utils import get_variants_for_catalogue_predicate
->>>>>>> 6aa2ddb7
 
     PromotionRuleVariant = PromotionRule.variants.through
     new_rules_variants = []
     for rule in rules.iterator():
-<<<<<<< HEAD
-        variants = get_variants_for_predicate(rule.catalogue_predicate)
-=======
         variants = get_variants_for_catalogue_predicate(rule.catalogue_predicate)
->>>>>>> 6aa2ddb7
         new_rules_variants.extend(
             [
                 PromotionRuleVariant(
