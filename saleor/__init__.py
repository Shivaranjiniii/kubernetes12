--- conflicted
+++ resolved
@@ -1,8 +1,4 @@
 from .celeryconf import app as celery_app
 
 __all__ = ["celery_app"]
-<<<<<<< HEAD
-__version__ = "3.3.1"
-=======
-__version__ = "3.3.8"
->>>>>>> 853a45f4
+__version__ = "3.3.8"