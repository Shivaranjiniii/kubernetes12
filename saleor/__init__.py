import pillow_avif  # noqa: F401 # imported for side effects

from .celeryconf import app as celery_app

__all__ = ["celery_app"]
<<<<<<< HEAD
__version__ = "3.16.7"
=======
__version__ = "3.18.2"
>>>>>>> f10308fa


class PatchedSubscriberExecutionContext:
    __slots__ = "exe_context", "errors"

    def __init__(self, exe_context):
        self.exe_context = exe_context
        self.errors = self.exe_context.errors

    def reset(self):
        self.errors = []

    def __getattr__(self, name):
        return getattr(self.exe_context, name)


_major, _minor, _ = __version__.split(".", 2)
schema_version = f"{_major}.{_minor}"
user_agent_version = f"Saleor/{schema_version}"<|MERGE_RESOLUTION|>--- conflicted
+++ resolved
@@ -3,11 +3,7 @@
 from .celeryconf import app as celery_app
 
 __all__ = ["celery_app"]
-<<<<<<< HEAD
-__version__ = "3.16.7"
-=======
 __version__ = "3.18.2"
->>>>>>> f10308fa
 
 
 class PatchedSubscriberExecutionContext:
