--- conflicted
+++ resolved
@@ -1,10 +1,7 @@
 import pytest
 
 from ...core.exceptions import InsufficientStock
-from ..availability import (
-    check_stock_quantity,
-    get_available_quantity,
-)
+from ..availability import check_stock_quantity, get_available_quantity
 from ..models import Allocation
 
 COUNTRY_CODE = "US"
@@ -68,49 +65,4 @@
 def test_get_available_quantity_without_stocks(variant_with_many_stocks):
     variant_with_many_stocks.stocks.all().delete()
     available_quantity = get_available_quantity(variant_with_many_stocks, COUNTRY_CODE)
-    assert available_quantity == 0
-
-
-<<<<<<< HEAD
-def test_are_all_product_variants_in_stock_all_in_stock(stock):
-    assert are_all_product_variants_in_stock(
-        stock.product_variant.product, COUNTRY_CODE
-    )
-
-
-def test_are_all_product_variants_in_stock_stock_empty(allocation, variant):
-    allocation.quantity_allocated = allocation.stock.quantity
-    allocation.save(update_fields=["quantity_allocated"])
-
-    assert not are_all_product_variants_in_stock(variant.product, COUNTRY_CODE)
-
-
-def test_are_all_product_variants_in_stock_lack_of_stocks(variant):
-    assert not are_all_product_variants_in_stock(variant.product, COUNTRY_CODE)
-
-
-def test_are_all_product_variants_in_stock_warehouse_without_stock(
-    variant_with_many_stocks,
-):
-    variant_with_many_stocks.stocks.first().delete()
-    assert are_all_product_variants_in_stock(
-        variant_with_many_stocks.product, COUNTRY_CODE
-    )
-=======
-def test_get_quantity_allocated(
-    variant_with_many_stocks, order_line_with_allocation_in_many_stocks
-):
-    quantity_allocated = get_quantity_allocated(variant_with_many_stocks, COUNTRY_CODE)
-    assert quantity_allocated == 3
-
-
-def test_get_quantity_allocated_without_allocation(variant_with_many_stocks):
-    quantity_allocated = get_quantity_allocated(variant_with_many_stocks, COUNTRY_CODE)
-    assert quantity_allocated == 0
-
-
-def test_get_quantity_allocated_without_stock(variant_with_many_stocks):
-    variant_with_many_stocks.stocks.all().delete()
-    quantity_allocated = get_quantity_allocated(variant_with_many_stocks, COUNTRY_CODE)
-    assert quantity_allocated == 0
->>>>>>> b87ba25c
+    assert available_quantity == 0