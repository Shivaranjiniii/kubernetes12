--- conflicted
+++ resolved
@@ -181,14 +181,11 @@
     if not_dellocated_lines:
         raise AllocationError(not_dellocated_lines)
 
-<<<<<<< HEAD
     Allocation.objects.bulk_update(allocations_to_update, ["quantity_allocated"])
     stock_ids = [alloc.stock_id for alloc in lines_allocations]
     for stock in Stock.objects.filter(id__in=stock_ids):
         stock.recalculate_quantity_allocated()
 
-=======
->>>>>>> a557492b
 
 @traced_atomic_transaction()
 def increase_stock(
