--- conflicted
+++ resolved
@@ -101,14 +101,6 @@
             add_variant_to_checkout(checkout, line.variant, quantity, replace=True)
 
 
-<<<<<<< HEAD
-def get_prices_of_discounted_products(checkout, discounted_products):
-=======
-def get_variant_prices_from_lines(lines):
-    """Get's price of each individual item within the lines."""
-    return [line.variant.get_price() for line in lines for item in range(line.quantity)]
-
-
 def get_prices_of_discounted_specific_product(lines, voucher):
     """Get prices of variants belonging to the discounted specific products.
 
@@ -116,13 +108,13 @@
     Product must be assigned directly to the discounted category, assigning
     product to child category won't work.
     """
-    # If there's no discounted products, collections or categories,
-    # it means that all products are discounted
     discounted_products = voucher.products.all()
     discounted_categories = set(voucher.categories.all())
     discounted_collections = set(voucher.collections.all())
+
+    line_prices = []
+    discounted_lines = []
     if discounted_products or discounted_collections or discounted_categories:
-        discounted_lines = []
         for line in lines:
             line_product = line.variant.product
             line_category = line.variant.product.category
@@ -133,12 +125,22 @@
                 or line_collections.intersection(discounted_collections)
             ):
                 discounted_lines.append(line)
-        return get_variant_prices_from_lines(discounted_lines)
-    return get_variant_prices_from_lines(lines)
-
-
-def get_prices_of_discounted_products(lines, discounted_products):
->>>>>>> 3723ea5c
+    else:
+        # If there's no discounted products, collections or categories,
+        # it means that all products are discounted
+        discounted_lines.extend(list(lines))
+
+    for line in discounted_lines:
+        line_total = calculate_checkout_line_total(line, []).gross
+        line_unit_price = quantize_price(
+            (line_total / line.quantity), line_total.currency
+        )
+        line_prices.extend([line_unit_price] * line.quantity)
+
+    return line_prices
+
+
+def get_prices_of_discounted_products(checkout, discounted_products):
     """Get prices of variants belonging to the discounted products."""
     # If there's no discounted_products,
     # it means that all products are discounted
@@ -768,25 +770,14 @@
     )
 
 
-<<<<<<< HEAD
 def _get_products_voucher_discount(checkout, voucher):
     """Calculate products discount value for a voucher, depending on its type.
     """
     prices = None
-    if voucher.type == VoucherType.PRODUCT:
+    if voucher.type == VoucherType.SPECIFIC_PRODUCT:
+        prices = get_prices_of_discounted_specific_product(checkout, voucher)
+    elif voucher.type == VoucherType.PRODUCT:
         prices = get_prices_of_discounted_products(checkout, voucher.products.all())
-=======
-def _get_products_voucher_discount(order_or_checkout, voucher):
-    """Calculate products discount value for a voucher, depending on its type."""
-    if voucher.type == VoucherType.SPECIFIC_PRODUCT:
-        prices = get_prices_of_discounted_specific_product(
-            order_or_checkout.lines.all(), voucher
-        )
-    elif voucher.type == VoucherType.PRODUCT:
-        prices = get_prices_of_discounted_products(
-            order_or_checkout.lines.all(), voucher.products.all()
-        )
->>>>>>> 3723ea5c
     elif voucher.type == VoucherType.COLLECTION:
         prices = get_prices_of_products_in_discounted_collections(
             checkout, voucher.collections.all()
