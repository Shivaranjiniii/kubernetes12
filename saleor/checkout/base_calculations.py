"""Contain functions which are base for calculating checkout properties.

It's recommended to use functions from calculations.py module to take in account plugin
manager.
"""

from decimal import Decimal
from typing import TYPE_CHECKING, Iterable, Optional

from prices import TaxedMoney

from ..core.prices import quantize_price
from ..core.taxes import zero_money, zero_taxed_money
from ..discount import DiscountInfo
from .fetch import CheckoutLineInfo, ShippingMethodInfo
from .interface import PricesData, TaxedPricesData

if TYPE_CHECKING:
    from ..channel.models import Channel
    from ..checkout.fetch import CheckoutInfo
    from ..order.models import OrderLine


<<<<<<< HEAD
def base_checkout_delivery_price(
=======
def calculate_base_line_unit_price(
    line_info: CheckoutLineInfo,
    channel: "Channel",
    discounts: Optional[Iterable[DiscountInfo]] = None,
) -> PricesData:
    """Calculate line unit prices including discounts and vouchers.

    Returns a three money values. Undiscounted price, price and price with voucher.
    Voucher is added to 'price_with_discounts' when line's product matches to products
    applicable for voucher.
    For voucher with 'apply once per order', the price will be reduced in calculation
    of total price.
    'price' includes discount from sale if any valid exists.
    'price_with_discounts' includes voucher discount and sale discount if any valid
    exists.
    'undiscounted_price' is a price without any sale and voucher.
    """
    variant = line_info.variant
    variant_price = variant.get_price(
        line_info.product,
        line_info.collections,
        channel,
        line_info.channel_listing,
        discounts or [],
    )

    if not discounts:
        undiscounted_variant_price = variant_price
    else:
        undiscounted_variant_price = variant.get_price(
            line_info.product,
            line_info.collections,
            channel,
            line_info.channel_listing,
            [],
        )

    if line_info.voucher and not line_info.voucher.apply_once_per_order:
        price_with_discounts = max(
            variant_price
            - line_info.voucher.get_discount_amount_for(variant_price, channel=channel),
            zero_money(variant_price.currency),
        )
    else:
        price_with_discounts = variant_price

    return PricesData(
        undiscounted_price=quantize_price(
            undiscounted_variant_price, undiscounted_variant_price.currency
        ),
        price_with_sale=quantize_price(variant_price, variant_price.currency),
        price_with_discounts=quantize_price(
            price_with_discounts, price_with_discounts.currency
        ),
    )


def calculate_base_line_total_price(
    line_info: CheckoutLineInfo,
    channel: "Channel",
    discounts: Optional[Iterable[DiscountInfo]] = None,
) -> PricesData:
    """Calculate line total prices including discounts and vouchers.

    Returns a three money values. Undiscounted price, price and price with voucher.
    It calculates a unit prices and adds a voucher to line if voucher is applicable
    only once per order.
    'price' includes discount from sale if any valid exists.
    'price_with_discounts' includes voucher discount and sale discount if any valid
    exists.
    'undiscounted_price' is a price without any sale and voucher.
    """
    prices_data = calculate_base_line_unit_price(
        line_info=line_info, channel=channel, discounts=discounts
    )
    if line_info.voucher and line_info.voucher.apply_once_per_order:
        variant_price_with_discounts = max(
            prices_data.price_with_sale
            - line_info.voucher.get_discount_amount_for(
                prices_data.price_with_sale, channel=channel
            ),
            zero_money(prices_data.price_with_sale.currency),
        )
        # we add -1 as we handle a case when voucher is applied only to single line
        # of the cheapest line
        quantity_without_voucher = line_info.line.quantity - 1
        prices_data = PricesData(
            price_with_discounts=(
                prices_data.price_with_sale * quantity_without_voucher
                + variant_price_with_discounts
            ),
            price_with_sale=prices_data.price_with_sale * line_info.line.quantity,
            undiscounted_price=prices_data.undiscounted_price * line_info.line.quantity,
        )
    else:
        prices_data = PricesData(
            price_with_sale=prices_data.price_with_sale * line_info.line.quantity,
            price_with_discounts=prices_data.price_with_discounts
            * line_info.line.quantity,
            undiscounted_price=prices_data.undiscounted_price * line_info.line.quantity,
        )
    prices_data.price_with_sale = quantize_price(
        prices_data.price_with_sale, prices_data.price_with_sale.currency
    )
    prices_data.undiscounted_price = quantize_price(
        prices_data.undiscounted_price, prices_data.undiscounted_price.currency
    )
    prices_data.price_with_discounts = quantize_price(
        prices_data.price_with_discounts, prices_data.price_with_discounts.currency
    )
    return prices_data


def base_checkout_shipping_price(
>>>>>>> 7dd82098
    checkout_info: "CheckoutInfo", lines=None
) -> TaxedMoney:
    """Calculate base (untaxed) price for any kind of delivery method."""
    delivery_method_info = checkout_info.delivery_method_info

    if isinstance(delivery_method_info, ShippingMethodInfo):
        return calculate_base_price_for_shipping_method(
            checkout_info, delivery_method_info, lines
        )

    return zero_taxed_money(checkout_info.checkout.currency)


def calculate_base_price_for_shipping_method(
    checkout_info: "CheckoutInfo",
    shipping_method_info: ShippingMethodInfo,
    lines=None,
) -> TaxedMoney:
    """Return checkout shipping price."""
    # FIXME: Optimize checkout.is_shipping_required
    shipping_method = shipping_method_info.delivery_method

    if lines is not None and all(isinstance(line, CheckoutLineInfo) for line in lines):
        from .utils import is_shipping_required

        shipping_required = is_shipping_required(lines)
    else:
        shipping_required = checkout_info.checkout.is_shipping_required()

    if not shipping_method or not shipping_required:
        return zero_taxed_money(checkout_info.checkout.currency)

    # Base price does not yet contain tax information,
    # which can be later applied by tax plugins
    return quantize_price(
        TaxedMoney(
            net=shipping_method.price,
            gross=shipping_method.price,
        ),
        checkout_info.checkout.currency,
    )


def base_checkout_total(
    subtotal: TaxedMoney,
    shipping_price: TaxedMoney,
    discount: TaxedMoney,
    currency: str,
) -> TaxedMoney:
    """Return the total cost of the checkout."""
    total = subtotal + shipping_price - discount
    return max(total, zero_taxed_money(currency))


def base_checkout_line_total(
    checkout_line_info: "CheckoutLineInfo",
    channel: "Channel",
    discounts: Optional[Iterable[DiscountInfo]] = None,
) -> TaxedPricesData:
    """Return the total price of this line."""
    prices_data = calculate_base_line_total_price(
        line_info=checkout_line_info, channel=channel, discounts=discounts
    )
    return TaxedPricesData(
        price_with_sale=TaxedMoney(
            net=prices_data.price_with_sale, gross=prices_data.price_with_sale
        ),
        price_with_discounts=TaxedMoney(
            net=prices_data.price_with_discounts, gross=prices_data.price_with_discounts
        ),
        undiscounted_price=TaxedMoney(
            net=prices_data.undiscounted_price, gross=prices_data.undiscounted_price
        ),
    )


def base_order_line_total(order_line: "OrderLine"):
    unit_price = order_line.unit_price * order_line.quantity
    return quantize_price(unit_price, unit_price.currency)


def base_tax_rate(price: TaxedMoney):
    tax_rate = Decimal("0.0")
    # The condition will return False when unit_price.gross is 0.0
    if not isinstance(price, Decimal) and price.gross:
        tax_rate = price.tax / price.net
    return tax_rate


def base_checkout_line_unit_price(
    checkout_line_info: "CheckoutLineInfo",
    channel: "Channel",
    discounts: Optional[Iterable[DiscountInfo]] = None,
):
    prices_data = calculate_base_line_unit_price(
        line_info=checkout_line_info, channel=channel, discounts=discounts
    )
    return TaxedPricesData(
        price_with_sale=TaxedMoney(
            net=prices_data.price_with_sale, gross=prices_data.price_with_sale
        ),
        price_with_discounts=TaxedMoney(
            net=prices_data.price_with_discounts, gross=prices_data.price_with_discounts
        ),
        undiscounted_price=TaxedMoney(
            net=prices_data.undiscounted_price, gross=prices_data.undiscounted_price
        ),
    )<|MERGE_RESOLUTION|>--- conflicted
+++ resolved
@@ -21,9 +21,6 @@
     from ..order.models import OrderLine
 
 
-<<<<<<< HEAD
-def base_checkout_delivery_price(
-=======
 def calculate_base_line_unit_price(
     line_info: CheckoutLineInfo,
     channel: "Channel",
@@ -137,8 +134,7 @@
     return prices_data
 
 
-def base_checkout_shipping_price(
->>>>>>> 7dd82098
+def base_checkout_delivery_price(
     checkout_info: "CheckoutInfo", lines=None
 ) -> TaxedMoney:
     """Calculate base (untaxed) price for any kind of delivery method."""
