from decimal import Decimal
from unittest import mock

import pytest
from django.core.exceptions import ValidationError
from django.test import override_settings
from prices import TaxedMoney

from ...account import CustomerEvents
from ...account.models import CustomerEvent
from ...core.exceptions import InsufficientStock
from ...core.notify_events import NotifyEventType
from ...core.taxes import zero_money, zero_taxed_money
from ...core.tests.utils import get_site_context_payload
from ...discount.models import VoucherCustomer
from ...giftcard import GiftCardEvents
from ...giftcard.models import GiftCard, GiftCardEvent
from ...order import OrderEvents
from ...order.models import OrderEvent
from ...order.notifications import get_default_order_payload
from ...payment import TransactionKind
from ...payment.models import Payment
from ...plugins.manager import get_plugins_manager
from ...product.models import ProductTranslation, ProductVariantTranslation
from ...tests.utils import flush_post_commit_hooks
from .. import calculations
from ..complete_checkout import (
    _create_order,
    _prepare_order_data,
    _process_shipping_data_for_order,
    complete_checkout,
)
from ..fetch import fetch_checkout_info, fetch_checkout_lines
from ..utils import add_variant_to_checkout


@mock.patch("saleor.plugins.manager.PluginsManager.notify")
def test_create_order_captured_payment_creates_expected_events(
    mock_notify,
    checkout_with_item,
    customer_user,
    shipping_method,
    payment_txn_captured,
    channel_USD,
    site_settings,
):
    checkout = checkout_with_item
    checkout_user = customer_user

    # Ensure not events are existing prior
    assert not OrderEvent.objects.exists()
    assert not CustomerEvent.objects.exists()

    # Prepare valid checkout
    checkout.user = checkout_user
    checkout.billing_address = customer_user.default_billing_address
    checkout.shipping_address = customer_user.default_shipping_address
    checkout.shipping_method = shipping_method
    checkout.payments.add(payment_txn_captured)
    checkout.tracking_code = "tracking_code"
    checkout.redirect_url = "https://www.example.com"
    checkout.save()

    # Place checkout
    manager = get_plugins_manager()
    lines, _ = fetch_checkout_lines(checkout)
    checkout_info = fetch_checkout_info(checkout, lines, [], manager)
    order = _create_order(
        checkout_info=checkout_info,
        checkout_lines=lines,
        order_data=_prepare_order_data(
            manager=manager,
            checkout_info=checkout_info,
            lines=lines,
            discounts=[],
            taxes_included_in_prices=True,
        ),
        user=customer_user,
        app=None,
        manager=manager,
    )
    flush_post_commit_hooks()

    (
        order_placed_event,
        payment_captured_event,
        order_fully_paid_event,
        order_confirmed_event,
    ) = order.events.all()  # type: OrderEvent

    # Ensure the correct order event was created
    # is the event the expected type
    assert order_placed_event.type == OrderEvents.PLACED
    # is the user anonymous/ the customer
    assert order_placed_event.user == checkout_user
    # is the associated backref order valid
    assert order_placed_event.order is order
    # ensure a date was set
    assert order_placed_event.date
    # should not have any additional parameters
    assert not order_placed_event.parameters

    # Ensure the correct order event was created
    # is the event the expected type
    assert payment_captured_event.type == OrderEvents.PAYMENT_CAPTURED
    # is the user anonymous/ the customer
    assert payment_captured_event.user == checkout_user
    # is the associated backref order valid
    assert payment_captured_event.order is order
    # ensure a date was set
    assert payment_captured_event.date
    # should not have any additional parameters
    assert "amount" in payment_captured_event.parameters.keys()
    assert "payment_id" in payment_captured_event.parameters.keys()
    assert "payment_gateway" in payment_captured_event.parameters.keys()

    # Ensure the correct order event was created
    # is the event the expected type
    assert order_fully_paid_event.type == OrderEvents.ORDER_FULLY_PAID
    # is the user anonymous/ the customer
    assert order_fully_paid_event.user == checkout_user
    # is the associated backref order valid
    assert order_fully_paid_event.order is order
    # ensure a date was set
    assert order_fully_paid_event.date
    # should not have any additional parameters
    assert not order_fully_paid_event.parameters

    expected_order_payload = {
        "order": get_default_order_payload(order, checkout.redirect_url),
        "recipient_email": order.get_customer_email(),
        **get_site_context_payload(site_settings.site),
    }

    expected_payment_payload = {
        "order": get_default_order_payload(order),
        "recipient_email": order.get_customer_email(),
        "payment": {
            "created": payment_txn_captured.created_at,
            "modified": payment_txn_captured.modified_at,
            "charge_status": payment_txn_captured.charge_status,
            "total": payment_txn_captured.total,
            "captured_amount": payment_txn_captured.captured_amount,
            "currency": payment_txn_captured.currency,
        },
        **get_site_context_payload(site_settings.site),
    }
    # Ensure the correct order confirmed event was created
    # should be order confirmed event
    assert order_confirmed_event.type == OrderEvents.CONFIRMED
    # ensure the user is checkout user
    assert order_confirmed_event.user == checkout_user
    # ensure the order confirmed event is related to order
    assert order_confirmed_event.order is order
    # ensure a date was set
    assert order_confirmed_event.date
    # ensure the event parameters are empty
    assert order_confirmed_event.parameters == {}

    mock_notify.assert_has_calls(
        [
            mock.call(
                NotifyEventType.ORDER_CONFIRMATION,
                expected_order_payload,
                channel_slug=channel_USD.slug,
            ),
            mock.call(
                NotifyEventType.ORDER_PAYMENT_CONFIRMATION,
                expected_payment_payload,
                channel_slug=channel_USD.slug,
            ),
        ],
        any_order=True,
    )

    # Ensure the correct customer event was created if the user was not anonymous
    placement_event = customer_user.events.get()  # type: CustomerEvent
    assert placement_event.type == CustomerEvents.PLACED_ORDER  # check the event type
    assert placement_event.user == customer_user  # check the backref is valid
    assert placement_event.order == order  # check the associated order is valid
    assert placement_event.date  # ensure a date was set
    assert not placement_event.parameters  # should not have any additional parameters


@mock.patch("saleor.plugins.manager.PluginsManager.notify")
def test_create_order_captured_payment_creates_expected_events_anonymous_user(
    mock_notify,
    checkout_with_item,
    customer_user,
    shipping_method,
    payment_txn_captured,
    channel_USD,
    site_settings,
):
    checkout = checkout_with_item
    checkout_user = None

    # Ensure not events are existing prior
    assert not OrderEvent.objects.exists()
    assert not CustomerEvent.objects.exists()

    # Prepare valid checkout
    checkout.user = checkout_user
    checkout.email = "test@example.com"
    checkout.billing_address = customer_user.default_billing_address
    checkout.shipping_address = customer_user.default_shipping_address
    checkout.shipping_method = shipping_method
    checkout.payments.add(payment_txn_captured)
    checkout.tracking_code = "tracking_code"
    checkout.redirect_url = "https://www.example.com"
    checkout.save()

    # Place checkout
    manager = get_plugins_manager()
    lines, _ = fetch_checkout_lines(checkout)
    checkout_info = fetch_checkout_info(checkout, lines, [], manager)
    order = _create_order(
        checkout_info=checkout_info,
        checkout_lines=lines,
        order_data=_prepare_order_data(
            manager=manager,
            checkout_info=checkout_info,
            lines=lines,
            discounts=None,
            taxes_included_in_prices=True,
        ),
        user=None,
        app=None,
        manager=manager,
    )
    flush_post_commit_hooks()

    (
        order_placed_event,
        payment_captured_event,
        order_fully_paid_event,
        order_confirmed_event,
    ) = order.events.all()  # type: OrderEvent

    # Ensure the correct order event was created
    # is the event the expected type
    assert order_placed_event.type == OrderEvents.PLACED
    # is the user anonymous/ the customer
    assert order_placed_event.user == checkout_user
    # is the associated backref order valid
    assert order_placed_event.order is order
    # ensure a date was set
    assert order_placed_event.date
    # should not have any additional parameters
    assert not order_placed_event.parameters

    # Ensure the correct order event was created
    # is the event the expected type
    assert payment_captured_event.type == OrderEvents.PAYMENT_CAPTURED
    # is the user anonymous/ the customer
    assert payment_captured_event.user == checkout_user
    # is the associated backref order valid
    assert payment_captured_event.order is order
    # ensure a date was set
    assert payment_captured_event.date
    # should not have any additional parameters
    assert "amount" in payment_captured_event.parameters.keys()
    assert "payment_id" in payment_captured_event.parameters.keys()
    assert "payment_gateway" in payment_captured_event.parameters.keys()

    # Ensure the correct order event was created
    # is the event the expected type
    assert order_fully_paid_event.type == OrderEvents.ORDER_FULLY_PAID
    # is the user anonymous/ the customer
    assert order_fully_paid_event.user == checkout_user
    # is the associated backref order valid
    assert order_fully_paid_event.order is order
    # ensure a date was set
    assert order_fully_paid_event.date
    # should not have any additional parameters
    assert not order_fully_paid_event.parameters

    expected_order_payload = {
        "order": get_default_order_payload(order, checkout.redirect_url),
        "recipient_email": order.get_customer_email(),
        **get_site_context_payload(site_settings.site),
    }

    expected_payment_payload = {
        "order": get_default_order_payload(order),
        "recipient_email": order.get_customer_email(),
        "payment": {
            "created": payment_txn_captured.created_at,
            "modified": payment_txn_captured.modified_at,
            "charge_status": payment_txn_captured.charge_status,
            "total": payment_txn_captured.total,
            "captured_amount": payment_txn_captured.captured_amount,
            "currency": payment_txn_captured.currency,
        },
        **get_site_context_payload(site_settings.site),
    }

    # Ensure the correct order confirmed event was created
    # should be order confirmed event
    assert order_confirmed_event.type == OrderEvents.CONFIRMED
    # ensure the user is checkout user
    assert order_confirmed_event.user == checkout_user
    # ensure the order confirmed event is related to order
    assert order_confirmed_event.order is order
    # ensure a date was set
    assert order_confirmed_event.date
    # ensure the event parameters are empty
    assert order_confirmed_event.parameters == {}

    mock_notify.assert_has_calls(
        [
            mock.call(
                NotifyEventType.ORDER_CONFIRMATION,
                expected_order_payload,
                channel_slug=channel_USD.slug,
            ),
            mock.call(
                NotifyEventType.ORDER_PAYMENT_CONFIRMATION,
                expected_payment_payload,
                channel_slug=channel_USD.slug,
            ),
        ],
        any_order=True,
    )

    # Check no event was created if the user was anonymous
    assert not CustomerEvent.objects.exists()  # should not have created any event


@mock.patch("saleor.plugins.manager.PluginsManager.notify")
def test_create_order_preauth_payment_creates_expected_events(
    mock_notify,
    checkout_with_item,
    customer_user,
    shipping_method,
    payment_txn_preauth,
    channel_USD,
    site_settings,
):
    checkout = checkout_with_item
    checkout_user = customer_user

    # Ensure not events are existing prior
    assert not OrderEvent.objects.exists()
    assert not CustomerEvent.objects.exists()

    # Prepare valid checkout
    checkout.user = checkout_user
    checkout.billing_address = customer_user.default_billing_address
    checkout.shipping_address = customer_user.default_shipping_address
    checkout.shipping_method = shipping_method
    checkout.payments.add(payment_txn_preauth)
    checkout.tracking_code = "tracking_code"
    checkout.redirect_url = "https://www.example.com"
    checkout.save()

    # Place checkout
    manager = get_plugins_manager()
    lines, _ = fetch_checkout_lines(checkout)
    checkout_info = fetch_checkout_info(checkout, lines, [], manager)
    order = _create_order(
        checkout_info=checkout_info,
        checkout_lines=lines,
        order_data=_prepare_order_data(
            manager=manager,
            checkout_info=checkout_info,
            lines=lines,
            discounts=[],
            taxes_included_in_prices=True,
        ),
        user=customer_user,
        app=None,
        manager=manager,
    )
    flush_post_commit_hooks()

    (
        order_placed_event,
        payment_authorized_event,
        order_confirmed_event,
    ) = order.events.all()  # type: OrderEvent

    # Ensure the correct order event was created
    # is the event the expected type
    assert order_placed_event.type == OrderEvents.PLACED
    # is the user anonymous/ the customer
    assert order_placed_event.user == checkout_user
    # is the associated backref order valid
    assert order_placed_event.order is order
    # ensure a date was set
    assert order_placed_event.date
    # should not have any additional parameters
    assert not order_placed_event.parameters

    # Ensure the correct order event was created
    # is the event the expected type
    assert payment_authorized_event.type == OrderEvents.PAYMENT_AUTHORIZED
    # is the user anonymous/ the customer
    assert payment_authorized_event.user == checkout_user
    # is the associated backref order valid
    assert payment_authorized_event.order is order
    # ensure a date was set
    assert payment_authorized_event.date
    # should not have any additional parameters
    assert "amount" in payment_authorized_event.parameters.keys()
    assert "payment_id" in payment_authorized_event.parameters.keys()
    assert "payment_gateway" in payment_authorized_event.parameters.keys()

    expected_payload = {
        "order": get_default_order_payload(order, checkout.redirect_url),
        "recipient_email": order.get_customer_email(),
        **get_site_context_payload(site_settings.site),
    }

    # Ensure the correct order confirmed event was created
    # should be order confirmed event
    assert order_confirmed_event.type == OrderEvents.CONFIRMED
    # ensure the user is checkout user
    assert order_confirmed_event.user == checkout_user
    # ensure the order confirmed event is related to order
    assert order_confirmed_event.order is order
    # ensure a date was set
    assert order_confirmed_event.date
    # ensure the event parameters are empty
    assert order_confirmed_event.parameters == {}

    mock_notify.assert_called_once_with(
        NotifyEventType.ORDER_CONFIRMATION,
        expected_payload,
        channel_slug=channel_USD.slug,
    )

    # Ensure the correct customer event was created if the user was not anonymous
    placement_event = customer_user.events.get()  # type: CustomerEvent
    assert placement_event.type == CustomerEvents.PLACED_ORDER  # check the event type
    assert placement_event.user == customer_user  # check the backref is valid
    assert placement_event.order == order  # check the associated order is valid
    assert placement_event.date  # ensure a date was set
    assert not placement_event.parameters  # should not have any additional parameters


@mock.patch("saleor.plugins.manager.PluginsManager.notify")
def test_create_order_preauth_payment_creates_expected_events_anonymous_user(
    mock_notify,
    checkout_with_item,
    customer_user,
    shipping_method,
    payment_txn_preauth,
    channel_USD,
    site_settings,
):
    checkout = checkout_with_item
    checkout_user = None

    # Ensure not events are existing prior
    assert not OrderEvent.objects.exists()
    assert not CustomerEvent.objects.exists()

    # Prepare valid checkout
    checkout.user = checkout_user
    checkout.email = "test@example.com"
    checkout.billing_address = customer_user.default_billing_address
    checkout.shipping_address = customer_user.default_shipping_address
    checkout.shipping_method = shipping_method
    checkout.payments.add(payment_txn_preauth)
    checkout.tracking_code = "tracking_code"
    checkout.redirect_url = "https://www.example.com"
    checkout.save()

    # Place checkout
    manager = get_plugins_manager()
    lines, _ = fetch_checkout_lines(checkout)
    checkout_info = fetch_checkout_info(checkout, lines, [], manager)
    order = _create_order(
        checkout_info=checkout_info,
        checkout_lines=lines,
        order_data=_prepare_order_data(
            manager=manager,
            checkout_info=checkout_info,
            lines=lines,
            discounts=[],
            taxes_included_in_prices=True,
        ),
        user=None,
        app=None,
        manager=manager,
    )
    flush_post_commit_hooks()

    (
        order_placed_event,
        payment_captured_event,
        order_confirmed_event,
    ) = order.events.all()  # type: OrderEvent

    # Ensure the correct order event was created
    # is the event the expected type
    assert order_placed_event.type == OrderEvents.PLACED
    # is the user anonymous/ the customer
    assert order_placed_event.user == checkout_user
    # is the associated backref order valid
    assert order_placed_event.order is order
    # ensure a date was set
    assert order_placed_event.date
    # should not have any additional parameters
    assert not order_placed_event.parameters

    # Ensure the correct order event was created
    # is the event the expected type
    assert payment_captured_event.type == OrderEvents.PAYMENT_AUTHORIZED
    # is the user anonymous/ the customer
    assert payment_captured_event.user == checkout_user
    # is the associated backref order valid
    assert payment_captured_event.order is order
    # ensure a date was set
    assert payment_captured_event.date
    # should not have any additional parameters
    assert "amount" in payment_captured_event.parameters.keys()
    assert "payment_id" in payment_captured_event.parameters.keys()
    assert "payment_gateway" in payment_captured_event.parameters.keys()

    expected_payload = {
        "order": get_default_order_payload(order, checkout.redirect_url),
        "recipient_email": order.get_customer_email(),
        **get_site_context_payload(site_settings.site),
    }
    # Ensure the correct order confirmed event was created
    # should be order confirmed event
    assert order_confirmed_event.type == OrderEvents.CONFIRMED
    # ensure the user is checkout user
    assert order_confirmed_event.user == checkout_user
    # ensure the order confirmed event is related to order
    assert order_confirmed_event.order is order
    # ensure a date was set
    assert order_confirmed_event.date
    # ensure the event parameters are empty
    assert order_confirmed_event.parameters == {}

    mock_notify.assert_called_once_with(
        NotifyEventType.ORDER_CONFIRMATION,
        expected_payload,
        channel_slug=channel_USD.slug,
    )

    # Check no event was created if the user was anonymous
    assert not CustomerEvent.objects.exists()  # should not have created any event


def test_create_order_insufficient_stock(
    checkout, customer_user, product_without_shipping
):
    variant = product_without_shipping.variants.get()
    manager = get_plugins_manager()
    checkout_info = fetch_checkout_info(checkout, [], [], manager)

    add_variant_to_checkout(checkout_info, variant, 10, check_quantity=False)
    checkout.user = customer_user
    checkout.billing_address = customer_user.default_billing_address
    checkout.shipping_address = customer_user.default_billing_address
    checkout.tracking_code = "tracking_code"
    checkout.save()

    lines, _ = fetch_checkout_lines(checkout)
    with pytest.raises(InsufficientStock):
        _prepare_order_data(
            manager=manager,
            checkout_info=checkout_info,
            lines=lines,
            discounts=[],
            taxes_included_in_prices=True,
        )


def test_create_order_doesnt_duplicate_order(
    checkout_with_item, customer_user, shipping_method
):
    checkout = checkout_with_item
    checkout.user = customer_user
    checkout.billing_address = customer_user.default_billing_address
    checkout.shipping_address = customer_user.default_billing_address
    checkout.shipping_method = shipping_method
    checkout.tracking_code = ""
    checkout.redirect_url = "https://www.example.com"
    checkout.save()

    manager = get_plugins_manager()
    lines, _ = fetch_checkout_lines(checkout)
    checkout_info = fetch_checkout_info(checkout, lines, [], manager)
    order_data = _prepare_order_data(
        manager=manager,
        checkout_info=checkout_info,
        lines=lines,
        discounts=[],
        taxes_included_in_prices=True,
    )

    order_1 = _create_order(
        checkout_info=checkout_info,
        checkout_lines=lines,
        order_data=order_data,
        user=customer_user,
        app=None,
        manager=manager,
    )
    assert order_1.checkout_token == str(checkout.token)

    order_2 = _create_order(
        checkout_info=checkout_info,
        checkout_lines=lines,
        order_data=order_data,
        user=customer_user,
        app=None,
        manager=manager,
    )
    assert order_1.pk == order_2.pk


@pytest.mark.parametrize("is_anonymous_user", (True, False))
def test_create_order_with_gift_card(
    checkout_with_gift_card, customer_user, shipping_method, is_anonymous_user
):
    checkout_user = None if is_anonymous_user else customer_user
    checkout = checkout_with_gift_card
    checkout.user = checkout_user
    checkout.billing_address = customer_user.default_billing_address
    checkout.shipping_address = customer_user.default_billing_address
    checkout.shipping_method = shipping_method
    checkout.tracking_code = "tracking_code"
    checkout.redirect_url = "https://www.example.com"
    checkout.save()

    manager = get_plugins_manager()
    lines, _ = fetch_checkout_lines(checkout)
    checkout_info = fetch_checkout_info(checkout, lines, [], manager)

    subtotal = calculations.checkout_subtotal(
        manager=manager,
        checkout_info=checkout_info,
        lines=lines,
        address=checkout.shipping_address,
    )
    shipping_price = calculations.checkout_shipping_price(
        manager=manager,
        checkout_info=checkout_info,
        lines=lines,
        address=checkout.shipping_address,
    )
    total_gross_without_gift_cards = (
        subtotal.gross + shipping_price.gross - checkout.discount
    )
    gift_cards_balance = checkout.get_total_gift_cards_balance()

    order = _create_order(
        checkout_info=checkout_info,
        checkout_lines=lines,
        order_data=_prepare_order_data(
            manager=manager,
            checkout_info=checkout_info,
            lines=lines,
            discounts=None,
            taxes_included_in_prices=True,
        ),
        user=customer_user if not is_anonymous_user else None,
        app=None,
        manager=manager,
    )

    assert order.gift_cards.count() == 1
    gift_card = order.gift_cards.first()
    assert gift_card.current_balance.amount == 0
    assert order.total.gross == (total_gross_without_gift_cards - gift_cards_balance)
    assert GiftCardEvent.objects.filter(
        gift_card=gift_card, type=GiftCardEvents.USED_IN_ORDER
    )


def test_create_order_with_gift_card_partial_use(
    checkout_with_item, gift_card_used, customer_user, shipping_method
):
    checkout = checkout_with_item
    checkout.user = customer_user
    checkout.billing_address = customer_user.default_billing_address
    checkout.shipping_address = customer_user.default_billing_address
    checkout.shipping_method = shipping_method
    checkout.tracking_code = "tracking_code"
    checkout.redirect_url = "https://www.example.com"
    checkout.save()

    manager = get_plugins_manager()
    lines, _ = fetch_checkout_lines(checkout)
    checkout_info = fetch_checkout_info(checkout, lines, [], manager)

    price_without_gift_card = calculations.checkout_total(
        manager=manager,
        checkout_info=checkout_info,
        lines=lines,
        address=checkout.shipping_address,
    )
    gift_card_balance_before_order = gift_card_used.current_balance_amount

    checkout.gift_cards.add(gift_card_used)
    checkout.save()

    order = _create_order(
        checkout_info=checkout_info,
        checkout_lines=lines,
        order_data=_prepare_order_data(
            manager=manager,
            checkout_info=checkout_info,
            lines=lines,
            discounts=[],
            taxes_included_in_prices=True,
        ),
        user=customer_user,
        app=None,
        manager=manager,
    )

    gift_card_used.refresh_from_db()

    expected_old_balance = (
        price_without_gift_card.gross.amount + gift_card_used.current_balance_amount
    )

    assert order.gift_cards.count() > 0
    assert order.total == zero_taxed_money(order.currency)
    assert gift_card_balance_before_order == expected_old_balance
    assert GiftCardEvent.objects.filter(
        gift_card=gift_card_used, type=GiftCardEvents.USED_IN_ORDER
    )


def test_create_order_with_many_gift_cards(
    checkout_with_item,
    gift_card_created_by_staff,
    gift_card,
    customer_user,
    shipping_method,
):
    checkout = checkout_with_item
    checkout.user = customer_user
    checkout.billing_address = customer_user.default_billing_address
    checkout.shipping_address = customer_user.default_billing_address
    checkout.shipping_method = shipping_method
    checkout.tracking_code = "tracking_code"
    checkout.redirect_url = "https://www.example.com"
    checkout.save()

    manager = get_plugins_manager()
    lines, _ = fetch_checkout_lines(checkout)
    checkout_info = fetch_checkout_info(checkout, lines, [], manager)

    price_without_gift_card = calculations.checkout_total(
        manager=manager,
        checkout_info=checkout_info,
        lines=lines,
        address=checkout.shipping_address,
    )
    gift_cards_balance_before_order = (
        gift_card_created_by_staff.current_balance.amount
        + gift_card.current_balance.amount
    )

    checkout.gift_cards.add(gift_card_created_by_staff)
    checkout.gift_cards.add(gift_card)
    checkout.save()

    order = _create_order(
        checkout_info=checkout_info,
        checkout_lines=lines,
        order_data=_prepare_order_data(
            manager=manager,
            checkout_info=checkout_info,
            lines=lines,
            discounts=[],
            taxes_included_in_prices=True,
        ),
        user=customer_user,
        app=None,
        manager=manager,
    )

    gift_card_created_by_staff.refresh_from_db()
    gift_card.refresh_from_db()
    zero_price = zero_money(gift_card.currency)
    assert order.gift_cards.count() > 0
    assert gift_card_created_by_staff.current_balance == zero_price
    assert gift_card.current_balance == zero_price
    assert price_without_gift_card.gross.amount == (
        gift_cards_balance_before_order + order.total.gross.amount
    )
    assert GiftCardEvent.objects.filter(
        gift_card=gift_card_created_by_staff, type=GiftCardEvents.USED_IN_ORDER
    )
    assert GiftCardEvent.objects.filter(
        gift_card=gift_card, type=GiftCardEvents.USED_IN_ORDER
    )


@mock.patch("saleor.giftcard.utils.send_gift_card_notification")
@pytest.mark.parametrize("is_anonymous_user", (True, False))
def test_create_order_gift_card_bought(
    send_notification_mock,
    checkout_with_gift_card_items,
    payment_txn_captured,
    customer_user,
    shipping_method,
    is_anonymous_user,
    non_shippable_gift_card_product,
):
    """Ensure that the gift cards will be fulfilled, when newly created order
    is captured."""
    # given
    checkout_user = None if is_anonymous_user else customer_user
    checkout = checkout_with_gift_card_items
    checkout.user = checkout_user
    checkout.billing_address = customer_user.default_billing_address
    checkout.shipping_address = customer_user.default_billing_address
    checkout.shipping_method = shipping_method
    checkout.tracking_code = "tracking_code"
    checkout.redirect_url = "https://www.example.com"
    checkout.save()

    manager = get_plugins_manager()
    lines, _ = fetch_checkout_lines(checkout)
    checkout_info = fetch_checkout_info(checkout, lines, [], manager)

    amount = calculations.calculate_checkout_total_with_gift_cards(
        manager, checkout_info, lines, customer_user.default_billing_address
    ).gross.amount

    payment_txn_captured.order = None
    payment_txn_captured.checkout = checkout
    payment_txn_captured.captured_amount = amount
    payment_txn_captured.total = amount
    payment_txn_captured.save(
        update_fields=["order", "checkout", "total", "captured_amount"]
    )

    txn = payment_txn_captured.transactions.first()
    txn.amount = amount
    txn.save(update_fields=["amount"])

    subtotal = calculations.checkout_subtotal(
        manager=manager,
        checkout_info=checkout_info,
        lines=lines,
        address=checkout.shipping_address,
    )
    shipping_price = calculations.checkout_shipping_price(
        manager=manager,
        checkout_info=checkout_info,
        lines=lines,
        address=checkout.shipping_address,
    )
    total_gross = subtotal.gross + shipping_price.gross - checkout.discount

    # when
    order = _create_order(
        checkout_info=checkout_info,
        checkout_lines=lines,
        order_data=_prepare_order_data(
            manager=manager,
            checkout_info=checkout_info,
            lines=lines,
            discounts=None,
            taxes_included_in_prices=True,
        ),
        user=customer_user if not is_anonymous_user else None,
        app=None,
        manager=manager,
    )

    # then
    flush_post_commit_hooks()
    assert order.total.gross == total_gross
    flush_post_commit_hooks()
    gift_card = GiftCard.objects.get()
    assert (
        gift_card.initial_balance
        == order.lines.get(
            variant=non_shippable_gift_card_product.variants.first()
        ).unit_price_gross
    )
    assert GiftCardEvent.objects.filter(gift_card=gift_card, type=GiftCardEvents.BOUGHT)
    flush_post_commit_hooks()
    send_notification_mock.assert_called_once_with(
        checkout_user,
        None,
        checkout_user,
        order.user_email,
        gift_card,
        manager,
        order.channel.slug,
        resending=False,
    )


@mock.patch("saleor.giftcard.utils.send_gift_card_notification")
@pytest.mark.parametrize("is_anonymous_user", (True, False))
def test_create_order_gift_card_bought_order_not_captured_gift_cards_not_sent(
    send_notification_mock,
    checkout_with_gift_card_items,
    customer_user,
    shipping_method,
    is_anonymous_user,
):
    """Ensure that the gift cards will be not fulfilled, when newly created order
    is not captured."""
    # given
    checkout_user = None if is_anonymous_user else customer_user
    checkout = checkout_with_gift_card_items
    checkout.user = checkout_user
    checkout.billing_address = customer_user.default_billing_address
    checkout.shipping_address = customer_user.default_billing_address
    checkout.shipping_method = shipping_method
    checkout.tracking_code = "tracking_code"
    checkout.redirect_url = "https://www.example.com"
    checkout.save()

    manager = get_plugins_manager()
    lines, _ = fetch_checkout_lines(checkout)
    checkout_info = fetch_checkout_info(checkout, lines, [], manager)

    subtotal = calculations.checkout_subtotal(
        manager=manager,
        checkout_info=checkout_info,
        lines=lines,
        address=checkout.shipping_address,
    )
    shipping_price = calculations.checkout_shipping_price(
        manager=manager,
        checkout_info=checkout_info,
        lines=lines,
        address=checkout.shipping_address,
    )
    total_gross = subtotal.gross + shipping_price.gross - checkout.discount

    # when
    order = _create_order(
        checkout_info=checkout_info,
        checkout_lines=lines,
        order_data=_prepare_order_data(
            manager=manager,
            checkout_info=checkout_info,
            lines=lines,
            discounts=None,
            taxes_included_in_prices=True,
        ),
        user=customer_user if not is_anonymous_user else None,
        app=None,
        manager=manager,
    )

    # then
    flush_post_commit_hooks()
    flush_post_commit_hooks()
    assert order.total.gross == total_gross
    assert not GiftCard.objects.exists()
    send_notification_mock.assert_not_called()


@mock.patch("saleor.giftcard.utils.send_gift_card_notification")
@pytest.mark.parametrize("is_anonymous_user", (True, False))
def test_create_order_gift_card_bought_only_shippable_gift_card(
    send_notification_mock,
    checkout,
    shippable_gift_card_product,
    customer_user,
    shipping_method,
    is_anonymous_user,
):
    checkout_user = None if is_anonymous_user else customer_user
    checkout_info = fetch_checkout_info(checkout, [], [], get_plugins_manager())
    shippable_variant = shippable_gift_card_product.variants.get()
    add_variant_to_checkout(checkout_info, shippable_variant, 2)

    checkout.user = checkout_user
    checkout.billing_address = customer_user.default_billing_address
    checkout.shipping_address = customer_user.default_billing_address
    checkout.shipping_method = shipping_method
    checkout.tracking_code = "tracking_code"
    checkout.redirect_url = "https://www.example.com"
    checkout.save()

    manager = get_plugins_manager()
    lines, _ = fetch_checkout_lines(checkout)
    checkout_info = fetch_checkout_info(checkout, lines, [], manager)

    subtotal = calculations.checkout_subtotal(
        manager=manager,
        checkout_info=checkout_info,
        lines=lines,
        address=checkout.shipping_address,
    )
    shipping_price = calculations.checkout_shipping_price(
        manager=manager,
        checkout_info=checkout_info,
        lines=lines,
        address=checkout.shipping_address,
    )
    total_gross = subtotal.gross + shipping_price.gross - checkout.discount

    order = _create_order(
        checkout_info=checkout_info,
        checkout_lines=lines,
        order_data=_prepare_order_data(
            manager=manager,
            checkout_info=checkout_info,
            lines=lines,
            discounts=None,
            taxes_included_in_prices=True,
        ),
        user=customer_user if not is_anonymous_user else None,
        app=None,
        manager=manager,
    )

    assert order.total.gross == total_gross
    assert not GiftCard.objects.all()
    send_notification_mock.assert_not_called()


@pytest.mark.parametrize("is_anonymous_user", (True, False))
def test_create_order_gift_card_bought_do_not_fulfill_gift_cards_automatically(
    site_settings,
    checkout_with_gift_card_items,
    customer_user,
    shipping_method,
    is_anonymous_user,
    non_shippable_gift_card_product,
):
    site_settings.automatically_fulfill_non_shippable_gift_card = False
    site_settings.save(update_fields=["automatically_fulfill_non_shippable_gift_card"])

    checkout_user = None if is_anonymous_user else customer_user
    checkout = checkout_with_gift_card_items
    checkout.user = checkout_user
    checkout.billing_address = customer_user.default_billing_address
    checkout.shipping_address = customer_user.default_billing_address
    checkout.shipping_method = shipping_method
    checkout.tracking_code = "tracking_code"
    checkout.redirect_url = "https://www.example.com"
    checkout.save()

    manager = get_plugins_manager()
    lines, _ = fetch_checkout_lines(checkout)
    checkout_info = fetch_checkout_info(checkout, lines, [], manager)

    subtotal = calculations.checkout_subtotal(
        manager=manager,
        checkout_info=checkout_info,
        lines=lines,
        address=checkout.shipping_address,
    )
    shipping_price = calculations.checkout_shipping_price(
        manager=manager,
        checkout_info=checkout_info,
        lines=lines,
        address=checkout.shipping_address,
    )
    total_gross = subtotal.gross + shipping_price.gross - checkout.discount

    order = _create_order(
        checkout_info=checkout_info,
        checkout_lines=lines,
        order_data=_prepare_order_data(
            manager=manager,
            checkout_info=checkout_info,
            lines=lines,
            discounts=None,
            taxes_included_in_prices=True,
        ),
        user=customer_user if not is_anonymous_user else None,
        app=None,
        manager=manager,
    )

    assert order.total.gross == total_gross
    assert not GiftCard.objects.all()


def test_note_in_created_order(checkout_with_item, address, customer_user):
    checkout_with_item.shipping_address = address
    checkout_with_item.note = "test_note"
    checkout_with_item.tracking_code = "tracking_code"
    checkout_with_item.redirect_url = "https://www.example.com"
    checkout_with_item.save()
    manager = get_plugins_manager()
    lines, _ = fetch_checkout_lines(checkout_with_item)
    checkout_info = fetch_checkout_info(checkout_with_item, lines, [], manager)
    order = _create_order(
        checkout_info=checkout_info,
        checkout_lines=lines,
        order_data=_prepare_order_data(
            manager=manager,
            checkout_info=checkout_info,
            lines=lines,
            discounts=[],
            taxes_included_in_prices=True,
        ),
        user=customer_user,
        app=None,
        manager=manager,
    )
    assert order.customer_note == checkout_with_item.note


def test_create_order_with_variant_tracking_false(
    checkout, customer_user, variant_without_inventory_tracking
):
    variant = variant_without_inventory_tracking
    checkout.user = customer_user
    checkout.billing_address = customer_user.default_billing_address
    checkout.shipping_address = customer_user.default_billing_address
    checkout.tracking_code = ""
    checkout.redirect_url = "https://www.example.com"
    checkout.save()
    manager = get_plugins_manager()
    checkout_info = fetch_checkout_info(checkout, [], [], manager)
    add_variant_to_checkout(checkout_info, variant, 10, check_quantity=False)

    lines, _ = fetch_checkout_lines(checkout)
    order_data = _prepare_order_data(
        manager=manager,
        checkout_info=checkout_info,
        lines=lines,
        discounts=[],
        taxes_included_in_prices=True,
    )

    order_1 = _create_order(
        checkout_info=checkout_info,
        checkout_lines=lines,
        order_data=order_data,
        user=customer_user,
        app=None,
        manager=manager,
    )
    assert order_1.checkout_token == str(checkout.token)


@override_settings(LANGUAGE_CODE="fr")
def test_create_order_use_translations(
    checkout_with_item, customer_user, shipping_method
):
    translated_product_name = "French name"
    translated_variant_name = "French variant name"

    checkout = checkout_with_item
    checkout.user = customer_user
    checkout.billing_address = customer_user.default_billing_address
    checkout.shipping_address = customer_user.default_billing_address
    checkout.shipping_method = shipping_method
    checkout.tracking_code = ""
    checkout.redirect_url = "https://www.example.com"
    checkout.language_code = "fr"
    checkout.save()

    manager = get_plugins_manager()
    lines, _ = fetch_checkout_lines(checkout)
    checkout_info = fetch_checkout_info(checkout, lines, [], manager)

    variant = lines[0].variant
    product = lines[0].product

    ProductTranslation.objects.create(
        language_code="fr",
        product=product,
        name=translated_product_name,
    )
    ProductVariantTranslation.objects.create(
        language_code="fr",
        product_variant=variant,
        name=translated_variant_name,
    )

    order_data = _prepare_order_data(
        manager=manager,
        checkout_info=checkout_info,
        lines=lines,
        discounts=[],
        taxes_included_in_prices=True,
    )
    order_line = order_data["lines"][0].line

    assert order_line.translated_product_name == translated_product_name
    assert order_line.translated_variant_name == translated_variant_name


@mock.patch("saleor.plugins.manager.PluginsManager.notify")
def test_complete_checkout_0_total_captured_payment_creates_expected_events(
    mock_notify,
    checkout_with_item_total_0,
    customer_user,
    channel_USD,
    app,
    site_settings,
):
    checkout = checkout_with_item_total_0
    checkout_user = customer_user

    # Ensure not events are existing prior
    assert not OrderEvent.objects.exists()
    assert not CustomerEvent.objects.exists()

    # Prepare valid checkout
    checkout.user = checkout_user
    checkout.billing_address = customer_user.default_billing_address
    checkout.redirect_url = "https://www.example.com"
    checkout.save()

    # Place checkout
    manager = get_plugins_manager()
    lines, _ = fetch_checkout_lines(checkout)
    checkout_info = fetch_checkout_info(checkout, lines, [], manager)
    order, action_required, action_data = complete_checkout(
        checkout_info=checkout_info,
        manager=manager,
        lines=lines,
        payment_data={},
        store_source=False,
        discounts=None,
        user=customer_user,
        app=app,
    )

    flush_post_commit_hooks()
    (
        order_marked_as_paid,
        order_placed_event,
        order_confirmed_event,
    ) = order.events.all()  # type: OrderEvent

    # Ensure the correct order event was created
    # is the event the expected type
    assert order_placed_event.type == OrderEvents.PLACED
    # is the user anonymous/ the customer
    assert order_placed_event.user == checkout_user
    # is the associated backref order valid
    assert order_placed_event.order is order
    # ensure a date was set
    assert order_placed_event.date
    # should not have any additional parameters
    assert not order_placed_event.parameters

    # Ensure the correct order event was created
    # is the event the expected type
    assert order_marked_as_paid.type == OrderEvents.ORDER_MARKED_AS_PAID
    # is the user anonymous/ the customer
    assert order_marked_as_paid.user == checkout_user
    # is the associated backref order valid
    assert order_marked_as_paid.order is order
    # ensure a date was set
    assert order_marked_as_paid.date
    # should not have any additional parameters
    assert not order_marked_as_paid.parameters

    expected_order_payload = {
        "order": get_default_order_payload(order, checkout.redirect_url),
        "recipient_email": order.get_customer_email(),
        **get_site_context_payload(site_settings.site),
    }

    # Ensure the correct order confirmed event was created
    # should be order confirmed event
    assert order_confirmed_event.type == OrderEvents.CONFIRMED
    # ensure the user is checkout user
    assert order_confirmed_event.user == checkout_user
    # ensure the order confirmed event is related to order
    assert order_confirmed_event.order is order
    # ensure a date was set
    assert order_confirmed_event.date
    # ensure the event parameters are empty
    assert order_confirmed_event.parameters == {}

    mock_notify.assert_has_calls(
        [
            mock.call(
                NotifyEventType.ORDER_CONFIRMATION,
                expected_order_payload,
                channel_slug=channel_USD.slug,
            )
        ],
        any_order=True,
    )

    # Ensure the correct customer event was created if the user was not anonymous
    placement_event = customer_user.events.get()  # type: CustomerEvent
    assert placement_event.type == CustomerEvents.PLACED_ORDER  # check the event type
    assert placement_event.user == customer_user  # check the backref is valid
    assert placement_event.order == order  # check the associated order is valid
    assert placement_event.date  # ensure a date was set
    assert not placement_event.parameters  # should not have any additional parameters


@mock.patch("saleor.checkout.complete_checkout._create_order")
@mock.patch(
    "saleor.checkout.complete_checkout._process_payment",
)
def test_complete_checkout_action_required_voucher_once_per_customer(
    mocked_process_payment,
    mocked_create_order,
    voucher,
    customer_user,
    checkout,
    app,
    payment_txn_to_confirm,
    action_required_gateway_response,
):
    # given
    mocked_process_payment.return_value = action_required_gateway_response

    payment = Payment.objects.create(
        gateway="mirumee.payments.dummy", is_active=True, checkout=checkout
    )
    payment.to_confirm = True
    payment.save()

    checkout.user = customer_user
    checkout.billing_address = customer_user.default_billing_address
    checkout.shipping_address = customer_user.default_billing_address
    checkout.tracking_code = ""
    checkout.redirect_url = "https://www.example.com"
    checkout.voucher_code = voucher.code
    checkout.save()

    voucher.apply_once_per_customer = True
    voucher.save()

    manager = get_plugins_manager()
    lines, _ = fetch_checkout_lines(checkout)
    checkout_info = fetch_checkout_info(checkout, lines, [], manager)

    # when
    order, action_required, _ = complete_checkout(
        checkout_info=checkout_info,
        manager=manager,
        lines=lines,
        payment_data={},
        store_source=False,
        discounts=None,
        user=customer_user,
        app=app,
    )
    # then
    voucher_customer = VoucherCustomer.objects.filter(
        voucher=voucher, customer_email=customer_user.email
    )
    assert not order
    assert action_required is True
    assert not voucher_customer.exists()
    mocked_create_order.assert_not_called()


@mock.patch("saleor.checkout.complete_checkout._create_order")
def test_complete_checkout_order_not_created_when_the_refund_is_ongoing(
    mocked_create_order,
    customer_user,
    checkout,
    payment_txn_to_confirm,
):
    # given
    payment = Payment.objects.create(
        gateway="mirumee.payments.dummy", is_active=True, checkout=checkout
    )
    payment.to_confirm = False
    payment.save()
    payment.transactions.create(
        is_success=True,
        action_required=False,
        kind=TransactionKind.REFUND_ONGOING,
        amount=payment.total,
        currency=payment.currency,
        token="test",
        gateway_response={},
    )

    checkout.user = customer_user
    checkout.billing_address = customer_user.default_billing_address
    checkout.shipping_address = customer_user.default_billing_address
    checkout.tracking_code = ""
    checkout.redirect_url = "https://www.example.com"
    checkout.save()

    manager = get_plugins_manager()
    lines, _ = fetch_checkout_lines(checkout)
    checkout_info = fetch_checkout_info(checkout, lines, [], manager)

    # when
    order, _, _ = complete_checkout(
        checkout_info=checkout_info,
        manager=manager,
        lines=lines,
        payment_data={},
        store_source=False,
        discounts=None,
        user=customer_user,
        app=None,
    )

    # then
    assert not order
    mocked_create_order.assert_not_called()


def test_process_shipping_data_for_order_store_customer_shipping_address(
    checkout_with_item, customer_user, address_usa, shipping_method
):
    # given
    checkout = checkout_with_item

    checkout.user = customer_user
    checkout.billing_address = customer_user.default_billing_address
    checkout.shipping_address = address_usa
    checkout.shipping_method = shipping_method
    checkout.save()

    user_address_count = customer_user.addresses.count()

    manager = get_plugins_manager()
    lines, _ = fetch_checkout_lines(checkout)
    checkout_info = fetch_checkout_info(checkout, lines, [], manager)
    shipping_price = zero_taxed_money(checkout.currency)
<<<<<<< HEAD

    # when
    _ = _process_shipping_data_for_order(checkout_info, shipping_price, manager, lines)
=======
    base_shipping_price = zero_money(checkout.currency)

    # when
    _ = _process_shipping_data_for_order(
        checkout_info, base_shipping_price, shipping_price, manager, lines
    )
>>>>>>> f5b8251d

    # then
    new_user_address_count = customer_user.addresses.count()
    new_address_data = address_usa.as_data()
    assert new_user_address_count == user_address_count + 1
    assert customer_user.addresses.filter(**new_address_data).exists()


def test_process_shipping_data_for_order_dont_store_customer_click_and_collect_address(
    checkout_with_item_for_cc, customer_user, address_usa, warehouse_for_cc
):
    # given
    checkout = checkout_with_item_for_cc

    warehouse_for_cc.address = address_usa
    warehouse_for_cc.save()

    checkout.user = customer_user
    checkout.billing_address = customer_user.default_billing_address
    checkout.shipping_address = None
    checkout.collection_point = warehouse_for_cc
    checkout.save()

    user_address_count = customer_user.addresses.count()

    manager = get_plugins_manager()
    lines, _ = fetch_checkout_lines(checkout)
    checkout_info = fetch_checkout_info(checkout, lines, [], manager)
    shipping_price = zero_taxed_money(checkout.currency)
<<<<<<< HEAD

    # when
    _ = _process_shipping_data_for_order(checkout_info, shipping_price, manager, lines)
=======
    base_shipping_price = zero_money(checkout.currency)

    # when
    _ = _process_shipping_data_for_order(
        checkout_info, base_shipping_price, shipping_price, manager, lines
    )
>>>>>>> f5b8251d

    # then
    new_user_address_count = customer_user.addresses.count()
    new_address_data = warehouse_for_cc.address.as_data()
    assert new_user_address_count == user_address_count
<<<<<<< HEAD
    assert not customer_user.addresses.filter(**new_address_data).exists()
=======
    assert not customer_user.addresses.filter(**new_address_data).exists()


def test_create_order_store_shipping_prices(
    checkout_with_items_and_shipping, shipping_method, customer_user
):
    # given
    checkout = checkout_with_items_and_shipping

    expected_base_shipping_price = shipping_method.channel_listings.get(
        channel=checkout.channel
    ).price
    expected_shipping_price = TaxedMoney(
        net=expected_base_shipping_price * Decimal("0.9"),
        gross=expected_base_shipping_price,
    )
    expected_shipping_tax_rate = Decimal("0.1")

    manager = get_plugins_manager()
    manager.get_checkout_shipping_tax_rate = mock.Mock(
        return_value=expected_shipping_tax_rate
    )
    manager.calculate_checkout_shipping = mock.Mock(
        return_value=expected_shipping_price
    )

    lines, _ = fetch_checkout_lines(checkout)
    checkout_info = fetch_checkout_info(checkout, lines, [], manager)

    # when
    order = _create_order(
        checkout_info=checkout_info,
        checkout_lines=lines,
        order_data=_prepare_order_data(
            manager=manager,
            checkout_info=checkout_info,
            lines=lines,
            discounts=None,
            taxes_included_in_prices=True,
        ),
        user=customer_user,
        app=None,
        manager=manager,
    )

    # then
    assert order.base_shipping_price == expected_base_shipping_price
    assert order.shipping_price == expected_shipping_price
    manager.calculate_checkout_shipping.assert_called_once_with(
        checkout_info, lines, checkout.shipping_address, []
    )
    assert order.shipping_tax_rate == expected_shipping_tax_rate
    manager.get_checkout_shipping_tax_rate.assert_called_once_with(
        checkout_info, lines, checkout.shipping_address, [], expected_shipping_price
    )


def test_create_order_store_shipping_prices_with_free_shipping_voucher(
    checkout_with_voucher_free_shipping,
    shipping_method,
    customer_user,
):
    # given
    checkout = checkout_with_voucher_free_shipping
    manager = get_plugins_manager()

    expected_base_shipping_price = zero_money(checkout.currency)
    expected_shipping_price = zero_taxed_money(checkout.currency)
    expected_shipping_tax_rate = Decimal("0.0")

    manager.get_checkout_shipping_tax_rate = mock.Mock(
        return_value=expected_shipping_tax_rate
    )
    manager.calculate_checkout_shipping = mock.Mock(
        return_value=expected_shipping_price
    )

    lines, _ = fetch_checkout_lines(checkout)
    checkout_info = fetch_checkout_info(checkout, lines, [], manager)

    # when
    order = _create_order(
        checkout_info=checkout_info,
        checkout_lines=lines,
        order_data=_prepare_order_data(
            manager=manager,
            checkout_info=checkout_info,
            lines=lines,
            discounts=None,
            taxes_included_in_prices=True,
        ),
        user=customer_user,
        app=None,
        manager=manager,
    )

    # then
    assert order.base_shipping_price == expected_base_shipping_price
    assert order.shipping_price == expected_shipping_price
    manager.calculate_checkout_shipping.assert_called_once_with(
        checkout_info, lines, checkout.shipping_address, []
    )
    assert order.shipping_tax_rate == expected_shipping_tax_rate
    manager.get_checkout_shipping_tax_rate.assert_called_once_with(
        checkout_info, lines, checkout.shipping_address, [], expected_shipping_price
    )


@mock.patch("saleor.payment.gateway.payment_refund_or_void")
def test_complete_checkout_invalid_shipping_method(
    mocked_payment_refund_or_void,
    voucher,
    customer_user,
    checkout_ready_to_complete,
    app,
    payment_txn_to_confirm,
):
    """Ensure that when an error in _prepare_checkout method is raised
    the method for refund or void is called."""
    # given
    checkout = checkout_ready_to_complete

    payment = Payment.objects.create(
        gateway="mirumee.payments.dummy", is_active=True, checkout=checkout
    )
    payment.to_confirm = True
    payment.save()

    checkout.user = customer_user
    checkout.billing_address = customer_user.default_billing_address
    checkout.shipping_address = customer_user.default_billing_address
    checkout.tracking_code = ""
    checkout.redirect_url = "https://www.example.com"

    checkout.voucher_code = voucher.code
    checkout.save()

    # make the current shipping method invalid
    checkout.shipping_method.channel_listings.filter(channel=checkout.channel).delete()

    voucher.apply_once_per_customer = True
    voucher.save()
    manager = get_plugins_manager()
    lines, _ = fetch_checkout_lines(checkout)
    checkout_info = fetch_checkout_info(checkout, lines, [], manager)

    # when
    with pytest.raises(ValidationError):
        order, action_required, _ = complete_checkout(
            checkout_info=checkout_info,
            manager=manager,
            lines=lines,
            payment_data={},
            store_source=False,
            discounts=None,
            user=customer_user,
            app=app,
        )

        # then
        voucher_customer = VoucherCustomer.objects.filter(
            voucher=voucher, customer_email=customer_user.email
        )
        assert not order
        assert action_required is True
        assert not voucher_customer.exists()

    mocked_payment_refund_or_void.called_once_with(
        payment, manager, channel_slug=checkout.channel.slug
    )
>>>>>>> f5b8251d
<|MERGE_RESOLUTION|>--- conflicted
+++ resolved
@@ -1422,18 +1422,12 @@
     lines, _ = fetch_checkout_lines(checkout)
     checkout_info = fetch_checkout_info(checkout, lines, [], manager)
     shipping_price = zero_taxed_money(checkout.currency)
-<<<<<<< HEAD
-
-    # when
-    _ = _process_shipping_data_for_order(checkout_info, shipping_price, manager, lines)
-=======
     base_shipping_price = zero_money(checkout.currency)
 
     # when
     _ = _process_shipping_data_for_order(
         checkout_info, base_shipping_price, shipping_price, manager, lines
     )
->>>>>>> f5b8251d
 
     # then
     new_user_address_count = customer_user.addresses.count()
@@ -1463,26 +1457,17 @@
     lines, _ = fetch_checkout_lines(checkout)
     checkout_info = fetch_checkout_info(checkout, lines, [], manager)
     shipping_price = zero_taxed_money(checkout.currency)
-<<<<<<< HEAD
-
-    # when
-    _ = _process_shipping_data_for_order(checkout_info, shipping_price, manager, lines)
-=======
     base_shipping_price = zero_money(checkout.currency)
 
     # when
     _ = _process_shipping_data_for_order(
         checkout_info, base_shipping_price, shipping_price, manager, lines
     )
->>>>>>> f5b8251d
 
     # then
     new_user_address_count = customer_user.addresses.count()
     new_address_data = warehouse_for_cc.address.as_data()
     assert new_user_address_count == user_address_count
-<<<<<<< HEAD
-    assert not customer_user.addresses.filter(**new_address_data).exists()
-=======
     assert not customer_user.addresses.filter(**new_address_data).exists()
 
 
@@ -1652,5 +1637,4 @@
 
     mocked_payment_refund_or_void.called_once_with(
         payment, manager, channel_slug=checkout.channel.slug
-    )
->>>>>>> f5b8251d
+    )