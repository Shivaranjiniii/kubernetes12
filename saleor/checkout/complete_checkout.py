from datetime import date
from typing import TYPE_CHECKING, Any, Dict, Iterable, List, Optional, Tuple

from django.contrib.sites.models import Site
from django.core.exceptions import ValidationError
from django.db import transaction
from prices import TaxedMoney

from ..account.error_codes import AccountErrorCode
from ..account.models import User
from ..account.utils import store_user_address
from ..checkout import calculations
from ..checkout.error_codes import CheckoutErrorCode
from ..core.exceptions import InsufficientStock
from ..core.taxes import TaxError, zero_taxed_money
from ..core.tracing import traced_atomic_transaction
from ..core.utils.url import validate_storefront_url
from ..discount import DiscountInfo, DiscountValueType, OrderDiscountType
from ..discount.models import NotApplicable
from ..discount.utils import (
    add_voucher_usage_by_customer,
    decrease_voucher_usage,
    increase_voucher_usage,
    remove_voucher_usage_by_customer,
)
from ..giftcard.models import GiftCard
from ..giftcard.utils import fulfill_non_shippable_gift_cards
from ..graphql.checkout.utils import (
    prepare_insufficient_stock_checkout_validation_error,
)
from ..order import OrderLineData, OrderOrigin, OrderStatus
from ..order.actions import order_created
from ..order.models import Order, OrderLine
from ..order.notifications import send_order_confirmation
from ..payment import PaymentError, gateway
from ..payment.models import Payment, Transaction
from ..payment.utils import fetch_customer_id, store_customer_id
from ..product.models import ProductTranslation, ProductVariantTranslation
from ..warehouse.availability import check_stock_quantity_bulk
from ..warehouse.management import allocate_stocks
from . import AddressType
from .checkout_cleaner import clean_checkout_payment, clean_checkout_shipping
from .models import Checkout
from .utils import get_app_shipping_id, get_voucher_for_checkout

if TYPE_CHECKING:
    from ..app.models import App
    from ..plugins.manager import PluginsManager
    from .fetch import CheckoutInfo, CheckoutLineInfo


def _get_voucher_data_for_order(checkout_info: "CheckoutInfo") -> dict:
    """Fetch, process and return voucher/discount data from checkout.

    Careful! It should be called inside a transaction.

    :raises NotApplicable: When the voucher is not applicable in the current checkout.
    """
    checkout = checkout_info.checkout
    voucher = get_voucher_for_checkout(checkout_info, with_lock=True)

    if checkout.voucher_code and not voucher:
        msg = "Voucher expired in meantime. Order placement aborted."
        raise NotApplicable(msg)

    if not voucher:
        return {}

    increase_voucher_usage(voucher)
    if voucher.apply_once_per_customer:
        add_voucher_usage_by_customer(voucher, checkout_info.get_customer_email())
    return {
        "voucher": voucher,
    }


def _process_shipping_data_for_order(
    checkout_info: "CheckoutInfo",
    shipping_price: TaxedMoney,
    manager: "PluginsManager",
    lines: Iterable["CheckoutLineInfo"],
) -> Dict[str, Any]:
    """Fetch, process and return shipping data from checkout."""
    delivery_method_info = checkout_info.delivery_method_info
    shipping_address = delivery_method_info.shipping_address

    delivery_method_dict = {
        delivery_method_info.order_key: delivery_method_info.delivery_method
    }

    if checkout_info.user and shipping_address:
        store_user_address(
            checkout_info.user, shipping_address, AddressType.SHIPPING, manager=manager
        )
        if checkout_info.user.addresses.filter(pk=shipping_address.pk).exists():
            shipping_address = shipping_address.get_copy()

<<<<<<< HEAD
    shipping_method = (
        checkout_info.shipping_method if not get_app_shipping_id(checkout_info.checkout) else None
    )

    return {
        "shipping_address": shipping_address,
        "shipping_method": shipping_method,
        "shipping_method_name": smart_text(checkout_info.shipping_method.name),
=======
    result: Dict[str, Any] = {
        "shipping_address": shipping_address,
>>>>>>> 4972a662
        "shipping_price": shipping_price,
        "weight": checkout_info.checkout.get_total_weight(lines),
    }
    result.update(delivery_method_dict)
    result.update(delivery_method_info.delivery_method_name)

    return result


def _process_user_data_for_order(checkout_info: "CheckoutInfo", manager):
    """Fetch, process and return shipping data from checkout."""
    billing_address = checkout_info.billing_address

    if checkout_info.user and billing_address:
        store_user_address(
            checkout_info.user, billing_address, AddressType.BILLING, manager=manager
        )
        if checkout_info.user.addresses.filter(pk=billing_address.pk).exists():
            billing_address = billing_address.get_copy()

    return {
        "user": checkout_info.user,
        "user_email": checkout_info.get_customer_email(),
        "billing_address": billing_address,
        "customer_note": checkout_info.checkout.note,
    }


def _validate_gift_cards(checkout: Checkout):
    """Check if all gift cards assigned to checkout are available."""
    today = date.today()
    all_gift_cards = GiftCard.objects.filter(checkouts=checkout.token).count()
    active_gift_cards = (
        GiftCard.objects.active(date=today).filter(checkouts=checkout.token).count()
    )
    if not all_gift_cards == active_gift_cards:
        msg = "Gift card has expired. Order placement cancelled."
        raise NotApplicable(msg)


def _create_line_for_order(
    manager: "PluginsManager",
    checkout_info: "CheckoutInfo",
    lines: Iterable["CheckoutLineInfo"],
    checkout_line_info: "CheckoutLineInfo",
    discounts: Iterable[DiscountInfo],
    products_translation: Dict[int, Optional[str]],
    variants_translation: Dict[int, Optional[str]],
) -> OrderLineData:
    """Create a line for the given order.

    :raises InsufficientStock: when there is not enough items in stock for this variant.
    """
    checkout_line = checkout_line_info.line
    quantity = checkout_line.quantity
    variant = checkout_line_info.variant
    product = checkout_line_info.product
    address = (
        checkout_info.shipping_address or checkout_info.billing_address
    )  # FIXME: check which address we need here

    product_name = str(product)
    variant_name = str(variant)

    translated_product_name = products_translation.get(product.id, "")
    translated_variant_name = variants_translation.get(variant.id, "")

    if translated_product_name == product_name:
        translated_product_name = ""

    if translated_variant_name == variant_name:
        translated_variant_name = ""

    total_line_price = manager.calculate_checkout_line_total(
        checkout_info,
        lines,
        checkout_line_info,
        address,
        discounts,
    )
    unit_price = manager.calculate_checkout_line_unit_price(
        total_line_price,
        quantity,
        checkout_info,
        lines,
        checkout_line_info,
        address,
        discounts,
    )
    tax_rate = manager.get_checkout_line_tax_rate(
        checkout_info, lines, checkout_line_info, address, discounts, unit_price
    )

    line = OrderLine(
        product_name=product_name,
        variant_name=variant_name,
        translated_product_name=translated_product_name,
        translated_variant_name=translated_variant_name,
        product_sku=variant.sku,
        is_shipping_required=variant.is_shipping_required(),
        is_gift_card=variant.is_gift_card(),
        quantity=quantity,
        variant=variant,
        unit_price=unit_price,  # type: ignore
        total_price=total_line_price,
        tax_rate=tax_rate,
    )
    line_info = OrderLineData(
        line=line,
        quantity=quantity,
        variant=variant,
        warehouse_pk=checkout_info.delivery_method_info.warehouse_pk,
    )

    return line_info


def _create_lines_for_order(
    manager: "PluginsManager",
    checkout_info: "CheckoutInfo",
    lines: Iterable["CheckoutLineInfo"],
    discounts: Iterable[DiscountInfo],
) -> Iterable[OrderLineData]:
    """Create a lines for the given order.

    :raises InsufficientStock: when there is not enough items in stock for this variant.
    """
    translation_language_code = checkout_info.checkout.language_code
    country_code = checkout_info.get_country()

    variants = []
    quantities = []
    products = []
    for line_info in lines:
        variants.append(line_info.variant)
        quantities.append(line_info.line.quantity)
        products.append(line_info.product)

    products_translation = ProductTranslation.objects.filter(
        product__in=products, language_code=translation_language_code
    ).values("product_id", "name")
    product_translations = {
        product_translation["product_id"]: product_translation.get("name")
        for product_translation in products_translation
    }

    variants_translation = ProductVariantTranslation.objects.filter(
        product_variant__in=variants, language_code=translation_language_code
    ).values("product_variant_id", "name")
    variants_translation = {
        variant_translation["product_variant_id"]: variant_translation.get("name")
        for variant_translation in variants_translation
    }

    additional_warehouse_lookup = (
        checkout_info.delivery_method_info.get_warehouse_filter_lookup()
    )
    check_stock_quantity_bulk(
        variants,
        country_code,
        quantities,
        checkout_info.channel.slug,
        additional_warehouse_lookup,
    )

    return [
        _create_line_for_order(
            manager,
            checkout_info,
            lines,
            checkout_line_info,
            discounts,
            product_translations,
            variants_translation,
        )
        for checkout_line_info in lines
    ]


def _prepare_order_data(
    *,
    manager: "PluginsManager",
    checkout_info: "CheckoutInfo",
    lines: Iterable["CheckoutLineInfo"],
    discounts
) -> dict:
    """Run checks and return all the data from a given checkout to create an order.

    :raises NotApplicable InsufficientStock:
    """
    checkout = checkout_info.checkout
    order_data = {}
    address = (
        checkout_info.shipping_address or checkout_info.billing_address
    )  # FIXME: check which address we need here

    taxed_total = calculations.checkout_total(
        manager=manager,
        checkout_info=checkout_info,
        lines=lines,
        address=address,
        discounts=discounts,
    )
    cards_total = checkout.get_total_gift_cards_balance()
    taxed_total.gross -= cards_total
    taxed_total.net -= cards_total

    taxed_total = max(taxed_total, zero_taxed_money(checkout.currency))
    undiscounted_total = taxed_total + checkout.discount

    shipping_total = manager.calculate_checkout_shipping(
        checkout_info, lines, address, discounts
    )
    shipping_tax_rate = manager.get_checkout_shipping_tax_rate(
        checkout_info, lines, address, discounts, shipping_total
    )
    order_data.update(
        _process_shipping_data_for_order(checkout_info, shipping_total, manager, lines)
    )
    order_data.update(_process_user_data_for_order(checkout_info, manager))
    order_data.update(
        {
            "language_code": checkout.language_code,
            "tracking_client_id": checkout.tracking_code or "",
            "total": taxed_total,
            "undiscounted_total": undiscounted_total,
            "shipping_tax_rate": shipping_tax_rate,
        }
    )

    order_data["lines"] = _create_lines_for_order(
        manager, checkout_info, lines, discounts
    )

    # validate checkout gift cards
    _validate_gift_cards(checkout)

    # Get voucher data (last) as they require a transaction
    order_data.update(_get_voucher_data_for_order(checkout_info))

    order_data["total_price_left"] = (
        manager.calculate_checkout_subtotal(checkout_info, lines, address, discounts)
        + shipping_total
        - checkout.discount
    ).gross

    manager.preprocess_order_creation(checkout_info, discounts, lines)
    return order_data


@traced_atomic_transaction()
def _create_order(
    *,
    checkout_info: "CheckoutInfo",
    order_data: dict,
    user: User,
    app: Optional["App"],
    manager: "PluginsManager",
    site_settings=None
) -> Order:
    """Create an order from the checkout.

    Each order will get a private copy of both the billing and the shipping
    address (if shipping).

    If any of the addresses is new and the user is logged in the address
    will also get saved to that user's address book.

    Current user's language is saved in the order so we can later determine
    which language to use when sending email.
    """
    from ..order.utils import add_gift_cards_to_order

    checkout = checkout_info.checkout
    order = Order.objects.filter(checkout_token=checkout.token).first()
    if order is not None:
        return order

    total_price_left = order_data.pop("total_price_left")
    order_lines_info = order_data.pop("lines")

    if site_settings is None:
        site_settings = Site.objects.get_current().settings

    status = (
        OrderStatus.UNFULFILLED
        if site_settings.automatically_confirm_all_new_orders
        else OrderStatus.UNCONFIRMED
    )
    order = Order.objects.create(
        **order_data,
        checkout_token=checkout.token,
        status=status,
        origin=OrderOrigin.CHECKOUT,
        channel=checkout_info.channel,
    )
    if checkout.discount:
        # store voucher as a fixed value as it this the simplest solution for now.
        # This will be solved when we refactor the voucher logic to use .discounts
        # relations
        order.discounts.create(
            type=OrderDiscountType.VOUCHER,
            value_type=DiscountValueType.FIXED,
            value=checkout.discount.amount,
            name=checkout.discount_name,
            translated_name=checkout.translated_discount_name,
            currency=checkout.currency,
            amount_value=checkout.discount_amount,
        )

    order_lines = []
    for line_info in order_lines_info:
        line = line_info.line
        line.order_id = order.pk
        order_lines.append(line)

    OrderLine.objects.bulk_create(order_lines)

    country_code = checkout_info.get_country()
    additional_warehouse_lookup = (
        checkout_info.delivery_method_info.get_warehouse_filter_lookup()
    )
    allocate_stocks(
        order_lines_info,
        country_code,
        checkout_info.channel.slug,
        manager,
        additional_warehouse_lookup,
    )

    add_gift_cards_to_order(checkout_info, order, total_price_left, user, app)

    # assign checkout payments to the order
    checkout.payments.update(order=order)

    # copy metadata from the checkout into the new order
    order.metadata = checkout.metadata
    order.redirect_url = checkout.redirect_url
    order.private_metadata = checkout.private_metadata
    order.update_total_paid()
    order.save()

    if site_settings.automatically_fulfill_non_shippable_gift_card:
        fulfill_non_shippable_gift_cards(
            order, order_lines, site_settings, user, app, manager
        )

    transaction.on_commit(
        lambda: order_created(order=order, user=user, app=app, manager=manager)
    )

    # Send the order confirmation email
    transaction.on_commit(
        lambda: send_order_confirmation(order, checkout.redirect_url, manager)
    )

    return order


def _prepare_checkout(
    manager: "PluginsManager",
    checkout_info: "CheckoutInfo",
    lines: Iterable["CheckoutLineInfo"],
    discounts,
    tracking_code,
    redirect_url,
    payment,
):
    """Prepare checkout object to complete the checkout process."""
    checkout = checkout_info.checkout
    clean_checkout_shipping(checkout_info, lines, CheckoutErrorCode)
    clean_checkout_payment(
        manager,
        checkout_info,
        lines,
        discounts,
        CheckoutErrorCode,
        last_payment=payment,
    )
    if not checkout_info.channel.is_active:
        raise ValidationError(
            {
                "channel": ValidationError(
                    "Cannot complete checkout with inactive channel.",
                    code=CheckoutErrorCode.CHANNEL_INACTIVE.value,
                )
            }
        )
    if redirect_url:
        try:
            validate_storefront_url(redirect_url)
        except ValidationError as error:
            raise ValidationError(
                {"redirect_url": error}, code=AccountErrorCode.INVALID.value
            )

    to_update = []
    if redirect_url and redirect_url != checkout.redirect_url:
        checkout.redirect_url = redirect_url
        to_update.append("redirect_url")

    if tracking_code and str(tracking_code) != checkout.tracking_code:
        checkout.tracking_code = tracking_code
        to_update.append("tracking_code")

    if to_update:
        to_update.append("last_change")
        checkout.save(update_fields=to_update)


def release_voucher_usage(order_data: dict):
    voucher = order_data.get("voucher")
    if voucher:
        decrease_voucher_usage(voucher)
        if "user_email" in order_data:
            remove_voucher_usage_by_customer(voucher, order_data["user_email"])


def _get_order_data(
    manager: "PluginsManager",
    checkout_info: "CheckoutInfo",
    lines: Iterable["CheckoutLineInfo"],
    discounts: List[DiscountInfo],
) -> dict:
    """Prepare data that will be converted to order and its lines."""
    try:
        order_data = _prepare_order_data(
            manager=manager,
            checkout_info=checkout_info,
            lines=lines,
            discounts=discounts,
        )
    except InsufficientStock as e:
        error = prepare_insufficient_stock_checkout_validation_error(e)
        raise error
    except NotApplicable:
        raise ValidationError(
            "Voucher not applicable",
            code=CheckoutErrorCode.VOUCHER_NOT_APPLICABLE.value,
        )
    except TaxError as tax_error:
        raise ValidationError(
            "Unable to calculate taxes - %s" % str(tax_error),
            code=CheckoutErrorCode.TAX_ERROR.value,
        )
    return order_data


def _process_payment(
    payment: Payment,
    customer_id: Optional[str],
    store_source: bool,
    payment_data: Optional[dict],
    order_data: dict,
    manager: "PluginsManager",
    channel_slug: str,
) -> Transaction:
    """Process the payment assigned to checkout."""
    try:
        if payment.to_confirm:
            txn = gateway.confirm(
                payment,
                manager,
                additional_data=payment_data,
                channel_slug=channel_slug,
            )
        else:
            txn = gateway.process_payment(
                payment=payment,
                token=payment.token,
                manager=manager,
                customer_id=customer_id,
                store_source=store_source,
                additional_data=payment_data,
                channel_slug=channel_slug,
            )
        payment.refresh_from_db()
        if not txn.is_success:
            raise PaymentError(txn.error)
    except PaymentError as e:
        release_voucher_usage(order_data)
        raise ValidationError(str(e), code=CheckoutErrorCode.PAYMENT_ERROR.value)
    return txn


def complete_checkout(
    manager: "PluginsManager",
    checkout_info: "CheckoutInfo",
    lines: Iterable["CheckoutLineInfo"],
    payment_data,
    store_source,
    discounts,
    user,
    app,
    site_settings=None,
    tracking_code=None,
    redirect_url=None,
) -> Tuple[Optional[Order], bool, dict]:
    """Logic required to finalize the checkout and convert it to order.

    Should be used with transaction_with_commit_on_errors, as there is a possibility
    for thread race.
    :raises ValidationError
    """
    checkout = checkout_info.checkout
    channel_slug = checkout_info.channel.slug
    payment = checkout.get_last_active_payment()
    _prepare_checkout(
        manager=manager,
        checkout_info=checkout_info,
        lines=lines,
        discounts=discounts,
        tracking_code=tracking_code,
        redirect_url=redirect_url,
        payment=payment,
    )

    try:
        order_data = _get_order_data(manager, checkout_info, lines, discounts)
    except ValidationError as exc:
        gateway.payment_refund_or_void(payment, manager, channel_slug=channel_slug)
        raise exc

    customer_id = None
    if payment and user.is_authenticated:
        customer_id = fetch_customer_id(user=user, gateway=payment.gateway)

    txn = _process_payment(
        payment=payment,  # type: ignore
        customer_id=customer_id,
        store_source=store_source,
        payment_data=payment_data,
        order_data=order_data,
        manager=manager,
        channel_slug=channel_slug,
    )

    if txn.customer_id and user.is_authenticated:
        store_customer_id(user, payment.gateway, txn.customer_id)  # type: ignore

    action_required = txn.action_required
    action_data = txn.action_required_data if action_required else {}

    order = None
    if not action_required:
        try:
            order = _create_order(
                checkout_info=checkout_info,
                order_data=order_data,
                user=user,  # type: ignore
                app=app,
                manager=manager,
                site_settings=site_settings,
            )
            # remove checkout after order is successfully created
            checkout.delete()
        except InsufficientStock as e:
            release_voucher_usage(order_data)
            gateway.payment_refund_or_void(payment, manager, channel_slug=channel_slug)
            error = prepare_insufficient_stock_checkout_validation_error(e)
            raise error
    return order, action_required, action_data<|MERGE_RESOLUTION|>--- conflicted
+++ resolved
@@ -41,7 +41,7 @@
 from . import AddressType
 from .checkout_cleaner import clean_checkout_payment, clean_checkout_shipping
 from .models import Checkout
-from .utils import get_app_shipping_id, get_voucher_for_checkout
+from .utils import get_voucher_for_checkout
 
 if TYPE_CHECKING:
     from ..app.models import App
@@ -84,9 +84,11 @@
     delivery_method_info = checkout_info.delivery_method_info
     shipping_address = delivery_method_info.shipping_address
 
-    delivery_method_dict = {
-        delivery_method_info.order_key: delivery_method_info.delivery_method
-    }
+    delivery_method_dict = {}
+    if delivery_method_info.order_key:
+        delivery_method_dict = {
+            delivery_method_info.order_key: delivery_method_info.delivery_method
+        }
 
     if checkout_info.user and shipping_address:
         store_user_address(
@@ -95,19 +97,8 @@
         if checkout_info.user.addresses.filter(pk=shipping_address.pk).exists():
             shipping_address = shipping_address.get_copy()
 
-<<<<<<< HEAD
-    shipping_method = (
-        checkout_info.shipping_method if not get_app_shipping_id(checkout_info.checkout) else None
-    )
-
-    return {
-        "shipping_address": shipping_address,
-        "shipping_method": shipping_method,
-        "shipping_method_name": smart_text(checkout_info.shipping_method.name),
-=======
     result: Dict[str, Any] = {
         "shipping_address": shipping_address,
->>>>>>> 4972a662
         "shipping_price": shipping_price,
         "weight": checkout_info.checkout.get_total_weight(lines),
     }
