from datetime import date
from decimal import Decimal
from typing import Iterable, List, Optional, Tuple

from django.contrib.sites.models import Site
from django.core.exceptions import ValidationError
from django.db import transaction
from django.utils.encoding import smart_text
from django.utils.translation import get_language
from prices import TaxedMoney

from ..account.error_codes import AccountErrorCode
from ..account.models import User
from ..account.utils import store_user_address
from ..checkout import calculations
from ..checkout.error_codes import CheckoutErrorCode
from ..core.exceptions import InsufficientStock
from ..core.prices import quantize_price
from ..core.taxes import TaxError, zero_taxed_money
from ..core.utils.url import validate_storefront_url
from ..discount import DiscountInfo
from ..discount.models import NotApplicable
from ..discount.utils import (
    add_voucher_usage_by_customer,
    decrease_voucher_usage,
    increase_voucher_usage,
    remove_voucher_usage_by_customer,
)
from ..order import OrderStatus
from ..order.actions import order_created
from ..order.emails import send_order_confirmation, send_staff_order_confirmation
from ..order.models import Order, OrderLine
from ..payment import PaymentError, gateway
from ..payment.models import Payment, Transaction
from ..payment.utils import store_customer_id
from ..plugins.manager import get_plugins_manager
from ..warehouse.availability import check_stock_quantity
from ..warehouse.management import allocate_stock
from . import AddressType, models
from .checkout_cleaner import clean_checkout_payment, clean_checkout_shipping
from .models import Checkout, CheckoutLine
from .utils import get_voucher_for_checkout


def _get_voucher_data_for_order(checkout: Checkout) -> dict:
    """Fetch, process and return voucher/discount data from checkout.

    Careful! It should be called inside a transaction.

    :raises NotApplicable: When the voucher is not applicable in the current checkout.
    """
    voucher = get_voucher_for_checkout(checkout, with_lock=True)

    if checkout.voucher_code and not voucher:
        msg = "Voucher expired in meantime. Order placement aborted."
        raise NotApplicable(msg)

    if not voucher:
        return {}

    increase_voucher_usage(voucher)
    if voucher.apply_once_per_customer:
        add_voucher_usage_by_customer(voucher, checkout.get_customer_email())
    return {
        "voucher": voucher,
        "discount": checkout.discount,
        "discount_name": checkout.discount_name,
        "translated_discount_name": checkout.translated_discount_name,
    }


def _process_shipping_data_for_order(
    checkout: Checkout, shipping_price: TaxedMoney
) -> dict:
    """Fetch, process and return shipping data from checkout."""
    if not checkout.is_shipping_required():
        return {}

    shipping_address = checkout.shipping_address

    if checkout.user:
        store_user_address(checkout.user, shipping_address, AddressType.SHIPPING)
        if (
            shipping_address
            and checkout.user.addresses.filter(pk=shipping_address.pk).exists()
        ):
            shipping_address = shipping_address.get_copy()

    return {
        "shipping_address": shipping_address,
        "shipping_method": checkout.shipping_method,
        "shipping_method_name": smart_text(checkout.shipping_method),
        "shipping_price": shipping_price,
        "weight": checkout.get_total_weight(),
    }


def _process_user_data_for_order(checkout: Checkout):
    """Fetch, process and return shipping data from checkout."""
    billing_address = checkout.billing_address

    if checkout.user:
        store_user_address(checkout.user, billing_address, AddressType.BILLING)
        if (
            billing_address
            and checkout.user.addresses.filter(pk=billing_address.pk).exists()
        ):
            billing_address = billing_address.get_copy()

    return {
        "user": checkout.user,
        "user_email": checkout.get_customer_email(),
        "billing_address": billing_address,
        "customer_note": checkout.note,
    }


def _validate_gift_cards(checkout: Checkout):
    """Check if all gift cards assigned to checkout are available."""
    if (
        not checkout.gift_cards.count()
        == checkout.gift_cards.active(date=date.today()).count()
    ):
        msg = "Gift card has expired. Order placement cancelled."
        raise NotApplicable(msg)


def _create_line_for_order(checkout_line: "CheckoutLine", discounts) -> OrderLine:
    """Create a line for the given order.

    :raises InsufficientStock: when there is not enough items in stock for this variant.
    """

    quantity = checkout_line.quantity
    variant = checkout_line.variant
    product = variant.product
    country = checkout_line.checkout.get_country()
    check_stock_quantity(variant, country, quantity)

    product_name = str(product)
    variant_name = str(variant)

    translated_product_name = str(product.translated)
    translated_variant_name = str(variant.translated)

    if translated_product_name == product_name:
        translated_product_name = ""

    if translated_variant_name == variant_name:
        translated_variant_name = ""

    manager = get_plugins_manager()
    total_line_price = manager.calculate_checkout_line_total(checkout_line, discounts)
    unit_price = quantize_price(
        total_line_price / checkout_line.quantity, total_line_price.currency
    )
    tax_rate = Decimal("0.0")
    # The condition will return False when unit_price.gross is 0.0
    if not isinstance(unit_price, Decimal) and unit_price.gross:
        tax_rate = unit_price.tax / unit_price.net

    line = OrderLine(
        product_name=product_name,
        variant_name=variant_name,
        translated_product_name=translated_product_name,
        translated_variant_name=translated_variant_name,
        product_sku=variant.sku,
        is_shipping_required=variant.is_shipping_required(),
        quantity=quantity,
        variant=variant,
        unit_price=unit_price,  # type: ignore
        tax_rate=tax_rate,
    )

    return line


def _prepare_order_data(
    *, checkout: Checkout, lines: Iterable[CheckoutLine], discounts
) -> dict:
    """Run checks and return all the data from a given checkout to create an order.

    :raises NotApplicable InsufficientStock:
    """
    order_data = {}

    manager = get_plugins_manager()
    taxed_total = calculations.checkout_total(
        checkout=checkout, lines=lines, discounts=discounts
    )
    cards_total = checkout.get_total_gift_cards_balance()
    taxed_total.gross -= cards_total
    taxed_total.net -= cards_total

    taxed_total = max(taxed_total, zero_taxed_money(checkout.currency))

    shipping_total = manager.calculate_checkout_shipping(checkout, lines, discounts)
    order_data.update(_process_shipping_data_for_order(checkout, shipping_total))
    order_data.update(_process_user_data_for_order(checkout))
    order_data.update(
        {
            "language_code": get_language(),
            "tracking_client_id": checkout.tracking_code or "",
            "total": taxed_total,
        }
    )

    order_data["lines"] = [
        _create_line_for_order(checkout_line=line, discounts=discounts)
        for line in lines
    ]

    # validate checkout gift cards
    _validate_gift_cards(checkout)

    # Get voucher data (last) as they require a transaction
    order_data.update(_get_voucher_data_for_order(checkout))

    # assign gift cards to the order

    order_data["total_price_left"] = (
        manager.calculate_checkout_subtotal(checkout, lines, discounts)
        + shipping_total
        - checkout.discount
    ).gross

    manager.preprocess_order_creation(checkout, discounts)
    return order_data


@transaction.atomic
def _create_order(*, checkout: Checkout, order_data: dict, user: User) -> Order:
    """Create an order from the checkout.

    Each order will get a private copy of both the billing and the shipping
    address (if shipping).

    If any of the addresses is new and the user is logged in the address
    will also get saved to that user's address book.

    Current user's language is saved in the order so we can later determine
    which language to use when sending email.
    """
    from ..order.utils import add_gift_card_to_order

    order = Order.objects.filter(checkout_token=checkout.token).first()
    if order is not None:
        return order

    total_price_left = order_data.pop("total_price_left")
    order_lines = order_data.pop("lines")

<<<<<<< HEAD
=======
    # TODO: refactor to use request.site / info.context site
>>>>>>> ecbba773
    site_settings = Site.objects.get_current().settings
    status = (
        OrderStatus.UNFULFILLED
        if site_settings.automatically_confirm_all_new_orders
        else OrderStatus.UNCONFIRMED
    )
    order = Order.objects.create(
        **order_data, checkout_token=checkout.token, status=status
    )
    for line in order_lines:
        line.order_id = order.pk
    order_lines = OrderLine.objects.bulk_create(order_lines)

    # allocate stocks from the lines
    for line in order_lines:  # type: OrderLine
        variant = line.variant
        if variant and variant.track_inventory:
            allocate_stock(line, checkout.get_country(), line.quantity)

    # Add gift cards to the order
    for gift_card in checkout.gift_cards.select_for_update():
        total_price_left = add_gift_card_to_order(order, gift_card, total_price_left)

    # assign checkout payments to the order
    checkout.payments.update(order=order)

    # copy metadata from the checkout into the new order
    order.metadata = checkout.metadata
    order.private_metadata = checkout.private_metadata
    order.save()

    transaction.on_commit(lambda: order_created(order=order, user=user))

    # Send the order confirmation email
    transaction.on_commit(
        lambda: send_order_confirmation.delay(order.pk, checkout.redirect_url, user.pk)
    )
    transaction.on_commit(
        lambda: send_staff_order_confirmation.delay(order.pk, checkout.redirect_url)
    )

    return order


def _prepare_checkout(
    checkout: models.Checkout, discounts, tracking_code, redirect_url, payment
):
    """Prepare checkout object to complete the checkout process."""
    lines = list(checkout)

    clean_checkout_shipping(checkout, lines, discounts, CheckoutErrorCode)
    clean_checkout_payment(
        checkout, lines, discounts, CheckoutErrorCode, last_payment=payment
    )

    if redirect_url:
        try:
            validate_storefront_url(redirect_url)
        except ValidationError as error:
            raise ValidationError(
                {"redirect_url": error}, code=AccountErrorCode.INVALID.value
            )

    to_update = []
    if redirect_url and redirect_url != checkout.redirect_url:
        checkout.redirect_url = redirect_url
        to_update.append("redirect_url")

    if tracking_code and tracking_code != checkout.tracking_code:
        checkout.tracking_code = tracking_code
        to_update.append("tracking_code")

    if to_update:
        to_update.append("last_change")
        checkout.save(update_fields=to_update)


def release_voucher_usage(order_data: dict):
    voucher = order_data.get("voucher")
    if voucher:
        decrease_voucher_usage(voucher)
        if "user_email" in order_data:
            remove_voucher_usage_by_customer(voucher, order_data["user_email"])


def _get_order_data(checkout: models.Checkout, discounts: List[DiscountInfo]) -> dict:
    """Prepare data that will be converted to order and its lines."""
    try:
        order_data = _prepare_order_data(
            checkout=checkout, lines=list(checkout), discounts=discounts,
        )
    except InsufficientStock as e:
        raise ValidationError(f"Insufficient product stock: {e.item}", code=e.code)
    except NotApplicable:
        raise ValidationError(
            "Voucher not applicable",
            code=CheckoutErrorCode.VOUCHER_NOT_APPLICABLE.value,
        )
    except TaxError as tax_error:
        raise ValidationError(
            "Unable to calculate taxes - %s" % str(tax_error),
            code=CheckoutErrorCode.TAX_ERROR.value,
        )
    return order_data


def _process_payment(
    payment: Payment,
    store_source: bool,
    payment_data: Optional[dict],
    order_data: dict,
) -> Transaction:
    """Process the payment assigned to checkout."""
    try:
        if payment.to_confirm:
            txn = gateway.confirm(payment, additional_data=payment_data)
        else:
            txn = gateway.process_payment(
                payment=payment,
                token=payment.token,
                store_source=store_source,
                additional_data=payment_data,
            )
        payment.refresh_from_db()
        if not txn.is_success:
            raise PaymentError(txn.error)
    except PaymentError as e:
        release_voucher_usage(order_data)
        raise ValidationError(str(e), code=CheckoutErrorCode.PAYMENT_ERROR.value)
    return txn


def complete_checkout(
    checkout: models.Checkout,
    payment_data,
    store_source,
    discounts,
    user,
    tracking_code=None,
    redirect_url=None,
) -> Tuple[Optional[Order], bool, dict]:
    """Logic required to finalize the checkout and convert it to order.

    Should be used with transaction_with_commit_on_errors, as there is a possibility
    for thread race.
    :raises ValidationError
    """
    payment = checkout.get_last_active_payment()
    _prepare_checkout(
        checkout=checkout,
        discounts=discounts,
        tracking_code=tracking_code,
        redirect_url=redirect_url,
        payment=payment,
    )

    try:
        order_data = _get_order_data(checkout, discounts)
    except ValidationError as error:
        gateway.payment_refund_or_void(payment)
        raise error

    txn = _process_payment(
        payment=payment,  # type: ignore
        store_source=store_source,
        payment_data=payment_data,
        order_data=order_data,
    )

    if txn.customer_id and user.is_authenticated:
        store_customer_id(user, payment.gateway, txn.customer_id)  # type: ignore

    action_required = txn.action_required
    action_data = txn.action_required_data if action_required else {}

    order = None
    if not action_required:
        try:
            order = _create_order(
                checkout=checkout, order_data=order_data, user=user,  # type: ignore
            )
            # remove checkout after order is successfully created
            checkout.delete()
        except InsufficientStock as e:
            release_voucher_usage(order_data)
            gateway.payment_refund_or_void(payment)
            raise ValidationError(f"Insufficient product stock: {e.item}", code=e.code)

    return order, action_required, action_data<|MERGE_RESOLUTION|>--- conflicted
+++ resolved
@@ -250,10 +250,7 @@
     total_price_left = order_data.pop("total_price_left")
     order_lines = order_data.pop("lines")
 
-<<<<<<< HEAD
-=======
     # TODO: refactor to use request.site / info.context site
->>>>>>> ecbba773
     site_settings = Site.objects.get_current().settings
     status = (
         OrderStatus.UNFULFILLED
