--- conflicted
+++ resolved
@@ -330,12 +330,7 @@
     checkout_info: "CheckoutInfo",
     lines: Iterable["CheckoutLineInfo"],
     discounts: Iterable[DiscountInfo],
-<<<<<<< HEAD
-    check_reservations: bool,
     prices_entered_with_tax: bool,
-=======
-    taxes_included_in_prices: bool,
->>>>>>> 0a8f3e4d
 ) -> Iterable[OrderLineInfo]:
     """Create a lines for the given order.
 
@@ -405,12 +400,7 @@
     checkout_info: "CheckoutInfo",
     lines: Iterable["CheckoutLineInfo"],
     discounts: Iterable["DiscountInfo"],
-<<<<<<< HEAD
     prices_entered_with_tax: bool,
-    check_reservations: bool = False,
-=======
-    taxes_included_in_prices: bool,
->>>>>>> 0a8f3e4d
 ) -> dict:
     """Run checks and return all the data from a given checkout to create an order.
 
@@ -467,12 +457,7 @@
         checkout_info,
         lines,
         discounts,
-<<<<<<< HEAD
-        check_reservations,
         prices_entered_with_tax,
-=======
-        taxes_included_in_prices,
->>>>>>> 0a8f3e4d
     )
 
     # validate checkout gift cards
@@ -724,12 +709,7 @@
             checkout_info=checkout_info,
             lines=lines,
             discounts=discounts,
-<<<<<<< HEAD
-            check_reservations=is_reservation_enabled(site_settings),
             prices_entered_with_tax=prices_entered_with_tax,
-=======
-            taxes_included_in_prices=site_settings.include_taxes_in_prices,
->>>>>>> 0a8f3e4d
         )
     except InsufficientStock as e:
         error = prepare_insufficient_stock_checkout_validation_error(e)
@@ -806,17 +786,7 @@
     if site_settings is None:
         site_settings = Site.objects.get_current().settings
 
-<<<<<<< HEAD
     fetch_checkout_prices_if_expired(checkout_info, manager, lines, discounts=discounts)
-=======
-    fetch_checkout_prices_if_expired(
-        checkout_info,
-        manager,
-        lines,
-        discounts=discounts,
-        site_settings=site_settings,
-    )
->>>>>>> 0a8f3e4d
 
     checkout = checkout_info.checkout
     channel_slug = checkout_info.channel.slug
@@ -949,24 +919,14 @@
     discounts: List["DiscountInfo"],
     manager: "PluginsManager",
     order_pk: Union[str, UUID],
-<<<<<<< HEAD
-    reservation_enabled: bool,
     prices_entered_with_tax: bool,
-=======
-    taxes_included_in_prices: bool,
->>>>>>> 0a8f3e4d
 ) -> List[OrderLineInfo]:
     order_lines_info = _create_lines_for_order(
         manager,
         checkout_info,
         lines,
         discounts,
-<<<<<<< HEAD
-        reservation_enabled,
         prices_entered_with_tax,
-=======
-        taxes_included_in_prices,
->>>>>>> 0a8f3e4d
     )
     order_lines = []
     for line_info in order_lines_info:
@@ -1175,12 +1135,7 @@
         discounts=discounts,
         manager=manager,
         order_pk=order.pk,
-<<<<<<< HEAD
-        reservation_enabled=reservation_enabled,
         prices_entered_with_tax=prices_entered_with_tax,
-=======
-        taxes_included_in_prices=taxes_included_in_prices,
->>>>>>> 0a8f3e4d
     )
 
     # allocations
