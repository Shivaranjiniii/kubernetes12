--- conflicted
+++ resolved
@@ -21,15 +21,10 @@
 
     TRANSACTION_FLOW - new orders marked as paid will receive a
     `TransactionItem` object, that will cover the `order.total`.
-<<<<<<< HEAD
-    PAYMENT_FLOW - new orders marked as paid will receive a
-    `Payment` object, that will cover the `order.total`.
-=======
 
     PAYMENT_FLOW - new orders marked as paid will receive a
     `Payment` object, that will cover the `order.total`.
 
->>>>>>> e28882be
     """
 
     TRANSACTION_FLOW = "transaction_flow"
