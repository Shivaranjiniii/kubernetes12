--- conflicted
+++ resolved
@@ -107,10 +107,7 @@
     'mptt',
     'payments',
     'south',
-<<<<<<< HEAD
-=======
     'selectable'
->>>>>>> 25adc3c8
 ]
 
 LOGGING = {
