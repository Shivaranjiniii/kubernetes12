import ast
import logging
import os
import os.path
import warnings
from datetime import timedelta
from typing import Optional
from urllib.parse import urlparse

import dj_database_url
import dj_email_url
import django_cache_url
import django_stubs_ext
import jaeger_client.config
import pkg_resources
import sentry_sdk
import sentry_sdk.utils
from celery.schedules import crontab
from django.conf import global_settings
from django.core.exceptions import ImproperlyConfigured
from django.core.management.utils import get_random_secret_key
from django.core.validators import URLValidator
from graphql.execution import executor
from pytimeparse import parse
from sentry_sdk.integrations.celery import CeleryIntegration
from sentry_sdk.integrations.django import DjangoIntegration
from sentry_sdk.integrations.logging import ignore_logger

from . import PatchedSubscriberExecutionContext, __version__
from .core.languages import LANGUAGES as CORE_LANGUAGES
from .core.schedules import initiated_promotion_webhook_schedule

django_stubs_ext.monkeypatch()


def get_list(text):
    return [item.strip() for item in text.split(",")]


def get_bool_from_env(name, default_value):
    if name in os.environ:
        value = os.environ[name]
        try:
            return ast.literal_eval(value)
        except ValueError as e:
            raise ValueError(f"{value} is an invalid value for {name}") from e
    return default_value


def get_url_from_env(name, *, schemes=None) -> Optional[str]:
    if name in os.environ:
        value = os.environ[name]
        message = f"{value} is an invalid value for {name}"
        URLValidator(schemes=schemes, message=message)(value)
        return value
    return None


DEBUG = get_bool_from_env("DEBUG", True)

SITE_ID = 1

PROJECT_ROOT = os.path.normpath(os.path.join(os.path.dirname(__file__), ".."))

ROOT_URLCONF = "saleor.urls"

WSGI_APPLICATION = "saleor.wsgi.application"

ADMINS = (
    # ('Your Name', 'your_email@example.com'),
)
MANAGERS = ADMINS

APPEND_SLASH = False

_DEFAULT_CLIENT_HOSTS = "localhost,127.0.0.1"

ALLOWED_CLIENT_HOSTS = os.environ.get("ALLOWED_CLIENT_HOSTS")
if not ALLOWED_CLIENT_HOSTS:
    if DEBUG:
        ALLOWED_CLIENT_HOSTS = _DEFAULT_CLIENT_HOSTS
    else:
        raise ImproperlyConfigured(
            "ALLOWED_CLIENT_HOSTS environment variable must be set when DEBUG=False."
        )

ALLOWED_CLIENT_HOSTS = get_list(ALLOWED_CLIENT_HOSTS)

INTERNAL_IPS = get_list(os.environ.get("INTERNAL_IPS", "127.0.0.1"))

# Maximum time in seconds Django can keep the database connections opened.
# Set the value to 0 to disable connection persistence, database connections
# will be closed after each request.
DB_CONN_MAX_AGE = int(os.environ.get("DB_CONN_MAX_AGE", 600))

DATABASE_CONNECTION_DEFAULT_NAME = "default"
# TODO: For local envs will be activated in separate PR.
# We need to update docs an saleor platform.
# This variable should be set to `replica`
DATABASE_CONNECTION_REPLICA_NAME = "replica"

DATABASES = {
    DATABASE_CONNECTION_DEFAULT_NAME: dj_database_url.config(
        default="postgres://saleor:saleor@localhost:5432/saleor",
        conn_max_age=DB_CONN_MAX_AGE,
    ),
    DATABASE_CONNECTION_REPLICA_NAME: dj_database_url.config(
        default="postgres://saleor:saleor@localhost:5432/saleor",
        # TODO: We need to add read only user to saleor platform,
        # and we need to update docs.
        # default="postgres://saleor_read_only:saleor@localhost:5432/saleor",
        conn_max_age=DB_CONN_MAX_AGE,
    ),
}

DATABASE_ROUTERS = ["saleor.core.db_routers.PrimaryReplicaRouter"]

DEFAULT_AUTO_FIELD = "django.db.models.AutoField"

TIME_ZONE = "UTC"
LANGUAGE_CODE = "en"
LANGUAGES = CORE_LANGUAGES
LOCALE_PATHS = [os.path.join(PROJECT_ROOT, "locale")]
USE_I18N = True
USE_L10N = True
USE_TZ = True

FORM_RENDERER = "django.forms.renderers.TemplatesSetting"

EMAIL_URL = os.environ.get("EMAIL_URL")
SENDGRID_USERNAME = os.environ.get("SENDGRID_USERNAME")
SENDGRID_PASSWORD = os.environ.get("SENDGRID_PASSWORD")
if not EMAIL_URL and SENDGRID_USERNAME and SENDGRID_PASSWORD:
    EMAIL_URL = (
        f"smtp://{SENDGRID_USERNAME}"
        f":{SENDGRID_PASSWORD}@smtp.sendgrid.net:587/?tls=True"
    )

email_config = dj_email_url.parse(EMAIL_URL or "")

EMAIL_FILE_PATH: str = email_config.get("EMAIL_FILE_PATH", "")
EMAIL_HOST_USER: str = email_config.get("EMAIL_HOST_USER", "")
EMAIL_HOST_PASSWORD: str = email_config.get("EMAIL_HOST_PASSWORD", "")
EMAIL_HOST: str = email_config.get("EMAIL_HOST", "")
EMAIL_PORT: str = str(email_config.get("EMAIL_PORT", ""))
EMAIL_BACKEND: str = email_config.get("EMAIL_BACKEND", "")
EMAIL_USE_TLS: bool = email_config.get("EMAIL_USE_TLS", False)
EMAIL_USE_SSL: bool = email_config.get("EMAIL_USE_SSL", False)

ENABLE_SSL: bool = get_bool_from_env("ENABLE_SSL", False)

# URL on which Saleor is hosted (e.g., https://api.example.com/). This has precedence
# over ENABLE_SSL and Shop.domain when generating URLs pointing to itself.
PUBLIC_URL: Optional[str] = get_url_from_env("PUBLIC_URL", schemes=["http", "https"])
if PUBLIC_URL:
    if os.environ.get("ENABLE_SSL") is not None:
        warnings.warn("ENABLE_SSL is ignored on URL generation if PUBLIC_URL is set.")
    ENABLE_SSL = urlparse(PUBLIC_URL).scheme.lower() == "https"

if ENABLE_SSL:
    SECURE_SSL_REDIRECT = not DEBUG

DEFAULT_FROM_EMAIL: str = os.environ.get(
    "DEFAULT_FROM_EMAIL", EMAIL_HOST_USER or "noreply@example.com"
)

MEDIA_ROOT: str = os.path.join(PROJECT_ROOT, "media")
MEDIA_URL: str = os.environ.get("MEDIA_URL", "/media/")

STATIC_ROOT: str = os.path.join(PROJECT_ROOT, "static")
STATIC_URL: str = os.environ.get("STATIC_URL", "/static/")
STATICFILES_DIRS = [
    ("images", os.path.join(PROJECT_ROOT, "saleor", "static", "images"))
]
STATICFILES_FINDERS = [
    "django.contrib.staticfiles.finders.FileSystemFinder",
    "django.contrib.staticfiles.finders.AppDirectoriesFinder",
]

context_processors = [
    "django.template.context_processors.debug",
    "django.template.context_processors.media",
    "django.template.context_processors.static",
    "saleor.site.context_processors.site",
]

loaders = [
    "django.template.loaders.filesystem.Loader",
    "django.template.loaders.app_directories.Loader",
]

TEMPLATES_DIR = os.path.join(PROJECT_ROOT, "templates")
TEMPLATES = [
    {
        "BACKEND": "django.template.backends.django.DjangoTemplates",
        "DIRS": [TEMPLATES_DIR],
        "OPTIONS": {
            "debug": DEBUG,
            "context_processors": context_processors,
            "loaders": loaders,
            "string_if_invalid": '<< MISSING VARIABLE "%s" >>' if DEBUG else "",
        },
    }
]

# Make this unique, and don't share it with anybody.
SECRET_KEY = os.environ.get("SECRET_KEY")

# Additional password algorithms that can be used by Saleor.
# The first algorithm defined by Django is the preferred one; users not using the
# first algorithm will automatically be upgraded to it upon login
PASSWORD_HASHERS = [
    *global_settings.PASSWORD_HASHERS,
    "django.contrib.auth.hashers.BCryptPasswordHasher",
    "saleor.core.hashers.SHA512Base64PBKDF2PasswordHasher",
]

if not SECRET_KEY and DEBUG:
    warnings.warn("SECRET_KEY not configured, using a random temporary key.")
    SECRET_KEY = get_random_secret_key()

RSA_PRIVATE_KEY = os.environ.get("RSA_PRIVATE_KEY", None)
RSA_PRIVATE_PASSWORD = os.environ.get("RSA_PRIVATE_PASSWORD", None)
JWT_MANAGER_PATH = os.environ.get(
    "JWT_MANAGER_PATH", "saleor.core.jwt_manager.JWTManager"
)

MIDDLEWARE = [
    "django.middleware.security.SecurityMiddleware",
    "django.middleware.common.CommonMiddleware",
    "saleor.core.middleware.jwt_refresh_token_middleware",
]

INSTALLED_APPS = [
    # External apps that need to go before django's
    "storages",
    # Django modules
    "django.contrib.contenttypes",
    "django.contrib.sites",
    "django.contrib.staticfiles",
    "django.contrib.postgres",
    "django_celery_beat",
    # Local apps
    "saleor.permission",
    "saleor.auth",
    "saleor.plugins",
    "saleor.account",
    "saleor.discount",
    "saleor.giftcard",
    "saleor.product",
    "saleor.attribute",
    "saleor.channel",
    "saleor.checkout",
    "saleor.core",
    "saleor.csv",
    "saleor.graphql",
    "saleor.menu",
    "saleor.order",
    "saleor.invoice",
    "saleor.seo",
    "saleor.shipping",
    "saleor.site",
    "saleor.page",
    "saleor.payment",
    "saleor.tax",
    "saleor.warehouse",
    "saleor.webhook",
    "saleor.app",
    "saleor.thumbnail",
    "saleor.schedulers",
    # External apps
    "django_measurement",
    "django_prices",
    "mptt",
    "django_countries",
    "django_filters",
    "phonenumber_field",
]

ENABLE_DJANGO_EXTENSIONS = get_bool_from_env("ENABLE_DJANGO_EXTENSIONS", False)
if ENABLE_DJANGO_EXTENSIONS:
    INSTALLED_APPS += [
        "django_extensions",
    ]

ENABLE_DEBUG_TOOLBAR = get_bool_from_env("ENABLE_DEBUG_TOOLBAR", False)
if ENABLE_DEBUG_TOOLBAR:
    # Ensure the graphiql debug toolbar is actually installed before adding it
    try:
        __import__("graphiql_debug_toolbar")
    except ImportError as exc:
        msg = (
            f"{exc} -- Install the missing dependencies by "
            f"running `poetry install --no-root`"
        )
        warnings.warn(msg)
    else:
        INSTALLED_APPS += ["django.forms", "debug_toolbar", "graphiql_debug_toolbar"]
        MIDDLEWARE.append("saleor.graphql.middleware.DebugToolbarMiddleware")

        DEBUG_TOOLBAR_PANELS = [
            "ddt_request_history.panels.request_history.RequestHistoryPanel",
            "debug_toolbar.panels.timer.TimerPanel",
            "debug_toolbar.panels.headers.HeadersPanel",
            "debug_toolbar.panels.request.RequestPanel",
            "debug_toolbar.panels.sql.SQLPanel",
            "debug_toolbar.panels.profiling.ProfilingPanel",
        ]
        DEBUG_TOOLBAR_CONFIG = {"RESULTS_CACHE_SIZE": 100}

# Make the `logging` Python module capture `warnings.warn()` calls
# This is needed in order to log them as JSON when DEBUG=False
logging.captureWarnings(True)

LOGGING = {
    "version": 1,
    "disable_existing_loggers": False,
    "root": {"level": "INFO", "handlers": ["default"]},
    "formatters": {
        "django.server": {
            "()": "django.utils.log.ServerFormatter",
            "format": "[{server_time}] {message}",
            "style": "{",
        },
        "json": {
            "()": "saleor.core.logging.JsonFormatter",
            "datefmt": "%Y-%m-%dT%H:%M:%SZ",
            "format": (
                "%(asctime)s %(levelname)s %(lineno)s %(message)s %(name)s "
                + "%(pathname)s %(process)d %(threadName)s"
            ),
        },
        "celery_json": {
            "()": "saleor.core.logging.JsonCeleryFormatter",
            "datefmt": "%Y-%m-%dT%H:%M:%SZ",
            "format": (
                "%(asctime)s %(levelname)s %(celeryTaskId)s %(celeryTaskName)s "
            ),
        },
        "celery_task_json": {
            "()": "saleor.core.logging.JsonCeleryTaskFormatter",
            "datefmt": "%Y-%m-%dT%H:%M:%SZ",
            "format": (
                "%(asctime)s %(levelname)s %(celeryTaskId)s %(celeryTaskName)s "
                "%(message)s "
            ),
        },
        "verbose": {
            "format": (
                "%(asctime)s %(levelname)s %(name)s %(message)s "
                "[PID:%(process)d:%(threadName)s]"
            )
        },
    },
    "handlers": {
        "default": {
            "level": "DEBUG",
            "class": "logging.StreamHandler",
            "formatter": "verbose" if DEBUG else "json",
        },
        "django.server": {
            "level": "INFO",
            "class": "logging.StreamHandler",
            "formatter": "django.server" if DEBUG else "json",
        },
        "celery_app": {
            "level": "INFO",
            "class": "logging.StreamHandler",
            "formatter": "verbose" if DEBUG else "celery_json",
        },
        "celery_task": {
            "level": "INFO",
            "class": "logging.StreamHandler",
            "formatter": "verbose" if DEBUG else "celery_task_json",
        },
        "null": {
            "class": "logging.NullHandler",
        },
    },
    "loggers": {
        "django": {"level": "INFO", "propagate": True},
        "django.server": {
            "handlers": ["django.server"],
            "level": "INFO",
            "propagate": False,
        },
        "celery.app.trace": {
            "handlers": ["celery_app"],
            "level": "INFO",
            "propagate": False,
        },
        "celery.task": {
            "handlers": ["celery_task"],
            "level": "INFO",
            "propagate": False,
        },
        "saleor": {"level": "DEBUG", "propagate": True},
        "saleor.graphql.errors.handled": {
            "handlers": ["default"],
            "level": "INFO",
            "propagate": False,
        },
        "graphql.execution.utils": {"propagate": False, "handlers": ["null"]},
        "graphql.execution.executor": {"propagate": False, "handlers": ["null"]},
    },
}

AUTH_USER_MODEL = "account.User"

AUTH_PASSWORD_VALIDATORS = [
    {
        "NAME": "django.contrib.auth.password_validation.MinimumLengthValidator",
        "OPTIONS": {"min_length": 8},
    }
]

DEFAULT_COUNTRY = os.environ.get("DEFAULT_COUNTRY", "US")
DEFAULT_DECIMAL_PLACES = 3
DEFAULT_MAX_DIGITS = 12
DEFAULT_CURRENCY_CODE_LENGTH = 3

# The default max length for the display name of the
# sender email address.
# Following the recommendation of https://tools.ietf.org/html/rfc5322#section-2.1.1
DEFAULT_MAX_EMAIL_DISPLAY_NAME_LENGTH = 78

COUNTRIES_OVERRIDE = {"EU": "European Union"}

MAX_USER_ADDRESSES = int(os.environ.get("MAX_USER_ADDRESSES", 100))

TEST_RUNNER = "saleor.tests.runner.PytestTestRunner"


PLAYGROUND_ENABLED = get_bool_from_env("PLAYGROUND_ENABLED", True)

ALLOWED_HOSTS = get_list(os.environ.get("ALLOWED_HOSTS", "localhost,127.0.0.1"))
ALLOWED_GRAPHQL_ORIGINS: list[str] = get_list(
    os.environ.get("ALLOWED_GRAPHQL_ORIGINS", "*")
)

SECURE_PROXY_SSL_HEADER = ("HTTP_X_FORWARDED_PROTO", "https")

# Amazon S3 configuration
# See https://django-storages.readthedocs.io/en/latest/backends/amazon-S3.html
AWS_ACCESS_KEY_ID = os.environ.get("AWS_ACCESS_KEY_ID")
AWS_LOCATION = os.environ.get("AWS_LOCATION", "")
AWS_MEDIA_BUCKET_NAME = os.environ.get("AWS_MEDIA_BUCKET_NAME")
AWS_MEDIA_CUSTOM_DOMAIN = os.environ.get("AWS_MEDIA_CUSTOM_DOMAIN")
AWS_QUERYSTRING_AUTH = get_bool_from_env("AWS_QUERYSTRING_AUTH", False)
AWS_QUERYSTRING_EXPIRE = get_bool_from_env("AWS_QUERYSTRING_EXPIRE", 3600)
AWS_S3_CUSTOM_DOMAIN = os.environ.get("AWS_STATIC_CUSTOM_DOMAIN")
AWS_S3_ENDPOINT_URL = os.environ.get("AWS_S3_ENDPOINT_URL", None)
AWS_S3_REGION_NAME = os.environ.get("AWS_S3_REGION_NAME", None)
AWS_SECRET_ACCESS_KEY = os.environ.get("AWS_SECRET_ACCESS_KEY")
AWS_STORAGE_BUCKET_NAME = os.environ.get("AWS_STORAGE_BUCKET_NAME")
AWS_DEFAULT_ACL = os.environ.get("AWS_DEFAULT_ACL", None)
AWS_S3_FILE_OVERWRITE = get_bool_from_env("AWS_S3_FILE_OVERWRITE", True)

# Google Cloud Storage configuration
# See https://django-storages.readthedocs.io/en/latest/backends/gcloud.html
GS_PROJECT_ID = os.environ.get("GS_PROJECT_ID")
GS_BUCKET_NAME = os.environ.get("GS_BUCKET_NAME")
GS_LOCATION = os.environ.get("GS_LOCATION", "")
GS_CUSTOM_ENDPOINT = os.environ.get("GS_CUSTOM_ENDPOINT")
GS_MEDIA_BUCKET_NAME = os.environ.get("GS_MEDIA_BUCKET_NAME")
GS_AUTO_CREATE_BUCKET = get_bool_from_env("GS_AUTO_CREATE_BUCKET", False)
GS_QUERYSTRING_AUTH = get_bool_from_env("GS_QUERYSTRING_AUTH", False)
GS_DEFAULT_ACL = os.environ.get("GS_DEFAULT_ACL", None)
GS_MEDIA_CUSTOM_ENDPOINT = os.environ.get("GS_MEDIA_CUSTOM_ENDPOINT", None)
GS_EXPIRATION = timedelta(seconds=parse(os.environ.get("GS_EXPIRATION", "1 day")))
GS_FILE_OVERWRITE = get_bool_from_env("GS_FILE_OVERWRITE", True)

# If GOOGLE_APPLICATION_CREDENTIALS is set there is no need to load OAuth token
# See https://django-storages.readthedocs.io/en/latest/backends/gcloud.html
if "GOOGLE_APPLICATION_CREDENTIALS" not in os.environ:
    GS_CREDENTIALS = os.environ.get("GS_CREDENTIALS")

# Azure Storage configuration
# See https://django-storages.readthedocs.io/en/latest/backends/azure.html
AZURE_ACCOUNT_NAME = os.environ.get("AZURE_ACCOUNT_NAME")
AZURE_ACCOUNT_KEY = os.environ.get("AZURE_ACCOUNT_KEY")
AZURE_CONTAINER = os.environ.get("AZURE_CONTAINER")
AZURE_SSL = os.environ.get("AZURE_SSL")

if AWS_STORAGE_BUCKET_NAME:
    STATICFILES_STORAGE = "storages.backends.s3boto3.S3Boto3Storage"
elif GS_BUCKET_NAME:
    STATICFILES_STORAGE = "storages.backends.gcloud.GoogleCloudStorage"

if AWS_MEDIA_BUCKET_NAME:
    DEFAULT_FILE_STORAGE = "saleor.core.storages.S3MediaStorage"
elif GS_MEDIA_BUCKET_NAME:
    DEFAULT_FILE_STORAGE = "saleor.core.storages.GCSMediaStorage"
elif AZURE_CONTAINER:
    DEFAULT_FILE_STORAGE = "saleor.core.storages.AzureMediaStorage"

PLACEHOLDER_IMAGES = {
    32: "images/placeholder32.png",
    64: "images/placeholder64.png",
    128: "images/placeholder128.png",
    256: "images/placeholder256.png",
    512: "images/placeholder512.png",
    1024: "images/placeholder1024.png",
    2048: "images/placeholder2048.png",
    4096: "images/placeholder4096.png",
}


AUTHENTICATION_BACKENDS = [
    "saleor.core.auth_backend.JSONWebTokenBackend",
    "saleor.core.auth_backend.PluginBackend",
]

# Expired checkouts settings - defines after what time checkouts will be deleted
ANONYMOUS_CHECKOUTS_TIMEDELTA = timedelta(
    seconds=parse(os.environ.get("ANONYMOUS_CHECKOUTS_TIMEDELTA", "30 days"))
)
USER_CHECKOUTS_TIMEDELTA = timedelta(
    seconds=parse(os.environ.get("USER_CHECKOUTS_TIMEDELTA", "90 days"))
)
EMPTY_CHECKOUTS_TIMEDELTA = timedelta(
    seconds=parse(os.environ.get("EMPTY_CHECKOUTS_TIMEDELTA", "6 hours"))
)

# Exports settings - defines after what time exported files will be deleted
EXPORT_FILES_TIMEDELTA = timedelta(
    seconds=parse(os.environ.get("EXPORT_FILES_TIMEDELTA", "30 days"))
)

# CELERY SETTINGS
CELERY_TIMEZONE = TIME_ZONE
CELERY_BROKER_URL = (
    os.environ.get("CELERY_BROKER_URL", os.environ.get("CLOUDAMQP_URL")) or ""
)
CELERY_TASK_ALWAYS_EAGER = not CELERY_BROKER_URL
CELERY_ACCEPT_CONTENT = ["json"]
CELERY_TASK_SERIALIZER = "json"
CELERY_RESULT_SERIALIZER = "json"
CELERY_RESULT_BACKEND = os.environ.get("CELERY_RESULT_BACKEND", None)
CELERY_TASK_ROUTES = {
    "saleor.plugins.webhook.tasks.observability_reporter_task": {
        "queue": "observability"
    },
    "saleor.plugins.webhook.tasks.observability_send_events": {
        "queue": "observability"
    },
}

# Expire orders task setting
BEAT_EXPIRE_ORDERS_AFTER_TIMEDELTA = timedelta(
    seconds=parse(os.environ.get("BEAT_EXPIRE_ORDERS_AFTER_TIMEDELTA", "5 minutes"))
)

# Defines after how many seconds should the task triggered by the Celery beat
# entry 'update-products-search-vectors' expire if it wasn't picked up by a worker.
BEAT_UPDATE_SEARCH_SEC = parse(
    os.environ.get("BEAT_UPDATE_SEARCH_FREQUENCY", "20 seconds")
)
BEAT_UPDATE_SEARCH_EXPIRE_AFTER_SEC = BEAT_UPDATE_SEARCH_SEC

# Defines the Celery beat scheduler entries.
#
# Note: if a Celery task triggered by a Celery beat entry has an expiration
# @task(expires=...), the Celery beat scheduler entry should also define
# the expiration value. This makes sure if the task or scheduling is wrapped
# by custom code (e.g., a Saleor fork), the expiration is still present.
CELERY_BEAT_SCHEDULE = {
    "delete-empty-allocations": {
        "task": "saleor.warehouse.tasks.delete_empty_allocations_task",
        "schedule": timedelta(days=1),
    },
    "deactivate-preorder-for-variants": {
        "task": "saleor.product.tasks.deactivate_preorder_for_variants_task",
        "schedule": timedelta(hours=1),
    },
    "delete-expired-reservations": {
        "task": "saleor.warehouse.tasks.delete_expired_reservations_task",
        "schedule": timedelta(days=1),
    },
    "delete-expired-checkouts": {
        "task": "saleor.checkout.tasks.delete_expired_checkouts",
        "schedule": crontab(hour=0, minute=0),
    },
    "delete_expired_orders": {
        "task": "saleor.order.tasks.delete_expired_orders_task",
        "schedule": crontab(hour=2, minute=0),
    },
    "delete-outdated-event-data": {
        "task": "saleor.core.tasks.delete_event_payloads_task",
        "schedule": timedelta(days=1),
    },
    "deactivate-expired-gift-cards": {
        "task": "saleor.giftcard.tasks.deactivate_expired_cards_task",
        "schedule": crontab(hour=0, minute=0),
    },
    "update-stocks-quantity-allocated": {
        "task": "saleor.warehouse.tasks.update_stocks_quantity_allocated_task",
        "schedule": crontab(hour=0, minute=0),
    },
    "delete-old-export-files": {
        "task": "saleor.csv.tasks.delete_old_export_files",
        "schedule": crontab(hour=1, minute=0),
    },
    "handle-promotion-toggle": {
        "task": "saleor.discount.tasks.handle_promotion_toggle",
        "schedule": initiated_promotion_webhook_schedule,
    },
    "update-products-search-vectors": {
        "task": "saleor.product.tasks.update_products_search_vector_task",
        "schedule": timedelta(seconds=BEAT_UPDATE_SEARCH_SEC),
        "options": {"expires": BEAT_UPDATE_SEARCH_EXPIRE_AFTER_SEC},
    },
    "update-gift-cards-search-vectors": {
        "task": "saleor.giftcard.tasks.update_gift_cards_search_vector_task",
        "schedule": timedelta(seconds=BEAT_UPDATE_SEARCH_SEC),
        "options": {"expires": BEAT_UPDATE_SEARCH_EXPIRE_AFTER_SEC},
    },
    "expire-orders": {
        "task": "saleor.order.tasks.expire_orders_task",
        "schedule": BEAT_EXPIRE_ORDERS_AFTER_TIMEDELTA,
    },
    "remove-apps-marked-as-removed": {
        "task": "saleor.app.tasks.remove_apps_task",
        "schedule": crontab(hour=3, minute=0),
    },
    "release-funds-for-abandoned-checkouts": {
        "task": "saleor.payment.tasks.transaction_release_funds_for_checkout_task",
        "schedule": timedelta(minutes=10),
    },
}

# The maximum wait time between each is_due() call on schedulers
# It needs to be higher than the frequency of the schedulers to avoid unnecessary
# is_due() calls
CELERY_BEAT_MAX_LOOP_INTERVAL = 300  # 5 minutes

EVENT_PAYLOAD_DELETE_PERIOD = timedelta(
    seconds=parse(os.environ.get("EVENT_PAYLOAD_DELETE_PERIOD", "14 days"))
)
EVENT_PAYLOAD_DELETE_TASK_TIME_LIMIT = timedelta(
    seconds=parse(os.environ.get("EVENT_PAYLOAD_DELETE_TASK_TIME_LIMIT", "1 hour"))
)
# Time between marking app "to remove" and removing the app from the database.
# App is not visible for the user after removing, but it still exists in the database.
# Saleor needs time to process sending `APP_DELETED` webhook and possible retrying,
# so we need to wait for some time before removing the App from the database.
DELETE_APP_TTL = timedelta(seconds=parse(os.environ.get("DELETE_APP_TTL", "1 day")))


# Observability settings
OBSERVABILITY_BROKER_URL = os.environ.get("OBSERVABILITY_BROKER_URL")
OBSERVABILITY_ACTIVE = bool(OBSERVABILITY_BROKER_URL)
OBSERVABILITY_REPORT_ALL_API_CALLS = get_bool_from_env(
    "OBSERVABILITY_REPORT_ALL_API_CALLS", False
)
OBSERVABILITY_MAX_PAYLOAD_SIZE = int(
    os.environ.get("OBSERVABILITY_MAX_PAYLOAD_SIZE", 25 * 1000)
)
OBSERVABILITY_BUFFER_SIZE_LIMIT = int(
    os.environ.get("OBSERVABILITY_BUFFER_SIZE_LIMIT", 1000)
)
OBSERVABILITY_BUFFER_BATCH_SIZE = int(
    os.environ.get("OBSERVABILITY_BUFFER_BATCH_SIZE", 100)
)
OBSERVABILITY_REPORT_PERIOD = timedelta(
    seconds=parse(os.environ.get("OBSERVABILITY_REPORT_PERIOD", "20 seconds"))
)
OBSERVABILITY_BUFFER_TIMEOUT = timedelta(
    seconds=parse(os.environ.get("OBSERVABILITY_BUFFER_TIMEOUT", "5 minutes"))
)
if OBSERVABILITY_ACTIVE:
    CELERY_BEAT_SCHEDULE["observability-reporter"] = {
        "task": "saleor.plugins.webhook.tasks.observability_reporter_task",
        "schedule": OBSERVABILITY_REPORT_PERIOD,
        "options": {"expires": OBSERVABILITY_REPORT_PERIOD.total_seconds()},
    }
    if OBSERVABILITY_BUFFER_TIMEOUT < OBSERVABILITY_REPORT_PERIOD * 2:
        warnings.warn(
            "OBSERVABILITY_REPORT_PERIOD is too big compared to "
            "OBSERVABILITY_BUFFER_TIMEOUT. That can lead to a loss of events."
        )

# Change this value if your application is running behind a proxy,
# e.g. HTTP_CF_Connecting_IP for Cloudflare or X_FORWARDED_FOR
REAL_IP_ENVIRON = get_list(os.environ.get("REAL_IP_ENVIRON", "REMOTE_ADDR"))

# Slugs for menus precreated in Django migrations
DEFAULT_MENUS = {"top_menu_name": "navbar", "bottom_menu_name": "footer"}

# Slug for channel precreated in Django migrations
DEFAULT_CHANNEL_SLUG = os.environ.get("DEFAULT_CHANNEL_SLUG", "default-channel")

# Set this to `True` if you want to create default channel, warehouse, product type and
# category during migrations. It makes it easier for the users to create their first
# product.
POPULATE_DEFAULTS = get_bool_from_env("POPULATE_DEFAULTS", True)


#  Sentry
sentry_sdk.utils.MAX_STRING_LENGTH = 4096  # type: ignore[attr-defined]
SENTRY_DSN = os.environ.get("SENTRY_DSN")
SENTRY_OPTS = {"integrations": [CeleryIntegration(), DjangoIntegration()]}


def SENTRY_INIT(dsn: str, sentry_opts: dict):
    """Init function for sentry.

    Will only be called if SENTRY_DSN is not None, during core start, can be
    overriden in separate settings file.
    """
    sentry_sdk.init(dsn, release=__version__, **sentry_opts)
    ignore_logger("graphql.execution.utils")
    ignore_logger("graphql.execution.executor")


GRAPHQL_PAGINATION_LIMIT = 100
GRAPHQL_MIDDLEWARE: list[str] = []

# Set GRAPHQL_QUERY_MAX_COMPLEXITY=0 in env to disable (not recommended)
GRAPHQL_QUERY_MAX_COMPLEXITY = int(
    os.environ.get("GRAPHQL_QUERY_MAX_COMPLEXITY", 50000)
)

# Max number entities that can be requested in single query by Apollo Federation
# Federation protocol implements no securities on its own part - malicious actor
# may build a query that requests for potentially few thousands of entities.
# Set FEDERATED_QUERY_MAX_ENTITIES=0 in env to disable (not recommended)
FEDERATED_QUERY_MAX_ENTITIES = int(os.environ.get("FEDERATED_QUERY_MAX_ENTITIES", 100))

BUILTIN_PLUGINS = [
    "saleor.plugins.avatax.plugin.AvataxPlugin",
    "saleor.plugins.webhook.plugin.WebhookPlugin",
    "saleor.payment.gateways.dummy.plugin.DummyGatewayPlugin",
    "saleor.payment.gateways.dummy_credit_card.plugin.DummyCreditCardGatewayPlugin",
    "saleor.payment.gateways.stripe.deprecated.plugin.DeprecatedStripeGatewayPlugin",
    "saleor.payment.gateways.stripe.plugin.StripeGatewayPlugin",
    "saleor.payment.gateways.braintree.plugin.BraintreeGatewayPlugin",
    "saleor.payment.gateways.razorpay.plugin.RazorpayGatewayPlugin",
    "saleor.payment.gateways.adyen.plugin.AdyenGatewayPlugin",
    "saleor.payment.gateways.authorize_net.plugin.AuthorizeNetGatewayPlugin",
    "saleor.payment.gateways.np_atobarai.plugin.NPAtobaraiGatewayPlugin",
    "saleor.plugins.invoicing.plugin.InvoicingPlugin",
    "saleor.plugins.user_email.plugin.UserEmailPlugin",
    "saleor.plugins.admin_email.plugin.AdminEmailPlugin",
    "saleor.plugins.sendgrid.plugin.SendgridEmailPlugin",
    "saleor.plugins.openid_connect.plugin.OpenIDConnectPlugin",
]

# Plugin discovery
EXTERNAL_PLUGINS = []
installed_plugins = pkg_resources.iter_entry_points("saleor.plugins")
for entry_point in installed_plugins:
    plugin_path = f"{entry_point.module_name}.{entry_point.attrs[0]}"
    if plugin_path not in BUILTIN_PLUGINS and plugin_path not in EXTERNAL_PLUGINS:
        if entry_point.name not in INSTALLED_APPS:
            INSTALLED_APPS.append(entry_point.name)
        EXTERNAL_PLUGINS.append(plugin_path)

PLUGINS = BUILTIN_PLUGINS + EXTERNAL_PLUGINS

# When `True`, HTTP requests made from arbitrary URLs will be rejected (e.g., webhooks).
# if they try to access private IP address ranges, and loopback ranges (unless
# `HTTP_IP_FILTER_ALLOW_LOOPBACK_IPS=False`).
HTTP_IP_FILTER_ENABLED: bool = get_bool_from_env("HTTP_IP_FILTER_ENABLED", True)

# When `False` it rejects loopback IPs during external calls.
# Refer to `HTTP_IP_FILTER_ENABLED` for more details.
HTTP_IP_FILTER_ALLOW_LOOPBACK_IPS: bool = get_bool_from_env(
    "HTTP_IP_FILTER_ALLOW_LOOPBACK_IPS", False
)

# Since we split checkout complete logic into two separate transactions, in order to
# mimic stock lock, we apply short reservation for the stocks. The value represents
# time of the reservation in seconds.
RESERVE_DURATION = 45

# Initialize a simple and basic Jaeger Tracing integration
# for open-tracing if enabled.
#
# Refer to our guide on https://docs.saleor.io/docs/next/guides/opentracing-jaeger/.
#
# If running locally, set:
#   JAEGER_AGENT_HOST=localhost
if "JAEGER_AGENT_HOST" in os.environ:
    jaeger_client.Config(
        config={
            "sampler": {"type": "const", "param": 1},
            "local_agent": {
                "reporting_port": os.environ.get(
                    "JAEGER_AGENT_PORT", jaeger_client.config.DEFAULT_REPORTING_PORT
                ),
                "reporting_host": os.environ.get("JAEGER_AGENT_HOST"),
            },
            "logging": get_bool_from_env("JAEGER_LOGGING", False),
        },
        service_name="saleor",
        validate=True,
    ).initialize_tracer()


# Some cloud providers (Heroku) export REDIS_URL variable instead of CACHE_URL
REDIS_URL = os.environ.get("REDIS_URL")
if REDIS_URL:
    CACHE_URL = os.environ.setdefault("CACHE_URL", REDIS_URL)
CACHES = {"default": django_cache_url.config()}
CACHES["default"]["TIMEOUT"] = parse(os.environ.get("CACHE_TIMEOUT", "7 days"))

JWT_EXPIRE = True
JWT_TTL_ACCESS = timedelta(seconds=parse(os.environ.get("JWT_TTL_ACCESS", "5 minutes")))
JWT_TTL_APP_ACCESS = timedelta(
    seconds=parse(os.environ.get("JWT_TTL_APP_ACCESS", "5 minutes"))
)
JWT_TTL_REFRESH = timedelta(seconds=parse(os.environ.get("JWT_TTL_REFRESH", "30 days")))


JWT_TTL_REQUEST_EMAIL_CHANGE = timedelta(
    seconds=parse(os.environ.get("JWT_TTL_REQUEST_EMAIL_CHANGE", "1 hour")),
)

CHECKOUT_PRICES_TTL = timedelta(
    seconds=parse(os.environ.get("CHECKOUT_PRICES_TTL", "1 hour"))
)

CHECKOUT_TTL_BEFORE_RELEASING_FUNDS = timedelta(
    seconds=parse(os.environ.get("CHECKOUT_TTL_BEFORE_RELEASING_FUNDS", "6 hours"))
)
CHECKOUT_BATCH_FOR_RELEASING_FUNDS = os.environ.get(
    "CHECKOUT_BATCH_FOR_RELEASING_FUNDS", 30
)
TRANSACTION_BATCH_FOR_RELEASING_FUNDS = os.environ.get(
    "TRANSACTION_BATCH_FOR_RELEASING_FUNDS", 60
)


# The maximum SearchVector expression count allowed per index SQL statement
# If the count is exceeded, the expression list will be truncated
INDEX_MAXIMUM_EXPR_COUNT = 4000

# Maximum related objects that can be indexed in an order
SEARCH_ORDERS_MAX_INDEXED_TRANSACTIONS = 20
SEARCH_ORDERS_MAX_INDEXED_PAYMENTS = 20
SEARCH_ORDERS_MAX_INDEXED_DISCOUNTS = 20
SEARCH_ORDERS_MAX_INDEXED_LINES = 100

# Maximum related objects that can be indexed in a product
PRODUCT_MAX_INDEXED_ATTRIBUTES = 1000
PRODUCT_MAX_INDEXED_ATTRIBUTE_VALUES = 100
PRODUCT_MAX_INDEXED_VARIANTS = 1000


# Patch SubscriberExecutionContext class from `graphql-core-legacy` package
# to fix bug causing not returning errors for subscription queries.

executor.SubscriberExecutionContext = PatchedSubscriberExecutionContext  # type: ignore

# Optional queue names for Celery tasks.
# Set None to route to the default queue, or a string value to use a separate one
#
# Queue name for update search vector
UPDATE_SEARCH_VECTOR_INDEX_QUEUE_NAME = os.environ.get(
    "UPDATE_SEARCH_VECTOR_INDEX_QUEUE_NAME", None
)
# Queue name for "async webhook" events
WEBHOOK_CELERY_QUEUE_NAME = os.environ.get("WEBHOOK_CELERY_QUEUE_NAME", None)

# Queue name for execution of collection product_updated events
COLLECTION_PRODUCT_UPDATED_QUEUE_NAME = os.environ.get(
    "COLLECTION_PRODUCT_UPDATED_QUEUE_NAME", None
)

# Lock time for request password reset mutation per user (seconds)
RESET_PASSWORD_LOCK_TIME = parse(
    os.environ.get("RESET_PASSWORD_LOCK_TIME", "15 minutes")
)

# Lock time for request confirmation email mutation per user
CONFIRMATION_EMAIL_LOCK_TIME = parse(
    os.environ.get("CONFIRMATION_EMAIL_LOCK_TIME", "15 minutes")
)

# Time threshold to update user last_login when performing requests with OAUTH token.
OAUTH_UPDATE_LAST_LOGIN_THRESHOLD = parse(
    os.environ.get("OAUTH_UPDATE_LAST_LOGIN_THRESHOLD", "15 minutes")
)


# Default timeout (sec) for establishing a connection when performing external requests.
REQUESTS_CONN_EST_TIMEOUT = 2

# Default timeout for external requests.
COMMON_REQUESTS_TIMEOUT = (REQUESTS_CONN_EST_TIMEOUT, 18)

WEBHOOK_TIMEOUT = (REQUESTS_CONN_EST_TIMEOUT, 18)
WEBHOOK_SYNC_TIMEOUT = (REQUESTS_CONN_EST_TIMEOUT, 18)

# The max number of rules with order_predicate defined
ORDER_RULES_LIMIT = os.environ.get("ORDER_RULES_LIMIT", 100)

# The max number of gits assigned to promotion rule
<<<<<<< HEAD
GIFTS_LIMIT_PER_RULE = os.environ.get("GIFTS_LIMIT_PER_RULE", 500)
=======
GIFTS_LIMIT_PER_RULE = os.environ.get("GIFTS_LIMIT_PER_RULE", 500)

# Whether to enable the comparison of pre-save and post-save webhook payloads in
# mutations, in order to limit sending webhooks where the payload has not changed as
# a result of the mutation. Note: this works only for subscriptions webhooks; legacy
# payloads are not supported.
ENABLE_LIMITING_WEBHOOKS_FOR_IDENTICAL_PAYLOADS = get_bool_from_env(
    "ENABLE_LIMITING_WEBHOOKS_FOR_IDENTICAL_PAYLOADS", False
)
>>>>>>> 81a31f13
<|MERGE_RESOLUTION|>--- conflicted
+++ resolved
@@ -897,9 +897,6 @@
 ORDER_RULES_LIMIT = os.environ.get("ORDER_RULES_LIMIT", 100)
 
 # The max number of gits assigned to promotion rule
-<<<<<<< HEAD
-GIFTS_LIMIT_PER_RULE = os.environ.get("GIFTS_LIMIT_PER_RULE", 500)
-=======
 GIFTS_LIMIT_PER_RULE = os.environ.get("GIFTS_LIMIT_PER_RULE", 500)
 
 # Whether to enable the comparison of pre-save and post-save webhook payloads in
@@ -908,5 +905,4 @@
 # payloads are not supported.
 ENABLE_LIMITING_WEBHOOKS_FOR_IDENTICAL_PAYLOADS = get_bool_from_env(
     "ENABLE_LIMITING_WEBHOOKS_FOR_IDENTICAL_PAYLOADS", False
-)
->>>>>>> 81a31f13
+)