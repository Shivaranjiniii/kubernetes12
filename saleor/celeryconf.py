import logging
import os

from celery import Celery
from celery.signals import setup_logging
from django.conf import settings

from .plugins import discover_plugins_modules

CELERY_LOGGER_NAME = "celery"


@setup_logging.connect
def setup_celery_logging(loglevel=None, **kwargs):
    """Skip default Celery logging configuration.

    Will rely on Django to set up the base root logger.
    Celery loglevel will be set if provided as Celery command argument.
    """
    if loglevel:
        logging.getLogger(CELERY_LOGGER_NAME).setLevel(loglevel)


os.environ.setdefault("DJANGO_SETTINGS_MODULE", "saleor.settings")

app = Celery("saleor")

app.config_from_object("django.conf:settings", namespace="CELERY")
app.autodiscover_tasks()
app.autodiscover_tasks(
    packages=[
<<<<<<< HEAD
        "saleor.payment.migrations.tasks",
    ],
    related_name="saleor3_12",
=======
        "saleor.attribute.migrations.tasks",
    ],
    related_name="saleor3_16",
)
app.autodiscover_tasks(
    packages=[
        "saleor.discount.migrations.tasks",
    ],
    related_name="saleor3_16",
>>>>>>> 2db03ba1
)
app.autodiscover_tasks(lambda: discover_plugins_modules(settings.PLUGINS))  # type: ignore[misc] # circular import # noqa: E501
app.autodiscover_tasks(related_name="search_tasks")<|MERGE_RESOLUTION|>--- conflicted
+++ resolved
@@ -29,11 +29,6 @@
 app.autodiscover_tasks()
 app.autodiscover_tasks(
     packages=[
-<<<<<<< HEAD
-        "saleor.payment.migrations.tasks",
-    ],
-    related_name="saleor3_12",
-=======
         "saleor.attribute.migrations.tasks",
     ],
     related_name="saleor3_16",
@@ -43,7 +38,6 @@
         "saleor.discount.migrations.tasks",
     ],
     related_name="saleor3_16",
->>>>>>> 2db03ba1
 )
 app.autodiscover_tasks(lambda: discover_plugins_modules(settings.PLUGINS))  # type: ignore[misc] # circular import # noqa: E501
 app.autodiscover_tasks(related_name="search_tasks")