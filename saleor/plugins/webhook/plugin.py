--- conflicted
+++ resolved
@@ -2537,24 +2537,16 @@
                 apps = (
                     App.objects.using(settings.DATABASE_CONNECTION_REPLICA_NAME)
                     .for_event_type(event_type)
-<<<<<<< HEAD
-                    .filter(identifier=payment_app_data.app_identifier)
-=======
                     .filter(
                         identifier=payment_app_data.app_identifier,
                         removed_at__isnull=True,
                     )
->>>>>>> f10308fa
                 )
             else:
                 apps = (
                     App.objects.using(settings.DATABASE_CONNECTION_REPLICA_NAME)
                     .for_event_type(event_type)
-<<<<<<< HEAD
-                    .filter(pk=payment_app_data.app_pk)
-=======
                     .filter(pk=payment_app_data.app_pk, removed_at__isnull=True)
->>>>>>> f10308fa
                 )
 
         if not apps:
