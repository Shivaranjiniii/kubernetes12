import json
from datetime import datetime
from decimal import Decimal
from unittest import mock
from unittest.mock import ANY, MagicMock
from urllib.parse import urlencode

import boto3
import graphene
import pytest
from celery.exceptions import MaxRetriesExceededError
from celery.exceptions import Retry as CeleryTaskRetryError
from django.contrib.auth.tokens import default_token_generator
from django.core.serializers import serialize
from django.utils import timezone
from freezegun import freeze_time
from kombu.asynchronous.aws.sqs.connection import AsyncSQSConnection

from .... import __version__
from ....account.notifications import (
    get_default_user_payload,
    send_account_confirmation,
)
from ....app.models import App
from ....core import EventDeliveryStatus
from ....core.models import EventDelivery, EventDeliveryAttempt, EventPayload
from ....core.notification.utils import get_site_context
from ....core.notify_events import NotifyEventType
from ....core.utils.url import prepare_url
from ....discount.utils import fetch_catalogue_info
from ....graphql.discount.mutations import convert_catalogue_info_to_global_ids
from ....payment import TransactionAction
from ....payment.interface import TransactionActionData
from ....payment.models import TransactionItem
from ....webhook.event_types import WebhookEventAsyncType
from ....webhook.payloads import (
    generate_checkout_payload,
    generate_collection_payload,
    generate_customer_payload,
    generate_invoice_payload,
    generate_order_payload,
    generate_page_payload,
    generate_product_deleted_payload,
    generate_product_payload,
    generate_product_variant_payload,
    generate_product_variant_with_stock_payload,
    generate_sale_payload,
    generate_transaction_action_request_payload,
)
from ....webhook.utils import get_webhooks_for_event
from ...manager import get_plugins_manager
from ...webhook.tasks import send_webhook_request_async, trigger_webhooks_async

first_url = "http://www.example.com/first/"
third_url = "http://www.example.com/third/"


@pytest.mark.parametrize(
    "event_name, total_webhook_calls, expected_target_urls",
    [
        (WebhookEventAsyncType.PRODUCT_CREATED, 1, {first_url}),
        (WebhookEventAsyncType.ORDER_FULLY_PAID, 2, {first_url, third_url}),
        (WebhookEventAsyncType.ORDER_FULFILLED, 1, {third_url}),
        (WebhookEventAsyncType.ORDER_CANCELLED, 1, {third_url}),
        (WebhookEventAsyncType.ORDER_CONFIRMED, 1, {third_url}),
        (WebhookEventAsyncType.ORDER_UPDATED, 1, {third_url}),
        (WebhookEventAsyncType.ORDER_CREATED, 1, {third_url}),
        (WebhookEventAsyncType.CUSTOMER_CREATED, 0, set()),
    ],
)
@mock.patch("saleor.plugins.webhook.tasks.send_webhook_request_async.delay")
def test_trigger_webhooks_for_event_calls_expected_events(
    mock_request,
    event_name,
    total_webhook_calls,
    expected_target_urls,
    app,
    order_with_lines,
    permission_manage_orders,
    permission_manage_users,
    permission_manage_products,
):
    """Confirm that Saleor executes only valid and allowed webhook events."""

    app.permissions.add(permission_manage_orders)
    app.permissions.add(permission_manage_products)
    webhook = app.webhooks.create(target_url="http://www.example.com/first/")
    webhook.events.create(event_type=WebhookEventAsyncType.CUSTOMER_CREATED)
    webhook.events.create(event_type=WebhookEventAsyncType.PRODUCT_CREATED)
    webhook.events.create(event_type=WebhookEventAsyncType.ORDER_FULLY_PAID)

    app_without_permissions = App.objects.create()

    second_webhook = app_without_permissions.webhooks.create(
        target_url="http://www.example.com/wrong"
    )
    second_webhook.events.create(event_type=WebhookEventAsyncType.ANY)
    second_webhook.events.create(event_type=WebhookEventAsyncType.PRODUCT_CREATED)
    second_webhook.events.create(event_type=WebhookEventAsyncType.CUSTOMER_CREATED)

    app_with_partial_permissions = App.objects.create()
    app_with_partial_permissions.permissions.add(permission_manage_orders)
    third_webhook = app_with_partial_permissions.webhooks.create(
        target_url="http://www.example.com/third/"
    )
    third_webhook.events.create(event_type=WebhookEventAsyncType.ANY)
    event_payload = EventPayload.objects.create()
    trigger_webhooks_async(
        event_payload, event_name, get_webhooks_for_event(event_name)
    )
    deliveries_called = {
        EventDelivery.objects.get(id=delivery_id[0][0])
        for delivery_id in mock_request.call_args_list
    }
    urls_called = {delivery.webhook.target_url for delivery in deliveries_called}
    assert mock_request.call_count == total_webhook_calls
    assert urls_called == expected_target_urls


@freeze_time("1914-06-28 10:50")
@mock.patch("saleor.plugins.webhook.plugin.get_webhooks_for_event")
@mock.patch("saleor.plugins.webhook.plugin.trigger_webhooks_async")
def test_order_created(
    mocked_webhook_trigger,
    mocked_get_webhooks_for_event,
    any_webhook,
    settings,
    order_with_lines,
):
    mocked_get_webhooks_for_event.return_value = [any_webhook]
    settings.PLUGINS = ["saleor.plugins.webhook.plugin.WebhookPlugin"]
    manager = get_plugins_manager()
    manager.order_created(order_with_lines)
    expected_data = generate_order_payload(order_with_lines)

    mocked_webhook_trigger.assert_called_once_with(
        expected_data,
        WebhookEventAsyncType.ORDER_CREATED,
        [any_webhook],
        order_with_lines,
        None,
    )


@freeze_time("1914-06-28 10:50")
@mock.patch("saleor.plugins.webhook.plugin.get_webhooks_for_event")
@mock.patch("saleor.plugins.webhook.plugin.trigger_webhooks_async")
def test_order_confirmed(
    mocked_webhook_trigger,
    mocked_get_webhooks_for_event,
    any_webhook,
    settings,
    order_with_lines,
):
    mocked_get_webhooks_for_event.return_value = [any_webhook]
    settings.PLUGINS = ["saleor.plugins.webhook.plugin.WebhookPlugin"]
    manager = get_plugins_manager()
    manager.order_confirmed(order_with_lines)
    expected_data = generate_order_payload(order_with_lines)

    mocked_webhook_trigger.assert_called_once_with(
        expected_data,
        WebhookEventAsyncType.ORDER_CONFIRMED,
        [any_webhook],
        order_with_lines,
        None,
    )


@freeze_time("1914-06-28 10:50")
@mock.patch("saleor.plugins.webhook.plugin.get_webhooks_for_event")
@mock.patch("saleor.plugins.webhook.plugin.trigger_webhooks_async")
def test_draft_order_created(
    mocked_webhook_trigger,
    mocked_get_webhooks_for_event,
    any_webhook,
    settings,
    order_with_lines,
):
    mocked_get_webhooks_for_event.return_value = [any_webhook]
    settings.PLUGINS = ["saleor.plugins.webhook.plugin.WebhookPlugin"]
    manager = get_plugins_manager()
    manager.draft_order_created(order_with_lines)
    expected_data = generate_order_payload(order_with_lines)

    mocked_webhook_trigger.assert_called_once_with(
        expected_data,
        WebhookEventAsyncType.DRAFT_ORDER_CREATED,
        [any_webhook],
        order_with_lines,
        None,
    )


@freeze_time("1914-06-28 10:50")
@mock.patch("saleor.plugins.webhook.plugin.get_webhooks_for_event")
@mock.patch("saleor.plugins.webhook.plugin.trigger_webhooks_async")
def test_draft_order_deleted(
    mocked_webhook_trigger,
    mocked_get_webhooks_for_event,
    any_webhook,
    settings,
    order_with_lines,
):
    mocked_get_webhooks_for_event.return_value = [any_webhook]
    settings.PLUGINS = ["saleor.plugins.webhook.plugin.WebhookPlugin"]
    manager = get_plugins_manager()
    manager.draft_order_deleted(order_with_lines)
    expected_data = generate_order_payload(order_with_lines)

    mocked_webhook_trigger.assert_called_once_with(
        expected_data,
        WebhookEventAsyncType.DRAFT_ORDER_DELETED,
        [any_webhook],
        order_with_lines,
        None,
    )


@freeze_time("1914-06-28 10:50")
@mock.patch("saleor.plugins.webhook.plugin.get_webhooks_for_event")
@mock.patch("saleor.plugins.webhook.plugin.trigger_webhooks_async")
def test_draft_order_updated(
    mocked_webhook_trigger,
    mocked_get_webhooks_for_event,
    any_webhook,
    settings,
    order_with_lines,
):
    mocked_get_webhooks_for_event.return_value = [any_webhook]
    settings.PLUGINS = ["saleor.plugins.webhook.plugin.WebhookPlugin"]
    manager = get_plugins_manager()
    manager.draft_order_updated(order_with_lines)
    expected_data = generate_order_payload(order_with_lines)

    mocked_webhook_trigger.assert_called_once_with(
        expected_data,
        WebhookEventAsyncType.DRAFT_ORDER_UPDATED,
        [any_webhook],
        order_with_lines,
        None,
    )


@freeze_time("1914-06-28 10:50")
@mock.patch("saleor.plugins.webhook.plugin.get_webhooks_for_event")
@mock.patch("saleor.plugins.webhook.plugin.trigger_webhooks_async")
def test_customer_created(
    mocked_webhook_trigger,
    mocked_get_webhooks_for_event,
    any_webhook,
    settings,
    customer_user,
):
    mocked_get_webhooks_for_event.return_value = [any_webhook]
    settings.PLUGINS = ["saleor.plugins.webhook.plugin.WebhookPlugin"]
    manager = get_plugins_manager()
    manager.customer_created(customer_user)
    expected_data = generate_customer_payload(customer_user)

    mocked_webhook_trigger.assert_called_once_with(
        expected_data,
        WebhookEventAsyncType.CUSTOMER_CREATED,
        [any_webhook],
        customer_user,
        None,
    )


@freeze_time("1914-06-28 10:50")
@mock.patch("saleor.plugins.webhook.plugin.get_webhooks_for_event")
@mock.patch("saleor.plugins.webhook.plugin.trigger_webhooks_async")
def test_customer_updated(
    mocked_webhook_trigger,
    mocked_get_webhooks_for_event,
    any_webhook,
    settings,
    customer_user,
):
    mocked_get_webhooks_for_event.return_value = [any_webhook]
    settings.PLUGINS = ["saleor.plugins.webhook.plugin.WebhookPlugin"]
    manager = get_plugins_manager()
    manager.customer_updated(customer_user)
    expected_data = generate_customer_payload(customer_user)

    mocked_webhook_trigger.assert_called_once_with(
        expected_data,
        WebhookEventAsyncType.CUSTOMER_UPDATED,
        [any_webhook],
        customer_user,
        None,
    )


@freeze_time("1914-06-28 10:50")
@mock.patch("saleor.plugins.webhook.plugin.get_webhooks_for_event")
@mock.patch("saleor.plugins.webhook.plugin.trigger_webhooks_async")
def test_order_fully_paid(
    mocked_webhook_trigger,
    mocked_get_webhooks_for_event,
    any_webhook,
    settings,
    order_with_lines,
):
    mocked_get_webhooks_for_event.return_value = [any_webhook]
    settings.PLUGINS = ["saleor.plugins.webhook.plugin.WebhookPlugin"]
    manager = get_plugins_manager()
    manager.order_fully_paid(order_with_lines)
    expected_data = generate_order_payload(order_with_lines)

    mocked_webhook_trigger.assert_called_once_with(
        expected_data,
        WebhookEventAsyncType.ORDER_FULLY_PAID,
        [any_webhook],
        order_with_lines,
        None,
    )


@freeze_time("1914-06-28 10:50")
@mock.patch("saleor.plugins.webhook.plugin.get_webhooks_for_event")
@mock.patch("saleor.plugins.webhook.plugin.trigger_webhooks_async")
def test_collection_created(
    mocked_webhook_trigger,
    mocked_get_webhooks_for_event,
    any_webhook,
    settings,
    collection,
):
    mocked_get_webhooks_for_event.return_value = [any_webhook]
    settings.PLUGINS = ["saleor.plugins.webhook.plugin.WebhookPlugin"]
    manager = get_plugins_manager()
    manager.collection_created(collection)
    expected_data = generate_collection_payload(collection)

    mocked_webhook_trigger.assert_called_once_with(
        expected_data,
        WebhookEventAsyncType.COLLECTION_CREATED,
        [any_webhook],
        collection,
        None,
    )


@freeze_time("1914-06-28 10:50")
@mock.patch("saleor.plugins.webhook.plugin.get_webhooks_for_event")
@mock.patch("saleor.plugins.webhook.plugin.trigger_webhooks_async")
def test_collection_updated(
    mocked_webhook_trigger,
    mocked_get_webhooks_for_event,
    any_webhook,
    settings,
    collection,
):
    mocked_get_webhooks_for_event.return_value = [any_webhook]
    settings.PLUGINS = ["saleor.plugins.webhook.plugin.WebhookPlugin"]
    manager = get_plugins_manager()
    manager.collection_updated(collection)
    expected_data = generate_collection_payload(collection)

    mocked_webhook_trigger.assert_called_once_with(
        expected_data,
        WebhookEventAsyncType.COLLECTION_UPDATED,
        [any_webhook],
        collection,
        None,
    )


@freeze_time("1914-06-28 10:50")
@mock.patch("saleor.plugins.webhook.plugin.get_webhooks_for_event")
@mock.patch("saleor.plugins.webhook.plugin.trigger_webhooks_async")
def test_collection_deleted(
    mocked_webhook_trigger,
    mocked_get_webhooks_for_event,
    any_webhook,
    settings,
    collection,
):
    mocked_get_webhooks_for_event.return_value = [any_webhook]
    settings.PLUGINS = ["saleor.plugins.webhook.plugin.WebhookPlugin"]
    manager = get_plugins_manager()
    manager.collection_deleted(collection)
    expected_data = generate_collection_payload(collection)

    mocked_webhook_trigger.assert_called_once_with(
        expected_data,
        WebhookEventAsyncType.COLLECTION_DELETED,
        [any_webhook],
        collection,
        None,
    )


@freeze_time("1914-06-28 10:50")
@mock.patch("saleor.plugins.webhook.plugin.get_webhooks_for_event")
@mock.patch("saleor.plugins.webhook.plugin.trigger_webhooks_async")
def test_product_created(
    mocked_webhook_trigger,
    mocked_get_webhooks_for_event,
    any_webhook,
    settings,
    product,
):
    mocked_get_webhooks_for_event.return_value = [any_webhook]
    settings.PLUGINS = ["saleor.plugins.webhook.plugin.WebhookPlugin"]
    manager = get_plugins_manager()
    manager.product_created(product)
    expected_data = generate_product_payload(product)

    mocked_webhook_trigger.assert_called_once_with(
        expected_data,
        WebhookEventAsyncType.PRODUCT_CREATED,
        [any_webhook],
        product,
        None,
    )


@freeze_time("1914-06-28 10:50")
@mock.patch("saleor.plugins.webhook.plugin.get_webhooks_for_event")
@mock.patch("saleor.plugins.webhook.plugin.trigger_webhooks_async")
def test_product_updated(
    mocked_webhook_trigger,
    mocked_get_webhooks_for_event,
    any_webhook,
    settings,
    product,
):
    mocked_get_webhooks_for_event.return_value = [any_webhook]
    settings.PLUGINS = ["saleor.plugins.webhook.plugin.WebhookPlugin"]
    manager = get_plugins_manager()
    manager.product_updated(product)
    expected_data = generate_product_payload(product)

    mocked_webhook_trigger.assert_called_once_with(
        expected_data,
        WebhookEventAsyncType.PRODUCT_UPDATED,
        [any_webhook],
        product,
        None,
    )


@freeze_time("1914-06-28 10:50")
@mock.patch("saleor.plugins.webhook.plugin.get_webhooks_for_event")
@mock.patch("saleor.plugins.webhook.plugin.trigger_webhooks_async")
def test_product_deleted(
    mocked_webhook_trigger,
    mocked_get_webhooks_for_event,
    any_webhook,
    settings,
    product,
):
    mocked_get_webhooks_for_event.return_value = [any_webhook]
    settings.PLUGINS = ["saleor.plugins.webhook.plugin.WebhookPlugin"]
    manager = get_plugins_manager()

    product = product
    variants_id = list(product.variants.all().values_list("id", flat=True))
    product_id = product.id
    product.delete()
    product.id = product_id
    variant_global_ids = [
        graphene.Node.to_global_id("ProductVariant", pk) for pk in variants_id
    ]
    manager.product_deleted(product, variants_id)

    expected_data = generate_product_deleted_payload(product, variants_id)

    expected_data_dict = json.loads(expected_data)[0]
    assert expected_data_dict["id"] is not None
    assert expected_data_dict["variants"] is not None
    assert variant_global_ids == expected_data_dict["variants"]

    mocked_webhook_trigger.assert_called_once_with(
        expected_data,
        WebhookEventAsyncType.PRODUCT_DELETED,
        [any_webhook],
        product,
        None,
    )


@freeze_time("1914-06-28 10:50")
@mock.patch("saleor.plugins.webhook.plugin.get_webhooks_for_event")
@mock.patch("saleor.plugins.webhook.plugin.trigger_webhooks_async")
def test_product_variant_created(
    mocked_webhook_trigger,
    mocked_get_webhooks_for_event,
    any_webhook,
    settings,
    variant,
):
    mocked_get_webhooks_for_event.return_value = [any_webhook]
    settings.PLUGINS = ["saleor.plugins.webhook.plugin.WebhookPlugin"]
    manager = get_plugins_manager()
    manager.product_variant_created(variant)
    expected_data = generate_product_variant_payload([variant])

    mocked_webhook_trigger.assert_called_once_with(
        expected_data,
        WebhookEventAsyncType.PRODUCT_VARIANT_CREATED,
        [any_webhook],
        variant,
        None,
    )


@freeze_time("1914-06-28 10:50")
@mock.patch("saleor.plugins.webhook.plugin.get_webhooks_for_event")
@mock.patch("saleor.plugins.webhook.plugin.trigger_webhooks_async")
def test_product_variant_updated(
    mocked_webhook_trigger,
    mocked_get_webhooks_for_event,
    any_webhook,
    settings,
    variant,
):
    mocked_get_webhooks_for_event.return_value = [any_webhook]
    settings.PLUGINS = ["saleor.plugins.webhook.plugin.WebhookPlugin"]
    manager = get_plugins_manager()
    manager.product_variant_updated(variant)
    expected_data = generate_product_variant_payload([variant])

    mocked_webhook_trigger.assert_called_once_with(
        expected_data,
        WebhookEventAsyncType.PRODUCT_VARIANT_UPDATED,
        [any_webhook],
        variant,
        None,
    )


@freeze_time("1914-06-28 10:50")
@mock.patch("saleor.plugins.webhook.plugin.get_webhooks_for_event")
@mock.patch("saleor.plugins.webhook.plugin.trigger_webhooks_async")
def test_product_variant_deleted(
    mocked_webhook_trigger,
    mocked_get_webhooks_for_event,
    any_webhook,
    settings,
    variant,
):
    mocked_get_webhooks_for_event.return_value = [any_webhook]
    settings.PLUGINS = ["saleor.plugins.webhook.plugin.WebhookPlugin"]
    manager = get_plugins_manager()
    manager.product_variant_deleted(variant)
    expected_data = generate_product_variant_payload([variant])

    mocked_webhook_trigger.assert_called_once_with(
        expected_data,
        WebhookEventAsyncType.PRODUCT_VARIANT_DELETED,
        [any_webhook],
        variant,
        None,
    )


@freeze_time("1914-06-28 10:50")
@mock.patch("saleor.plugins.webhook.plugin.get_webhooks_for_event")
@mock.patch("saleor.plugins.webhook.plugin.trigger_webhooks_async")
def test_product_variant_out_of_stock(
    mocked_webhook_trigger,
    mocked_get_webhooks_for_event,
    any_webhook,
    settings,
    variant_with_many_stocks,
):
    variant = variant_with_many_stocks.stocks.first()
    mocked_get_webhooks_for_event.return_value = [any_webhook]
    settings.PLUGINS = ["saleor.plugins.webhook.plugin.WebhookPlugin"]
    manager = get_plugins_manager()
    manager.product_variant_out_of_stock(variant)

    expected_data = generate_product_variant_with_stock_payload([variant])
    mocked_webhook_trigger.assert_called_once_with(
        expected_data,
        WebhookEventAsyncType.PRODUCT_VARIANT_OUT_OF_STOCK,
        [any_webhook],
        variant,
        None,
    )


@freeze_time("1914-06-28 10:50")
@mock.patch("saleor.plugins.webhook.plugin.get_webhooks_for_event")
@mock.patch("saleor.plugins.webhook.plugin.trigger_webhooks_async")
def test_product_variant_back_in_stock(
    mocked_webhook_trigger,
    mocked_get_webhooks_for_event,
    any_webhook,
    settings,
    variant_with_many_stocks,
):
    variant = variant_with_many_stocks.stocks.first()
    mocked_get_webhooks_for_event.return_value = [any_webhook]
    settings.PLUGINS = ["saleor.plugins.webhook.plugin.WebhookPlugin"]
    manager = get_plugins_manager()
    manager.product_variant_back_in_stock(variant)

    expected_data = generate_product_variant_with_stock_payload([variant])
    mocked_webhook_trigger.assert_called_once_with(
        expected_data,
        WebhookEventAsyncType.PRODUCT_VARIANT_BACK_IN_STOCK,
        [any_webhook],
        variant,
        None,
    )


@freeze_time("1914-06-28 10:50")
@mock.patch("saleor.plugins.webhook.plugin.get_webhooks_for_event")
@mock.patch("saleor.plugins.webhook.plugin.trigger_webhooks_async")
def test_order_updated(
    mocked_webhook_trigger,
    mocked_get_webhooks_for_event,
    any_webhook,
    settings,
    order_with_lines,
):
    mocked_get_webhooks_for_event.return_value = [any_webhook]
    settings.PLUGINS = ["saleor.plugins.webhook.plugin.WebhookPlugin"]
    manager = get_plugins_manager()
    manager.order_updated(order_with_lines)
    expected_data = generate_order_payload(order_with_lines)

    mocked_webhook_trigger.assert_called_once_with(
        expected_data,
        WebhookEventAsyncType.ORDER_UPDATED,
        [any_webhook],
        order_with_lines,
        None,
    )


@freeze_time("1914-06-28 10:50")
@mock.patch("saleor.plugins.webhook.plugin.get_webhooks_for_event")
@mock.patch("saleor.plugins.webhook.plugin.trigger_webhooks_async")
def test_order_cancelled(
    mocked_webhook_trigger,
    mocked_get_webhooks_for_event,
    any_webhook,
    settings,
    order_with_lines,
):
    mocked_get_webhooks_for_event.return_value = [any_webhook]
    settings.PLUGINS = ["saleor.plugins.webhook.plugin.WebhookPlugin"]
    manager = get_plugins_manager()
    manager.order_cancelled(order_with_lines)
    expected_data = generate_order_payload(order_with_lines)

    mocked_webhook_trigger.assert_called_once_with(
        expected_data,
        WebhookEventAsyncType.ORDER_CANCELLED,
        [any_webhook],
        order_with_lines,
        None,
    )


@freeze_time("1914-06-28 10:50")
@mock.patch("saleor.plugins.webhook.plugin.get_webhooks_for_event")
@mock.patch("saleor.plugins.webhook.plugin.trigger_webhooks_async")
def test_checkout_created(
    mocked_webhook_trigger,
    mocked_get_webhooks_for_event,
    any_webhook,
    settings,
    checkout_with_items,
):
    mocked_get_webhooks_for_event.return_value = [any_webhook]
    settings.PLUGINS = ["saleor.plugins.webhook.plugin.WebhookPlugin"]
    manager = get_plugins_manager()
    manager.checkout_created(checkout_with_items)
    expected_data = generate_checkout_payload(checkout_with_items)

    mocked_webhook_trigger.assert_called_once_with(
        expected_data,
        WebhookEventAsyncType.CHECKOUT_CREATED,
        [any_webhook],
        checkout_with_items,
        None,
    )


def test_checkout_payload_includes_sales(checkout_with_item, sale, discount_info):
    data = json.loads(generate_checkout_payload(checkout_with_item))
    variant = checkout_with_item.lines.first().variant
    channel_listing = variant.channel_listings.first()
    variant_price_with_sale = variant.get_price(
        product=variant.product,
        collections=[],
        channel=checkout_with_item.channel,
        channel_listing=channel_listing,
        discounts=[discount_info],
    )
    variant_price_without_sale = variant.get_price(
        product=variant.product,
        collections=[],
        channel=checkout_with_item.channel,
        channel_listing=channel_listing,
        discounts=[],
    )
    assert variant_price_without_sale > variant_price_with_sale
    assert Decimal(data[0]["lines"][0]["base_price"]) == variant_price_with_sale.amount


@freeze_time("1914-06-28 10:50")
@mock.patch("saleor.plugins.webhook.plugin.get_webhooks_for_event")
@mock.patch("saleor.plugins.webhook.plugin.trigger_webhooks_async")
def test_checkout_updated(
    mocked_webhook_trigger,
    mocked_get_webhooks_for_event,
    any_webhook,
    settings,
    checkout_with_items,
):
    mocked_get_webhooks_for_event.return_value = [any_webhook]
    settings.PLUGINS = ["saleor.plugins.webhook.plugin.WebhookPlugin"]
    manager = get_plugins_manager()
    manager.checkout_updated(checkout_with_items)
    expected_data = generate_checkout_payload(checkout_with_items)

    mocked_webhook_trigger.assert_called_once_with(
        expected_data,
        WebhookEventAsyncType.CHECKOUT_UPDATED,
        [any_webhook],
        checkout_with_items,
        None,
    )


@freeze_time("1914-06-28 10:50")
@mock.patch("saleor.plugins.webhook.plugin.get_webhooks_for_event")
@mock.patch("saleor.plugins.webhook.plugin.trigger_webhooks_async")
def test_page_created(
    mocked_webhook_trigger, mocked_get_webhooks_for_event, any_webhook, settings, page
):
    mocked_get_webhooks_for_event.return_value = [any_webhook]
    settings.PLUGINS = ["saleor.plugins.webhook.plugin.WebhookPlugin"]
    manager = get_plugins_manager()
    manager.page_created(page)
    expected_data = generate_page_payload(page)

    mocked_webhook_trigger.assert_called_once_with(
        expected_data, WebhookEventAsyncType.PAGE_CREATED, [any_webhook], page, None
    )


@freeze_time("1914-06-28 10:50")
@mock.patch("saleor.plugins.webhook.plugin.get_webhooks_for_event")
@mock.patch("saleor.plugins.webhook.plugin.trigger_webhooks_async")
def test_page_updated(
    mocked_webhook_trigger, mocked_get_webhooks_for_event, any_webhook, settings, page
):
    mocked_get_webhooks_for_event.return_value = [any_webhook]
    settings.PLUGINS = ["saleor.plugins.webhook.plugin.WebhookPlugin"]
    manager = get_plugins_manager()
    manager.page_updated(page)
    expected_data = generate_page_payload(page)

    mocked_webhook_trigger.assert_called_once_with(
        expected_data, WebhookEventAsyncType.PAGE_UPDATED, [any_webhook], page, None
    )


@freeze_time("1914-06-28 10:50")
@mock.patch("saleor.plugins.webhook.plugin.get_webhooks_for_event")
@mock.patch("saleor.plugins.webhook.plugin.trigger_webhooks_async")
def test_page_deleted(
    mocked_webhook_trigger, mocked_get_webhooks_for_event, any_webhook, settings, page
):
    mocked_get_webhooks_for_event.return_value = [any_webhook]
    settings.PLUGINS = ["saleor.plugins.webhook.plugin.WebhookPlugin"]
    manager = get_plugins_manager()
    page_id = page.id
    page.delete()
    page.id = page_id
    manager.page_deleted(page)
    expected_data = generate_page_payload(page)

    mocked_webhook_trigger.assert_called_once_with(
        expected_data, WebhookEventAsyncType.PAGE_DELETED, [any_webhook], page, None
    )


@freeze_time("1914-06-28 10:50")
@mock.patch("saleor.plugins.webhook.plugin.get_webhooks_for_event")
@mock.patch("saleor.plugins.webhook.plugin.trigger_webhooks_async")
def test_invoice_request(
    mocked_webhook_trigger,
    mocked_get_webhooks_for_event,
    any_webhook,
    settings,
    fulfilled_order,
):
    mocked_get_webhooks_for_event.return_value = [any_webhook]
    settings.PLUGINS = ["saleor.plugins.webhook.plugin.WebhookPlugin"]
    manager = get_plugins_manager()
    invoice = fulfilled_order.invoices.first()
    manager.invoice_request(fulfilled_order, invoice, invoice.number)
    expected_data = generate_invoice_payload(invoice)

    mocked_webhook_trigger.assert_called_once_with(
        expected_data,
        WebhookEventAsyncType.INVOICE_REQUESTED,
        [any_webhook],
        invoice,
        None,
    )


@freeze_time("1914-06-28 10:50")
@mock.patch("saleor.plugins.webhook.plugin.get_webhooks_for_event")
@mock.patch("saleor.plugins.webhook.plugin.trigger_webhooks_async")
def test_invoice_delete(
    mocked_webhook_trigger,
    mocked_get_webhooks_for_event,
    any_webhook,
    settings,
    fulfilled_order,
):
    mocked_get_webhooks_for_event.return_value = [any_webhook]
    settings.PLUGINS = ["saleor.plugins.webhook.plugin.WebhookPlugin"]
    manager = get_plugins_manager()
    invoice = fulfilled_order.invoices.first()
    manager.invoice_delete(invoice)
    expected_data = generate_invoice_payload(invoice)

    mocked_webhook_trigger.assert_called_once_with(
        expected_data,
        WebhookEventAsyncType.INVOICE_DELETED,
        [any_webhook],
        invoice,
        None,
    )


@freeze_time("1914-06-28 10:50")
@mock.patch("saleor.plugins.webhook.plugin.get_webhooks_for_event")
@mock.patch("saleor.plugins.webhook.plugin.trigger_webhooks_async")
def test_invoice_sent(
    mocked_webhook_trigger,
    mocked_get_webhooks_for_event,
    any_webhook,
    settings,
    fulfilled_order,
):
    mocked_get_webhooks_for_event.return_value = [any_webhook]
    settings.PLUGINS = ["saleor.plugins.webhook.plugin.WebhookPlugin"]
    manager = get_plugins_manager()
    invoice = fulfilled_order.invoices.first()
    manager.invoice_sent(invoice, fulfilled_order.user.email)
    expected_data = generate_invoice_payload(invoice)

    mocked_webhook_trigger.assert_called_once_with(
        expected_data, WebhookEventAsyncType.INVOICE_SENT, [any_webhook], invoice, None
    )


@freeze_time("2020-03-18 12:00:00")
@mock.patch("saleor.plugins.webhook.plugin.get_webhooks_for_event")
@mock.patch("saleor.plugins.webhook.plugin.trigger_webhooks_async")
def test_notify_user(
    mocked_webhook_trigger,
    mocked_get_webhooks_for_event,
    any_webhook,
    settings,
    customer_user,
    channel_USD,
):
    mocked_get_webhooks_for_event.return_value = [any_webhook]
    settings.PLUGINS = ["saleor.plugins.webhook.plugin.WebhookPlugin"]
    manager = get_plugins_manager(lambda: customer_user)
    timestamp = timezone.make_aware(
        datetime.strptime("2020-03-18 12:00", "%Y-%m-%d %H:%M"), timezone.utc
    ).isoformat()

    redirect_url = "http://redirect.com/"
    send_account_confirmation(customer_user, redirect_url, manager, channel_USD.slug)

    token = default_token_generator.make_token(customer_user)
    params = urlencode({"email": customer_user.email, "token": token})
    confirm_url = prepare_url(params, redirect_url)

    payload = {
        "user": get_default_user_payload(customer_user),
        "recipient_email": customer_user.email,
        "token": token,
        "confirm_url": confirm_url,
        "channel_slug": channel_USD.slug,
        **get_site_context(),
    }
    data = {
        "notify_event": NotifyEventType.ACCOUNT_CONFIRMATION,
        "payload": payload,
        "meta": {
            "issued_at": timestamp,
            "version": __version__,
            "issuing_principal": {
                "id": graphene.Node.to_global_id("User", customer_user.id),
                "type": "user",
            },
        },
    }
    mocked_webhook_trigger.assert_called_once_with(
        json.dumps(data), WebhookEventAsyncType.NOTIFY_USER, [any_webhook]
    )


def test_create_event_payload_reference_with_error(
    webhook,
    order_with_lines,
    permission_manage_orders,
    permission_manage_users,
    permission_manage_products,
    monkeypatch,
):
    mocked_client = MagicMock(spec=AsyncSQSConnection)
    mocked_client_constructor = MagicMock(spec=boto3.client, return_value=mocked_client)

    monkeypatch.setattr(
        "saleor.plugins.webhook.tasks.boto3.client",
        mocked_client_constructor,
    )

    webhook.app.permissions.add(permission_manage_orders)

    webhook.target_url = "testy"
    webhook.save()
    expected_data = serialize("json", [order_with_lines])
    event_payload = EventPayload.objects.create(payload=expected_data)
    trigger_webhooks_async(
        event_payload, WebhookEventAsyncType.ORDER_CREATED, [webhook]
    )
    delivery = EventDelivery.objects.first()
    send_webhook_request_async(delivery.id)
    attempt = EventDeliveryAttempt.objects.first()

    assert delivery.webhook == webhook
    assert delivery.event_type == WebhookEventAsyncType.ORDER_CREATED
    assert attempt.response == "Unknown webhook scheme: ''"
    assert delivery.status == "failed"
    assert attempt.task_id == ANY
    assert attempt.duration == ANY


@freeze_time("1914-06-28 10:50")
@mock.patch("saleor.plugins.webhook.plugin.get_webhooks_for_event")
@mock.patch("saleor.plugins.webhook.plugin.trigger_webhooks_async")
def test_sale_created(
    mocked_webhook_trigger, mocked_get_webhooks_for_event, any_webhook, settings, sale
):
    mocked_get_webhooks_for_event.return_value = [any_webhook]
    settings.PLUGINS = ["saleor.plugins.webhook.plugin.WebhookPlugin"]
    manager = get_plugins_manager()
    sale_catalogue_info = convert_catalogue_info_to_global_ids(
        fetch_catalogue_info(sale)
    )
    manager.sale_created(sale, current_catalogue=sale_catalogue_info)
    expected_data = generate_sale_payload(sale, current_catalogue=sale_catalogue_info)
    mocked_webhook_trigger.assert_called_once_with(
        expected_data, WebhookEventAsyncType.SALE_CREATED, [any_webhook], sale, None
    )


@freeze_time("1914-06-28 10:50")
@mock.patch("saleor.plugins.webhook.plugin.get_webhooks_for_event")
@mock.patch("saleor.plugins.webhook.plugin.trigger_webhooks_async")
def test_sale_updated(
    mocked_webhook_trigger,
    mocked_get_webhooks_for_event,
    any_webhook,
    settings,
    sale,
    product_list,
):
    mocked_get_webhooks_for_event.return_value = [any_webhook]
    settings.PLUGINS = ["saleor.plugins.webhook.plugin.WebhookPlugin"]
    manager = get_plugins_manager()
    previous_sale_catalogue_info = convert_catalogue_info_to_global_ids(
        fetch_catalogue_info(sale)
    )
    sale.products.add(*product_list)
    current_sale_catalogue_info = convert_catalogue_info_to_global_ids(
        fetch_catalogue_info(sale)
    )

    manager.sale_updated(
        sale,
        previous_catalogue=previous_sale_catalogue_info,
        current_catalogue=current_sale_catalogue_info,
    )
    expected_data = generate_sale_payload(
        sale,
        current_catalogue=current_sale_catalogue_info,
        previous_catalogue=previous_sale_catalogue_info,
    )
    mocked_webhook_trigger.assert_called_once_with(
        expected_data, WebhookEventAsyncType.SALE_UPDATED, [any_webhook], sale, None
    )


@freeze_time("1914-06-28 10:50")
@mock.patch("saleor.plugins.webhook.plugin.get_webhooks_for_event")
@mock.patch("saleor.plugins.webhook.plugin.trigger_webhooks_async")
def test_sale_deleted(
    mocked_webhook_trigger, mocked_get_webhooks_for_event, any_webhook, settings, sale
):
    mocked_get_webhooks_for_event.return_value = [any_webhook]
    settings.PLUGINS = ["saleor.plugins.webhook.plugin.WebhookPlugin"]
    manager = get_plugins_manager()
    sale_catalogue_info = convert_catalogue_info_to_global_ids(
        fetch_catalogue_info(sale)
    )
    manager.sale_deleted(sale, previous_catalogue=sale_catalogue_info)
    expected_data = generate_sale_payload(sale, previous_catalogue=sale_catalogue_info)
    mocked_webhook_trigger.assert_called_once_with(
        expected_data, WebhookEventAsyncType.SALE_DELETED, [any_webhook], sale, None
    )


@mock.patch("saleor.plugins.webhook.plugin.send_webhook_request_async.delay")
def test_event_delivery_retry(mocked_webhook_send, event_delivery, settings):
    # given
    settings.PLUGINS = ["saleor.plugins.webhook.plugin.WebhookPlugin"]
    manager = get_plugins_manager()

    # when
    manager.event_delivery_retry(event_delivery)

    # then
    mocked_webhook_send.assert_called_once_with(event_delivery.pk)


@mock.patch("saleor.plugins.webhook.tasks.clear_successful_delivery")
@mock.patch("saleor.plugins.webhook.tasks.send_webhook_using_scheme_method")
def test_send_webhook_request_async(
    mocked_send_response, mocked_clear_delivery, event_delivery, webhook_response
):
    mocked_send_response.return_value = webhook_response
    send_webhook_request_async(event_delivery.pk)

    mocked_send_response.assert_called_once_with(
        event_delivery.webhook.target_url,
        "mirumee.com",
        event_delivery.webhook.secret_key,
        event_delivery.event_type,
        event_delivery.payload.payload,
    )
    mocked_clear_delivery.assert_called_once_with(event_delivery)
    attempt = EventDeliveryAttempt.objects.filter(delivery=event_delivery).first()
    delivery = EventDelivery.objects.get(id=event_delivery.pk)
    assert attempt.status == EventDeliveryStatus.SUCCESS
    assert attempt.response == webhook_response.content
    assert attempt.response_headers == json.dumps(webhook_response.response_headers)
    assert attempt.response_status_code == webhook_response.response_status_code
    assert attempt.request_headers == json.dumps(webhook_response.request_headers)
    assert attempt.duration == webhook_response.duration
    assert delivery.status == EventDeliveryStatus.SUCCESS


@mock.patch("saleor.plugins.webhook.tasks.clear_successful_delivery")
def test_send_webhook_request_async_when_webhook_is_disabled(
    mocked_clear_delivery, event_delivery
):
    # given
    event_delivery.webhook.is_active = False
    event_delivery.webhook.save(update_fields=["is_active"])

    # when
    send_webhook_request_async(event_delivery.pk)
    event_delivery.refresh_from_db()

    # then
    mocked_clear_delivery.not_called()
    assert event_delivery.status == EventDeliveryStatus.FAILED


<<<<<<< HEAD
@freeze_time("1914-06-28 10:50")
@mock.patch("saleor.plugins.webhook.plugin.get_webhooks_for_event")
@mock.patch("saleor.plugins.webhook.plugin.trigger_webhooks_async")
def test_transaction_action_request(
    mocked_webhook_trigger,
    mocked_get_webhooks_for_event,
    any_webhook,
    settings,
    order,
    channel_USD,
):
    # given
    mocked_get_webhooks_for_event.return_value = [any_webhook]
    settings.PLUGINS = ["saleor.plugins.webhook.plugin.WebhookPlugin"]
    manager = get_plugins_manager()
    transaction = TransactionItem.objects.create(
        status="Authorized",
        type="Credit card",
        reference="PSP ref",
        available_actions=["capture", "void"],
        currency="USD",
        order_id=order.pk,
        authorized_value=Decimal("10"),
    )
    action_value = Decimal("5.00")
    transaction_action_data = TransactionActionData(
        transaction=transaction,
        action_type=TransactionAction.CHARGE,
        action_value=action_value,
    )

    # when
    manager.transaction_action_request(
        transaction_action_data, channel_slug=channel_USD.slug
    )

    # then
    expected_data = generate_transaction_action_request_payload(
        transaction_action_data,
    )
    mocked_webhook_trigger.assert_called_once_with(
        expected_data,
        WebhookEventAsyncType.TRANSACTION_ACTION_REQUEST,
        [any_webhook],
        subscribable_object=transaction_action_data,
        requestor=ANY,
    )


=======
>>>>>>> 853a45f4
@mock.patch("saleor.plugins.webhook.tasks.send_webhook_using_scheme_method")
def test_send_webhook_request_async_when_delivery_attempt_failed(
    mocked_send_response,
    event_delivery,
    webhook_response_failed,
):
    mocked_send_response.return_value = webhook_response_failed

    with pytest.raises(CeleryTaskRetryError):
        send_webhook_request_async(event_delivery.pk)

    attempt = EventDeliveryAttempt.objects.filter(delivery=event_delivery).first()
    delivery = EventDelivery.objects.get(id=event_delivery.pk)
    assert attempt.status == EventDeliveryStatus.FAILED
    assert attempt.response_status_code == webhook_response_failed.response_status_code
    assert delivery.status == EventDeliveryStatus.PENDING


@mock.patch("saleor.plugins.webhook.tasks.send_webhook_request_async.retry")
@mock.patch("saleor.plugins.webhook.tasks.send_webhook_using_scheme_method")
def test_send_webhook_request_async_when_max_retries_exceeded(
    mocked_send_response,
    mocked_task_retry,
    event_delivery,
    webhook_response_failed,
):
    mocked_send_response.return_value = webhook_response_failed
    mocked_task_retry.side_effect = MaxRetriesExceededError()

    send_webhook_request_async(event_delivery.pk)

    attempt = EventDeliveryAttempt.objects.filter(delivery=event_delivery).first()
    delivery = EventDelivery.objects.get(id=event_delivery.pk)
    assert attempt.status == EventDeliveryStatus.FAILED
    assert delivery.status == EventDeliveryStatus.FAILED


@pytest.mark.parametrize(
    "event, expected_is_active",
    (("invoice_request", False), ("transaction_action_request", True)),
)
def test_is_event_active(
    event, expected_is_active, settings, webhook, permission_manage_payments
):
    # given
    settings.PLUGINS = ["saleor.plugins.webhook.plugin.WebhookPlugin"]
    webhook.app.permissions.add(permission_manage_payments)
    webhook.events.create(event_type=WebhookEventAsyncType.TRANSACTION_ACTION_REQUEST)

    manager = get_plugins_manager()

    # when
    is_active = manager.is_event_active_for_any_plugin(event)

    # then
    assert is_active == expected_is_active<|MERGE_RESOLUTION|>--- conflicted
+++ resolved
@@ -29,9 +29,6 @@
 from ....core.utils.url import prepare_url
 from ....discount.utils import fetch_catalogue_info
 from ....graphql.discount.mutations import convert_catalogue_info_to_global_ids
-from ....payment import TransactionAction
-from ....payment.interface import TransactionActionData
-from ....payment.models import TransactionItem
 from ....webhook.event_types import WebhookEventAsyncType
 from ....webhook.payloads import (
     generate_checkout_payload,
@@ -45,7 +42,6 @@
     generate_product_variant_payload,
     generate_product_variant_with_stock_payload,
     generate_sale_payload,
-    generate_transaction_action_request_payload,
 )
 from ....webhook.utils import get_webhooks_for_event
 from ...manager import get_plugins_manager
@@ -1078,58 +1074,6 @@
     assert event_delivery.status == EventDeliveryStatus.FAILED
 
 
-<<<<<<< HEAD
-@freeze_time("1914-06-28 10:50")
-@mock.patch("saleor.plugins.webhook.plugin.get_webhooks_for_event")
-@mock.patch("saleor.plugins.webhook.plugin.trigger_webhooks_async")
-def test_transaction_action_request(
-    mocked_webhook_trigger,
-    mocked_get_webhooks_for_event,
-    any_webhook,
-    settings,
-    order,
-    channel_USD,
-):
-    # given
-    mocked_get_webhooks_for_event.return_value = [any_webhook]
-    settings.PLUGINS = ["saleor.plugins.webhook.plugin.WebhookPlugin"]
-    manager = get_plugins_manager()
-    transaction = TransactionItem.objects.create(
-        status="Authorized",
-        type="Credit card",
-        reference="PSP ref",
-        available_actions=["capture", "void"],
-        currency="USD",
-        order_id=order.pk,
-        authorized_value=Decimal("10"),
-    )
-    action_value = Decimal("5.00")
-    transaction_action_data = TransactionActionData(
-        transaction=transaction,
-        action_type=TransactionAction.CHARGE,
-        action_value=action_value,
-    )
-
-    # when
-    manager.transaction_action_request(
-        transaction_action_data, channel_slug=channel_USD.slug
-    )
-
-    # then
-    expected_data = generate_transaction_action_request_payload(
-        transaction_action_data,
-    )
-    mocked_webhook_trigger.assert_called_once_with(
-        expected_data,
-        WebhookEventAsyncType.TRANSACTION_ACTION_REQUEST,
-        [any_webhook],
-        subscribable_object=transaction_action_data,
-        requestor=ANY,
-    )
-
-
-=======
->>>>>>> 853a45f4
 @mock.patch("saleor.plugins.webhook.tasks.send_webhook_using_scheme_method")
 def test_send_webhook_request_async_when_delivery_attempt_failed(
     mocked_send_response,
@@ -1164,25 +1108,4 @@
     attempt = EventDeliveryAttempt.objects.filter(delivery=event_delivery).first()
     delivery = EventDelivery.objects.get(id=event_delivery.pk)
     assert attempt.status == EventDeliveryStatus.FAILED
-    assert delivery.status == EventDeliveryStatus.FAILED
-
-
-@pytest.mark.parametrize(
-    "event, expected_is_active",
-    (("invoice_request", False), ("transaction_action_request", True)),
-)
-def test_is_event_active(
-    event, expected_is_active, settings, webhook, permission_manage_payments
-):
-    # given
-    settings.PLUGINS = ["saleor.plugins.webhook.plugin.WebhookPlugin"]
-    webhook.app.permissions.add(permission_manage_payments)
-    webhook.events.create(event_type=WebhookEventAsyncType.TRANSACTION_ACTION_REQUEST)
-
-    manager = get_plugins_manager()
-
-    # when
-    is_active = manager.is_event_active_for_any_plugin(event)
-
-    # then
-    assert is_active == expected_is_active+    assert delivery.status == EventDeliveryStatus.FAILED