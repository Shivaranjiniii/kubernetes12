--- conflicted
+++ resolved
@@ -29,13 +29,9 @@
 from ....core.utils.url import prepare_url
 from ....discount.utils import fetch_catalogue_info
 from ....graphql.discount.mutations import convert_catalogue_info_to_global_ids
-<<<<<<< HEAD
 from ....payment import TransactionAction
 from ....payment.interface import TransactionActionData
 from ....payment.models import TransactionItem
-from ....plugins.webhook.tasks import _get_webhooks_for_event
-=======
->>>>>>> 9aea3177
 from ....webhook.event_types import WebhookEventAsyncType
 from ....webhook.payloads import (
     generate_checkout_payload,
@@ -1057,18 +1053,16 @@
     attempt = EventDeliveryAttempt.objects.filter(delivery=event_delivery).first()
     delivery = EventDelivery.objects.get(id=event_delivery.pk)
     assert attempt.status == EventDeliveryStatus.SUCCESS
-<<<<<<< HEAD
-    assert attempt.response == TEST_WEBHOOK_RESPONSE.content
-    assert attempt.response_headers == json.dumps(
-        TEST_WEBHOOK_RESPONSE.response_headers
-    )
-    assert attempt.request_headers == json.dumps(TEST_WEBHOOK_RESPONSE.request_headers)
-    assert attempt.duration == TEST_WEBHOOK_RESPONSE.duration
+    assert attempt.response == webhook_response.content
+    assert attempt.response_headers == json.dumps(webhook_response.response_headers)
+    assert attempt.response_status_code == webhook_response.response_status_code
+    assert attempt.request_headers == json.dumps(webhook_response.request_headers)
+    assert attempt.duration == webhook_response.duration
     assert delivery.status == EventDeliveryStatus.SUCCESS
 
 
 @freeze_time("1914-06-28 10:50")
-@mock.patch("saleor.plugins.webhook.plugin._get_webhooks_for_event")
+@mock.patch("saleor.plugins.webhook.plugin.get_webhooks_for_event")
 @mock.patch("saleor.plugins.webhook.plugin.trigger_webhooks_async")
 def test_transaction_action_request(
     mocked_webhook_trigger,
@@ -1110,13 +1104,6 @@
     mocked_webhook_trigger.assert_called_once_with(
         expected_data, WebhookEventAsyncType.TRANSACTION_ACTION_REQUEST, [any_webhook]
     )
-=======
-    assert attempt.response == webhook_response.content
-    assert attempt.response_headers == json.dumps(webhook_response.response_headers)
-    assert attempt.response_status_code == webhook_response.response_status_code
-    assert attempt.request_headers == json.dumps(webhook_response.request_headers)
-    assert attempt.duration == webhook_response.duration
-    assert delivery.status == EventDeliveryStatus.SUCCESS
 
 
 @mock.patch("saleor.plugins.webhook.tasks.send_webhook_using_scheme_method")
@@ -1153,5 +1140,4 @@
     attempt = EventDeliveryAttempt.objects.filter(delivery=event_delivery).first()
     delivery = EventDelivery.objects.get(id=event_delivery.pk)
     assert attempt.status == EventDeliveryStatus.FAILED
-    assert delivery.status == EventDeliveryStatus.FAILED
->>>>>>> 9aea3177
+    assert delivery.status == EventDeliveryStatus.FAILED