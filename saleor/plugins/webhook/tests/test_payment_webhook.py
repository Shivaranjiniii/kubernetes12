import datetime
import json
from collections import namedtuple
from unittest import mock

import pytest
from django.conf import settings
from requests import RequestException

from ....app.models import App
from ....core import EventDeliveryStatus
from ....core.models import EventDelivery, EventDeliveryAttempt, EventPayload
from ....payment import PaymentError, TransactionKind
from ....payment.utils import create_payment_information
from ....webhook.event_types import WebhookEventAsyncType, WebhookEventSyncType
from ....webhook.models import Webhook, WebhookEvent
from ...manager import get_plugins_manager
from ..tasks import send_webhook_request_sync, trigger_webhook_sync
from ..utils import (
    parse_list_payment_gateways_response,
    parse_payment_action_response,
    to_payment_app_id,
)


@pytest.fixture
def payment_invalid_app(payment_dummy):
    app = App.objects.create(name="Dummy app", is_active=True)
    gateway_id = "credit-card"
    gateway = to_payment_app_id(app, gateway_id)
    payment_dummy.gateway = gateway
    payment_dummy.save()
    return payment_dummy


@pytest.fixture
def webhook_plugin(settings):
    def factory():
        settings.PLUGINS = ["saleor.plugins.webhook.plugin.WebhookPlugin"]
        manager = get_plugins_manager()
        return manager.global_plugins[0]

    return factory


WebhookTestData = namedtuple("WebhookTestData", "secret, event_type, data, message")


@pytest.fixture
def webhook_data():
    secret = "secret"
    event_type = WebhookEventAsyncType.ANY
    data = json.dumps({"key": "value"})
    message = data.encode("utf-8")
    return WebhookTestData(secret, event_type, data, message)


@mock.patch("saleor.plugins.webhook.tasks.send_webhook_request_sync")
def test_trigger_webhook_sync(mock_request, payment_app):
<<<<<<< HEAD
    data = {"key": "value"}
    trigger_webhook_sync(WebhookEventType.PAYMENT_CAPTURE, data, payment_app)
    webhook = payment_app.webhooks.first()
    mock_request.assert_called_once_with(
        payment_app.name,
        webhook.pk,
        webhook.target_url,
        webhook.secret_key,
        WebhookEventType.PAYMENT_CAPTURE,
        data,
    )
=======
    data = '{"key": "value"}'
    trigger_webhook_sync(WebhookEventSyncType.PAYMENT_CAPTURE, data, payment_app)
    event_delivery = EventDelivery.objects.first()
    mock_request.assert_called_once_with(payment_app.name, event_delivery)
>>>>>>> 39a4c12d


@mock.patch("saleor.plugins.webhook.tasks.send_webhook_request_sync")
def test_trigger_webhook_sync_use_first_webhook(mock_request, payment_app):
    webhook_1 = payment_app.webhooks.first()

    # create additional webhook for the same event; check that always the first one will
    # be used if there are multiple webhooks for the same event.
    webhook_2 = Webhook.objects.create(
        app=payment_app,
        name="payment-webhook-2",
        target_url="https://dont-use-this-gateway.com/api/",
    )
<<<<<<< HEAD
    webhook_2.events.create(event_type=WebhookEventType.PAYMENT_CAPTURE)

    data = {"key": "value"}
    trigger_webhook_sync(WebhookEventType.PAYMENT_CAPTURE, data, payment_app)
    mock_request.assert_called_once_with(
        payment_app.name,
        webhook_1.pk,
        webhook_1.target_url,
        webhook_1.secret_key,
        WebhookEventType.PAYMENT_CAPTURE,
        data,
    )
=======
    webhook_2.events.create(event_type=WebhookEventSyncType.PAYMENT_CAPTURE)

    data = '{"key": "value"}'
    trigger_webhook_sync(WebhookEventSyncType.PAYMENT_CAPTURE, data, payment_app)
    event_delivery = EventDelivery.objects.first()
    mock_request.assert_called_once_with(payment_app.name, event_delivery)

    assert event_delivery.webhook.target_url == webhook_1.target_url
    assert event_delivery.webhook.secret_key == webhook_1.secret_key
>>>>>>> 39a4c12d


def test_trigger_webhook_sync_no_webhook_available():
    app = App.objects.create(name="Dummy app", is_active=True)
    # should raise an error for app with no payment webhooks
    with pytest.raises(PaymentError):
        trigger_webhook_sync(WebhookEventSyncType.PAYMENT_REFUND, {}, app)


@pytest.mark.parametrize(
    "target_url",
    ("http://payment-gateway.com/api/", "https://payment-gateway.com/api/"),
)
@mock.patch("saleor.plugins.webhook.tasks.requests.post")
def test_send_webhook_request_sync_failed_attempt(
    mock_post, target_url, site_settings, app, event_delivery
):
<<<<<<< HEAD
    send_webhook_request_sync(
        "app_name",
        "id",
        target_url,
        webhook_data.secret,
        webhook_data.event_type,
        webhook_data.data,
    )
    mock_send_http.assert_called_once_with(
        target_url,
        webhook_data.message,
        site_settings.site.domain,
        signature_for_payload(webhook_data.message, webhook_data.secret),
        webhook_data.event_type,
        timeout=settings.WEBHOOK_SYNC_TIMEOUT,
    )
=======
    # given
    expected_data = {
        "content": '{"key": "response_text"}',
        "headers": {"header_key": "header_val"},
        "duration": datetime.timedelta(seconds=2),
    }
    mock_post().ok = False
    mock_post().text = expected_data["content"]
    mock_post().headers = expected_data["headers"]
    mock_post().elapsed = expected_data["duration"]
    # when
    send_webhook_request_sync(app.name, event_delivery)
    attempt = EventDeliveryAttempt.objects.first()

    # then
    assert event_delivery.status == EventDeliveryStatus.FAILED
    assert attempt.status == EventDeliveryStatus.FAILED
    assert attempt.duration == expected_data["duration"].total_seconds()
    assert attempt.response == expected_data["content"]
    assert attempt.response_headers == json.dumps(expected_data["headers"])


@pytest.mark.parametrize(
    "target_url",
    ("http://payment-gateway.com/api/", "https://payment-gateway.com/api/"),
)
@mock.patch("saleor.plugins.webhook.tasks.requests.post")
@mock.patch("saleor.plugins.webhook.tasks.clear_successful_delivery")
def test_send_webhook_request_sync_successful_attempt(
    mock_clear_delivery, mock_post, target_url, site_settings, app, event_delivery
):
    # given
    expected_data = {
        "content": '{"key": "response_text"}',
        "headers": {"header_key": "header_val"},
        "duration": datetime.timedelta(seconds=2),
    }
    mock_post().ok = True
    mock_post().text = expected_data["content"]
    mock_post().headers = expected_data["headers"]
    mock_post().elapsed = expected_data["duration"]
    # when
    send_webhook_request_sync(app.name, event_delivery)

    attempt = EventDeliveryAttempt.objects.first()

    # then
    mock_clear_delivery.assert_called_once_with(event_delivery)
    assert event_delivery.status == EventDeliveryStatus.SUCCESS
    assert attempt.status == EventDeliveryStatus.SUCCESS
    assert attempt.duration == expected_data["duration"].total_seconds()
    assert attempt.response == expected_data["content"]
    assert attempt.response_headers == json.dumps(expected_data["headers"])


@pytest.mark.parametrize(
    "target_url",
    ("http://payment-gateway.com/api/", "https://payment-gateway.com/api/"),
)
@mock.patch("saleor.plugins.webhook.tasks.requests.post", side_effect=RequestException)
def test_send_webhook_request_sync_request_exception(
    mock_post, target_url, site_settings, app, event_delivery
):
    # when
    send_webhook_request_sync(app.name, event_delivery)
    attempt = EventDeliveryAttempt.objects.first()

    # then
    assert event_delivery.status == "failed"
    assert attempt.status == "failed"
    assert attempt.duration == 0.0
    assert attempt.response is None
    assert attempt.response_headers == "null"
    assert attempt.request_headers == "null"


@pytest.mark.parametrize(
    "target_url",
    ("http://payment-gateway.com/api/", "https://payment-gateway.com/api/"),
)
@mock.patch("saleor.plugins.webhook.tasks.requests.post")
def test_send_webhook_request_sync_json_parsing_error(
    mock_post, target_url, site_settings, app, event_delivery
):
    # given
    expected_data = {
        "incorrect_content": "{key: response}",
        "response_headers": {"header_key": "header_val"},
        "duration": datetime.timedelta(seconds=2),
    }
    mock_post().text = expected_data["incorrect_content"]
    mock_post().headers = expected_data["response_headers"]
    mock_post().elapsed = expected_data["duration"]

    # when
    send_webhook_request_sync(app.name, event_delivery)
    attempt = EventDeliveryAttempt.objects.first()

    # then
    assert event_delivery.status == "failed"
    assert attempt.status == "failed"
    assert attempt.duration == expected_data["duration"].total_seconds()
    assert attempt.response == "Expecting property name enclosed in double quotes"
    assert attempt.response_headers == json.dumps(expected_data["response_headers"])
>>>>>>> 39a4c12d


@pytest.mark.parametrize(
    "target_url",
    ("http://payment-gateway.com/api/", "https://payment-gateway.com/api/"),
)
@mock.patch("saleor.plugins.webhook.tasks.requests.post")
def test_send_webhook_request_with_proper_timeout(
    mock_post, event_delivery, app, target_url, webhook_response, site_settings
):
    mock_post().text = '{"key": "response_text"}'
    mock_post().headers = {"header_key": "header_val"}
    mock_post().elapsed = datetime.timedelta(seconds=1)
    send_webhook_request_sync(app.name, event_delivery)
    assert mock_post.call_args.kwargs["timeout"] == settings.WEBHOOK_SYNC_TIMEOUT


def test_send_webhook_request_sync_invalid_scheme(webhook, app):
    with pytest.raises(ValueError):
        target_url = "gcpubsub://cloud.google.com/projects/saleor/topics/test"
<<<<<<< HEAD
        send_webhook_request_sync("", "", target_url, "", "", "")
=======
        event_payload = EventPayload.objects.create(payload="fake_content")
        webhook.target_url = target_url
        webhook.save()
        delivery = EventDelivery.objects.create(
            status="pending",
            event_type=WebhookEventAsyncType.ANY,
            payload=event_payload,
            webhook=webhook,
        )
        send_webhook_request_sync(app.name, delivery)
>>>>>>> 39a4c12d


@mock.patch("saleor.plugins.webhook.tasks.send_webhook_request_sync")
def test_get_payment_gateways(
    mock_send_request, payment_app, permission_manage_payments, webhook_plugin
):
    # Create second app to test results from multiple apps.
    app_2 = App.objects.create(name="Payment App 2", is_active=True)
    app_2.tokens.create(name="Default")
    app_2.permissions.add(permission_manage_payments)
    webhook = Webhook.objects.create(
        name="payment-webhook-2",
        app=app_2,
        target_url="https://payment-gateway-2.com/api/",
    )
    webhook.events.bulk_create(
        [
            WebhookEvent(event_type=event_type, webhook=webhook)
            for event_type in WebhookEventSyncType.PAYMENT_EVENTS
        ]
    )

    plugin = webhook_plugin()
    mock_json_response = [
        {
            "id": "credit-card",
            "name": "Credit Card",
            "currencies": ["USD", "EUR"],
            "config": [],
        }
    ]
    mock_send_request.return_value = mock_json_response
    response_data = plugin.get_payment_gateways("USD", None, None)
    expected_response_1 = parse_list_payment_gateways_response(
        mock_json_response, payment_app
    )
    expected_response_2 = parse_list_payment_gateways_response(
        mock_json_response, app_2
    )
    assert len(response_data) == 2
    assert response_data[0] == expected_response_1[0]
    assert response_data[1] == expected_response_2[0]


@mock.patch("saleor.plugins.webhook.tasks.send_webhook_request_sync")
def test_get_payment_gateways_filters_out_unsupported_currencies(
    mock_send_request, payment_app, webhook_plugin
):
    plugin = webhook_plugin()
    mock_json_response = [
        {
            "id": "credit-card",
            "name": "Credit Card",
            "currencies": ["USD", "EUR"],
            "config": [],
        }
    ]
    mock_send_request.return_value = mock_json_response
    response_data = plugin.get_payment_gateways("PLN", None, None)
    assert response_data == []


@mock.patch("saleor.plugins.webhook.tasks.send_webhook_request_sync")
@mock.patch("saleor.plugins.webhook.plugin.generate_list_gateways_payload")
def test_get_payment_gateways_for_checkout(
    mock_generate_payload, mock_send_request, checkout, payment_app, webhook_plugin
):
    plugin = webhook_plugin()
    mock_json_response = [
        {
            "id": "credit-card",
            "name": "Credit Card",
            "currencies": ["USD", "EUR"],
            "config": [],
        }
    ]
    mock_send_request.return_value = mock_json_response
    mock_generate_payload.return_value = ""
    plugin.get_payment_gateways("USD", checkout, None)
    assert mock_generate_payload.call_args[0][1] == checkout


@pytest.mark.parametrize(
    "txn_kind, plugin_func_name",
    (
        (TransactionKind.AUTH, "authorize_payment"),
        (TransactionKind.CAPTURE, "capture_payment"),
        (TransactionKind.REFUND, "refund_payment"),
        (TransactionKind.VOID, "void_payment"),
        (TransactionKind.CONFIRM, "confirm_payment"),
        (TransactionKind.CAPTURE, "process_payment"),
    ),
)
@mock.patch("saleor.plugins.webhook.tasks.send_webhook_request_sync")
def test_run_payment_webhook(
    mock_send_request,
    txn_kind,
    plugin_func_name,
    payment,
    payment_app,
    webhook_plugin,
):
    plugin = webhook_plugin()
    payment_information = create_payment_information(payment, "token")
    payment_func = getattr(plugin, plugin_func_name)

    mock_json_response = {"transaction_id": f"fake-id-{txn_kind}"}
    mock_send_request.return_value = mock_json_response
    response_data = payment_func(payment_information, None)

    expected_response = parse_payment_action_response(
        payment_information, mock_json_response, txn_kind
    )
    assert response_data == expected_response


def test_run_payment_webhook_invalid_app(payment_invalid_app, webhook_plugin):
    plugin = webhook_plugin()
    payment_information = create_payment_information(payment_invalid_app, "token")
    with pytest.raises(PaymentError):
        plugin._WebhookPlugin__run_payment_webhook(
            WebhookEventSyncType.PAYMENT_AUTHORIZE,
            TransactionKind.AUTH,
            payment_information,
            None,
        )


def test_run_payment_webhook_no_payment_app_data(payment, webhook_plugin):
    plugin = webhook_plugin()
    payment_information = create_payment_information(payment, "token")
    payment_information.gateway = "dummy"
    with pytest.raises(PaymentError):
        plugin._WebhookPlugin__run_payment_webhook(
            WebhookEventSyncType.PAYMENT_AUTHORIZE,
            TransactionKind.AUTH,
            payment_information,
            None,
        )


def test_run_payment_webhook_inactive_plugin(payment, webhook_plugin):
    plugin = webhook_plugin()
    plugin.active = False
    payment_information = create_payment_information(payment, "token")
    dummy_previous_value = {"key": "dummy"}
    response = plugin._WebhookPlugin__run_payment_webhook(
        WebhookEventSyncType.PAYMENT_AUTHORIZE,
        TransactionKind.AUTH,
        payment_information,
        dummy_previous_value,
    )
    assert response == dummy_previous_value


@mock.patch("saleor.plugins.webhook.tasks.send_webhook_request_sync")
def test_run_payment_webhook_no_response(mock_send_request, payment, webhook_plugin):
    # Should raise and error when response data is None.
    mock_send_request.return_value = None
    plugin = webhook_plugin()
    payment_information = create_payment_information(payment, "token")
    with pytest.raises(PaymentError):
        plugin._WebhookPlugin__run_payment_webhook(
            WebhookEventSyncType.PAYMENT_AUTHORIZE,
            TransactionKind.AUTH,
            payment_information,
            {},
        )


@mock.patch("saleor.plugins.webhook.tasks.send_webhook_request_sync")
def test_run_payment_webhook_empty_response(mock_send_request, payment, webhook_plugin):
    # Empty JSON response "{}"" is accepted; check that it doesn't fail.
    mock_send_request.return_value = {}
    plugin = webhook_plugin()
    payment_information = create_payment_information(payment, "token")
    response = plugin._WebhookPlugin__run_payment_webhook(
        WebhookEventSyncType.PAYMENT_AUTHORIZE,
        TransactionKind.AUTH,
        payment_information,
        {},
    )
    assert response
    assert response.is_success


def test_check_plugin_id(payment_app, webhook_plugin):
    plugin = webhook_plugin()
    assert not plugin.check_plugin_id("dummy")
    valid_id = to_payment_app_id(payment_app, "credit-card")
    assert plugin.check_plugin_id(valid_id)


def test_webhook_plugin_token_is_not_required(webhook_plugin):
    plugin = webhook_plugin()
    assert not plugin.token_is_required_as_payment_input(None)<|MERGE_RESOLUTION|>--- conflicted
+++ resolved
@@ -57,24 +57,10 @@
 
 @mock.patch("saleor.plugins.webhook.tasks.send_webhook_request_sync")
 def test_trigger_webhook_sync(mock_request, payment_app):
-<<<<<<< HEAD
-    data = {"key": "value"}
-    trigger_webhook_sync(WebhookEventType.PAYMENT_CAPTURE, data, payment_app)
-    webhook = payment_app.webhooks.first()
-    mock_request.assert_called_once_with(
-        payment_app.name,
-        webhook.pk,
-        webhook.target_url,
-        webhook.secret_key,
-        WebhookEventType.PAYMENT_CAPTURE,
-        data,
-    )
-=======
     data = '{"key": "value"}'
     trigger_webhook_sync(WebhookEventSyncType.PAYMENT_CAPTURE, data, payment_app)
     event_delivery = EventDelivery.objects.first()
     mock_request.assert_called_once_with(payment_app.name, event_delivery)
->>>>>>> 39a4c12d
 
 
 @mock.patch("saleor.plugins.webhook.tasks.send_webhook_request_sync")
@@ -88,20 +74,6 @@
         name="payment-webhook-2",
         target_url="https://dont-use-this-gateway.com/api/",
     )
-<<<<<<< HEAD
-    webhook_2.events.create(event_type=WebhookEventType.PAYMENT_CAPTURE)
-
-    data = {"key": "value"}
-    trigger_webhook_sync(WebhookEventType.PAYMENT_CAPTURE, data, payment_app)
-    mock_request.assert_called_once_with(
-        payment_app.name,
-        webhook_1.pk,
-        webhook_1.target_url,
-        webhook_1.secret_key,
-        WebhookEventType.PAYMENT_CAPTURE,
-        data,
-    )
-=======
     webhook_2.events.create(event_type=WebhookEventSyncType.PAYMENT_CAPTURE)
 
     data = '{"key": "value"}'
@@ -111,7 +83,6 @@
 
     assert event_delivery.webhook.target_url == webhook_1.target_url
     assert event_delivery.webhook.secret_key == webhook_1.secret_key
->>>>>>> 39a4c12d
 
 
 def test_trigger_webhook_sync_no_webhook_available():
@@ -129,24 +100,6 @@
 def test_send_webhook_request_sync_failed_attempt(
     mock_post, target_url, site_settings, app, event_delivery
 ):
-<<<<<<< HEAD
-    send_webhook_request_sync(
-        "app_name",
-        "id",
-        target_url,
-        webhook_data.secret,
-        webhook_data.event_type,
-        webhook_data.data,
-    )
-    mock_send_http.assert_called_once_with(
-        target_url,
-        webhook_data.message,
-        site_settings.site.domain,
-        signature_for_payload(webhook_data.message, webhook_data.secret),
-        webhook_data.event_type,
-        timeout=settings.WEBHOOK_SYNC_TIMEOUT,
-    )
-=======
     # given
     expected_data = {
         "content": '{"key": "response_text"}',
@@ -251,7 +204,6 @@
     assert attempt.duration == expected_data["duration"].total_seconds()
     assert attempt.response == "Expecting property name enclosed in double quotes"
     assert attempt.response_headers == json.dumps(expected_data["response_headers"])
->>>>>>> 39a4c12d
 
 
 @pytest.mark.parametrize(
@@ -272,9 +224,6 @@
 def test_send_webhook_request_sync_invalid_scheme(webhook, app):
     with pytest.raises(ValueError):
         target_url = "gcpubsub://cloud.google.com/projects/saleor/topics/test"
-<<<<<<< HEAD
-        send_webhook_request_sync("", "", target_url, "", "", "")
-=======
         event_payload = EventPayload.objects.create(payload="fake_content")
         webhook.target_url = target_url
         webhook.save()
@@ -285,7 +234,6 @@
             webhook=webhook,
         )
         send_webhook_request_sync(app.name, delivery)
->>>>>>> 39a4c12d
 
 
 @mock.patch("saleor.plugins.webhook.tasks.send_webhook_request_sync")
