--- conflicted
+++ resolved
@@ -17,11 +17,7 @@
 )
 from ...core.taxes import TaxData, TaxLineData
 from ...payment.interface import GatewayResponse, PaymentGateway, PaymentMethodInfo
-<<<<<<< HEAD
-from ...shipping.interface import ShippingMethodData
 from ...webhook.event_types import WebhookEventSyncType
-=======
->>>>>>> c6f014b5
 
 if TYPE_CHECKING:
     from ...payment.interface import PaymentData
@@ -50,15 +46,6 @@
     return f"{APP_ID_PREFIX}:{app.pk}:{gateway_id}"
 
 
-<<<<<<< HEAD
-def to_shipping_app_id(app: App, shipping_method_id: str) -> "str":
-    return base64.b64encode(
-        str.encode(f"{APP_ID_PREFIX}:{app.pk}:{shipping_method_id}")
-    ).decode("utf-8")
-
-
-=======
->>>>>>> c6f014b5
 def from_payment_app_id(app_gateway_id: str) -> Optional["PaymentAppData"]:
     splitted_id = app_gateway_id.split(":")
     if len(splitted_id) == 3 and splitted_id[0] == APP_ID_PREFIX and all(splitted_id):
@@ -211,29 +198,6 @@
         return None
 
 
-<<<<<<< HEAD
-def parse_list_shipping_methods_response(
-    response_data: Any, app: App
-) -> List["ShippingMethodData"]:
-    shipping_methods = []
-    for shipping_method_data in response_data:
-        method_id = shipping_method_data.get("id")
-        method_name = shipping_method_data.get("name")
-        method_amount = shipping_method_data.get("amount")
-        method_currency = shipping_method_data.get("currency")
-        method_maximum_delivery_days = shipping_method_data.get("maximum_delivery_days")
-
-        shipping_methods.append(
-            ShippingMethodData(
-                id=to_shipping_app_id(app, method_id),
-                name=method_name,
-                price=Money(method_amount, method_currency),
-                maximum_delivery_days=method_maximum_delivery_days,
-            )
-        )
-    return shipping_methods
-
-
 def parse_tax_codes(
     response_tax_data: Any,
 ) -> Optional[Dict[str, str]]:
@@ -259,8 +223,6 @@
     return tax_types
 
 
-=======
->>>>>>> c6f014b5
 @contextmanager
 def catch_duration_time():
     start = time()
