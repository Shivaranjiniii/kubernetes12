import json
import logging
from dataclasses import dataclass
from enum import Enum
from json import JSONDecodeError
from typing import TYPE_CHECKING, Any, Callable, Dict, List, Optional, Tuple, Type
from urllib.parse import urlparse, urlunparse

import boto3
import requests
from botocore.exceptions import ClientError
from celery.exceptions import MaxRetriesExceededError
from celery.utils.log import get_task_logger
from google.cloud import pubsub_v1
from requests.exceptions import RequestException

from ...celeryconf import app
from ...core import EventDeliveryStatus
from ...core.models import EventDelivery, EventPayload
from ...core.tracing import webhooks_opentracing_trace
from ...graphql.webhook.subscription_payload import (
    generate_payload_from_subscription,
    initialize_context,
)
from ...payment import PaymentError
from ...settings import WEBHOOK_SYNC_TIMEOUT, WEBHOOK_TIMEOUT
from ...site.models import Site
from ...webhook.event_types import SUBSCRIBABLE_EVENTS
from ...webhook.payloads import generate_meta, generate_requestor
from ...webhook.utils import get_webhooks_for_event
from . import signature_for_payload
from .utils import (
    attempt_update,
    catch_duration_time,
    clear_successful_delivery,
    create_attempt,
    create_event_delivery_list_for_webhooks,
    delivery_update,
)

if TYPE_CHECKING:
    from ...app.models import App

logger = logging.getLogger(__name__)
task_logger = get_task_logger(__name__)


class WebhookSchemes(str, Enum):
    HTTP = "http"
    HTTPS = "https"
    AWS_SQS = "awssqs"
    GOOGLE_CLOUD_PUBSUB = "gcpubsub"


@dataclass
class WebhookResponse:
    content: str
    request_headers: Optional[Dict] = None
    response_headers: Optional[Dict] = None
    response_status_code: Optional[int] = None
    status: str = EventDeliveryStatus.SUCCESS
    duration: float = 0.0


def create_deliveries_for_subscriptions(
    event_type, subscribable_object, webhooks, meta=None
) -> List[EventDelivery]:
    """Create webhook payload based on subscription query.

    It uses a defined subscription query, defined for webhook to explicitly determine
    what fields should be included in the payload.

    :param event_type: event type which should be triggered.
    :param subscribable_object: subscribable object to process via subscription query.
    :return: List of event deliveries to send via webhook tasks.
    """
    if event_type not in SUBSCRIBABLE_EVENTS:
        logger.info(
            "Skipping subscription webhook. Event %s is not subscribable.", event_type
        )
        return []

    context = initialize_context()
    event_payloads = []
    event_deliveries = []
    for webhook in webhooks:
        data = generate_payload_from_subscription(
            event_type=event_type,
            subscribable_object=subscribable_object,
            subscription_query=webhook.subscription_query,
            context=context,
            app=webhook.app,
        )
        if not data:
            logger.warning(
                "No payload was generated with subscription for event: %s" % event_type
            )
            continue

        event_payload = EventPayload(payload=json.dumps({**data, "meta": meta}))
        event_payloads.append(event_payload)
        event_deliveries.append(
            EventDelivery(
                status=EventDeliveryStatus.PENDING,
                event_type=event_type,
                payload=event_payload,
                webhook=webhook,
            )
        )

    EventPayload.objects.bulk_create(event_payloads)
    return EventDelivery.objects.bulk_create(event_deliveries)


def trigger_webhooks_async(
    data, event_type, webhooks, subscribable_object=None, requestor=None
):
    """Trigger async webhooks - both regular and subscription.

    :param data: used as payload in regular webhooks.
    :param event_type: used in both webhook types as event type.
    :param webhooks: used in both webhook types, queryset of async webhooks.
    :param subscribable_object: subscribable object used in subscription webhooks.
    :param requestor: used in subscription webhooks to generate meta data for payload.
    """
    regular_webhooks, subscription_webhooks = group_webhooks_by_subscription(webhooks)
    deliveries = []

    if regular_webhooks:
        payload = EventPayload.objects.create(payload=data)
        deliveries.extend(
            create_event_delivery_list_for_webhooks(
                webhooks=webhooks,
                event_payload=payload,
                event_type=event_type,
            )
        )
    if subscription_webhooks:
        meta = {}
        if requestor:
            meta = generate_meta(
                requestor_data=generate_requestor(requestor), camel_case=True
            )
        deliveries.extend(
            create_deliveries_for_subscriptions(
                event_type=event_type,
                subscribable_object=subscribable_object,
                webhooks=subscription_webhooks,
                meta=meta,
            )
        )

    for delivery in deliveries:
        send_webhook_request_async.delay(delivery.id)


def group_webhooks_by_subscription(webhooks):
    subscription = [webhook for webhook in webhooks if webhook.subscription_query]
    regular = [webhook for webhook in webhooks if not webhook.subscription_query]

    return regular, subscription


def trigger_webhook_sync(
    event_type: str, data: str, app: "App", timeout=None
) -> Optional[Dict[Any, Any]]:
    """Send a synchronous webhook request."""
    webhooks = get_webhooks_for_event(event_type, app.webhooks.all())
    webhook = webhooks.first()
    if not webhook:
        raise PaymentError(f"No payment webhook found for event: {event_type}.")
    event_payload = EventPayload.objects.create(payload=data)
    delivery = EventDelivery.objects.create(
        status=EventDeliveryStatus.PENDING,
        event_type=event_type,
        payload=event_payload,
        webhook=webhook,
    )
    kwargs = {}
    if timeout:
        kwargs = {"timeout": timeout}
    return send_webhook_request_sync(app.name, delivery, **kwargs)


def send_webhook_using_http(
    target_url, message, domain, signature, event_type, timeout=WEBHOOK_TIMEOUT
):
    """Send a webhook request using http / https protocol.

    :param target_url: Target URL request will be sent to.
    :param message: Payload that will be used.
    :param domain: Current site domain.
    :param signature: Webhook secret key checksum.
    :param event_type: Webhook event type.
    :param timeout: Request timeout.

    :return: WebhookResponse object.
    """
    headers = {
        "Content-Type": "application/json",
        # X- headers will be deprecated in Saleor 4.0, proper headers are without X-
        "X-Saleor-Event": event_type,
        "X-Saleor-Domain": domain,
        "X-Saleor-Signature": signature,
        "Saleor-Event": event_type,
        "Saleor-Domain": domain,
        "Saleor-Signature": signature,
    }

    response = requests.post(target_url, data=message, headers=headers, timeout=timeout)
    return WebhookResponse(
        content=response.text,
        request_headers=headers,
        response_headers=dict(response.headers),
        response_status_code=response.status_code,
        duration=response.elapsed.total_seconds(),
        status=(
            EventDeliveryStatus.SUCCESS if response.ok else EventDeliveryStatus.FAILED
        ),
    )


def send_webhook_using_aws_sqs(target_url, message, domain, signature, event_type):
    parts = urlparse(target_url)
    region = "us-east-1"
    hostname_parts = parts.hostname.split(".")
    if len(hostname_parts) == 4 and hostname_parts[0] == "sqs":
        region = hostname_parts[1]
    client = boto3.client(
        "sqs",
        region_name=region,
        aws_access_key_id=parts.username,
        aws_secret_access_key=parts.password,
    )
    queue_url = urlunparse(
        ("https", parts.hostname, parts.path, parts.params, parts.query, parts.fragment)
    )
    is_fifo = parts.path.endswith(".fifo")

    msg_attributes = {
        "SaleorDomain": {"DataType": "String", "StringValue": domain},
        "EventType": {"DataType": "String", "StringValue": event_type},
    }
    if signature:
        msg_attributes["Signature"] = {"DataType": "String", "StringValue": signature}

    message_kwargs = {
        "QueueUrl": queue_url,
        "MessageAttributes": msg_attributes,
        "MessageBody": message.decode("utf-8"),
    }
    if is_fifo:
        message_kwargs["MessageGroupId"] = domain
    with catch_duration_time() as duration:
        response = client.send_message(**message_kwargs)
        return WebhookResponse(content=response, duration=duration())


def send_webhook_using_google_cloud_pubsub(
    target_url, message, domain, signature, event_type
):
    parts = urlparse(target_url)
    client = pubsub_v1.PublisherClient()
    topic_name = parts.path[1:]  # drop the leading slash
    with catch_duration_time() as duration:
        future = client.publish(
            topic_name,
            message,
            saleorDomain=domain,
            eventType=event_type,
            signature=signature,
        )
        response_duration = duration()
        response = future.result()
        return WebhookResponse(content=response, duration=response_duration)


def send_webhook_using_scheme_method(
    target_url, domain, secret, event_type, data
) -> WebhookResponse:
    parts = urlparse(target_url)
    message = data.encode("utf-8")
    signature = signature_for_payload(message, secret)
    scheme_matrix: Dict[
        WebhookSchemes, Tuple[Callable, Tuple[Type[Exception], ...]]
    ] = {
        WebhookSchemes.HTTP: (send_webhook_using_http, (RequestException,)),
        WebhookSchemes.HTTPS: (send_webhook_using_http, (RequestException,)),
        WebhookSchemes.AWS_SQS: (send_webhook_using_aws_sqs, (ClientError,)),
        WebhookSchemes.GOOGLE_CLOUD_PUBSUB: (
            send_webhook_using_google_cloud_pubsub,
            (pubsub_v1.publisher.exceptions.MessageTooLargeError, RuntimeError),
        ),
    }
    if method := scheme_matrix.get(parts.scheme.lower()):
        send_method, send_exception = method
        try:
            return send_method(
                target_url,
                message,
                domain,
                signature,
                event_type,
            )
        except send_exception as e:
            return WebhookResponse(content=str(e), status=EventDeliveryStatus.FAILED)
    raise ValueError("Unknown webhook scheme: %r" % (parts.scheme,))


@app.task(
    bind=True,
    retry_backoff=10,
    retry_kwargs={"max_retries": 5},
)
def send_webhook_request_async(self, event_delivery_id):
    try:
        delivery = EventDelivery.objects.select_related("payload", "webhook__app").get(
            id=event_delivery_id
        )
    except EventDelivery.DoesNotExist:
        logger.error("Event delivery id: %r not found", event_delivery_id)
        return

    if not delivery.webhook.is_active:
        delivery_update(delivery=delivery, status=EventDeliveryStatus.FAILED)
        logger.info("Event delivery id: %r webhook is disabled.", event_delivery_id)
        return

    webhook = delivery.webhook
    data = delivery.payload.payload
<<<<<<< HEAD
=======

>>>>>>> 853a45f4
    domain = Site.objects.get_current().domain
    attempt = create_attempt(delivery, self.request.id)
    delivery_status = EventDeliveryStatus.SUCCESS
    try:
        with webhooks_opentracing_trace(
            delivery.event_type, domain, app_name=webhook.app.name
        ):
            response = send_webhook_using_scheme_method(
                webhook.target_url,
                domain,
                webhook.secret_key,
                delivery.event_type,
                data,
            )
        attempt_update(attempt, response)
        if response.status == EventDeliveryStatus.FAILED:
            task_logger.info(
                "[Webhook ID: %r] Failed request to %r: %r for event: %r."
                " Delivery attempt id: %r",
                webhook.id,
                webhook.target_url,
                response.content,
                delivery.event_type,
                attempt.id,
            )
            try:
                countdown = self.retry_backoff * (2**self.request.retries)
                self.retry(countdown=countdown, **self.retry_kwargs)
            except MaxRetriesExceededError:
                task_logger.warning(
                    "[Webhook ID: %r] Failed request to %r: exceeded retry limit."
                    "Delivery id: %r",
                    webhook.id,
                    webhook.target_url,
                    delivery.id,
                )
                delivery_status = EventDeliveryStatus.FAILED
        elif response.status == EventDeliveryStatus.SUCCESS:
            task_logger.info(
                "[Webhook ID:%r] Payload sent to %r for event %r. Delivery id: %r",
                webhook.id,
                webhook.target_url,
                delivery.event_type,
                delivery.id,
            )
        delivery_update(delivery, delivery_status)
    except ValueError as e:
        response = WebhookResponse(content=str(e), status=EventDeliveryStatus.FAILED)
        attempt_update(attempt, response)
        delivery_update(delivery=delivery, status=EventDeliveryStatus.FAILED)
    clear_successful_delivery(delivery)


def send_webhook_request_sync(
    app_name, delivery, timeout=WEBHOOK_SYNC_TIMEOUT
) -> Optional[Dict[Any, Any]]:
    event_payload = delivery.payload
    data = event_payload.payload
    webhook = delivery.webhook
    parts = urlparse(webhook.target_url)
    domain = Site.objects.get_current().domain
    message = data.encode("utf-8")
    signature = signature_for_payload(message, webhook.secret_key)

    if parts.scheme.lower() not in [WebhookSchemes.HTTP, WebhookSchemes.HTTPS]:
        delivery_update(delivery, EventDeliveryStatus.FAILED)
        raise ValueError("Unknown webhook scheme: %r" % (parts.scheme,))

    logger.debug(
        "[Webhook] Sending payload to %r for event %r.",
        webhook.target_url,
        delivery.event_type,
    )
    attempt = create_attempt(delivery=delivery, task_id=None)
    response = WebhookResponse(content="")
    response_data = None

    try:
        with webhooks_opentracing_trace(
            delivery.event_type, domain, sync=True, app_name=app_name
        ):
            response = send_webhook_using_http(
                webhook.target_url,
                message,
                domain,
                signature,
                delivery.event_type,
                timeout=timeout,
            )
            response_data = json.loads(response.content)
    except RequestException as e:
        logger.warning(
            "[Webhook] Failed request to %r: %r. "
            "ID of failed DeliveryAttempt: %r . ",
            webhook.target_url,
            e,
            attempt.id,
        )
        response.status = EventDeliveryStatus.FAILED
        if e.response:
            response.content = e.response.text
            response.response_headers = dict(e.response.headers)
            response.response_status_code = e.response.status_code

    except JSONDecodeError as e:
        logger.warning(
            "[Webhook] Failed parsing JSON response from %r: %r."
            "ID of failed DeliveryAttempt: %r . ",
            webhook.target_url,
            e,
            attempt.id,
        )
        response.status = EventDeliveryStatus.FAILED
    else:
        if response.status == EventDeliveryStatus.SUCCESS:
            logger.debug(
                "[Webhook] Success response from %r."
                "Successful DeliveryAttempt id: %r",
                webhook.target_url,
                attempt.id,
            )

    attempt_update(attempt, response)
    delivery_update(delivery, response.status)
    clear_successful_delivery(delivery)

    return response_data if response.status == EventDeliveryStatus.SUCCESS else None


# DEPRECATED
# to be removed in task: #1q2x7xw
@app.task(compression="zlib")
def trigger_webhooks_for_event(event_type, data):
    """Send a webhook request for an event as an async task."""
    webhooks = get_webhooks_for_event(event_type)
    for webhook in webhooks:
        send_webhook_request.delay(
            webhook.app.name,
            webhook.pk,
            webhook.target_url,
            webhook.secret_key,
            event_type,
            data,
        )


# to be removed in task: #1q2x7xw
@app.task(
    bind=True,
    retry_backoff=10,
    retry_kwargs={"max_retries": 5},
    compression="zlib",
)
def send_webhook_request(
    self, app_name, webhook_id, target_url, secret, event_type, data
):
    parts = urlparse(target_url)
    domain = Site.objects.get_current().domain
    message = data.encode("utf-8")
    signature = signature_for_payload(message, secret)

    scheme_matrix = {
        WebhookSchemes.HTTP: (send_webhook_using_http, RequestException),
        WebhookSchemes.HTTPS: (send_webhook_using_http, RequestException),
        WebhookSchemes.AWS_SQS: (send_webhook_using_aws_sqs, ClientError),
        WebhookSchemes.GOOGLE_CLOUD_PUBSUB: (
            send_webhook_using_google_cloud_pubsub,
            pubsub_v1.publisher.exceptions.MessageTooLargeError,
        ),
    }

    if methods := scheme_matrix.get(parts.scheme.lower()):
        send_method, send_exception = methods
        try:
            with webhooks_opentracing_trace(event_type, domain, app_name=app_name):
                send_method(target_url, message, domain, signature, event_type)
        except send_exception as e:
            task_logger.info("[Webhook] Failed request to %r: %r.", target_url, e)
            try:
                countdown = self.retry_backoff * (2**self.request.retries)
                self.retry(countdown=countdown, **self.retry_kwargs)
            except MaxRetriesExceededError:
                task_logger.warning(
                    "[Webhook] Failed request to %r: exceeded retry limit.",
                    target_url,
                )
        task_logger.info(
            "[Webhook ID:%r] Payload sent to %r for event %r",
            webhook_id,
            target_url,
            event_type,
        )
    else:
        raise ValueError("Unknown webhook scheme: %r" % (parts.scheme,))<|MERGE_RESOLUTION|>--- conflicted
+++ resolved
@@ -328,10 +328,7 @@
 
     webhook = delivery.webhook
     data = delivery.payload.payload
-<<<<<<< HEAD
-=======
-
->>>>>>> 853a45f4
+
     domain = Site.objects.get_current().domain
     attempt = create_attempt(delivery, self.request.id)
     delivery_status = EventDeliveryStatus.SUCCESS
