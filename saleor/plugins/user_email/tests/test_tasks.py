from unittest import mock

<<<<<<< HEAD
from ....account.notifications import get_default_user_payload
from ....invoice import InvoiceEvents
from ....invoice.models import Invoice, InvoiceEvent
from ....order import OrderEvents, OrderEventsEmails
from ....order.notifications import (
=======
from saleor.account.notifications import get_default_user_payload
from saleor.order import OrderEvents, OrderEventsEmails
from saleor.order.notifications import (
>>>>>>> b9c744df
    get_default_fulfillment_payload,
    get_default_order_payload,
)
from ...email_common import EmailConfig
from ...user_email.tasks import (
    send_account_confirmation_email_task,
    send_account_delete_confirmation_email_task,
    send_fulfillment_confirmation_email_task,
    send_fulfillment_update_email_task,
    send_invoice_email_task,
    send_order_canceled_email_task,
    send_order_confirmation_email_task,
    send_order_confirmed_email_task,
    send_order_refund_email_task,
    send_password_reset_email_task,
    send_payment_confirmation_email_task,
    send_request_email_change_email_task,
    send_set_user_password_email_task,
    send_user_change_email_notification_task,
)


@mock.patch("saleor.plugins.email_common.send_mail")
def test_send_account_confirmation_email_task_default_template(
    mocked_send_mail, user_email_dict_config, customer_user
):
    recipient_email = "admin@example.com"
    token = "token123"
    payload = {
        "user": get_default_user_payload(customer_user),
        "recipient_email": recipient_email,
        "token": token,
        "reset_url": f"http://localhost:8000/redirect{token}",
        "domain": "localhost:8000",
        "site_name": "Saleor",
    }

    send_account_confirmation_email_task(
        recipient_email, payload, user_email_dict_config
    )

    # confirm that mail has correct structure and email was sent
    assert mocked_send_mail.called


@mock.patch("saleor.plugins.user_email.tasks.send_email")
def test_send_account_confirmation_email_task_custom_template(
    mocked_send_email, user_email_dict_config, user_email_plugin, customer_user
):
    expected_template_str = "<html><body>Template body</body></html>"
    expected_subject = "Test Email Subject"
    user_email_plugin(
        account_confirmation_template=expected_template_str,
        account_confirmation_subject=expected_subject,
    )
    recipient_email = "admin@example.com"
    token = "token123"
    payload = {
        "user": get_default_user_payload(customer_user),
        "recipient_email": "user@example.com",
        "token": token,
        "reset_url": f"http://localhost:8000/redirect{token}",
        "domain": "localhost:8000",
        "site_name": "Saleor",
    }

    send_account_confirmation_email_task(
        recipient_email, payload, user_email_dict_config
    )

    email_config = EmailConfig(**user_email_dict_config)
    mocked_send_email.assert_called_with(
        config=email_config,
        recipient_list=[recipient_email],
        context=payload,
        subject=expected_subject,
        template_str=expected_template_str,
    )


@mock.patch("saleor.plugins.email_common.send_mail")
def test_send_password_reset_email_task_default_template(
    mocked_send_mail, user_email_dict_config, customer_user
):
    token = "token123"
    recipient_email = "admin@example.com"
    payload = {
        "user": get_default_user_payload(customer_user),
        "recipient_email": recipient_email,
        "token": token,
        "reset_url": f"http://localhost:8000/redirect{token}",
        "domain": "localhost:8000",
        "site_name": "Saleor",
    }

    send_password_reset_email_task(recipient_email, payload, user_email_dict_config)

    # confirm that mail has correct structure and email was sent
    assert mocked_send_mail.called


@mock.patch("saleor.plugins.user_email.tasks.send_email")
def test_send_password_reset_email_task_custom_template(
    mocked_send_email, user_email_dict_config, user_email_plugin, customer_user
):
    expected_template_str = "<html><body>Template body</body></html>"
    expected_subject = "Test Email Subject"
    user_email_plugin(
        password_reset_template=expected_template_str,
        password_reset_subject=expected_subject,
    )
    token = "token123"
    recipient_email = "admin@example.com"
    payload = {
        "user": get_default_user_payload(customer_user),
        "recipient_email": recipient_email,
        "token": token,
        "reset_url": f"http://localhost:8000/redirect{token}",
        "domain": "localhost:8000",
        "site_name": "Saleor",
    }

    send_password_reset_email_task(recipient_email, payload, user_email_dict_config)

    email_config = EmailConfig(**user_email_dict_config)
    mocked_send_email.assert_called_with(
        config=email_config,
        recipient_list=[recipient_email],
        context=payload,
        subject=expected_subject,
        template_str=expected_template_str,
    )


@mock.patch("saleor.plugins.email_common.send_mail")
def test_send_request_email_change_email_task_default_template(
    mocked_send_mail, user_email_dict_config, customer_user
):
    token = "token123"
    recipient_email = "user@example.com"
    payload = {
        "user": get_default_user_payload(customer_user),
        "recipient_email": recipient_email,
        "token": token,
        "redirect_url": f"http://localhost:8000/redirect{token}",
        "old_email": "old.user@example.com",
        "new_email": "user@example.com",
        "site_name": "Saleor",
        "domain": "localhost:8000",
    }

    send_request_email_change_email_task(
        recipient_email, payload, user_email_dict_config
    )

    # confirm that mail has correct structure and email was sent
    assert mocked_send_mail.called


@mock.patch("saleor.plugins.user_email.tasks.send_email")
def test_send_request_email_change_email_task_custom_template(
    mocked_send_email, user_email_dict_config, user_email_plugin, customer_user
):
    expected_template_str = "<html><body>Template body</body></html>"
    expected_subject = "Test Email Subject"
    user_email_plugin(
        email_change_request_template=expected_template_str,
        email_change_request_subject=expected_subject,
    )
    token = "token123"
    recipient_email = "user@example.com"
    payload = {
        "user": get_default_user_payload(customer_user),
        "recipient_email": recipient_email,
        "token": token,
        "redirect_url": f"http://localhost:8000/redirect{token}",
        "old_email": "old.user@example.com",
        "new_email": "user@example.com",
        "site_name": "Saleor",
        "domain": "localhost:8000",
    }

    send_request_email_change_email_task(
        recipient_email, payload, user_email_dict_config
    )

    email_config = EmailConfig(**user_email_dict_config)
    mocked_send_email.assert_called_with(
        config=email_config,
        recipient_list=[recipient_email],
        context=payload,
        subject=expected_subject,
        template_str=expected_template_str,
    )


@mock.patch("saleor.plugins.email_common.send_mail")
def test_send_user_change_email_notification_task_default_template(
    mocked_send_mail, user_email_dict_config, customer_user
):
    recipient_email = "user@example.com"
    payload = {
        "user": get_default_user_payload(customer_user),
        "recipient_email": recipient_email,
        "site_name": "Saleor",
        "domain": "localhost:8000",
        "old_email": "old.admin@example.com",
        "new_email": "admin@example.com",
    }

    send_user_change_email_notification_task(
        recipient_email, payload, user_email_dict_config
    )

    # confirm that mail has correct structure and email was sent
    assert mocked_send_mail.called


@mock.patch("saleor.plugins.user_email.tasks.send_email")
def test_send_user_change_email_notification_task_custom_template(
    mocked_send_email, user_email_dict_config, user_email_plugin, customer_user
):
    expected_template_str = "<html><body>Template body</body></html>"
    expected_subject = "Test Email Subject"
    user_email_plugin(
        email_change_confirm_template=expected_template_str,
        email_change_confirm_subject=expected_subject,
    )
    recipient_email = "user@example.com"
    payload = {
        "user": get_default_user_payload(customer_user),
        "recipient_email": recipient_email,
        "site_name": "Saleor",
        "domain": "localhost:8000",
        "old_email": "old.admin@example.com",
        "new_email": "admin@example.com",
    }

    send_user_change_email_notification_task(
        recipient_email, payload, user_email_dict_config
    )

    email_config = EmailConfig(**user_email_dict_config)
    mocked_send_email.assert_called_with(
        config=email_config,
        recipient_list=[recipient_email],
        context=payload,
        subject=expected_subject,
        template_str=expected_template_str,
    )


@mock.patch("saleor.plugins.email_common.send_mail")
def test_send_account_delete_confirmation_email_task_default_template(
    mocked_send_mail, user_email_dict_config, customer_user
):
    recipient_email = "user@example.com"
    token = "token123"
    payload = {
        "user": get_default_user_payload(customer_user),
        "recipient_email": recipient_email,
        "token": token,
        "delete_url": f"http://localhost:8000/redirect{token}",
        "site_name": "Saleor",
        "domain": "localhost:8000",
    }

    send_account_delete_confirmation_email_task(
        recipient_email, payload, user_email_dict_config
    )

    # confirm that mail has correct structure and email was sent
    assert mocked_send_mail.called


@mock.patch("saleor.plugins.user_email.tasks.send_email")
def test_send_account_delete_confirmation_email_task_custom_template(
    mocked_send_email, user_email_dict_config, user_email_plugin, customer_user
):
    expected_template_str = "<html><body>Template body</body></html>"
    expected_subject = "Test Email Subject"
    user_email_plugin(
        account_delete_template=expected_template_str,
        account_delete_subject=expected_subject,
    )
    recipient_email = "user@example.com"
    token = "token123"
    payload = {
        "user": get_default_user_payload(customer_user),
        "recipient_email": recipient_email,
        "token": token,
        "delete_url": f"http://localhost:8000/redirect{token}",
        "site_name": "Saleor",
        "domain": "localhost:8000",
    }

    send_account_delete_confirmation_email_task(
        recipient_email, payload, user_email_dict_config
    )

    email_config = EmailConfig(**user_email_dict_config)
    mocked_send_email.assert_called_with(
        config=email_config,
        recipient_list=[recipient_email],
        context=payload,
        subject=expected_subject,
        template_str=expected_template_str,
    )


@mock.patch("saleor.plugins.email_common.send_mail")
def test_send_set_user_password_email_task_default_template(
    mocked_send_mail, user_email_dict_config, customer_user
):
    recipient_email = "user@example.com"
    token = "token123"
    payload = {
        "user": get_default_user_payload(customer_user),
        "recipient_email": recipient_email,
        "token": token,
        "password_set_url": f"http://localhost:8000/redirect{token}",
        "site_name": "Saleor",
        "domain": "localhost:8000",
    }

    send_set_user_password_email_task(recipient_email, payload, user_email_dict_config)

    # confirm that mail has correct structure and email was sent
    assert mocked_send_mail.called


@mock.patch("saleor.plugins.user_email.tasks.send_email")
def test_send_set_user_password_email_task_custom_template(
    mocked_send_email, user_email_dict_config, user_email_plugin, customer_user
):
    expected_template_str = "<html><body>Template body</body></html>"
    expected_subject = "Test Email Subject"
    user_email_plugin(
        account_set_password_template=expected_template_str,
        account_set_password_subject=expected_subject,
    )
    recipient_email = "user@example.com"
    token = "token123"
    payload = {
        "user": get_default_user_payload(customer_user),
        "recipient_email": recipient_email,
        "token": token,
        "password_set_url": f"http://localhost:8000/redirect{token}",
        "site_name": "Saleor",
        "domain": "localhost:8000",
    }

    send_set_user_password_email_task(recipient_email, payload, user_email_dict_config)

    email_config = EmailConfig(**user_email_dict_config)
    mocked_send_email.assert_called_with(
        config=email_config,
        recipient_list=[recipient_email],
        context=payload,
        subject=expected_subject,
        template_str=expected_template_str,
    )


@mock.patch("saleor.plugins.email_common.send_mail")
def test_send_invoice_email_task_default_template(
    mocked_send_mail, user_email_dict_config, staff_user, order,
):
    invoice = Invoice.objects.create(order=order)
    recipient_email = "user@example.com"
    payload = {
        "invoice": {
            "id": invoice.id,
            "order_id": order.id,
            "number": 999,
            "download_url": "http://localhost:8000/download",
        },
        "recipient_email": recipient_email,
        "site_name": "Saleor",
        "domain": "localhost:8000",
        "requester_user_id": staff_user.id,
    }

    send_invoice_email_task(recipient_email, payload, user_email_dict_config)

    # confirm that mail has correct structure and email was sent
    assert mocked_send_mail.called
    assert InvoiceEvent.objects.filter(
        type=InvoiceEvents.SENT,
        user=staff_user.id,
        invoice=invoice,
        parameters__email=recipient_email,
    ).exists()
    assert order.events.filter(
        type=OrderEvents.INVOICE_SENT,
        order=order,
        user=staff_user.id,
        parameters__email=recipient_email,
    ).exists()


@mock.patch("saleor.plugins.user_email.tasks.send_email")
def test_send_invoice_email_task_custom_template(
    mocked_send_email, user_email_dict_config, user_email_plugin, staff_user, order
):
    invoice = Invoice.objects.create(order=order)
    expected_template_str = "<html><body>Template body</body></html>"
    expected_subject = "Test Email Subject"
    user_email_plugin(
        invoice_ready_template=expected_template_str,
        invoice_ready_subject=expected_subject,
    )
    recipient_email = "user@example.com"
    payload = {
        "invoice": {
            "id": invoice.id,
            "number": 999,
            "order_id": order.id,
            "download_url": "http://localhost:8000/download",
        },
        "recipient_email": recipient_email,
        "site_name": "Saleor",
        "domain": "localhost:8000",
        "requester_user_id": staff_user.id,
    }

    send_invoice_email_task(recipient_email, payload, user_email_dict_config)

    email_config = EmailConfig(**user_email_dict_config)
    mocked_send_email.assert_called_with(
        config=email_config,
        recipient_list=[recipient_email],
        context=payload,
        subject=expected_subject,
        template_str=expected_template_str,
    )
    assert InvoiceEvent.objects.filter(
        type=InvoiceEvents.SENT,
        user=staff_user.id,
        invoice=invoice,
        parameters__email=recipient_email,
    ).exists()
    assert order.events.filter(
        type=OrderEvents.INVOICE_SENT,
        order=order,
        user=staff_user.id,
        parameters__email=recipient_email,
    ).exists()


@mock.patch("saleor.plugins.email_common.send_mail")
def test_send_order_confirmation_email_task_default_template(
    mocked_send_mail, user_email_dict_config, order
):
    recipient_email = "user@example.com"
    payload = {
        "order": get_default_order_payload(order, "http://localhost:8000/redirect"),
        "recipient_email": recipient_email,
        "site_name": "Saleor",
        "domain": "localhost:8000",
    }

    send_order_confirmation_email_task(recipient_email, payload, user_email_dict_config)

    # confirm that mail has correct structure and email was sent
    assert mocked_send_mail.called


@mock.patch("saleor.plugins.user_email.tasks.send_email")
def test_send_order_confirmation_email_task_custom_template(
    mocked_send_email, user_email_dict_config, user_email_plugin, order
):
    expected_template_str = "<html><body>Template body</body></html>"
    expected_subject = "Test Email Subject"
    user_email_plugin(
        order_confirmation_template=expected_template_str,
        order_confirmation_subject=expected_subject,
    )
    recipient_email = "user@example.com"
    payload = {
        "order": get_default_order_payload(order, "http://localhost:8000/redirect"),
        "recipient_email": recipient_email,
        "site_name": "Saleor",
        "domain": "localhost:8000",
    }

    send_order_confirmation_email_task(recipient_email, payload, user_email_dict_config)

    email_config = EmailConfig(**user_email_dict_config)
    mocked_send_email.assert_called_with(
        config=email_config,
        recipient_list=[recipient_email],
        context=payload,
        subject=expected_subject,
        template_str=expected_template_str,
    )


@mock.patch("saleor.plugins.email_common.send_mail")
def test_send_fulfillment_confirmation_email_task_default_template(
    mocked_send_mail, user_email_dict_config, order, fulfillment, staff_user
):
    payload = get_default_fulfillment_payload(order, fulfillment)
    payload["requester_user_id"] = staff_user.pk

    send_fulfillment_confirmation_email_task(
        payload["recipient_email"], payload, user_email_dict_config
    )

    # confirm that mail has correct structure and email was sent
    assert mocked_send_mail.called

    event_email_sent = order.events.get()
    assert event_email_sent.user == staff_user
    assert event_email_sent.parameters == {
        "email": order.user_email,
        "email_type": OrderEventsEmails.FULFILLMENT,
    }


@mock.patch("saleor.plugins.user_email.tasks.send_email")
def test_send_fulfillment_confirmation_email_task_custom_template(
    mocked_send_email,
    user_email_dict_config,
    user_email_plugin,
    order,
    fulfillment,
    staff_user,
):
    expected_template_str = "<html><body>Template body</body></html>"
    expected_subject = "Test Email Subject"
    user_email_plugin(
        fulfillment_confirmation_template=expected_template_str,
        fulfillment_confirmation_subject=expected_subject,
    )
    payload = get_default_fulfillment_payload(order, fulfillment)
    payload["requester_user_id"] = staff_user.pk
    payload["digital_lines"] = [{"fulfillmentLine": {"id": 1}}]
    recipient_email = payload["recipient_email"]

    send_fulfillment_confirmation_email_task(
        recipient_email, payload, user_email_dict_config
    )

    email_config = EmailConfig(**user_email_dict_config)
    mocked_send_email.assert_called_with(
        config=email_config,
        recipient_list=[recipient_email],
        context=payload,
        subject=expected_subject,
        template_str=expected_template_str,
    )

    event_email_sent, event_digital_email_sent = order.events.all().order_by("pk")
    assert event_email_sent.user == staff_user
    assert event_email_sent.parameters == {
        "email": order.user_email,
        "email_type": OrderEventsEmails.FULFILLMENT,
    }
    assert event_digital_email_sent.user == staff_user
    assert event_digital_email_sent.parameters == {
        "email": order.user_email,
        "email_type": OrderEventsEmails.DIGITAL_LINKS,
    }


@mock.patch("saleor.plugins.email_common.send_mail")
def test_send_fulfillment_update_email_task_default_template(
    mocked_send_mail, user_email_dict_config, order, fulfillment
):
    payload = get_default_fulfillment_payload(order, fulfillment)

    send_fulfillment_update_email_task(
        payload["recipient_email"], payload, user_email_dict_config
    )

    # confirm that mail has correct structure and email was sent
    assert mocked_send_mail.called


@mock.patch("saleor.plugins.user_email.tasks.send_email")
def test_send_fulfillment_update_email_task_custom_template(
    mocked_send_email,
    user_email_dict_config,
    user_email_plugin,
    order,
    fulfillment,
    staff_user,
):
    expected_template_str = "<html><body>Template body</body></html>"
    expected_subject = "Test Email Subject"
    user_email_plugin(
        fulfillment_update_template=expected_template_str,
        fulfillment_update_subject=expected_subject,
    )
    payload = get_default_fulfillment_payload(order, fulfillment)
    recipient_email = payload["recipient_email"]
    send_fulfillment_update_email_task(recipient_email, payload, user_email_dict_config)

    email_config = EmailConfig(**user_email_dict_config)
    mocked_send_email.assert_called_with(
        config=email_config,
        recipient_list=[recipient_email],
        context=payload,
        subject=expected_subject,
        template_str=expected_template_str,
    )


@mock.patch("saleor.plugins.email_common.send_mail")
def test_send_payment_confirmation_email_task_default_template(
    mocked_send_mail, user_email_dict_config, order, payment_dummy
):
    recipient_email = "user@example.com"
    payload = {
        "order": get_default_order_payload(order, "http://localhost:8000/redirect"),
        "recipient_email": recipient_email,
        "payment": {
            "created": payment_dummy.created,
            "modified": payment_dummy.modified,
            "charge_status": payment_dummy.charge_status,
            "total": payment_dummy.total,
            "captured_amount": payment_dummy.captured_amount,
            "currency": payment_dummy.currency,
        },
        "site_name": "Saleor",
        "domain": "localhost:8000",
    }

    send_payment_confirmation_email_task(
        recipient_email, payload, user_email_dict_config
    )

    # confirm that mail has correct structure and email was sent
    assert mocked_send_mail.called

    event_email_sent = order.events.get()
    assert event_email_sent.parameters == {
        "email": recipient_email,
        "email_type": OrderEventsEmails.PAYMENT,
    }


@mock.patch("saleor.plugins.user_email.tasks.send_email")
def test_send_payment_confirmation_email_task_custom_template(
    mocked_send_email, user_email_dict_config, user_email_plugin, order, payment_dummy
):
    expected_template_str = "<html><body>Template body</body></html>"
    expected_subject = "Test Email Subject"
    user_email_plugin(
        payment_confirmation_template=expected_template_str,
        payment_confirmation_subject=expected_subject,
    )
    recipient_email = "user@example.com"
    payload = {
        "order": get_default_order_payload(order, "http://localhost:8000/redirect"),
        "recipient_email": recipient_email,
        "payment": {
            "created": payment_dummy.created,
            "modified": payment_dummy.modified,
            "charge_status": payment_dummy.charge_status,
            "total": payment_dummy.total,
            "captured_amount": payment_dummy.captured_amount,
            "currency": payment_dummy.currency,
        },
        "site_name": "Saleor",
        "domain": "localhost:8000",
    }
    send_payment_confirmation_email_task(
        recipient_email, payload, user_email_dict_config
    )

    email_config = EmailConfig(**user_email_dict_config)
    mocked_send_email.assert_called_with(
        config=email_config,
        recipient_list=[recipient_email],
        context=payload,
        subject=expected_subject,
        template_str=expected_template_str,
    )


@mock.patch("saleor.plugins.email_common.send_mail")
def test_send_order_canceled_email_task_default_template(
    mocked_send_mail, user_email_dict_config, order, staff_user
):
    recipient_email = "user@example.com"
    payload = {
        "order": get_default_order_payload(order, "http://localhost:8000/redirect"),
        "recipient_email": recipient_email,
        "site_name": "Saleor",
        "domain": "localhost:8000",
        "requester_user_id": staff_user.pk,
    }

    send_order_canceled_email_task(recipient_email, payload, user_email_dict_config)

    # confirm that mail has correct structure and email was sent
    assert mocked_send_mail.called


@mock.patch("saleor.plugins.user_email.tasks.send_email")
def test_send_order_canceled_email_task_custom_template(
    mocked_send_email, user_email_dict_config, user_email_plugin, order, staff_user
):
    expected_template_str = "<html><body>Template body</body></html>"
    expected_subject = "Test Email Subject"
    user_email_plugin(
        order_cancel_template=expected_template_str,
        order_cancel_subject=expected_subject,
    )
    recipient_email = "user@example.com"
    payload = {
        "order": get_default_order_payload(order, "http://localhost:8000/redirect"),
        "recipient_email": recipient_email,
        "site_name": "Saleor",
        "domain": "localhost:8000",
        "requester_user_id": staff_user.pk,
    }
    send_order_canceled_email_task(recipient_email, payload, user_email_dict_config)

    email_config = EmailConfig(**user_email_dict_config)
    mocked_send_email.assert_called_with(
        config=email_config,
        recipient_list=[recipient_email],
        context=payload,
        subject=expected_subject,
        template_str=expected_template_str,
    )


@mock.patch("saleor.plugins.email_common.send_mail")
def test_send_order_refund_email_task_default_template(
    mocked_send_mail, user_email_dict_config, order, staff_user
):
    recipient_email = "user@example.com"
    payload = {
        "order": get_default_order_payload(order, "http://localhost:8000/redirect"),
        "recipient_email": recipient_email,
        "amount": order.total_gross_amount,
        "currency": order.currency,
        "site_name": "Saleor",
        "domain": "localhost:8000",
        "requester_user_id": staff_user.pk,
    }

    send_order_refund_email_task(recipient_email, payload, user_email_dict_config)

    # confirm that mail has correct structure and email was sent
    assert mocked_send_mail.called

    event_email_sent = order.events.get()
    assert event_email_sent.parameters == {
        "email": recipient_email,
        "email_type": OrderEventsEmails.ORDER_REFUND,
    }


@mock.patch("saleor.plugins.user_email.tasks.send_email")
def test_send_order_refund_email_task_custom_template(
    mocked_send_email, user_email_dict_config, user_email_plugin, order, staff_user
):
    expected_template_str = "<html><body>Template body</body></html>"
    expected_subject = "Test Email Subject"
    user_email_plugin(
        order_refund_template=expected_template_str,
        order_refund_subject=expected_subject,
    )
    recipient_email = "user@example.com"
    payload = {
        "order": get_default_order_payload(order, "http://localhost:8000/redirect"),
        "recipient_email": recipient_email,
        "amount": order.total_gross_amount,
        "currency": order.currency,
        "site_name": "Saleor",
        "domain": "localhost:8000",
        "requester_user_id": staff_user.pk,
    }
    send_order_refund_email_task(recipient_email, payload, user_email_dict_config)

    email_config = EmailConfig(**user_email_dict_config)
    mocked_send_email.assert_called_with(
        config=email_config,
        recipient_list=[recipient_email],
        context=payload,
        subject=expected_subject,
        template_str=expected_template_str,
    )
<<<<<<< HEAD
    event_email_sent = order.events.get()
    assert event_email_sent.parameters == {
        "email": recipient_email,
        "email_type": OrderEventsEmails.ORDER_REFUND,
    }
=======


@mock.patch("saleor.plugins.email_common.send_mail")
def test_send_order_confirmed_email_task_default_template(
    mocked_send_mail, user_email_dict_config, order, staff_user
):
    recipient_email = "user@example.com"
    payload = {
        "order": get_default_order_payload(order, "http://localhost:8000/redirect"),
        "recipient_email": recipient_email,
        "requester_user_id": staff_user.id,
        "site_name": "Saleor",
        "domain": "localhost:8000",
    }

    send_order_confirmed_email_task(recipient_email, payload, user_email_dict_config)

    # confirm that mail has correct structure and email was sent
    assert mocked_send_mail.called

    assert order.events.filter(
        type=OrderEvents.EMAIL_SENT,
        order=order,
        user=staff_user.id,
        parameters__email=recipient_email,
        parameters__email_type=OrderEventsEmails.CONFIRMED,
    ).exists()


@mock.patch("saleor.plugins.user_email.tasks.send_email")
def test_send_order_confirmed_email_task_custom_template(
    mocked_send_email, user_email_dict_config, user_email_plugin, order, staff_user
):
    expected_template_str = "<html><body>Template body</body></html>"
    expected_subject = "Test Email Subject"
    user_email_plugin(
        order_confirmed_template=expected_template_str,
        order_confirmed_subject=expected_subject,
    )
    recipient_email = "user@example.com"
    payload = {
        "order": get_default_order_payload(order, "http://localhost:8000/redirect"),
        "recipient_email": recipient_email,
        "requester_user_id": staff_user.id,
        "site_name": "Saleor",
        "domain": "localhost:8000",
    }

    send_order_confirmed_email_task(recipient_email, payload, user_email_dict_config)

    email_config = EmailConfig(**user_email_dict_config)
    mocked_send_email.assert_called_with(
        config=email_config,
        recipient_list=[recipient_email],
        context=payload,
        subject=expected_subject,
        template_str=expected_template_str,
    )
    assert order.events.filter(
        type=OrderEvents.EMAIL_SENT,
        order=order,
        user=staff_user.id,
        parameters__email=recipient_email,
        parameters__email_type=OrderEventsEmails.CONFIRMED,
    ).exists()
>>>>>>> b9c744df
<|MERGE_RESOLUTION|>--- conflicted
+++ resolved
@@ -1,16 +1,10 @@
 from unittest import mock
 
-<<<<<<< HEAD
 from ....account.notifications import get_default_user_payload
 from ....invoice import InvoiceEvents
 from ....invoice.models import Invoice, InvoiceEvent
 from ....order import OrderEvents, OrderEventsEmails
 from ....order.notifications import (
-=======
-from saleor.account.notifications import get_default_user_payload
-from saleor.order import OrderEvents, OrderEventsEmails
-from saleor.order.notifications import (
->>>>>>> b9c744df
     get_default_fulfillment_payload,
     get_default_order_payload,
 )
@@ -799,13 +793,11 @@
         subject=expected_subject,
         template_str=expected_template_str,
     )
-<<<<<<< HEAD
     event_email_sent = order.events.get()
     assert event_email_sent.parameters == {
         "email": recipient_email,
         "email_type": OrderEventsEmails.ORDER_REFUND,
     }
-=======
 
 
 @mock.patch("saleor.plugins.email_common.send_mail")
@@ -870,5 +862,4 @@
         user=staff_user.id,
         parameters__email=recipient_email,
         parameters__email_type=OrderEventsEmails.CONFIRMED,
-    ).exists()
->>>>>>> b9c744df
+    ).exists()