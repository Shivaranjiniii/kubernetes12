from decimal import Decimal
from typing import TYPE_CHECKING, Any, Dict, Iterable, List, Optional, Tuple, Union

import opentracing
from django.conf import settings
from django.core.handlers.wsgi import WSGIRequest
from django.db.models import Q
from django.http import HttpResponse, HttpResponseNotFound
from django.utils.module_loading import import_string
from django_countries.fields import Country
from prices import Money, TaxedMoney

from ..app.models import App
from ..checkout import base_calculations
from ..core.payments import PaymentInterface
from ..core.prices import quantize_price
from ..core.taxes import TaxType, zero_taxed_money
from ..discount import DiscountInfo
from ..payment.interface import PaymentGateway
from ..webhook.event_types import WebhookEventType
from .base_plugin import ExternalAccessTokens
from .models import PluginConfiguration
from .webhook.utils import (
    app_to_payment_gateway,
    from_payment_app_id,
    to_payment_app_id,
)

if TYPE_CHECKING:
    # flake8: noqa
    from ..account.models import Address, User
    from ..checkout.fetch import CheckoutInfo, CheckoutLineInfo
    from ..checkout.models import Checkout
    from ..invoice.models import Invoice
    from ..order.models import Fulfillment, Order, OrderLine
    from ..page.models import Page
    from ..payment.interface import (
        CustomerSource,
        GatewayResponse,
        InitializedPaymentResponse,
        PaymentData,
        TokenConfig,
    )
    from ..product.models import Product, ProductType, ProductVariant
    from .base_plugin import BasePlugin


METHOD_NAME_AUTHORIZE_PAYMENT = "authorize_payment"
METHOD_NAME_CAPTURE_PAYMENT = "capture_payment"
METHOD_NAME_REFUND_PAYMENT = "refund_payment"
METHOD_NAME_VOID_PAYMENT = "void_payment"
METHOD_NAME_CONFIRM_PAYMENT = "confirm_payment"
METHOD_NAME_PROCESS_PAYMENT = "process_payment"


def _get_webhook_for_method(webhooks_queryset, method_name):
    """Get a webhook instance for a PluginManager's payment method."""
    qs = webhooks_queryset.filter(is_active=True)
    if method_name == METHOD_NAME_AUTHORIZE_PAYMENT:
        qs = qs.filter(events__event_type=WebhookEventType.PAYMENT_AUTHORIZE)
    elif method_name == METHOD_NAME_CAPTURE_PAYMENT:
        qs = qs.filter(events__event_type=WebhookEventType.PAYMENT_CAPTURE)
    elif method_name == METHOD_NAME_REFUND_PAYMENT:
        qs = qs.filter(events__event_type=WebhookEventType.PAYMENT_REFUND)
    elif method_name == METHOD_NAME_VOID_PAYMENT:
        qs = qs.filter(events__event_type=WebhookEventType.PAYMENT_VOID)
    elif method_name == METHOD_NAME_CONFIRM_PAYMENT:
        qs = qs.filter(events__event_type=WebhookEventType.PAYMENT_CONFIRM)
    elif method_name == METHOD_NAME_PROCESS_PAYMENT:
        qs = qs.filter(events__event_type=WebhookEventType.PAYMENT_PROCESS)
    else:
        raise ValueError(f"Unsupported method for webhook payment: {method_name}")
    return qs.first()


class PluginsManager(PaymentInterface):
    """Base manager for handling plugins logic."""

    plugins: List["BasePlugin"] = []

    def __init__(self, plugins: List[str]):
        with opentracing.global_tracer().start_active_span("PluginsManager.__init__"):
            self.plugins = []
            all_configs = self._get_all_plugin_configs()
            for plugin_path in plugins:
                with opentracing.global_tracer().start_active_span(f"{plugin_path}"):
                    PluginClass = import_string(plugin_path)
                    if PluginClass.PLUGIN_ID in all_configs:
                        existing_config = all_configs[PluginClass.PLUGIN_ID]
                        plugin_config = existing_config.configuration
                        active = existing_config.active
                    else:
                        plugin_config = PluginClass.DEFAULT_CONFIGURATION
                        active = PluginClass.get_default_active()
                    plugin = PluginClass(configuration=plugin_config, active=active)
                self.plugins.append(plugin)

    def __run_method_on_plugins(
        self, method_name: str, default_value: Any, *args, **kwargs
    ):
        """Try to run a method with the given name on each declared plugin."""
        with opentracing.global_tracer().start_active_span(
            f"PluginsManager.{method_name}"
        ):
            value = default_value
            for plugin in self.plugins:
                value = self.__run_method_on_single_plugin(
                    plugin, method_name, value, *args, **kwargs
                )
            return value

    def __run_method_on_single_plugin(
        self,
        plugin: Optional["BasePlugin"],
        method_name: str,
        previous_value: Any,
        *args,
        **kwargs,
    ) -> Any:
        """Run method_name on plugin.

        Method will return value returned from plugin's
        method. If plugin doesn't have own implementation of expected method_name, it
        will return previous_value.
        """
        plugin_method = getattr(plugin, method_name, NotImplemented)
        if plugin_method == NotImplemented:
            return previous_value
        returned_value = plugin_method(*args, **kwargs, previous_value=previous_value)
        if returned_value == NotImplemented:
            return previous_value
        return returned_value

    def change_user_address(
        self, address: "Address", address_type: Optional[str], user: Optional["User"]
    ) -> "Address":
        default_value = address
        return self.__run_method_on_plugins(
            "change_user_address", default_value, address, address_type, user
        )

    def calculate_checkout_total(
        self,
        checkout_info: "CheckoutInfo",
        lines: Iterable["CheckoutLineInfo"],
        address: Optional["Address"],
        discounts: Iterable[DiscountInfo],
    ) -> TaxedMoney:

        default_value = base_calculations.base_checkout_total(
            subtotal=self.calculate_checkout_subtotal(
                checkout_info, lines, address, discounts
            ),
            shipping_price=self.calculate_checkout_shipping(
                checkout_info, lines, address, discounts
            ),
            discount=checkout_info.checkout.discount,
            currency=checkout_info.checkout.currency,
        )
        return quantize_price(
            self.__run_method_on_plugins(
                "calculate_checkout_total",
                default_value,
                checkout_info,
                lines,
                address,
                discounts,
            ),
            checkout_info.checkout.currency,
        )

    def calculate_checkout_subtotal(
        self,
        checkout_info: "CheckoutInfo",
        lines: Iterable["CheckoutLineInfo"],
        address: Optional["Address"],
        discounts: Iterable[DiscountInfo],
    ) -> TaxedMoney:
        line_totals = [
            self.calculate_checkout_line_total(
                checkout_info,
                lines,
                line_info,
                address,
                discounts,
            )
            for line_info in lines
        ]
        default_value = base_calculations.base_checkout_subtotal(
            line_totals, checkout_info.checkout.currency
        )
        return quantize_price(
            self.__run_method_on_plugins(
                "calculate_checkout_subtotal",
                default_value,
                checkout_info,
                lines,
                address,
                discounts,
            ),
            checkout_info.checkout.currency,
        )

    def calculate_checkout_shipping(
        self,
        checkout_info: "CheckoutInfo",
        lines: Iterable["CheckoutLineInfo"],
        address: Optional["Address"],
        discounts: Iterable[DiscountInfo],
    ) -> TaxedMoney:
        default_value = base_calculations.base_checkout_shipping_price(
            checkout_info, lines
        )
        return quantize_price(
            self.__run_method_on_plugins(
                "calculate_checkout_shipping",
                default_value,
                checkout_info,
                lines,
                address,
                discounts,
            ),
            checkout_info.checkout.currency,
        )

    def calculate_order_shipping(self, order: "Order") -> TaxedMoney:
        if not order.shipping_method:
            return zero_taxed_money(order.currency)
        shipping_price = order.shipping_method.channel_listings.get(
            channel_id=order.channel_id
        ).price
        default_value = quantize_price(
            TaxedMoney(net=shipping_price, gross=shipping_price),
            shipping_price.currency,
        )
        return quantize_price(
            self.__run_method_on_plugins(
                "calculate_order_shipping", default_value, order
            ),
            order.currency,
        )

    def get_checkout_shipping_tax_rate(
        self,
        checkout_info: "CheckoutInfo",
        lines: Iterable["CheckoutLineInfo"],
        address: Optional["Address"],
        discounts: Iterable[DiscountInfo],
        shipping_price: TaxedMoney,
    ):
        default_value = base_calculations.base_tax_rate(shipping_price)
        return self.__run_method_on_plugins(
            "get_checkout_shipping_tax_rate",
            default_value,
            checkout_info,
            lines,
            address,
            discounts,
        ).quantize(Decimal(".0001"))

    def get_order_shipping_tax_rate(self, order: "Order", shipping_price: TaxedMoney):
        default_value = base_calculations.base_tax_rate(shipping_price)
        return self.__run_method_on_plugins(
            "get_order_shipping_tax_rate", default_value, order
        ).quantize(Decimal(".0001"))

    def calculate_checkout_line_total(
        self,
        checkout_info: "CheckoutInfo",
        lines: Iterable["CheckoutLineInfo"],
        checkout_line_info: "CheckoutLineInfo",
        address: Optional["Address"],
        discounts: Iterable["DiscountInfo"],
    ):
        default_value = base_calculations.base_checkout_line_total(
            checkout_line_info,
            checkout_info.channel,
            discounts,
        )
        return quantize_price(
            self.__run_method_on_plugins(
                "calculate_checkout_line_total",
                default_value,
                checkout_info,
                lines,
                checkout_line_info,
                address,
                discounts,
            ),
            checkout_info.checkout.currency,
        )

    def calculate_checkout_line_unit_price(
        self,
        total_line_price: TaxedMoney,
        quantity: int,
        checkout_info: "CheckoutInfo",
        lines: Iterable["CheckoutLineInfo"],
        checkout_line_info: "CheckoutLineInfo",
        address: Optional["Address"],
        discounts: Iterable["DiscountInfo"],
    ):
        default_value = base_calculations.base_checkout_line_unit_price(
            total_line_price, quantity
        )
        return quantize_price(
            self.__run_method_on_plugins(
                "calculate_checkout_line_unit_price",
                default_value,
                checkout_info,
                lines,
                checkout_line_info,
                address,
                discounts,
            ),
            total_line_price.currency,
        )

    def calculate_order_line_unit(
        self,
        order: "Order",
        order_line: "OrderLine",
        variant: "ProductVariant",
        product: "Product",
    ) -> TaxedMoney:
        unit_price = order_line.unit_price
        default_value = quantize_price(unit_price, unit_price.currency)
        return quantize_price(
            self.__run_method_on_plugins(
                "calculate_order_line_unit",
                default_value,
                order,
                order_line,
                variant,
                product,
            ),
            order_line.currency,
        )

    def get_checkout_line_tax_rate(
        self,
        checkout_info: "CheckoutInfo",
        lines: Iterable["CheckoutLineInfo"],
        checkout_line_info: "CheckoutLineInfo",
        address: Optional["Address"],
        discounts: Iterable[DiscountInfo],
        unit_price: TaxedMoney,
    ) -> Decimal:
        default_value = base_calculations.base_tax_rate(unit_price)
        return self.__run_method_on_plugins(
            "get_checkout_line_tax_rate",
            default_value,
            checkout_info,
            lines,
            checkout_line_info,
            address,
            discounts,
        ).quantize(Decimal(".0001"))

    def get_order_line_tax_rate(
        self,
        order: "Order",
        product: "Product",
        address: Optional["Address"],
        unit_price: TaxedMoney,
    ) -> Decimal:
        default_value = base_calculations.base_tax_rate(unit_price)
        return self.__run_method_on_plugins(
            "get_order_line_tax_rate", default_value, order, product, address
        ).quantize(Decimal(".0001"))

    def get_tax_rate_type_choices(self) -> List[TaxType]:
        default_value: list = []
        return self.__run_method_on_plugins("get_tax_rate_type_choices", default_value)

    def show_taxes_on_storefront(self) -> bool:
        default_value = False
        return self.__run_method_on_plugins("show_taxes_on_storefront", default_value)

    def apply_taxes_to_product(
        self, product: "Product", price: Money, country: Country
    ):
        default_value = quantize_price(
            TaxedMoney(net=price, gross=price), price.currency
        )
        return quantize_price(
            self.__run_method_on_plugins(
                "apply_taxes_to_product", default_value, product, price, country
            ),
            price.currency,
        )

    def apply_taxes_to_shipping(
        self, price: Money, shipping_address: "Address"
    ) -> TaxedMoney:
        default_value = quantize_price(
            TaxedMoney(net=price, gross=price), price.currency
        )
        return quantize_price(
            self.__run_method_on_plugins(
                "apply_taxes_to_shipping", default_value, price, shipping_address
            ),
            price.currency,
        )

    def preprocess_order_creation(
        self,
        checkout_info: "CheckoutInfo",
        discounts: Iterable[DiscountInfo],
        lines: Optional[Iterable["CheckoutLineInfo"]] = None,
    ):
        default_value = None
        return self.__run_method_on_plugins(
            "preprocess_order_creation", default_value, checkout_info, discounts, lines
        )

    def customer_created(self, customer: "User"):
        default_value = None
        return self.__run_method_on_plugins("customer_created", default_value, customer)

    def customer_updated(self, customer: "User"):
        default_value = None
        return self.__run_method_on_plugins("customer_updated", default_value, customer)

    def product_created(self, product: "Product"):
        default_value = None
        return self.__run_method_on_plugins("product_created", default_value, product)

    def product_updated(self, product: "Product"):
        default_value = None
        return self.__run_method_on_plugins("product_updated", default_value, product)

    def product_deleted(self, product: "Product", variants: List[int]):
        default_value = None
        return self.__run_method_on_plugins(
            "product_deleted", default_value, product, variants
        )

    def product_variant_created(self, product_variant: "ProductVariant"):
        default_value = None
        return self.__run_method_on_plugins(
            "product_variant_created", default_value, product_variant
        )

    def product_variant_updated(self, product_variant: "ProductVariant"):
        default_value = None
        return self.__run_method_on_plugins(
            "product_variant_updated", default_value, product_variant
        )

    def product_variant_deleted(self, product_variant: "ProductVariant"):
        default_value = None
        return self.__run_method_on_plugins(
            "product_variant_deleted", default_value, product_variant
        )

    def order_created(self, order: "Order"):
        default_value = None
        return self.__run_method_on_plugins("order_created", default_value, order)

    def order_confirmed(self, order: "Order"):
        default_value = None
        return self.__run_method_on_plugins("order_confirmed", default_value, order)

    def invoice_request(
        self, order: "Order", invoice: "Invoice", number: Optional[str]
    ):
        default_value = None
        return self.__run_method_on_plugins(
            "invoice_request", default_value, order, invoice, number
        )

    def invoice_delete(self, invoice: "Invoice"):
        default_value = None
        return self.__run_method_on_plugins("invoice_delete", default_value, invoice)

    def invoice_sent(self, invoice: "Invoice", email: str):
        default_value = None
        return self.__run_method_on_plugins(
            "invoice_sent", default_value, invoice, email
        )

    def order_fully_paid(self, order: "Order"):
        default_value = None
        return self.__run_method_on_plugins("order_fully_paid", default_value, order)

    def order_updated(self, order: "Order"):
        default_value = None
        return self.__run_method_on_plugins("order_updated", default_value, order)

    def order_cancelled(self, order: "Order"):
        default_value = None
        return self.__run_method_on_plugins("order_cancelled", default_value, order)

    def order_fulfilled(self, order: "Order"):
        default_value = None
        return self.__run_method_on_plugins("order_fulfilled", default_value, order)

    def fulfillment_created(self, fulfillment: "Fulfillment"):
        default_value = None
        return self.__run_method_on_plugins(
            "fulfillment_created", default_value, fulfillment
        )

    def checkout_created(self, checkout: "Checkout"):
        default_value = None
        return self.__run_method_on_plugins("checkout_created", default_value, checkout)

    def checkout_updated(self, checkout: "Checkout"):
        default_value = None
        return self.__run_method_on_plugins("checkout_updated", default_value, checkout)

    def page_created(self, page: "Page"):
        default_value = None
        return self.__run_method_on_plugins("page_created", default_value, page)

    def page_updated(self, page: "Page"):
        default_value = None
        return self.__run_method_on_plugins("page_updated", default_value, page)

    def page_deleted(self, page: "Page"):
        default_value = None
        return self.__run_method_on_plugins("page_deleted", default_value, page)

    def initialize_payment(
        self, gateway, payment_data: dict
    ) -> Optional["InitializedPaymentResponse"]:
        method_name = "initialize_payment"
        default_value = None
        gtw = self.get_plugin(gateway)
        if not gtw:
            return None

        return self.__run_method_on_single_plugin(
            gtw,
            method_name,
            previous_value=default_value,
            payment_data=payment_data,
        )

    def authorize_payment(
        self, gateway: str, payment_information: "PaymentData"
    ) -> "GatewayResponse":
        return self.__run_payment_method(
            gateway, METHOD_NAME_AUTHORIZE_PAYMENT, payment_information
        )

    def capture_payment(
        self, gateway: str, payment_information: "PaymentData"
    ) -> "GatewayResponse":
        return self.__run_payment_method(
            gateway, METHOD_NAME_CAPTURE_PAYMENT, payment_information
        )

    def refund_payment(
        self, gateway: str, payment_information: "PaymentData"
    ) -> "GatewayResponse":
        return self.__run_payment_method(
            gateway, METHOD_NAME_REFUND_PAYMENT, payment_information
        )

    def void_payment(
        self, gateway: str, payment_information: "PaymentData"
    ) -> "GatewayResponse":
        return self.__run_payment_method(
            gateway, METHOD_NAME_VOID_PAYMENT, payment_information
        )

    def confirm_payment(
        self, gateway: str, payment_information: "PaymentData"
    ) -> "GatewayResponse":
        return self.__run_payment_method(
            gateway, METHOD_NAME_CONFIRM_PAYMENT, payment_information
        )

    def process_payment(
        self, gateway: str, payment_information: "PaymentData"
    ) -> "GatewayResponse":
        return self.__run_payment_method(
            gateway, METHOD_NAME_PROCESS_PAYMENT, payment_information
        )

    def token_is_required_as_payment_input(self, gateway) -> bool:
        method_name = "token_is_required_as_payment_input"
        default_value = True
        gtw = self.get_plugin(gateway)
        if gtw is not None:
            return self.__run_method_on_single_plugin(
                gtw,
                method_name,
                previous_value=default_value,
            )
        return default_value

    def get_client_token(self, gateway, token_config: "TokenConfig") -> str:
        method_name = "get_client_token"
        default_value = None
        gtw = self.get_plugin(gateway)
        return self.__run_method_on_single_plugin(
            gtw, method_name, default_value, token_config=token_config
        )

    def list_payment_sources(
        self, gateway: str, customer_id: str
    ) -> List["CustomerSource"]:
        default_value: list = []
        gtw = self.get_plugin(gateway)
        if gtw is not None:
            return self.__run_method_on_single_plugin(
                gtw, "list_payment_sources", default_value, customer_id=customer_id
            )
        raise Exception(f"Payment plugin {gateway} is inaccessible!")

    def get_active_plugins(self, plugins=None) -> List["BasePlugin"]:
        if plugins is None:
            plugins = self.plugins
        return [plugin for plugin in plugins if plugin.active]

    def _list_payment_plugin(
        self, active_only: bool = False
    ) -> Dict[str, "BasePlugin"]:
        payment_method = "process_payment"
        plugins = self.plugins
        if active_only:
            plugins = self.get_active_plugins()
        return {
            plugin.PLUGIN_ID: plugin
            for plugin in plugins
            if payment_method in type(plugin).__dict__
        }

    def _list_payment_apps(self, active_only: bool = False) -> Dict[str, "App"]:
        query = Q(webhooks__events__event_type__in=[WebhookEventType.PAYMENT_PROCESS])
        if active_only:
            query &= Q(is_active=True)
        payment_apps = App.objects.filter(query)
        # TODO: add filtering to return apps with active webhooks
        return {to_payment_app_id(app): app for app in payment_apps}

    def list_payment_gateways(
        self,
        currency: Optional[str] = None,
        checkout: Optional["Checkout"] = None,
        active_only: bool = True,
    ) -> List["PaymentGateway"]:
        gateways = []

        # append payment plugins
        payment_plugins = self._list_payment_plugin(active_only=active_only)
        for plugin in payment_plugins.values():
<<<<<<< HEAD
            # if currency is given return only gateways which support given currency
            gateway = plugin.get_payment_gateway(currency=currency, previous_value=None)
            if gateway:
                gateways.append(gateway)

        # append payment apps
        payment_apps = self._list_payment_apps(active_only=active_only)
        for app in payment_apps.values():
            gateways.append(app_to_payment_gateway(app))

=======
            gateways.extend(
                plugin.get_payment_gateways(
                    currency=currency, checkout=checkout, previous_value=None
                )
            )
>>>>>>> 822f93a5
        return gateways

    def list_external_authentications(self, active_only: bool = True) -> List[dict]:
        plugins = self.plugins
        auth_basic_method = "external_obtain_access_tokens"
        if active_only:
            plugins = self.get_active_plugins()
        return [
            {"id": plugin.PLUGIN_ID, "name": plugin.PLUGIN_NAME}
            for plugin in plugins
            if auth_basic_method in type(plugin).__dict__
        ]

<<<<<<< HEAD
    def checkout_available_payment_gateways(
        self,
        checkout: "Checkout",
    ) -> List["PaymentGateway"]:
        gateways = []

        # append payment plugins
        payment_plugins = self._list_payment_plugin(active_only=True)
        for plugin in payment_plugins.values():
            gateway = plugin.get_payment_gateway_for_checkout(
                checkout, previous_value=None
            )
            if gateway:
                gateways.append(gateway)

        # append payment apps
        payment_apps = self._list_payment_apps(active_only=True)
        for app_id, app in payment_apps.items():
            gateways.append(
                PaymentGateway(id=app_id, name=app.name, config=[], currencies=[])
            )

        return gateways

=======
>>>>>>> 822f93a5
    def __run_payment_method(
        self,
        gateway: str,
        method_name: str,
        payment_information: "PaymentData",
        **kwargs,
    ) -> "GatewayResponse":
        default_value = None

        # Try to run payment method using a payment plugin.
        plugin = self.get_plugin(gateway)
        if not plugin:
            # Otherwise, try to get a payment app and run the payment method using
            # webhook plugin.
            app_pk = from_payment_app_id(gateway)
            app = App.objects.filter(pk=app_pk).first()
            if app:
                webhook = _get_webhook_for_method(app.webhooks.all(), method_name)
                if webhook:
                    from .webhook.plugin import WebhookPlugin

                    plugin = self.get_plugin(WebhookPlugin.PLUGIN_ID)
                    kwargs.update({"payment_webhook": webhook})

        if plugin is not None:
            resp = self.__run_method_on_single_plugin(
                plugin,
                method_name,
                previous_value=default_value,
                payment_information=payment_information,
                **kwargs,
            )
            if resp is not None:
                return resp

        raise Exception(
            f"Payment plugin {gateway} for {method_name}"
            " payment method is inaccessible!"
        )

    def _get_all_plugin_configs(self):
        with opentracing.global_tracer().start_active_span("_get_all_plugin_configs"):
            if not hasattr(self, "_plugin_configs"):
                self._plugin_configs = {
                    pc.identifier: pc for pc in PluginConfiguration.objects.all()
                }
            return self._plugin_configs

    # FIXME these methods should be more generic

    def assign_tax_code_to_object_meta(
        self, obj: Union["Product", "ProductType"], tax_code: Optional[str]
    ):
        default_value = None
        return self.__run_method_on_plugins(
            "assign_tax_code_to_object_meta", default_value, obj, tax_code
        )

    def get_tax_code_from_object_meta(
        self, obj: Union["Product", "ProductType"]
    ) -> TaxType:
        default_value = TaxType(code="", description="")
        return self.__run_method_on_plugins(
            "get_tax_code_from_object_meta", default_value, obj
        )

    def get_tax_rate_percentage_value(
        self, obj: Union["Product", "ProductType"], country: Country
    ) -> Decimal:
        default_value = Decimal("0").quantize(Decimal("1."))
        return self.__run_method_on_plugins(
            "get_tax_rate_percentage_value", default_value, obj, country
        ).quantize(Decimal("1."))

    def save_plugin_configuration(self, plugin_id, cleaned_data: dict):
        for plugin in self.plugins:
            if plugin.PLUGIN_ID == plugin_id:
                plugin_configuration, _ = PluginConfiguration.objects.get_or_create(
                    identifier=plugin_id,
                    defaults={"configuration": plugin.configuration},
                )
                configuration = plugin.save_plugin_configuration(
                    plugin_configuration, cleaned_data
                )
                configuration.name = plugin.PLUGIN_NAME
                configuration.description = plugin.PLUGIN_DESCRIPTION
                return configuration

    def get_plugin(self, plugin_id: str) -> Optional["BasePlugin"]:
        for plugin in self.plugins:
            if plugin.PLUGIN_ID == plugin_id:
                return plugin
        return None

    def fetch_taxes_data(self) -> bool:
        default_value = False
        return self.__run_method_on_plugins("fetch_taxes_data", default_value)

    def webhook(self, request: WSGIRequest, plugin_id: str) -> HttpResponse:
        split_path = request.path.split(plugin_id, maxsplit=1)
        path = None
        if len(split_path) == 2:
            path = split_path[1]

        default_value = HttpResponseNotFound()
        plugin = self.get_plugin(plugin_id)
        if not plugin:
            return default_value
        return self.__run_method_on_single_plugin(
            plugin, "webhook", default_value, request, path
        )

    def external_obtain_access_tokens(
        self, plugin_id: str, data: dict, request: WSGIRequest
    ) -> Optional["ExternalAccessTokens"]:
        """Obtain access tokens from authentication plugin."""
        default_value = ExternalAccessTokens()
        plugin = self.get_plugin(plugin_id)
        return self.__run_method_on_single_plugin(
            plugin, "external_obtain_access_tokens", default_value, data, request
        )

    def external_authentication_url(
        self, plugin_id: str, data: dict, request: WSGIRequest
    ) -> dict:
        """Handle authentication request."""
        default_value = {}  # type: ignore
        plugin = self.get_plugin(plugin_id)
        return self.__run_method_on_single_plugin(
            plugin, "external_authentication_url", default_value, data, request
        )

    def external_refresh(
        self, plugin_id: str, data: dict, request: WSGIRequest
    ) -> Optional["ExternalAccessTokens"]:
        """Handle authentication refresh request."""
        default_value = ExternalAccessTokens()
        plugin = self.get_plugin(plugin_id)
        return self.__run_method_on_single_plugin(
            plugin, "external_refresh", default_value, data, request
        )

    def authenticate_user(self, request: WSGIRequest) -> Optional["User"]:
        """Authenticate user which should be assigned to the request."""
        default_value = None
        return self.__run_method_on_plugins("authenticate_user", default_value, request)

    def external_logout(self, plugin_id: str, data: dict, request: WSGIRequest) -> dict:
        """Logout the user."""
        default_value: Dict[str, str] = {}
        plugin = self.get_plugin(plugin_id)
        return self.__run_method_on_single_plugin(
            plugin, "external_logout", default_value, data, request
        )

    def external_verify(
        self, plugin_id: str, data: dict, request: WSGIRequest
    ) -> Tuple[Optional["User"], dict]:
        """Verify the provided authentication data."""
        default_data: Dict[str, str] = dict()
        default_user: Optional["User"] = None
        default_value = default_user, default_data
        plugin = self.get_plugin(plugin_id)
        return self.__run_method_on_single_plugin(
            plugin, "external_verify", default_value, data, request
        )


def get_plugins_manager() -> PluginsManager:
    with opentracing.global_tracer().start_active_span("get_plugins_manager"):
        return PluginsManager(settings.PLUGINS)<|MERGE_RESOLUTION|>--- conflicted
+++ resolved
@@ -648,24 +648,11 @@
         # append payment plugins
         payment_plugins = self._list_payment_plugin(active_only=active_only)
         for plugin in payment_plugins.values():
-<<<<<<< HEAD
-            # if currency is given return only gateways which support given currency
-            gateway = plugin.get_payment_gateway(currency=currency, previous_value=None)
-            if gateway:
-                gateways.append(gateway)
-
-        # append payment apps
-        payment_apps = self._list_payment_apps(active_only=active_only)
-        for app in payment_apps.values():
-            gateways.append(app_to_payment_gateway(app))
-
-=======
             gateways.extend(
                 plugin.get_payment_gateways(
                     currency=currency, checkout=checkout, previous_value=None
                 )
             )
->>>>>>> 822f93a5
         return gateways
 
     def list_external_authentications(self, active_only: bool = True) -> List[dict]:
@@ -679,33 +666,6 @@
             if auth_basic_method in type(plugin).__dict__
         ]
 
-<<<<<<< HEAD
-    def checkout_available_payment_gateways(
-        self,
-        checkout: "Checkout",
-    ) -> List["PaymentGateway"]:
-        gateways = []
-
-        # append payment plugins
-        payment_plugins = self._list_payment_plugin(active_only=True)
-        for plugin in payment_plugins.values():
-            gateway = plugin.get_payment_gateway_for_checkout(
-                checkout, previous_value=None
-            )
-            if gateway:
-                gateways.append(gateway)
-
-        # append payment apps
-        payment_apps = self._list_payment_apps(active_only=True)
-        for app_id, app in payment_apps.items():
-            gateways.append(
-                PaymentGateway(id=app_id, name=app.name, config=[], currencies=[])
-            )
-
-        return gateways
-
-=======
->>>>>>> 822f93a5
     def __run_payment_method(
         self,
         gateway: str,
