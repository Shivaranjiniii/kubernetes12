from decimal import Decimal
from typing import TYPE_CHECKING, Any, Dict, Iterable, List, Optional, Tuple, Union

import opentracing
from django.conf import settings
from django.core.handlers.wsgi import WSGIRequest
from django.http import HttpResponse, HttpResponseNotFound
from django.utils.module_loading import import_string
from django_countries.fields import Country
from prices import Money, MoneyRange, TaxedMoney, TaxedMoneyRange

from ..checkout import base_calculations
from ..core.payments import PaymentInterface
from ..core.prices import quantize_price
from ..core.taxes import TaxType, zero_taxed_money
from ..discount import DiscountInfo
from .base_plugin import ExternalAccessTokens
from .models import PluginConfiguration

if TYPE_CHECKING:
    # flake8: noqa
    from ..account.models import Address, User
    from ..channel.models import Channel
    from ..checkout import CheckoutLineInfo
    from ..checkout.models import Checkout, CheckoutLine
    from ..invoice.models import Invoice
    from ..order.models import Fulfillment, Order, OrderLine
    from ..payment.interface import (
        CustomerSource,
        GatewayResponse,
        InitializedPaymentResponse,
        PaymentData,
        PaymentGateway,
        TokenConfig,
    )
<<<<<<< HEAD
    from ..product.models import Product, ProductType
    from .base_plugin import BasePlugin, ExternalAccessTokens
=======
    from ..product.models import (
        Collection,
        Product,
        ProductType,
        ProductVariant,
        ProductVariantChannelListing,
    )
    from .base_plugin import BasePlugin
>>>>>>> 02d266b6


class PluginsManager(PaymentInterface):
    """Base manager for handling plugins logic."""

    plugins: List["BasePlugin"] = []

    def __init__(self, plugins: List[str]):
        self.plugins = []
        all_configs = self._get_all_plugin_configs()
        for plugin_path in plugins:
            PluginClass = import_string(plugin_path)
            if PluginClass.PLUGIN_ID in all_configs:
                existing_config = all_configs[PluginClass.PLUGIN_ID]
                plugin_config = existing_config.configuration
                active = existing_config.active
            else:
                plugin_config = PluginClass.DEFAULT_CONFIGURATION
                active = PluginClass.get_default_active()
            self.plugins.append(PluginClass(configuration=plugin_config, active=active))

    def __run_method_on_plugins(
        self, method_name: str, default_value: Any, *args, **kwargs
    ):
        """Try to run a method with the given name on each declared plugin."""
        with opentracing.global_tracer().start_active_span(
            f"ExtensionsManager.{method_name}"
        ):
            value = default_value
            for plugin in self.plugins:
                value = self.__run_method_on_single_plugin(
                    plugin, method_name, value, *args, **kwargs
                )
            return value

    def __run_method_on_single_plugin(
        self,
        plugin: Optional["BasePlugin"],
        method_name: str,
        previous_value: Any,
        *args,
        **kwargs,
    ) -> Any:
        """Run method_name on plugin.

        Method will return value returned from plugin's
        method. If plugin doesn't have own implementation of expected method_name, it
        will return previous_value.
        """
        plugin_method = getattr(plugin, method_name, NotImplemented)
        if plugin_method == NotImplemented:
            return previous_value

        returned_value = plugin_method(*args, **kwargs, previous_value=previous_value)
        if returned_value == NotImplemented:
            return previous_value
        return returned_value

    def change_user_address(
        self, address: "Address", address_type: Optional[str], user: Optional["User"]
    ) -> "Address":
        default_value = address
        return self.__run_method_on_plugins(
            "change_user_address", default_value, address, address_type, user
        )

    def calculate_checkout_total(
        self,
        checkout: "Checkout",
        lines: Iterable["CheckoutLineInfo"],
        address: Optional["Address"],
        discounts: Iterable[DiscountInfo],
    ) -> TaxedMoney:

        default_value = base_calculations.base_checkout_total(
            subtotal=self.calculate_checkout_subtotal(
                checkout, lines, address, discounts
            ),
            shipping_price=self.calculate_checkout_shipping(
                checkout, lines, address, discounts
            ),
            discount=checkout.discount,
            currency=checkout.currency,
        )
        return quantize_price(
            self.__run_method_on_plugins(
                "calculate_checkout_total",
                default_value,
                checkout,
                lines,
                address,
                discounts,
            ),
            checkout.currency,
        )

    def calculate_checkout_subtotal(
        self,
        checkout: "Checkout",
        lines: Iterable["CheckoutLineInfo"],
        address: Optional["Address"],
        discounts: Iterable[DiscountInfo],
    ) -> TaxedMoney:
        line_totals = [
            self.calculate_checkout_line_total(
                checkout,
                line_info.line,
                line_info.variant,
                line_info.product,
                line_info.collections,
                address,
                line_info.channel_listing.channel,
                line_info.channel_listing,
                discounts,
            )
            for line_info in lines
        ]
        default_value = base_calculations.base_checkout_subtotal(
            line_totals, checkout.currency
        )
        return quantize_price(
            self.__run_method_on_plugins(
                "calculate_checkout_subtotal",
                default_value,
                checkout,
                lines,
                address,
                discounts,
            ),
            checkout.currency,
        )

    def calculate_checkout_shipping(
        self,
        checkout: "Checkout",
        lines: Iterable["CheckoutLineInfo"],
        address: Optional["Address"],
        discounts: Iterable[DiscountInfo],
    ) -> TaxedMoney:
        default_value = base_calculations.base_checkout_shipping_price(checkout, lines)
        return quantize_price(
            self.__run_method_on_plugins(
                "calculate_checkout_shipping",
                default_value,
                checkout,
                lines,
                address,
                discounts,
            ),
            checkout.currency,
        )

    def calculate_order_shipping(self, order: "Order") -> TaxedMoney:
        if not order.shipping_method:
            return zero_taxed_money(order.currency)
        shipping_price = order.shipping_method.channel_listings.get(
            channel_id=order.channel_id
        ).price
        default_value = quantize_price(
            TaxedMoney(net=shipping_price, gross=shipping_price),
            shipping_price.currency,
        )
        return quantize_price(
            self.__run_method_on_plugins(
                "calculate_order_shipping", default_value, order
            ),
            order.currency,
        )

    def get_checkout_shipping_tax_rate(
        self,
        checkout: "Checkout",
        lines: Iterable["CheckoutLineInfo"],
        address: Optional["Address"],
        discounts: Iterable[DiscountInfo],
        shipping_price: TaxedMoney,
    ):
        default_value = base_calculations.base_tax_rate(shipping_price)
        return self.__run_method_on_plugins(
            "get_checkout_shipping_tax_rate",
            default_value,
            checkout,
            lines,
            address,
            discounts,
        ).quantize(Decimal(".0001"))

    def get_order_shipping_tax_rate(self, order: "Order", shipping_price: TaxedMoney):
        default_value = base_calculations.base_tax_rate(shipping_price)
        return self.__run_method_on_plugins(
            "get_order_shipping_tax_rate", default_value, order
        ).quantize(Decimal(".0001"))

    def calculate_checkout_line_total(
        self,
        checkout: "Checkout",
        checkout_line: "CheckoutLine",
        variant: "ProductVariant",
        product: "Product",
        collections: Iterable["Collection"],
        address: Optional["Address"],
        channel: "Channel",
        channel_listing: "ProductVariantChannelListing",
        discounts: Iterable[DiscountInfo],
    ):
        default_value = base_calculations.base_checkout_line_total(
            checkout_line,
            variant,
            product,
            collections,
            channel,
            channel_listing,
            discounts,
        )
        return quantize_price(
            self.__run_method_on_plugins(
                "calculate_checkout_line_total",
                default_value,
                checkout,
                checkout_line,
                variant,
                product,
                collections,
                address,
                channel,
                channel_listing,
                discounts,
            ),
            checkout.currency,
        )

    def calculate_checkout_line_unit_price(
        self, total_line_price: TaxedMoney, quantity: int
    ):
        default_value = base_calculations.base_checkout_line_unit_price(
            total_line_price, quantity
        )
        return quantize_price(
            self.__run_method_on_plugins(
                "calculate_checkout_line_unit_price",
                default_value,
                total_line_price,
                quantity,
            ),
            total_line_price.currency,
        )

    def calculate_order_line_unit(self, order_line: "OrderLine") -> TaxedMoney:
        unit_price = order_line.unit_price
        default_value = quantize_price(unit_price, unit_price.currency)
        return quantize_price(
            self.__run_method_on_plugins(
                "calculate_order_line_unit", default_value, order_line
            ),
            order_line.currency,
        )

    def get_checkout_line_tax_rate(
        self,
        checkout: "Checkout",
        checkout_line_info: "CheckoutLineInfo",
        address: Optional["Address"],
        discounts: Iterable[DiscountInfo],
        unit_price: TaxedMoney,
    ) -> Decimal:
        default_value = base_calculations.base_tax_rate(unit_price)
        return self.__run_method_on_plugins(
            "get_checkout_line_tax_rate",
            default_value,
            checkout,
            checkout_line_info,
            address,
            discounts,
        ).quantize(Decimal(".0001"))

    def get_order_line_tax_rate(
        self,
        order: "Order",
        product: "Product",
        address: Optional["Address"],
        unit_price: TaxedMoney,
    ) -> Decimal:
        default_value = base_calculations.base_tax_rate(unit_price)
        return self.__run_method_on_plugins(
            "get_order_line_tax_rate", default_value, order, product, address
        ).quantize(Decimal(".0001"))

    def get_tax_rate_type_choices(self) -> List[TaxType]:
        default_value: list = []
        return self.__run_method_on_plugins("get_tax_rate_type_choices", default_value)

    def show_taxes_on_storefront(self) -> bool:
        default_value = False
        return self.__run_method_on_plugins("show_taxes_on_storefront", default_value)

    def apply_taxes_to_product(
        self, product: "Product", price: Money, country: Country
    ):
        default_value = quantize_price(
            TaxedMoney(net=price, gross=price), price.currency
        )
        return quantize_price(
            self.__run_method_on_plugins(
                "apply_taxes_to_product", default_value, product, price, country
            ),
            price.currency,
        )

    def apply_taxes_to_shipping(
        self, price: Money, shipping_address: "Address"
    ) -> TaxedMoney:
        default_value = quantize_price(
            TaxedMoney(net=price, gross=price), price.currency
        )
        return quantize_price(
            self.__run_method_on_plugins(
                "apply_taxes_to_shipping", default_value, price, shipping_address
            ),
            price.currency,
        )

    def apply_taxes_to_shipping_price_range(self, prices: MoneyRange, country: Country):
        start = TaxedMoney(net=prices.start, gross=prices.start)
        stop = TaxedMoney(net=prices.stop, gross=prices.stop)
        default_value = quantize_price(
            TaxedMoneyRange(start=start, stop=stop), start.currency
        )
        return quantize_price(
            self.__run_method_on_plugins(
                "apply_taxes_to_shipping_price_range", default_value, prices, country
            ),
            start.currency,
        )

    def preprocess_order_creation(
        self, checkout: "Checkout", discounts: Iterable[DiscountInfo]
    ):
        default_value = None
        return self.__run_method_on_plugins(
            "preprocess_order_creation", default_value, checkout, discounts
        )

    def customer_created(self, customer: "User"):
        default_value = None
        return self.__run_method_on_plugins("customer_created", default_value, customer)

    def product_created(self, product: "Product"):
        default_value = None
        return self.__run_method_on_plugins("product_created", default_value, product)

    def product_updated(self, product: "Product"):
        default_value = None
        return self.__run_method_on_plugins("product_updated", default_value, product)

    def order_created(self, order: "Order"):
        default_value = None
        return self.__run_method_on_plugins("order_created", default_value, order)

    def order_confirmed(self, order: "Order"):
        default_value = None
        return self.__run_method_on_plugins("order_confirmed", default_value, order)

    def invoice_request(
        self, order: "Order", invoice: "Invoice", number: Optional[str]
    ):
        default_value = None
        return self.__run_method_on_plugins(
            "invoice_request", default_value, order, invoice, number
        )

    def invoice_delete(self, invoice: "Invoice"):
        default_value = None
        return self.__run_method_on_plugins("invoice_delete", default_value, invoice)

    def invoice_sent(self, invoice: "Invoice", email: str):
        default_value = None
        return self.__run_method_on_plugins(
            "invoice_sent", default_value, invoice, email
        )

    def order_fully_paid(self, order: "Order"):
        default_value = None
        return self.__run_method_on_plugins("order_fully_paid", default_value, order)

    def order_updated(self, order: "Order"):
        default_value = None
        return self.__run_method_on_plugins("order_updated", default_value, order)

    def order_cancelled(self, order: "Order"):
        default_value = None
        return self.__run_method_on_plugins("order_cancelled", default_value, order)

    def order_fulfilled(self, order: "Order"):
        default_value = None
        return self.__run_method_on_plugins("order_fulfilled", default_value, order)

    def fulfillment_created(self, fulfillment: "Fulfillment"):
        default_value = None
        return self.__run_method_on_plugins(
            "fulfillment_created", default_value, fulfillment
        )

    # Deprecated. This method will be removed in Saleor 3.0
    def checkout_quantity_changed(self, checkout: "Checkout"):
        default_value = None
        return self.__run_method_on_plugins(
            "checkout_quantity_changed", default_value, checkout
        )

    def checkout_created(self, checkout: "Checkout"):
        default_value = None
        return self.__run_method_on_plugins("checkout_created", default_value, checkout)

    def checkout_updated(self, checkout: "Checkout"):
        default_value = None
        return self.__run_method_on_plugins("checkout_updated", default_value, checkout)

    def initialize_payment(
        self, gateway, payment_data: dict
    ) -> Optional["InitializedPaymentResponse"]:
        method_name = "initialize_payment"
        default_value = None
        gtw = self.get_plugin(gateway)
        if not gtw:
            return None

        return self.__run_method_on_single_plugin(
            gtw,
            method_name,
            previous_value=default_value,
            payment_data=payment_data,
        )

    def authorize_payment(
        self, gateway: str, payment_information: "PaymentData"
    ) -> "GatewayResponse":
        method_name = "authorize_payment"
        return self.__run_payment_method(gateway, method_name, payment_information)

    def capture_payment(
        self, gateway: str, payment_information: "PaymentData"
    ) -> "GatewayResponse":
        method_name = "capture_payment"
        return self.__run_payment_method(gateway, method_name, payment_information)

    def refund_payment(
        self, gateway: str, payment_information: "PaymentData"
    ) -> "GatewayResponse":
        method_name = "refund_payment"
        return self.__run_payment_method(gateway, method_name, payment_information)

    def void_payment(
        self, gateway: str, payment_information: "PaymentData"
    ) -> "GatewayResponse":
        method_name = "void_payment"
        return self.__run_payment_method(gateway, method_name, payment_information)

    def confirm_payment(
        self, gateway: str, payment_information: "PaymentData"
    ) -> "GatewayResponse":
        method_name = "confirm_payment"
        return self.__run_payment_method(gateway, method_name, payment_information)

    def process_payment(
        self, gateway: str, payment_information: "PaymentData"
    ) -> "GatewayResponse":
        method_name = "process_payment"
        return self.__run_payment_method(gateway, method_name, payment_information)

    def token_is_required_as_payment_input(self, gateway) -> bool:
        method_name = "token_is_required_as_payment_input"
        default_value = True
        gtw = self.get_plugin(gateway)
        if gtw is not None:
            return self.__run_method_on_single_plugin(
                gtw,
                method_name,
                previous_value=default_value,
            )
        return default_value

    def get_client_token(self, gateway, token_config: "TokenConfig") -> str:
        method_name = "get_client_token"
        default_value = None
        gtw = self.get_plugin(gateway)
        return self.__run_method_on_single_plugin(
            gtw, method_name, default_value, token_config=token_config
        )

    def list_payment_sources(
        self, gateway: str, customer_id: str
    ) -> List["CustomerSource"]:
        default_value: list = []
        gtw = self.get_plugin(gateway)
        if gtw is not None:
            return self.__run_method_on_single_plugin(
                gtw, "list_payment_sources", default_value, customer_id=customer_id
            )
        raise Exception(f"Payment plugin {gateway} is inaccessible!")

    def get_active_plugins(self, plugins=None) -> List["BasePlugin"]:
        if plugins is None:
            plugins = self.plugins
        return [plugin for plugin in plugins if plugin.active]

    def list_payment_plugin(self, active_only: bool = False) -> Dict[str, "BasePlugin"]:
        payment_method = "process_payment"
        plugins = self.plugins
        if active_only:
            plugins = self.get_active_plugins()
        return {
            plugin.PLUGIN_ID: plugin
            for plugin in plugins
            if payment_method in type(plugin).__dict__
        }

    def list_payment_gateways(
        self, currency: Optional[str] = None, active_only: bool = True
    ) -> List["PaymentGateway"]:
        payment_plugins = self.list_payment_plugin(active_only=active_only)
        # if currency is given return only gateways which support given currency
        gateways = []
        for plugin in payment_plugins.values():
            gateway = plugin.get_payment_gateway(currency=currency, previous_value=None)
            if gateway:
                gateways.append(gateway)
        return gateways

    def list_external_authentications(self, active_only: bool = True) -> List[dict]:
        plugins = self.plugins
        auth_basic_method = "external_obtain_access_tokens"
        if active_only:
            plugins = self.get_active_plugins()
        return [
            {"id": plugin.PLUGIN_ID, "name": plugin.PLUGIN_NAME}
            for plugin in plugins
            if auth_basic_method in type(plugin).__dict__
        ]

    def checkout_available_payment_gateways(
        self,
        checkout: "Checkout",
    ) -> List["PaymentGateway"]:
        payment_plugins = self.list_payment_plugin(active_only=True)
        gateways = []
        for plugin in payment_plugins.values():
            gateway = plugin.get_payment_gateway_for_checkout(
                checkout, previous_value=None
            )
            if gateway:
                gateways.append(gateway)
        return gateways

    def __run_payment_method(
        self,
        gateway: str,
        method_name: str,
        payment_information: "PaymentData",
        **kwargs,
    ) -> "GatewayResponse":
        default_value = None
        gtw = self.get_plugin(gateway)
        if gtw is not None:
            resp = self.__run_method_on_single_plugin(
                gtw,
                method_name,
                previous_value=default_value,
                payment_information=payment_information,
                **kwargs,
            )
            if resp is not None:
                return resp

        raise Exception(
            f"Payment plugin {gateway} for {method_name}"
            " payment method is inaccessible!"
        )

    def _get_all_plugin_configs(self):
        if not hasattr(self, "_plugin_configs"):
            self._plugin_configs = {
                pc.identifier: pc for pc in PluginConfiguration.objects.all()
            }
        return self._plugin_configs

    # FIXME these methods should be more generic

    def assign_tax_code_to_object_meta(
        self, obj: Union["Product", "ProductType"], tax_code: Optional[str]
    ):
        default_value = None
        return self.__run_method_on_plugins(
            "assign_tax_code_to_object_meta", default_value, obj, tax_code
        )

    def get_tax_code_from_object_meta(
        self, obj: Union["Product", "ProductType"]
    ) -> TaxType:
        default_value = TaxType(code="", description="")
        return self.__run_method_on_plugins(
            "get_tax_code_from_object_meta", default_value, obj
        )

    def get_tax_rate_percentage_value(
        self, obj: Union["Product", "ProductType"], country: Country
    ) -> Decimal:
        default_value = Decimal("0").quantize(Decimal("1."))
        return self.__run_method_on_plugins(
            "get_tax_rate_percentage_value", default_value, obj, country
        ).quantize(Decimal("1."))

    def save_plugin_configuration(self, plugin_id, cleaned_data: dict):
        for plugin in self.plugins:
            if plugin.PLUGIN_ID == plugin_id:
                plugin_configuration, _ = PluginConfiguration.objects.get_or_create(
                    identifier=plugin_id,
                    defaults={"configuration": plugin.configuration},
                )
                configuration = plugin.save_plugin_configuration(
                    plugin_configuration, cleaned_data
                )
                configuration.name = plugin.PLUGIN_NAME
                configuration.description = plugin.PLUGIN_DESCRIPTION
                return configuration

    def get_plugin(self, plugin_id: str) -> Optional["BasePlugin"]:
        for plugin in self.plugins:
            if plugin.PLUGIN_ID == plugin_id:
                return plugin
        return None

    def fetch_taxes_data(self) -> bool:
        default_value = False
        return self.__run_method_on_plugins("fetch_taxes_data", default_value)

    def webhook(self, request: WSGIRequest, plugin_id: str) -> HttpResponse:
        split_path = request.path.split(plugin_id, maxsplit=1)
        path = None
        if len(split_path) == 2:
            path = split_path[1]

        default_value = HttpResponseNotFound()
        plugin = self.get_plugin(plugin_id)
        if not plugin:
            return default_value
        return self.__run_method_on_single_plugin(
            plugin, "webhook", default_value, request, path
        )

    def external_obtain_access_tokens(
        self, plugin_id: str, data: dict, request: WSGIRequest
    ) -> Optional["ExternalAccessTokens"]:
        """Obtain access tokens from authentication plugin."""
        default_value = ExternalAccessTokens()
        plugin = self.get_plugin(plugin_id)
        return self.__run_method_on_single_plugin(
            plugin, "external_obtain_access_tokens", default_value, data, request
        )

    def external_authentication_url(
        self, plugin_id: str, data: dict, request: WSGIRequest
    ) -> dict:
        """Handle authentication request."""
        default_value = {}  # type: ignore
        plugin = self.get_plugin(plugin_id)
        return self.__run_method_on_single_plugin(
            plugin, "external_authentication_url", default_value, data, request
        )

    def external_refresh(
        self, plugin_id: str, data: dict, request: WSGIRequest
    ) -> Optional["ExternalAccessTokens"]:
        """Handle authentication refresh request."""
        default_value = ExternalAccessTokens()
        plugin = self.get_plugin(plugin_id)
        return self.__run_method_on_single_plugin(
            plugin, "external_refresh", default_value, data, request
        )

    def authenticate_user(self, request: WSGIRequest) -> Optional["User"]:
        """Authenticate user which should be assigned to the request."""
        default_value = None
        return self.__run_method_on_plugins("authenticate_user", default_value, request)

    def external_logout(self, plugin_id: str, data: dict, request: WSGIRequest) -> dict:
        """Logout the user."""
        default_value: Dict[str, str] = {}
        plugin = self.get_plugin(plugin_id)
        return self.__run_method_on_single_plugin(
            plugin, "external_logout", default_value, data, request
        )

    def external_verify(
        self, plugin_id: str, data: dict, request: WSGIRequest
    ) -> Tuple[Optional["User"], dict]:
        """Verify the provided authentication data."""
        default_data: Dict[str, str] = dict()
        default_user: Optional["User"] = None
        default_value = default_user, default_data
        plugin = self.get_plugin(plugin_id)
        return self.__run_method_on_single_plugin(
            plugin, "external_verify", default_value, data, request
        )


def get_plugins_manager(
    manager_path: str = None, plugins: List[str] = None
) -> PluginsManager:
    if not manager_path:
        manager_path = settings.PLUGINS_MANAGER
    if plugins is None:
        plugins = settings.PLUGINS
    manager = import_string(manager_path)
    return manager(plugins)<|MERGE_RESOLUTION|>--- conflicted
+++ resolved
@@ -33,10 +33,6 @@
         PaymentGateway,
         TokenConfig,
     )
-<<<<<<< HEAD
-    from ..product.models import Product, ProductType
-    from .base_plugin import BasePlugin, ExternalAccessTokens
-=======
     from ..product.models import (
         Collection,
         Product,
@@ -44,8 +40,7 @@
         ProductVariant,
         ProductVariantChannelListing,
     )
-    from .base_plugin import BasePlugin
->>>>>>> 02d266b6
+    from .base_plugin import BasePlugin, ExternalAccessTokens
 
 
 class PluginsManager(PaymentInterface):
