from collections import defaultdict
from decimal import Decimal
from typing import (
    TYPE_CHECKING,
    Any,
    Dict,
    Iterable,
    List,
    Optional,
    Tuple,
    Type,
    Union,
)

import opentracing
from django.conf import settings
from django.core.handlers.wsgi import WSGIRequest
from django.http import HttpResponse, HttpResponseNotFound
from django.utils.module_loading import import_string
from django_countries.fields import Country
from prices import Money, TaxedMoney

from ..channel.models import Channel
from ..checkout import base_calculations
from ..core.payments import PaymentInterface
from ..core.prices import quantize_price
from ..core.taxes import TaxType, zero_taxed_money
from ..discount import DiscountInfo
from .base_plugin import ExcludedShippingMethod, ExternalAccessTokens, ShippingMethod
from .models import PluginConfiguration

if TYPE_CHECKING:
    # flake8: noqa
    from ..account.models import Address, User
    from ..checkout.fetch import CheckoutInfo, CheckoutLineInfo
    from ..checkout.models import Checkout
    from ..invoice.models import Invoice
    from ..order.models import Fulfillment, Order, OrderLine
    from ..page.models import Page
    from ..payment.interface import (
        CustomerSource,
        GatewayResponse,
        InitializedPaymentResponse,
        PaymentData,
        PaymentGateway,
        TokenConfig,
    )
    from ..product.models import Product, ProductType, ProductVariant
    from ..translation.models import Translation
    from .base_plugin import BasePlugin


NotifyEventTypeChoice = str


class PluginsManager(PaymentInterface):
    """Base manager for handling plugins logic."""

    plugins_per_channel: Dict[str, List["BasePlugin"]] = {}
    global_plugins: List["BasePlugin"] = []
    all_plugins: List["BasePlugin"] = []

    def _load_plugin(
        self,
        PluginClass: Type["BasePlugin"],
        config,
        channel: Optional["Channel"] = None,
    ) -> "BasePlugin":

        if PluginClass.PLUGIN_ID in config:
            existing_config = config[PluginClass.PLUGIN_ID]
            plugin_config = existing_config.configuration
            active = existing_config.active
            channel = existing_config.channel
        else:
            plugin_config = PluginClass.DEFAULT_CONFIGURATION
            active = PluginClass.get_default_active()

        return PluginClass(configuration=plugin_config, active=active, channel=channel)

    def __init__(self, plugins: List[str]):
        with opentracing.global_tracer().start_active_span("PluginsManager.__init__"):
            self.plugins_per_channel = defaultdict(list)
            self.all_plugins = []
            (
                self._global_config,
                self._configs_per_channel,
            ) = self._get_all_plugin_configs()
            self.global_plugins = []
            channels = Channel.objects.all()
            for plugin_path in plugins:

                with opentracing.global_tracer().start_active_span(f"{plugin_path}"):
                    PluginClass = import_string(plugin_path)
                    if not getattr(PluginClass, "CONFIGURATION_PER_CHANNEL", False):
                        plugin = self._load_plugin(PluginClass, self._global_config)
                        self.global_plugins.append(plugin)
                        self.all_plugins.append(plugin)
                    else:
                        for channel in channels:
                            channel_configs = self._configs_per_channel.get(channel, {})
                            plugin = self._load_plugin(
                                PluginClass, channel_configs, channel
                            )
                            self.plugins_per_channel[channel.slug].append(plugin)
                            self.all_plugins.append(plugin)

            for channel in channels:
                self.plugins_per_channel[channel.slug].extend(self.global_plugins)

    def __run_method_on_plugins(
        self,
        method_name: str,
        default_value: Any,
        *args,
        channel_slug: Optional[str] = None,
        **kwargs
    ):
        """Try to run a method with the given name on each declared active plugin."""
        value = default_value
        plugins = self.get_plugins(channel_slug=channel_slug, active_only=True)
        for plugin in plugins:
            value = self.__run_method_on_single_plugin(
                plugin, method_name, value, *args, **kwargs
            )
        return value

    def __run_method_on_single_plugin(
        self,
        plugin: Optional["BasePlugin"],
        method_name: str,
        previous_value: Any,
        *args,
        **kwargs,
    ) -> Any:
        """Run method_name on plugin.

        Method will return value returned from plugin's
        method. If plugin doesn't have own implementation of expected method_name, it
        will return previous_value.
        """
        plugin_method = getattr(plugin, method_name, NotImplemented)
        if plugin_method == NotImplemented:
            return previous_value
        returned_value = plugin_method(*args, **kwargs, previous_value=previous_value)
        if returned_value == NotImplemented:
            return previous_value
        return returned_value

    def change_user_address(
        self, address: "Address", address_type: Optional[str], user: Optional["User"]
    ) -> "Address":
        default_value = address
        return self.__run_method_on_plugins(
            "change_user_address", default_value, address, address_type, user
        )

    def calculate_checkout_total(
        self,
        checkout_info: "CheckoutInfo",
        lines: Iterable["CheckoutLineInfo"],
        address: Optional["Address"],
        discounts: Iterable[DiscountInfo],
    ) -> TaxedMoney:

        default_value = base_calculations.base_checkout_total(
            subtotal=self.calculate_checkout_subtotal(
                checkout_info, lines, address, discounts
            ),
            shipping_price=self.calculate_checkout_shipping(
                checkout_info, lines, address, discounts
            ),
            discount=checkout_info.checkout.discount,
            currency=checkout_info.checkout.currency,
        )
        return quantize_price(
            self.__run_method_on_plugins(
                "calculate_checkout_total",
                default_value,
                checkout_info,
                lines,
                address,
                discounts,
                channel_slug=checkout_info.channel.slug,
            ),
            checkout_info.checkout.currency,
        )

    def calculate_checkout_subtotal(
        self,
        checkout_info: "CheckoutInfo",
        lines: Iterable["CheckoutLineInfo"],
        address: Optional["Address"],
        discounts: Iterable[DiscountInfo],
    ) -> TaxedMoney:
        line_totals = [
            self.calculate_checkout_line_total(
                checkout_info,
                lines,
                line_info,
                address,
                discounts,
            )
            for line_info in lines
        ]
        currency = checkout_info.checkout.currency
        total = sum(line_totals, zero_taxed_money(currency))
        return quantize_price(
            total,
            checkout_info.checkout.currency,
        )

    def calculate_checkout_shipping(
        self,
        checkout_info: "CheckoutInfo",
        lines: Iterable["CheckoutLineInfo"],
        address: Optional["Address"],
        discounts: Iterable[DiscountInfo],
    ) -> TaxedMoney:
        default_value = base_calculations.base_checkout_shipping_price(
            checkout_info, lines
        )
        return quantize_price(
            self.__run_method_on_plugins(
                "calculate_checkout_shipping",
                default_value,
                checkout_info,
                lines,
                address,
                discounts,
                channel_slug=checkout_info.channel.slug,
            ),
            checkout_info.checkout.currency,
        )

    def calculate_order_shipping(self, order: "Order") -> TaxedMoney:
        if not order.shipping_method:
            return zero_taxed_money(order.currency)
        shipping_price = order.shipping_method.channel_listings.get(
            channel_id=order.channel_id
        ).price
        default_value = quantize_price(
            TaxedMoney(net=shipping_price, gross=shipping_price),
            shipping_price.currency,
        )
        return quantize_price(
            self.__run_method_on_plugins(
                "calculate_order_shipping",
                default_value,
                order,
                channel_slug=order.channel.slug,
            ),
            order.currency,
        )

    def get_checkout_shipping_tax_rate(
        self,
        checkout_info: "CheckoutInfo",
        lines: Iterable["CheckoutLineInfo"],
        address: Optional["Address"],
        discounts: Iterable[DiscountInfo],
        shipping_price: TaxedMoney,
    ):
        default_value = base_calculations.base_tax_rate(shipping_price)
        return self.__run_method_on_plugins(
            "get_checkout_shipping_tax_rate",
            default_value,
            checkout_info,
            lines,
            address,
            discounts,
            channel_slug=checkout_info.channel.slug,
        ).quantize(Decimal(".0001"))

    def get_order_shipping_tax_rate(self, order: "Order", shipping_price: TaxedMoney):
        default_value = base_calculations.base_tax_rate(shipping_price)
        return self.__run_method_on_plugins(
            "get_order_shipping_tax_rate",
            default_value,
            order,
            channel_slug=order.channel.slug,
        ).quantize(Decimal(".0001"))

    def calculate_checkout_line_total(
        self,
        checkout_info: "CheckoutInfo",
        lines: Iterable["CheckoutLineInfo"],
        checkout_line_info: "CheckoutLineInfo",
        address: Optional["Address"],
        discounts: Iterable["DiscountInfo"],
    ):
        default_value = base_calculations.base_checkout_line_total(
            checkout_line_info,
            checkout_info.channel,
            discounts,
        )
        return quantize_price(
            self.__run_method_on_plugins(
                "calculate_checkout_line_total",
                default_value,
                checkout_info,
                lines,
                checkout_line_info,
                address,
                discounts,
                channel_slug=checkout_info.channel.slug,
            ),
            checkout_info.checkout.currency,
        )

    def calculate_order_line_total(
        self,
        order: "Order",
        order_line: "OrderLine",
        variant: "ProductVariant",
        product: "Product",
    ):
        default_value = base_calculations.base_order_line_total(order_line)
        return quantize_price(
            self.__run_method_on_plugins(
                "calculate_order_line_total",
                default_value,
                order,
                order_line,
                variant,
                product,
                channel_slug=order.channel.slug,
            ),
            order.currency,
        )

    def calculate_checkout_line_unit_price(
        self,
        total_line_price: TaxedMoney,
        quantity: int,
        checkout_info: "CheckoutInfo",
        lines: Iterable["CheckoutLineInfo"],
        checkout_line_info: "CheckoutLineInfo",
        address: Optional["Address"],
        discounts: Iterable["DiscountInfo"],
    ):
        default_value = base_calculations.base_checkout_line_unit_price(
            total_line_price, quantity
        )
        return quantize_price(
            self.__run_method_on_plugins(
                "calculate_checkout_line_unit_price",
                default_value,
                checkout_info,
                lines,
                checkout_line_info,
                address,
                discounts,
                channel_slug=checkout_info.channel.slug,
            ),
            total_line_price.currency,
        )

    def calculate_order_line_unit(
        self,
        order: "Order",
        order_line: "OrderLine",
        variant: "ProductVariant",
        product: "Product",
    ) -> TaxedMoney:
        unit_price = order_line.unit_price
        default_value = quantize_price(unit_price, unit_price.currency)
        return quantize_price(
            self.__run_method_on_plugins(
                "calculate_order_line_unit",
                default_value,
                order,
                order_line,
                variant,
                product,
                channel_slug=order.channel.slug,
            ),
            order_line.currency,
        )

    def get_checkout_line_tax_rate(
        self,
        checkout_info: "CheckoutInfo",
        lines: Iterable["CheckoutLineInfo"],
        checkout_line_info: "CheckoutLineInfo",
        address: Optional["Address"],
        discounts: Iterable[DiscountInfo],
        unit_price: TaxedMoney,
    ) -> Decimal:
        default_value = base_calculations.base_tax_rate(unit_price)
        return self.__run_method_on_plugins(
            "get_checkout_line_tax_rate",
            default_value,
            checkout_info,
            lines,
            checkout_line_info,
            address,
            discounts,
            channel_slug=checkout_info.channel.slug,
        ).quantize(Decimal(".0001"))

    def get_order_line_tax_rate(
        self,
        order: "Order",
        product: "Product",
        variant: "ProductVariant",
        address: Optional["Address"],
        unit_price: TaxedMoney,
    ) -> Decimal:
        default_value = base_calculations.base_tax_rate(unit_price)
        return self.__run_method_on_plugins(
            "get_order_line_tax_rate",
            default_value,
            order,
            product,
            variant,
            address,
            channel_slug=order.channel.slug,
        ).quantize(Decimal(".0001"))

    def get_tax_rate_type_choices(self) -> List[TaxType]:
        default_value: list = []
        return self.__run_method_on_plugins("get_tax_rate_type_choices", default_value)

    def show_taxes_on_storefront(self) -> bool:
        default_value = False
        return self.__run_method_on_plugins("show_taxes_on_storefront", default_value)

    def apply_taxes_to_product(
        self, product: "Product", price: Money, country: Country, channel_slug: str
    ):
        default_value = quantize_price(
            TaxedMoney(net=price, gross=price), price.currency
        )
        return quantize_price(
            self.__run_method_on_plugins(
                "apply_taxes_to_product",
                default_value,
                product,
                price,
                country,
                channel_slug=channel_slug,
            ),
            price.currency,
        )

    def apply_taxes_to_shipping(
        self, price: Money, shipping_address: "Address", channel_slug: str
    ) -> TaxedMoney:
        default_value = quantize_price(
            TaxedMoney(net=price, gross=price), price.currency
        )
        return quantize_price(
            self.__run_method_on_plugins(
                "apply_taxes_to_shipping",
                default_value,
                price,
                shipping_address,
                channel_slug=channel_slug,
            ),
            price.currency,
        )

    def preprocess_order_creation(
        self,
        checkout_info: "CheckoutInfo",
        discounts: Iterable[DiscountInfo],
        lines: Optional[Iterable["CheckoutLineInfo"]] = None,
    ):
        default_value = None
        return self.__run_method_on_plugins(
            "preprocess_order_creation",
            default_value,
            checkout_info,
            discounts,
            lines,
            channel_slug=checkout_info.channel.slug,
        )

    def customer_created(self, customer: "User"):
        default_value = None
        return self.__run_method_on_plugins("customer_created", default_value, customer)

    def customer_updated(self, customer: "User"):
        default_value = None
        return self.__run_method_on_plugins("customer_updated", default_value, customer)

    def product_created(self, product: "Product"):
        default_value = None
        return self.__run_method_on_plugins("product_created", default_value, product)

    def product_updated(self, product: "Product"):
        default_value = None
        return self.__run_method_on_plugins("product_updated", default_value, product)

    def product_deleted(self, product: "Product", variants: List[int]):
        default_value = None
        return self.__run_method_on_plugins(
            "product_deleted", default_value, product, variants
        )

    def product_variant_created(self, product_variant: "ProductVariant"):
        default_value = None
        return self.__run_method_on_plugins(
            "product_variant_created", default_value, product_variant
        )

    def product_variant_updated(self, product_variant: "ProductVariant"):
        default_value = None
        return self.__run_method_on_plugins(
            "product_variant_updated", default_value, product_variant
        )

    def product_variant_deleted(self, product_variant: "ProductVariant"):
        default_value = None
        return self.__run_method_on_plugins(
            "product_variant_deleted", default_value, product_variant
        )

    def order_created(self, order: "Order"):
        default_value = None
        return self.__run_method_on_plugins(
            "order_created", default_value, order, channel_slug=order.channel.slug
        )

    def order_confirmed(self, order: "Order"):
        default_value = None
        return self.__run_method_on_plugins(
            "order_confirmed", default_value, order, channel_slug=order.channel.slug
        )

    def draft_order_created(self, order: "Order"):
        default_value = None
        return self.__run_method_on_plugins(
            "draft_order_created", default_value, order, channel_slug=order.channel.slug
        )

    def draft_order_updated(self, order: "Order"):
        default_value = None
        return self.__run_method_on_plugins(
            "draft_order_updated", default_value, order, channel_slug=order.channel.slug
        )

    def draft_order_deleted(self, order: "Order"):
        default_value = None
        return self.__run_method_on_plugins(
            "draft_order_deleted", default_value, order, channel_slug=order.channel.slug
        )

    def invoice_request(
        self, order: "Order", invoice: "Invoice", number: Optional[str]
    ):
        default_value = None
        return self.__run_method_on_plugins(
            "invoice_request",
            default_value,
            order,
            invoice,
            number,
            channel_slug=order.channel.slug,
        )

    def invoice_delete(self, invoice: "Invoice"):
        default_value = None
        channel_slug = invoice.order.channel.slug if invoice.order else None
        return self.__run_method_on_plugins(
            "invoice_delete",
            default_value,
            invoice,
            channel_slug=channel_slug,
        )

    def invoice_sent(self, invoice: "Invoice", email: str):
        default_value = None
        channel_slug = invoice.order.channel.slug if invoice.order else None
        return self.__run_method_on_plugins(
            "invoice_sent",
            default_value,
            invoice,
            email,
            channel_slug=channel_slug,
        )

    def order_fully_paid(self, order: "Order"):
        default_value = None
        return self.__run_method_on_plugins(
            "order_fully_paid", default_value, order, channel_slug=order.channel.slug
        )

    def order_updated(self, order: "Order"):
        default_value = None
        return self.__run_method_on_plugins(
            "order_updated", default_value, order, channel_slug=order.channel.slug
        )

    def order_cancelled(self, order: "Order"):
        default_value = None
        return self.__run_method_on_plugins(
            "order_cancelled", default_value, order, channel_slug=order.channel.slug
        )

    def order_fulfilled(self, order: "Order"):
        default_value = None
        return self.__run_method_on_plugins(
            "order_fulfilled", default_value, order, channel_slug=order.channel.slug
        )

    def fulfillment_created(self, fulfillment: "Fulfillment"):
        default_value = None
        return self.__run_method_on_plugins(
            "fulfillment_created",
            default_value,
            fulfillment,
            channel_slug=fulfillment.order.channel.slug,
        )

    def checkout_created(self, checkout: "Checkout"):
        default_value = None
        return self.__run_method_on_plugins(
            "checkout_created",
            default_value,
            checkout,
            channel_slug=checkout.channel.slug,
        )

    def checkout_updated(self, checkout: "Checkout"):
        default_value = None
        return self.__run_method_on_plugins(
            "checkout_updated",
            default_value,
            checkout,
            channel_slug=checkout.channel.slug,
        )

    def page_created(self, page: "Page"):
        default_value = None
        return self.__run_method_on_plugins("page_created", default_value, page)

    def page_updated(self, page: "Page"):
        default_value = None
        return self.__run_method_on_plugins("page_updated", default_value, page)

    def page_deleted(self, page: "Page"):
        default_value = None
        return self.__run_method_on_plugins("page_deleted", default_value, page)

    def initialize_payment(
        self, gateway, payment_data: dict, channel_slug: str
    ) -> Optional["InitializedPaymentResponse"]:
        method_name = "initialize_payment"
        default_value = None
        gtw = self.get_plugin(gateway, channel_slug)
        if not gtw:
            return None

        return self.__run_method_on_single_plugin(
            gtw,
            method_name,
            previous_value=default_value,
            payment_data=payment_data,
        )

    def authorize_payment(
        self, gateway: str, payment_information: "PaymentData", channel_slug: str
    ) -> "GatewayResponse":
        return self.__run_payment_method(
            gateway, "authorize_payment", payment_information, channel_slug=channel_slug
        )

    def capture_payment(
        self, gateway: str, payment_information: "PaymentData", channel_slug: str
    ) -> "GatewayResponse":
        return self.__run_payment_method(
            gateway, "capture_payment", payment_information, channel_slug=channel_slug
        )

    def refund_payment(
        self, gateway: str, payment_information: "PaymentData", channel_slug: str
    ) -> "GatewayResponse":
        return self.__run_payment_method(
            gateway, "refund_payment", payment_information, channel_slug=channel_slug
        )

    def void_payment(
        self, gateway: str, payment_information: "PaymentData", channel_slug: str
    ) -> "GatewayResponse":
        return self.__run_payment_method(
            gateway, "void_payment", payment_information, channel_slug=channel_slug
        )

    def confirm_payment(
        self, gateway: str, payment_information: "PaymentData", channel_slug: str
    ) -> "GatewayResponse":
        return self.__run_payment_method(
            gateway, "confirm_payment", payment_information, channel_slug=channel_slug
        )

    def process_payment(
        self, gateway: str, payment_information: "PaymentData", channel_slug: str
    ) -> "GatewayResponse":
        return self.__run_payment_method(
            gateway, "process_payment", payment_information, channel_slug=channel_slug
        )

    def token_is_required_as_payment_input(
        self, gateway: str, channel_slug: str
    ) -> bool:
        method_name = "token_is_required_as_payment_input"
        default_value = True
        gtw = self.get_plugin(gateway, channel_slug=channel_slug)
        if gtw is not None:
            return self.__run_method_on_single_plugin(
                gtw,
                method_name,
                previous_value=default_value,
            )
        return default_value

    def get_client_token(
        self,
        gateway,
        token_config: "TokenConfig",
        channel_slug: str,
    ) -> str:
        method_name = "get_client_token"
        default_value = None
        gtw = self.get_plugin(gateway, channel_slug=channel_slug)
        return self.__run_method_on_single_plugin(
            gtw, method_name, default_value, token_config=token_config
        )

    def list_payment_sources(
        self,
        gateway: str,
        customer_id: str,
        channel_slug: str,
    ) -> List["CustomerSource"]:
        default_value: list = []
        gtw = self.get_plugin(gateway, channel_slug=channel_slug)
        if gtw is not None:
            return self.__run_method_on_single_plugin(
                gtw, "list_payment_sources", default_value, customer_id=customer_id
            )
        raise Exception(f"Payment plugin {gateway} is inaccessible!")

    def translation_created(self, translation: "Translation"):
        default_value = None
        return self.__run_method_on_plugins(
            "translation_created", default_value, translation
        )

    def translation_updated(self, translation: "Translation"):
        default_value = None
        return self.__run_method_on_plugins(
            "translation_updated", default_value, translation
        )

    def get_plugins(
        self, channel_slug: Optional[str] = None, active_only=False
    ) -> List["BasePlugin"]:
        """Return list of plugins for a given channel."""
        if channel_slug:
            plugins = self.plugins_per_channel[channel_slug]
        else:
            plugins = self.all_plugins

        if active_only:
            plugins = [plugin for plugin in plugins if plugin.active]
        return plugins

    def list_payment_gateways(
        self,
        currency: Optional[str] = None,
        checkout: Optional["Checkout"] = None,
        channel_slug: Optional[str] = None,
        active_only: bool = True,
    ) -> List["PaymentGateway"]:
        channel_slug = checkout.channel.slug if checkout else channel_slug
        plugins = self.get_plugins(channel_slug=channel_slug, active_only=active_only)
        payment_plugins = [
            plugin for plugin in plugins if "process_payment" in type(plugin).__dict__
        ]

        # if currency is given return only gateways which support given currency
        gateways = []
        for plugin in payment_plugins:
            gateways.extend(
                plugin.get_payment_gateways(
                    currency=currency, checkout=checkout, previous_value=None
                )
            )
        return gateways

    def list_external_authentications(self, active_only: bool = True) -> List[dict]:
        auth_basic_method = "external_obtain_access_tokens"
        plugins = self.get_plugins(active_only=active_only)
        return [
            {"id": plugin.PLUGIN_ID, "name": plugin.PLUGIN_NAME}
            for plugin in plugins
            if auth_basic_method in type(plugin).__dict__
        ]

    def __run_payment_method(
        self,
        gateway: str,
        method_name: str,
        payment_information: "PaymentData",
        channel_slug: str,
        **kwargs,
    ) -> "GatewayResponse":
        default_value = None
        plugin = self.get_plugin(gateway, channel_slug)
        if plugin is not None:
            resp = self.__run_method_on_single_plugin(
                plugin,
                method_name,
                previous_value=default_value,
                payment_information=payment_information,
                **kwargs,
            )
            if resp is not None:
                return resp

        raise Exception(
            f"Payment plugin {gateway} for {method_name}"
            " payment method is inaccessible!"
        )

    def _get_all_plugin_configs(self):
        with opentracing.global_tracer().start_active_span("_get_all_plugin_configs"):
            if not hasattr(self, "_plugin_configs"):
                plugin_configurations = PluginConfiguration.objects.prefetch_related(
                    "channel"
                ).all()
                self._plugin_configs_per_channel = defaultdict(dict)
                self._global_plugin_configs = {}
                for pc in plugin_configurations:
                    channel = pc.channel
                    if channel is None:
                        self._global_plugin_configs[pc.identifier] = pc
                    else:
                        self._plugin_configs_per_channel[channel][pc.identifier] = pc
            return self._global_plugin_configs, self._plugin_configs_per_channel

    # FIXME these methods should be more generic

    def assign_tax_code_to_object_meta(
        self, obj: Union["Product", "ProductType"], tax_code: Optional[str]
    ):
        default_value = None
        return self.__run_method_on_plugins(
            "assign_tax_code_to_object_meta", default_value, obj, tax_code
        )

    def get_tax_code_from_object_meta(
        self, obj: Union["Product", "ProductType"]
    ) -> TaxType:
        default_value = TaxType(code="", description="")
        return self.__run_method_on_plugins(
            "get_tax_code_from_object_meta", default_value, obj
        )

    def get_tax_rate_percentage_value(
        self, obj: Union["Product", "ProductType"], country: Country
    ) -> Decimal:
        default_value = Decimal("0").quantize(Decimal("1."))
        return self.__run_method_on_plugins(
            "get_tax_rate_percentage_value", default_value, obj, country
        ).quantize(Decimal("1."))

    def save_plugin_configuration(
        self, plugin_id, channel_slug: Optional[str], cleaned_data: dict
    ):
        if channel_slug:
            plugins = self.get_plugins(channel_slug=channel_slug)
            channel = Channel.objects.filter(slug=channel_slug).first()
            if not channel:
                return None
        else:
            channel = None
            plugins = self.global_plugins

        for plugin in plugins:
            if plugin.PLUGIN_ID == plugin_id:
                plugin_configuration, _ = PluginConfiguration.objects.get_or_create(
                    identifier=plugin_id,
                    channel=channel,
                    defaults={"configuration": plugin.configuration},
                )
                configuration = plugin.save_plugin_configuration(
                    plugin_configuration, cleaned_data
                )
                configuration.name = plugin.PLUGIN_NAME
                configuration.description = plugin.PLUGIN_DESCRIPTION
                plugin.active = configuration.active
                plugin.configuration = configuration.configuration
                return configuration

    def get_plugin(
        self, plugin_id: str, channel_slug: Optional[str] = None
    ) -> Optional["BasePlugin"]:
        plugins = self.get_plugins(channel_slug=channel_slug)
        for plugin in plugins:
            if plugin.check_plugin_id(plugin_id):
                return plugin
        return None

    def fetch_taxes_data(self) -> bool:
        default_value = False
        return self.__run_method_on_plugins("fetch_taxes_data", default_value)

    def webhook_endpoint_without_channel(
        self, request: WSGIRequest, plugin_id: str
    ) -> HttpResponse:
        # This should be removed in 3.0.0-a.25 as we want to give a possibility to have
        # no downtime between RCs
        split_path = request.path.split(plugin_id, maxsplit=1)
        path = None
        if len(split_path) == 2:
            path = split_path[1]

        default_value = HttpResponseNotFound()
        plugin = self.get_plugin(plugin_id)
        if not plugin:
            return default_value
        return self.__run_method_on_single_plugin(
            plugin, "webhook", default_value, request, path
        )

    def webhook(
        self, request: WSGIRequest, plugin_id: str, channel_slug: Optional[str] = None
    ) -> HttpResponse:
        split_path = request.path.split(plugin_id, maxsplit=1)
        path = None
        if len(split_path) == 2:
            path = split_path[1]

        default_value = HttpResponseNotFound()
        plugin = self.get_plugin(plugin_id, channel_slug=channel_slug)
        if not plugin:
            return default_value

        if not plugin.active:
            return default_value

        if plugin.CONFIGURATION_PER_CHANNEL and not channel_slug:
            return HttpResponseNotFound(
                "Incorrect endpoint. Use /plugins/channel/<channel_slug>/"
                f"{plugin.PLUGIN_ID}/"
            )

        return self.__run_method_on_single_plugin(
            plugin, "webhook", default_value, request, path
        )

    def notify(
        self,
        event: "NotifyEventTypeChoice",
        payload: dict,
        channel_slug: Optional[str] = None,
    ):
        default_value = None
        return self.__run_method_on_plugins(
            "notify", default_value, event, payload, channel_slug=channel_slug
        )

    def external_obtain_access_tokens(
        self, plugin_id: str, data: dict, request: WSGIRequest
    ) -> Optional["ExternalAccessTokens"]:
        """Obtain access tokens from authentication plugin."""
        default_value = ExternalAccessTokens()
        plugin = self.get_plugin(plugin_id)
        return self.__run_method_on_single_plugin(
            plugin, "external_obtain_access_tokens", default_value, data, request
        )

    def external_authentication_url(
        self, plugin_id: str, data: dict, request: WSGIRequest
    ) -> dict:
        """Handle authentication request."""
        default_value = {}  # type: ignore
        plugin = self.get_plugin(plugin_id)
        return self.__run_method_on_single_plugin(
            plugin, "external_authentication_url", default_value, data, request
        )

    def external_refresh(
        self, plugin_id: str, data: dict, request: WSGIRequest
    ) -> Optional["ExternalAccessTokens"]:
        """Handle authentication refresh request."""
        default_value = ExternalAccessTokens()
        plugin = self.get_plugin(plugin_id)
        return self.__run_method_on_single_plugin(
            plugin, "external_refresh", default_value, data, request
        )

    def authenticate_user(self, request: WSGIRequest) -> Optional["User"]:
        """Authenticate user which should be assigned to the request."""
        default_value = None
        return self.__run_method_on_plugins("authenticate_user", default_value, request)

    def external_logout(self, plugin_id: str, data: dict, request: WSGIRequest) -> dict:
        """Logout the user."""
        default_value: Dict[str, str] = {}
        plugin = self.get_plugin(plugin_id)
        return self.__run_method_on_single_plugin(
            plugin, "external_logout", default_value, data, request
        )

    def external_verify(
        self, plugin_id: str, data: dict, request: WSGIRequest
    ) -> Tuple[Optional["User"], dict]:
        """Verify the provided authentication data."""
        default_data: Dict[str, str] = dict()
        default_user: Optional["User"] = None
        default_value = default_user, default_data
        plugin = self.get_plugin(plugin_id)
        return self.__run_method_on_single_plugin(
            plugin, "external_verify", default_value, data, request
        )

    def excluded_shipping_methods_for_order(
        self,
        order: "Order",
        available_shipping_methods: List[ShippingMethod],
<<<<<<< HEAD
=======
        app_name: str,
>>>>>>> 49e1f0ed
    ) -> List[ExcludedShippingMethod]:
        return self.__run_method_on_plugins(
            "excluded_shipping_methods_for_order",
            [],
            order,
            available_shipping_methods,
<<<<<<< HEAD
=======
            app_name=app_name,
>>>>>>> 49e1f0ed
        )

    def excluded_shipping_methods_for_checkout(
        self,
        checkout: "Checkout",
        available_shipping_methods: List[ShippingMethod],
<<<<<<< HEAD
=======
        app_name: str,
>>>>>>> 49e1f0ed
    ) -> List[ExcludedShippingMethod]:
        return self.__run_method_on_plugins(
            "excluded_shipping_methods_for_checkout",
            [],
            checkout,
            available_shipping_methods,
            app_name=app_name,
        )


def get_plugins_manager() -> PluginsManager:
    with opentracing.global_tracer().start_active_span("get_plugins_manager"):
        return PluginsManager(settings.PLUGINS)<|MERGE_RESOLUTION|>--- conflicted
+++ resolved
@@ -1023,30 +1023,18 @@
         self,
         order: "Order",
         available_shipping_methods: List[ShippingMethod],
-<<<<<<< HEAD
-=======
-        app_name: str,
->>>>>>> 49e1f0ed
     ) -> List[ExcludedShippingMethod]:
         return self.__run_method_on_plugins(
             "excluded_shipping_methods_for_order",
             [],
             order,
             available_shipping_methods,
-<<<<<<< HEAD
-=======
-            app_name=app_name,
->>>>>>> 49e1f0ed
         )
 
     def excluded_shipping_methods_for_checkout(
         self,
         checkout: "Checkout",
         available_shipping_methods: List[ShippingMethod],
-<<<<<<< HEAD
-=======
-        app_name: str,
->>>>>>> 49e1f0ed
     ) -> List[ExcludedShippingMethod]:
         return self.__run_method_on_plugins(
             "excluded_shipping_methods_for_checkout",
