--- conflicted
+++ resolved
@@ -84,7 +84,6 @@
         return TaxedMoney(price, price)
 
     def calculate_checkout_line_total(
-<<<<<<< HEAD
         self,
         checkout,
         checkout_line,
@@ -92,11 +91,9 @@
         product,
         collections,
         address,
+        channel,
         discounts,
         previous_value,
-=======
-        self, checkout_line, discounts, channel, previous_value
->>>>>>> 955302ea
     ):
         price = Money("1.0", currency=checkout_line.checkout.currency)
         return TaxedMoney(price, price)
