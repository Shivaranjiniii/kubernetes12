import logging
from typing import Callable, Optional

from authlib.common.errors import AuthlibBaseError
from authlib.integrations.requests_client import OAuth2Session
from django.core import signing
from django.core.exceptions import ValidationError
from django.core.handlers.wsgi import WSGIRequest
from django.http import HttpResponse, HttpResponseBadRequest, HttpResponseNotFound
from django.shortcuts import redirect
<<<<<<< HEAD
=======
from django.urls import reverse
>>>>>>> 87a8b1ff
from requests import PreparedRequest

from ...account.models import User
from ...core.jwt import (
    JWT_REFRESH_TOKEN_COOKIE_NAME,
    get_token_from_request,
    get_user_from_access_payload,
    jwt_decode,
)
from ...core.permissions import get_permissions_codename
from ...core.utils import build_absolute_uri
from ..base_plugin import BasePlugin, ConfigurationTypeField
from ..error_codes import PluginErrorCode
from ..models import PluginConfiguration
from .dataclasses import OpenIDConnectConfig
from .exceptions import AuthenticationError
from .utils import (
<<<<<<< HEAD
    OAUTH_TOKEN_REFRESH_FIELD,
=======
>>>>>>> 87a8b1ff
    create_tokens_from_oauth_payload,
    get_incorrect_fields,
    get_or_create_user_from_token,
    get_parsed_id_token,
    get_saleor_permissions_from_scope,
    get_user_from_token,
<<<<<<< HEAD
    is_owner_of_token_valid,
=======
>>>>>>> 87a8b1ff
    validate_refresh_token,
    validate_storefront_redirect_url,
)

logger = logging.getLogger(__name__)


def convert_error_to_http_response(fn: Callable) -> Callable:
    def wrapped(*args, **kwargs):
        try:
            return fn(*args, **kwargs)
        except AuthenticationError as e:
            return HttpResponseBadRequest(str(e))

    return wrapped


class OpenIDConnectPlugin(BasePlugin):
    PLUGIN_ID = "mirumee.authentication.openidconnect"
    PLUGIN_NAME = "OpenID Connect"
    DEFAULT_CONFIGURATION = [
        {"name": "client_id", "value": None},
        {"name": "client_secret", "value": None},
        {"name": "enable_refresh_token", "value": True},
        {"name": "oauth_authorization_url", "value": None},
        {"name": "oauth_token_url", "value": None},
        {"name": "json_web_key_set_url", "value": None},
        {"name": "oauth_logout_url", "value": None},
        {"name": "audience", "value": None},
    ]

    CONFIG_STRUCTURE = {
        "client_id": {
            "type": ConfigurationTypeField.STRING,
            "help_text": (
                "Your Client ID required to authenticate on the provider side."
            ),
            "label": "Client ID",
        },
        "client_secret": {
            "type": ConfigurationTypeField.SECRET,
            "help_text": (
                "Your client secret required to authenticate on provider side."
            ),
            "label": "Client Secret",
        },
        "enable_refresh_token": {
            "type": ConfigurationTypeField.BOOLEAN,
            "help_text": (
                "Determine if the refresh token should be also fetched from provider. "
                "By disabling it, users will need to re-login after the access token "
                "expired. By enabling it, frontend apps will be able to refresh the "
                "access token."
            ),
            "label": "Enable refreshing token",
        },
        "oauth_authorization_url": {
            "type": ConfigurationTypeField.STRING,
            "help_text": ("The endpoint used to redirect user to authorization page"),
            "label": "OAuth Authorization URL",
        },
        "oauth_token_url": {
            "type": ConfigurationTypeField.STRING,
            "help_text": (
                "The endpoint to exchange an Authorization Code for a Token."
            ),
            "label": "OAuth Token URL",
        },
        "json_web_key_set_url": {
            "type": ConfigurationTypeField.STRING,
            "help_text": (
                "The JSON Web Key Set (JWKS) is a set of keys containing the public "
                "keys used to verify any JSON Web Token (JWT) issued by the "
                "authorization server and signed using the RS256 signing algorithm."
            ),
            "label": "JSON Web Key Set URL",
        },
        "oauth_logout_url": {
            "type": ConfigurationTypeField.STRING,
            "help_text": (
                "The URL for logging out the user from the OAuth provider side."
            ),
            "label": "OAuth logout URL",
        },
        "audience": {
            "type": ConfigurationTypeField.STRING,
            "help_text": (
<<<<<<< HEAD
                "The Oauth resource identifier. If provided, Saleor will define "
=======
                "The OAuth resource identifier. If provided, Saleor will define "
>>>>>>> 87a8b1ff
                "audience for each authorization request."
            ),
            "label": "Audience",
        },
    }

    def __init__(self, *args, **kwargs):
        super().__init__(*args, **kwargs)
        # Convert to dict to easier take config elements
        configuration = {item["name"]: item["value"] for item in self.configuration}
        self.config = OpenIDConnectConfig(
            client_id=configuration["client_id"],
            client_secret=configuration["client_secret"],
            enable_refresh_token=configuration["enable_refresh_token"],
            json_web_key_set_url=configuration["json_web_key_set_url"],
            authorization_url=configuration["oauth_authorization_url"],
            token_url=configuration["oauth_token_url"],
            logout_url=configuration["oauth_logout_url"],
            audience=configuration["audience"],
        )
        self.oauth = self._get_oauth_session()

    @classmethod
    def validate_plugin_configuration(cls, plugin_configuration: "PluginConfiguration"):
        """Validate if provided configuration is correct."""
        incorrect_fields = get_incorrect_fields(plugin_configuration)
        if incorrect_fields:
            error_msg = "To enable a plugin, you need to provide values for this field."
            raise ValidationError(
                {
                    field: ValidationError(
                        error_msg, code=PluginErrorCode.PLUGIN_MISCONFIGURED.value
                    )
                    for field in incorrect_fields
                }
            )

    def _get_oauth_session(self):
        scope = "openid profile email "
        scope += " ".join([f"saleor:{perm}" for perm in get_permissions_codename()])
        if self.config.enable_refresh_token:
            scope += " offline_access"
        return OAuth2Session(
            client_id=self.config.client_id,
            client_secret=self.config.client_secret,
            scope=scope,
        )

    def external_authentication(
        self, data: dict, request: WSGIRequest, previous_value
    ) -> dict:
        if not self.active:
            return previous_value
        storefront_redirect_url = data.get("redirectUrl")
        validate_storefront_redirect_url(storefront_redirect_url)
<<<<<<< HEAD
        kwargs = {
            "redirect_uri": build_absolute_uri(f"/plugins/{self.PLUGIN_ID}/callback"),
=======
        plugin_path = reverse("plugins", kwargs={"plugin_id": self.PLUGIN_ID})
        kwargs = {
            "redirect_uri": build_absolute_uri(f"{plugin_path}callback"),
>>>>>>> 87a8b1ff
            "state": signing.dumps({"redirectUrl": storefront_redirect_url}),
        }
        if self.config.audience:
            kwargs["audience"] = self.config.audience
        uri, state = self.oauth.create_authorization_url(
            self.config.authorization_url, **kwargs
        )
        return {"authorizationUrl": uri}

    def external_refresh(
        self, data: dict, request: WSGIRequest, previous_value
    ) -> dict:
        if not self.active:
            return previous_value

        error_code = PluginErrorCode.INVALID.value
        if not self.config.enable_refresh_token:
            msg = "Unable to refresh the token. Support for refresh tokens is disabled"
            raise ValidationError(
                {"refresh_token": ValidationError(msg, code=error_code)}
            )
        refresh_token = request.COOKIES.get(JWT_REFRESH_TOKEN_COOKIE_NAME, None)
        refresh_token = data.get("refreshToken") or refresh_token

        validate_refresh_token(refresh_token, data)
        saleor_refresh_token = jwt_decode(refresh_token)  # type: ignore
        token_endpoint = self.config.token_url
        try:
            token_data = self.oauth.refresh_token(
                token_endpoint,
                refresh_token=saleor_refresh_token[OAUTH_TOKEN_REFRESH_FIELD],
            )
        except AuthlibBaseError:
            logger.warning("Unable to refresh the token.", exc_info=True)
            raise ValidationError(
                {
                    "refresh_token": ValidationError(
                        "Unable to refresh the token.", code=error_code,
                    )
                }
            )
        try:
            user_permissions = get_saleor_permissions_from_scope(
                token_data.get("scope")
            )
            parsed_id_token = get_parsed_id_token(
                token_data, self.config.json_web_key_set_url
            )
            user = get_user_from_token(parsed_id_token)
            return create_tokens_from_oauth_payload(
<<<<<<< HEAD
                token_data,
                user,
                parsed_id_token,
                user_permissions,
                owner=self.PLUGIN_ID,
=======
                token_data, user, parsed_id_token, user_permissions
>>>>>>> 87a8b1ff
            )
        except AuthenticationError as e:
            raise ValidationError(
                {"refreshToken": ValidationError(str(e), code=error_code)}
            )

    def external_logout(self, data: dict, request: WSGIRequest, previous_value):
        if not self.config.logout_url:
            # Logout url doesn't exist
            return {}
        req = PreparedRequest()
        req.prepare_url(self.config.logout_url, data)

        return {"logoutUrl": req.url}

    def authenticate_user(self, request: WSGIRequest, previous_value) -> Optional[User]:
        if not self.active:
            return previous_value
        token = get_token_from_request(request)
        if not token:
            return None
        user = previous_value
        valid = is_owner_of_token_valid(token, owner=self.PLUGIN_ID)
        if not valid:
            return user
        payload = jwt_decode(token)
        user = get_user_from_access_payload(payload)
        return user

    @convert_error_to_http_response
    def handle_auth_callback(self, request: WSGIRequest) -> HttpResponse:
        state = request.GET.get("state")
        if not state:
            raise AuthenticationError("Missing GET parameter - state.")
        state_data = signing.loads(state)

        storefront_redirect_url = state_data.get("redirectUrl")
        if not storefront_redirect_url:
            raise AuthenticationError("Missing redirectUrl in state.")
        token_data = self.oauth.fetch_token(
            self.config.token_url,
            authorization_response=request.build_absolute_uri(),
            redirect_uri=build_absolute_uri(f"/plugins/{self.PLUGIN_ID}/callback"),
        )
        user_permissions = get_saleor_permissions_from_scope(token_data.get("scope"))
        parsed_id_token = get_parsed_id_token(
            token_data, self.config.json_web_key_set_url
        )
        user = get_or_create_user_from_token(parsed_id_token)
        params = create_tokens_from_oauth_payload(
<<<<<<< HEAD
            token_data, user, parsed_id_token, user_permissions, owner=self.PLUGIN_ID
=======
            token_data, user, parsed_id_token, user_permissions
>>>>>>> 87a8b1ff
        )
        req = PreparedRequest()
        req.prepare_url(storefront_redirect_url, params)
        return redirect(req.url)

    def webhook(self, request: WSGIRequest, path: str, previous_value) -> HttpResponse:
        if not self.active:
            return HttpResponseNotFound()
        if path.startswith("/callback"):
            return self.handle_auth_callback(request)
        return HttpResponseNotFound()<|MERGE_RESOLUTION|>--- conflicted
+++ resolved
@@ -8,10 +8,7 @@
 from django.core.handlers.wsgi import WSGIRequest
 from django.http import HttpResponse, HttpResponseBadRequest, HttpResponseNotFound
 from django.shortcuts import redirect
-<<<<<<< HEAD
-=======
 from django.urls import reverse
->>>>>>> 87a8b1ff
 from requests import PreparedRequest
 
 from ...account.models import User
@@ -29,20 +26,14 @@
 from .dataclasses import OpenIDConnectConfig
 from .exceptions import AuthenticationError
 from .utils import (
-<<<<<<< HEAD
     OAUTH_TOKEN_REFRESH_FIELD,
-=======
->>>>>>> 87a8b1ff
     create_tokens_from_oauth_payload,
     get_incorrect_fields,
     get_or_create_user_from_token,
     get_parsed_id_token,
     get_saleor_permissions_from_scope,
     get_user_from_token,
-<<<<<<< HEAD
     is_owner_of_token_valid,
-=======
->>>>>>> 87a8b1ff
     validate_refresh_token,
     validate_storefront_redirect_url,
 )
@@ -130,11 +121,7 @@
         "audience": {
             "type": ConfigurationTypeField.STRING,
             "help_text": (
-<<<<<<< HEAD
-                "The Oauth resource identifier. If provided, Saleor will define "
-=======
                 "The OAuth resource identifier. If provided, Saleor will define "
->>>>>>> 87a8b1ff
                 "audience for each authorization request."
             ),
             "label": "Audience",
@@ -190,14 +177,9 @@
             return previous_value
         storefront_redirect_url = data.get("redirectUrl")
         validate_storefront_redirect_url(storefront_redirect_url)
-<<<<<<< HEAD
-        kwargs = {
-            "redirect_uri": build_absolute_uri(f"/plugins/{self.PLUGIN_ID}/callback"),
-=======
         plugin_path = reverse("plugins", kwargs={"plugin_id": self.PLUGIN_ID})
         kwargs = {
             "redirect_uri": build_absolute_uri(f"{plugin_path}callback"),
->>>>>>> 87a8b1ff
             "state": signing.dumps({"redirectUrl": storefront_redirect_url}),
         }
         if self.config.audience:
@@ -248,15 +230,11 @@
             )
             user = get_user_from_token(parsed_id_token)
             return create_tokens_from_oauth_payload(
-<<<<<<< HEAD
                 token_data,
                 user,
                 parsed_id_token,
                 user_permissions,
                 owner=self.PLUGIN_ID,
-=======
-                token_data, user, parsed_id_token, user_permissions
->>>>>>> 87a8b1ff
             )
         except AuthenticationError as e:
             raise ValidationError(
@@ -307,11 +285,7 @@
         )
         user = get_or_create_user_from_token(parsed_id_token)
         params = create_tokens_from_oauth_payload(
-<<<<<<< HEAD
             token_data, user, parsed_id_token, user_permissions, owner=self.PLUGIN_ID
-=======
-            token_data, user, parsed_id_token, user_permissions
->>>>>>> 87a8b1ff
         )
         req = PreparedRequest()
         req.prepare_url(storefront_redirect_url, params)
