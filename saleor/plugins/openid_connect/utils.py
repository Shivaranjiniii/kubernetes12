import json
import logging
from typing import List, Optional
from urllib.parse import urlencode

import requests
from authlib.jose import jwt
from authlib.jose.errors import DecodeError, JoseError
from authlib.oidc.core import CodeIDToken
from django.core.cache import cache
from django.core.exceptions import ValidationError
from django.core.validators import URLValidator
from django.middleware.csrf import _compare_masked_tokens  # type: ignore
<<<<<<< HEAD
from django.middleware.csrf import _get_new_csrf_token  # type: ignore
=======
from django.middleware.csrf import _get_new_csrf_token
>>>>>>> 7f8afdb5
from jwt import PyJWTError

from ...account.models import User
from ...core.jwt import (
    JWT_ACCESS_TYPE,
    JWT_REFRESH_TYPE,
    jwt_decode,
    jwt_encode,
    jwt_user_payload,
)
from ...core.utils import build_absolute_uri
from ...core.utils.url import prepare_url, validate_storefront_url
from ..error_codes import PluginErrorCode
from ..models import PluginConfiguration
from .exceptions import AuthenticationError

JWKS_KEY = "oauth_jwks"
JWKS_CACHE_TIME = 60 * 60  # 1 hour

logger = logging.getLogger(__name__)


def validate_storefront_redirect_url(storefront_redirect_url: Optional[str]):
    if not storefront_redirect_url:
        raise ValidationError(
            {
                "redirectUrl": ValidationError(
                    "Missing redirect url.", code=PluginErrorCode.NOT_FOUND.value
                )
            }
        )
    try:
        validate_storefront_url(storefront_redirect_url)
    except ValidationError as error:
        raise ValidationError(
            {"redirectUrl": error}, code=PluginErrorCode.INVALID.value
        )


def prepare_redirect_url(
    plugin_id, storefront_redirect_url: Optional[str] = None
) -> str:
    """Prepare redirect url used by auth service to return to Saleor.

    /plugins/mirumee.authentication.openidconnect/callback?redirectUrl=https://localhost:3000/
    """
    params = {}
    if storefront_redirect_url:
        params["redirectUrl"] = storefront_redirect_url
    redirect_url = build_absolute_uri(f"/plugins/{plugin_id}/callback")

    return prepare_url(urlencode(params), redirect_url)  # type: ignore


def fetch_jwks(jwks_url) -> Optional[dict]:
    response = None
    try:
        response = requests.get(jwks_url)
        jwks = response.json()
    except requests.exceptions.RequestException:
        logger.exception("Unable to fetch jwks from %s", jwks_url)
        raise AuthenticationError("Unable to finalize the authentication process.")
    except json.JSONDecodeError:
        content = response.content if response else "Unable to find the response"
        logger.exception(
            "Unable to decode the response from auth service with jwks. "
            "Response: %s",
            content,
        )
        raise AuthenticationError("Unable to finalize the authentication process.")
    keys = jwks.get("keys", [])
    if not keys:
        logger.warning("List of JWKS keys is empty")
    return keys


def get_jwks_keys_from_cache_or_fetch(jwks_url: str) -> dict:
    jwks_keys = cache.get(JWKS_KEY)
    if jwks_keys is None:
        jwks_keys = fetch_jwks(jwks_url)
        cache.set(JWKS_KEY, jwks_keys, JWKS_CACHE_TIME)
    return jwks_keys


def create_jwt_token(id_payload: CodeIDToken, user: User, access_token: str,) -> str:
    additional_payload = {
        "exp": id_payload["exp"],
        "oauth_access_key": access_token,
    }
    jwt_payload = jwt_user_payload(
        user,
        JWT_ACCESS_TYPE,
        exp_delta=None,  # we pass exp from auth service, in additional_payload
        additional_payload=additional_payload,
    )
    return jwt_encode(jwt_payload)


def create_jwt_refresh_token(user: User, refresh_token: str, csrf: str):
    additional_payload = {"oauth_refresh_token": refresh_token, "csrf_token": csrf}
    jwt_payload = jwt_user_payload(
        user,
        JWT_REFRESH_TYPE,
        # oauth_refresh_token has own expiration time. No need to duplicate it here
        exp_delta=None,
        additional_payload=additional_payload,
    )
    return jwt_encode(jwt_payload)


def get_parsed_id_token(token_data, jwks_url) -> CodeIDToken:
    id_token = token_data["id_token"]
    keys = get_jwks_keys_from_cache_or_fetch(jwks_url)
    try:
        claims = jwt.decode(id_token, keys, claims_cls=CodeIDToken)
        claims.validate()
    except DecodeError:
        raise AuthenticationError("Unable to decode provided token")
    except JoseError:
        raise AuthenticationError("Token validation failed")
    return claims


def get_or_create_user_from_token(claims: CodeIDToken) -> User:
    user, _ = User.objects.get_or_create(
        email=claims["email"],
        defaults={
            "is_active": True,
            "email": claims["email"],
            "first_name": claims.get("given_name", ""),
            "last_name": claims.get("family_name", ""),
        },
    )
    if not user.is_active:  # it is true only if we fetch disabled user.
        raise AuthenticationError("Unable to log in.",)
    return user


def get_user_from_token(claims: CodeIDToken) -> User:
    user = User.objects.filter(email=claims["email"], is_active=True).first()
    if not user:
        raise AuthenticationError("User does not exist.",)
    return user


def get_valid_auth_tokens_from_auth_payload(
    token_data: dict, user: User, claims: CodeIDToken
):
    refresh_token = token_data.get("refresh_token")

    tokens = {
        "token": create_jwt_token(claims, user, token_data["access_token"]),
    }
    if refresh_token:
        csrf_token = _get_new_csrf_token()
        tokens["refreshToken"] = create_jwt_refresh_token(
            user, refresh_token, csrf_token
        )
        tokens["csrfToken"] = csrf_token
    return tokens


def validate_refresh_token(refresh_token, data):
    csrf_token = data.get("csrfToken")
    if not refresh_token:
        raise ValidationError(
            {
                "refreshToken": ValidationError(
                    "Missing token.", code=PluginErrorCode.NOT_FOUND.value
                )
            }
        )
<<<<<<< HEAD
=======

>>>>>>> 7f8afdb5
    try:
        refresh_payload = jwt_decode(refresh_token)
    except PyJWTError:
        raise ValidationError(
            {
                "refreshToken": ValidationError(
<<<<<<< HEAD
                    "Unable to decode provided token.",
=======
                    "Unable to decode the refresh token.",
>>>>>>> 7f8afdb5
                    code=PluginErrorCode.INVALID.value,
                )
            }
        )

    if not data.get("refreshToken"):
        if not refresh_payload.get("csrf_token"):
            raise ValidationError(
                {
                    "csrf_token": ValidationError(
                        "Missing CSRF token in refresh payload.",
                        code=PluginErrorCode.INVALID.value,
                    )
                }
            )
        if not csrf_token:
            raise ValidationError(
                {
                    "csrfToken": ValidationError(
                        "CSRF token needs to be provided.",
                        code=PluginErrorCode.INVALID.value,
                    )
                }
            )
        is_valid = _compare_masked_tokens(csrf_token, refresh_payload["csrf_token"])
        if not is_valid:
            raise ValidationError(
                {
                    "csrfToken": ValidationError(
                        "CSRF token doesn't match.", code=PluginErrorCode.INVALID.value,
                    )
                }
            )


def get_incorrect_or_missing_urls(urls: dict) -> List[str]:
    validator = URLValidator()
    incorrect_urls = []
    for field, url in urls.items():
        try:
            validator(url)
        except ValidationError:
            incorrect_urls.append(field)
    return incorrect_urls


def get_incorrect_fields(plugin_configuration: "PluginConfiguration"):
    """Return missing or incorrect configuration fields for OpenIDConnectPlugin."""
    configuration = plugin_configuration.configuration
    configuration = {item["name"]: item["value"] for item in configuration}
    if plugin_configuration.active:
        urls_to_validate = {
            "json_web_key_set_url": configuration["json_web_key_set_url"],
            "oauth_authorization_url": configuration["oauth_authorization_url"],
            "oauth_token_url": configuration["oauth_token_url"],
        }
        incorrect_fields = get_incorrect_or_missing_urls(urls_to_validate)
        if not configuration["client_id"]:
            incorrect_fields.append("client_id")
        if not configuration["client_secret"]:
            incorrect_fields.append("client_secret")
        return incorrect_fields<|MERGE_RESOLUTION|>--- conflicted
+++ resolved
@@ -11,11 +11,7 @@
 from django.core.exceptions import ValidationError
 from django.core.validators import URLValidator
 from django.middleware.csrf import _compare_masked_tokens  # type: ignore
-<<<<<<< HEAD
-from django.middleware.csrf import _get_new_csrf_token  # type: ignore
-=======
 from django.middleware.csrf import _get_new_csrf_token
->>>>>>> 7f8afdb5
 from jwt import PyJWTError
 
 from ...account.models import User
@@ -188,21 +184,14 @@
                 )
             }
         )
-<<<<<<< HEAD
-=======
-
->>>>>>> 7f8afdb5
+
     try:
         refresh_payload = jwt_decode(refresh_token)
     except PyJWTError:
         raise ValidationError(
             {
                 "refreshToken": ValidationError(
-<<<<<<< HEAD
-                    "Unable to decode provided token.",
-=======
                     "Unable to decode the refresh token.",
->>>>>>> 7f8afdb5
                     code=PluginErrorCode.INVALID.value,
                 )
             }
