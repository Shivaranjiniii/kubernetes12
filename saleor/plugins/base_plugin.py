--- conflicted
+++ resolved
@@ -18,12 +18,9 @@
 if TYPE_CHECKING:
     # flake8: noqa
     from ..account.models import Address, User
+    from ..channel.models import Channel
     from ..checkout.models import Checkout, CheckoutLine
-<<<<<<< HEAD
-    from ..channel.models import Channel
-=======
     from ..core.taxes import TaxType
->>>>>>> ea9836b4
     from ..discount import DiscountInfo
     from ..invoice.models import Invoice
     from ..order.models import Fulfillment, Order, OrderLine
