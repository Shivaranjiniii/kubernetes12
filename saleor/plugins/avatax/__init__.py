--- conflicted
+++ resolved
@@ -61,14 +61,6 @@
     shipping_tax_code: str = ""
     override_global_tax: bool = False
     include_taxes_in_prices: bool = True
-
-    @property
-    def tax_included(self) -> bool:
-        return (
-            self.include_taxes_in_prices
-            if self.override_global_tax
-            else Site.objects.get_current().settings.include_taxes_in_prices
-        )
 
 
 class TransactionType:
@@ -217,11 +209,7 @@
     amount: Decimal,
     tax_code: str,
     item_code: str,
-<<<<<<< HEAD
     prices_entered_with_tax: bool,
-=======
-    tax_included: bool,
->>>>>>> 9e2ea5b2
     name: str = None,
     discounted: Optional[bool] = False,
     tax_override_data: Optional[dict] = None,
@@ -251,11 +239,7 @@
     data: List[Dict],
     shipping_price_amount: Optional[Decimal],
     shipping_tax_code: str,
-<<<<<<< HEAD
     prices_entered_with_tax: bool,
-=======
-    tax_included: bool,
->>>>>>> 9e2ea5b2
     discounted: Optional[bool] = False,
 ):
     if shipping_price_amount is not None:
@@ -265,11 +249,7 @@
             amount=shipping_price_amount,
             tax_code=shipping_tax_code,
             item_code="Shipping",
-<<<<<<< HEAD
             prices_entered_with_tax=prices_entered_with_tax,
-=======
-            tax_included=tax_included,
->>>>>>> 9e2ea5b2
             discounted=discounted,
         )
 
@@ -278,18 +258,14 @@
     checkout_info: "CheckoutInfo",
     lines_info: Iterable["CheckoutLineInfo"],
     config: AvataxConfiguration,
-    tax_included: bool,
     discounts=None,
 ) -> List[Dict[str, Union[str, int, bool, None]]]:
     data: List[Dict[str, Union[str, int, bool, None]]] = []
     channel = checkout_info.channel
-<<<<<<< HEAD
 
     tax_configuration = checkout_info.tax_configuration
     prices_entered_with_tax = tax_configuration.prices_entered_with_tax
 
-=======
->>>>>>> 9e2ea5b2
     voucher = checkout_info.voucher
     is_entire_order_discount = (
         voucher.type == VoucherType.ENTIRE_ORDER
@@ -357,7 +333,6 @@
         is_shipping_discount = (
             voucher.type == VoucherType.SHIPPING if voucher else False
         )
-<<<<<<< HEAD
 
         tax_class = getattr(delivery_method, "tax_class", None)
         if tax_class:
@@ -368,21 +343,12 @@
                 prices_entered_with_tax=prices_entered_with_tax,
                 discounted=is_shipping_discount,
             )
-=======
-        append_shipping_to_data(
-            data,
-            price.amount if price else None,
-            config.shipping_tax_code,
-            tax_included,
-            is_shipping_discount,
-        )
->>>>>>> 9e2ea5b2
 
     return data
 
 
 def get_order_lines_data(
-    order: "Order", config: AvataxConfiguration, tax_included: bool, discounted: bool
+    order: "Order", config: AvataxConfiguration, discounted: bool
 ) -> List[Dict[str, Union[str, int, bool, None]]]:
     data: List[Dict[str, Union[str, int, bool, None]]] = []
     lines = order.lines.prefetch_related(
@@ -390,13 +356,10 @@
         "variant__product__collections",
         "variant__product__product_type",
     ).filter(variant__product__charge_taxes=True)
-<<<<<<< HEAD
 
     tax_configuration = order.channel.tax_configuration
     prices_entered_with_tax = tax_configuration.prices_entered_with_tax
 
-=======
->>>>>>> 9e2ea5b2
     for line in lines:
         if not line.variant:
             continue
@@ -448,7 +411,9 @@
             shipping_method_channel_listing.price.amount - shipping_discount_amount,
             Decimal("0"),
         )
-<<<<<<< HEAD
+        shipping_discounted = order.discounts.filter(
+            type=OrderDiscountType.MANUAL
+        ).exists()
 
         tax_class = getattr(order.shipping_method, "tax_class", None)
         if tax_class:
@@ -457,19 +422,8 @@
                 shipping_price_amount=shipping_price,
                 shipping_tax_code=config.shipping_tax_code,
                 prices_entered_with_tax=prices_entered_with_tax,
+                discounted=shipping_discounted,
             )
-=======
-        shipping_discounted = order.discounts.filter(
-            type=OrderDiscountType.MANUAL
-        ).exists()
-        append_shipping_to_data(
-            data,
-            shipping_price,
-            config.shipping_tax_code,
-            tax_included,
-            shipping_discounted,
-        )
->>>>>>> 9e2ea5b2
     return data
 
 
@@ -522,15 +476,12 @@
     checkout_info: "CheckoutInfo",
     lines_info: Iterable["CheckoutLineInfo"],
     config: AvataxConfiguration,
-    tax_included: bool,
     transaction_token=None,
     transaction_type=TransactionType.ORDER,
     discounts=None,
 ):
     address = checkout_info.shipping_address or checkout_info.billing_address
-    lines = get_checkout_lines_data(
-        checkout_info, lines_info, config, tax_included, discounts
-    )
+    lines = get_checkout_lines_data(checkout_info, lines_info, config, discounts)
     voucher = checkout_info.voucher
     # for apply_once_per_order vouchers the discount is already applied on lines
     discount_amount = (
@@ -599,19 +550,16 @@
 def get_checkout_tax_data(
     checkout_info: "CheckoutInfo",
     lines_info: Iterable["CheckoutLineInfo"],
-    tax_included: bool,
     discounts,
     config: AvataxConfiguration,
 ) -> Dict[str, Any]:
     data = generate_request_data_from_checkout(
-        checkout_info, lines_info, config, tax_included, discounts=discounts
+        checkout_info, lines_info, config, discounts=discounts
     )
     return get_cached_response_or_fetch(data, str(checkout_info.checkout.token), config)
 
 
-def get_order_request_data(
-    order: "Order", config: AvataxConfiguration, tax_included: bool
-):
+def get_order_request_data(order: "Order", config: AvataxConfiguration):
     address = order.shipping_address or order.billing_address
     transaction = (
         TransactionType.INVOICE
@@ -620,9 +568,7 @@
     )
     discount_amount = get_total_order_discount_excluding_shipping(order).amount
     discounted_lines = discount_amount != Decimal("0")
-    lines = get_order_lines_data(
-        order, config, tax_included, discounted=discounted_lines
-    )
+    lines = get_order_lines_data(order, config, discounted=discounted_lines)
     data = generate_request_data(
         transaction_type=transaction,
         lines=lines,
@@ -637,9 +583,9 @@
 
 
 def get_order_tax_data(
-    order: "Order", config: AvataxConfiguration, tax_included: bool, force_refresh=False
+    order: "Order", config: AvataxConfiguration, force_refresh=False
 ) -> Dict[str, Any]:
-    data = get_order_request_data(order, config, tax_included)
+    data = get_order_request_data(order, config)
     response = get_cached_response_or_fetch(
         data, "order_%s" % order.id, config, force_refresh
     )
