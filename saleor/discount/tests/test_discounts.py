--- conflicted
+++ resolved
@@ -189,63 +189,6 @@
     assert active_vouchers.count() == 0
 
 
-<<<<<<< HEAD
-def test_sale_applies_to_correct_products(product_type, category, channel_USD):
-    product = Product.objects.create(
-        name="Test Product",
-        slug="test-product",
-        description={},
-        product_type=product_type,
-        category=category,
-    )
-    variant = ProductVariant.objects.create(product=product, sku="firstvar")
-    variant_channel_listing = ProductVariantChannelListing.objects.create(
-        variant=variant,
-        channel=channel_USD,
-        price_amount=Decimal(10),
-        currency=channel_USD.currency_code,
-    )
-    product2 = Product.objects.create(
-        name="Second product",
-        slug="second-product",
-        description={},
-        product_type=product_type,
-        category=category,
-    )
-    sec_variant = ProductVariant.objects.create(product=product2, sku="secvar")
-    ProductVariantChannelListing.objects.create(
-        variant=sec_variant,
-        channel=channel_USD,
-        price_amount=Decimal(10),
-        currency=channel_USD.currency_code,
-    )
-    sale = Sale.objects.create(name="Test sale", type=DiscountValueType.FIXED)
-    sale_channel_listing = SaleChannelListing.objects.create(
-        sale=sale,
-        currency=channel_USD.currency_code,
-        channel=channel_USD,
-        discount_value=3,
-    )
-    discount = DiscountInfo(
-        sale=sale,
-        channel_listings={channel_USD.slug: sale_channel_listing},
-        product_ids={product.id},
-        category_ids=set(),
-        collection_ids=set(),
-        variants_ids=set(),
-    )
-    _, product_discount, _ = get_product_discount_on_sale(
-        variant.product, set(), discount, channel_USD
-    )
-
-    discounted_price = product_discount(variant_channel_listing.price)
-    assert discounted_price == Money(7, "USD")
-    with pytest.raises(NotApplicable):
-        get_product_discount_on_sale(sec_variant.product, set(), discount, channel_USD)
-
-
-=======
->>>>>>> f10308fa
 def test_increase_voucher_usage(channel_USD):
     code = ("unique",)
     voucher = Voucher.objects.create(
