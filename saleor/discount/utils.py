import datetime
from collections import defaultdict, namedtuple
from collections.abc import Iterable, Iterator
from decimal import ROUND_HALF_UP, Decimal
from functools import partial
from typing import TYPE_CHECKING, Callable, Optional, Union, cast
from uuid import UUID

import graphene
import pytz
from django.conf import settings
from django.db import transaction
from django.db.models import Exists, F, OuterRef, QuerySet
from django.utils import timezone
from prices import Money, TaxedMoney, fixed_discount, percentage_discount

from ..channel.models import Channel
from ..checkout.base_calculations import (
    base_checkout_delivery_price,
    base_checkout_subtotal,
)
from ..checkout.fetch import CheckoutInfo, CheckoutLineInfo
from ..checkout.models import Checkout
from ..core.db.connection import allow_writer
from ..core.exceptions import InsufficientStock
from ..core.taxes import zero_money
from ..core.utils.promo_code import InvalidPromoCode
from ..order.fetch import DraftOrderLineInfo
from ..order.models import Order, OrderLine
from ..product.models import (
    Product,
    ProductChannelListing,
    ProductVariant,
    ProductVariantChannelListing,
)
from . import (
    DiscountType,
    PromotionRuleInfo,
    PromotionType,
    RewardType,
    RewardValueType,
)
from .interface import VariantPromotionRuleInfo, get_rule_translations
from .models import (
    CheckoutDiscount,
    CheckoutLineDiscount,
    DiscountValueType,
    NotApplicable,
    OrderDiscount,
    OrderLineDiscount,
    Promotion,
    PromotionRule,
    Voucher,
    VoucherCode,
    VoucherCustomer,
)

if TYPE_CHECKING:
    from ..account.models import User
    from ..plugins.manager import PluginsManager
    from ..product.managers import ProductVariantQueryset
    from ..product.models import VariantChannelListingPromotionRule

CatalogueInfo = defaultdict[str, set[Union[int, str]]]
CATALOGUE_FIELDS = ["categories", "collections", "products", "variants"]


def increase_voucher_usage(
    voucher: "Voucher",
    code: "VoucherCode",
    customer_email: str,
    increase_voucher_customer_usage: bool = True,
) -> None:
    if voucher.usage_limit:
        increase_voucher_code_usage_value(code)
    if voucher.apply_once_per_customer and increase_voucher_customer_usage:
        add_voucher_usage_by_customer(code, customer_email)
    if voucher.single_use:
        deactivate_voucher_code(code)


def increase_voucher_code_usage_value(code: "VoucherCode") -> None:
    """Increase voucher code uses by 1."""
    code.used = F("used") + 1
    code.save(update_fields=["used"])


def decrease_voucher_code_usage_value(code: "VoucherCode") -> None:
    """Decrease voucher code uses by 1."""
    code.used = F("used") - 1
    code.save(update_fields=["used"])


def deactivate_voucher_code(code: "VoucherCode") -> None:
    """Mark voucher code as used."""
    code.is_active = False
    code.save(update_fields=["is_active"])


def activate_voucher_code(code: "VoucherCode") -> None:
    """Mark voucher code as unused."""
    code.is_active = True
    code.save(update_fields=["is_active"])


def add_voucher_usage_by_customer(code: "VoucherCode", customer_email: str) -> None:
    _, created = VoucherCustomer.objects.get_or_create(
        voucher_code=code, customer_email=customer_email
    )
    if not created:
        raise NotApplicable("This offer is only valid once per customer.")


def remove_voucher_usage_by_customer(code: "VoucherCode", customer_email: str) -> None:
    voucher_customer = VoucherCustomer.objects.filter(
        voucher_code=code, customer_email=customer_email
    )
    if voucher_customer:
        voucher_customer.delete()


def release_voucher_code_usage(
    code: Optional["VoucherCode"],
    voucher: Optional["Voucher"],
    user_email: Optional[str],
):
    if not code:
        return
    if voucher and voucher.usage_limit:
        decrease_voucher_code_usage_value(code)
    if voucher and voucher.single_use:
        activate_voucher_code(code)
    if user_email:
        remove_voucher_usage_by_customer(code, user_email)


def prepare_promotion_discount_reason(promotion: "Promotion", sale_id: str):
    return f"{'Sale' if promotion.old_sale_id else 'Promotion'}: {sale_id}"


def get_sale_id(promotion: "Promotion"):
    return (
        graphene.Node.to_global_id("Sale", promotion.old_sale_id)
        if promotion.old_sale_id
        else graphene.Node.to_global_id("Promotion", promotion.id)
    )


def get_voucher_code_instance(
    voucher_code: str,
    channel_slug: str,
):
    """Return a voucher code instance if it's valid or raise an error."""
    if (
        Voucher.objects.active_in_channel(
            date=timezone.now(), channel_slug=channel_slug
        )
        .filter(
            Exists(
                VoucherCode.objects.filter(
                    code=voucher_code,
                    voucher_id=OuterRef("id"),
                    is_active=True,
                )
            )
        )
        .exists()
    ):
        code_instance = VoucherCode.objects.get(code=voucher_code)
    else:
        raise InvalidPromoCode()
    return code_instance


def calculate_discounted_price_for_rules(
    *, price: Money, rules: Iterable["PromotionRule"], currency: str
):
    """Calculate the discounted price for provided rules.

    The discounts from rules summed up and applied to the price.
    """
    total_discount = zero_money(currency)
    for rule in rules:
        discount = rule.get_discount(currency)
        total_discount += price - discount(price)

    return max(price - total_discount, zero_money(currency))


def calculate_discounted_price_for_promotions(
    *,
    price: Money,
    rules_info_per_variant: dict[int, list[PromotionRuleInfo]],
    channel: "Channel",
    variant_id: int,
) -> Optional[tuple[UUID, Money]]:
    """Return minimum product's price of all prices with promotions applied."""
    applied_discount = None
    rules_info_for_variant = rules_info_per_variant.get(variant_id)
    if rules_info_for_variant:
        applied_discount = get_best_promotion_discount(
            price, rules_info_for_variant, channel
        )
    return applied_discount


def get_best_promotion_discount(
    price: Money,
    rules_info_for_variant: list[PromotionRuleInfo],
    channel: "Channel",
) -> Optional[tuple[UUID, Money]]:
    """Return the rule with the discount amount for the best promotion.

    The data for the promotion that gives the best saving are returned in the following
    shape:
        (rule_id_1, discount_amount_1)
    """
    available_discounts = []
    for rule_id, discount in get_product_promotion_discounts(
        rules_info=rules_info_for_variant,
        channel=channel,
    ):
        available_discounts.append((rule_id, discount))

    applied_discount = None
    if available_discounts:
        applied_discount = max(
            [
                (rule_id, price - discount(price))
                for rule_id, discount in available_discounts
            ],
            key=lambda x: x[1].amount,  # sort over a max discount
        )

    return applied_discount


def get_product_promotion_discounts(
    *,
    rules_info: list[PromotionRuleInfo],
    channel: "Channel",
) -> Iterator[tuple[UUID, Callable]]:
    """Return rule id, discount value for all rules applicable for given channel."""
    for rule_info in rules_info:
        try:
            yield get_product_discount_on_promotion(rule_info, channel)
        except NotApplicable:
            pass


def get_product_discount_on_promotion(
    rule_info: PromotionRuleInfo,
    channel: "Channel",
) -> tuple[UUID, Callable]:
    """Return rule id, discount value if rule applied or raise NotApplicable."""
    if channel.id in rule_info.channel_ids:
        return rule_info.rule.id, rule_info.rule.get_discount(channel.currency_code)
    raise NotApplicable("Promotion rule not applicable for this product")


def validate_voucher_for_checkout(
    manager: "PluginsManager",
    voucher: "Voucher",
    checkout_info: "CheckoutInfo",
    lines: Iterable["CheckoutLineInfo"],
):
    from ..checkout import base_calculations
    from ..checkout.utils import calculate_checkout_quantity

    quantity = calculate_checkout_quantity(lines)
    subtotal = base_calculations.base_checkout_subtotal(
        lines,
        checkout_info.channel,
        checkout_info.checkout.currency,
    )

    customer_email = cast(str, checkout_info.get_customer_email())
    validate_voucher(
        voucher,
        subtotal,
        quantity,
        customer_email,
        checkout_info.channel,
        checkout_info.user,
    )


def validate_voucher_in_order(
    order: "Order", lines: Iterable["OrderLine"], channel: "Channel"
):
    if not order.voucher:
        return

    from ..order.utils import get_total_quantity

    subtotal = order.subtotal
    quantity = get_total_quantity(lines)
    customer_email = order.get_customer_email()
    tax_configuration = channel.tax_configuration
    prices_entered_with_tax = tax_configuration.prices_entered_with_tax
    value = subtotal.gross if prices_entered_with_tax else subtotal.net

    validate_voucher(
        order.voucher, value, quantity, customer_email, channel, order.user
    )


def validate_voucher(
    voucher: "Voucher",
    total_price: Money,
    quantity: int,
    customer_email: str,
    channel: Channel,
    customer: Optional["User"],
) -> None:
    voucher.validate_min_spent(total_price, channel)
    voucher.validate_min_checkout_items_quantity(quantity)
    if voucher.apply_once_per_customer:
        voucher.validate_once_per_customer(customer_email)
    if voucher.only_for_staff:
        voucher.validate_only_for_staff(customer)


def get_products_voucher_discount(
    voucher: "Voucher", prices: Iterable[Money], channel: Channel
) -> Money:
    """Calculate discount value for a voucher of product or category type."""
    if voucher.apply_once_per_order:
        return voucher.get_discount_amount_for(min(prices), channel)
    discounts = (voucher.get_discount_amount_for(price, channel) for price in prices)
    total_amount = sum(discounts, zero_money(channel.currency_code))
    return total_amount


def apply_discount_to_value(
    value: Decimal,
    value_type: str,
    currency: str,
    price_to_discount: Union[Money, TaxedMoney],
):
    """Calculate the price based on the provided values."""
    if value_type == DiscountValueType.FIXED:
        discount_method = fixed_discount
        discount_kwargs = {"discount": Money(value, currency)}
    else:
        discount_method = percentage_discount
        discount_kwargs = {"percentage": value, "rounding": ROUND_HALF_UP}
    discount = partial(
        discount_method,
        **discount_kwargs,
    )
    return discount(price_to_discount)


def create_or_update_discount_objects_from_promotion_for_checkout(
    checkout_info: "CheckoutInfo",
    lines_info: Iterable["CheckoutLineInfo"],
    database_connection_name: str = settings.DATABASE_CONNECTION_DEFAULT_NAME,
):
    create_checkout_line_discount_objects_for_catalogue_promotions(lines_info)
    create_checkout_discount_objects_for_order_promotions(
        checkout_info, lines_info, database_connection_name=database_connection_name
    )


def create_checkout_line_discount_objects_for_catalogue_promotions(
    lines_info: Iterable[CheckoutLineInfo],
):
    discount_data = prepare_line_discount_objects_for_catalogue_promotions(lines_info)
    if not discount_data or not lines_info:
        return

    (
        discounts_to_create_inputs,
        discounts_to_update,
        discount_to_remove,
        updated_fields,
    ) = discount_data

<<<<<<< HEAD
    with allow_writer():
        new_line_discounts = []
        if discounts_to_create_inputs:
            new_line_discounts = [
                CheckoutLineDiscount(**input) for input in discounts_to_create_inputs
            ]
            CheckoutLineDiscount.objects.bulk_create(new_line_discounts)

        if discounts_to_update and updated_fields:
            CheckoutLineDiscount.objects.bulk_update(
                discounts_to_update, updated_fields
            )

        if discount_ids_to_remove := [discount.id for discount in discount_to_remove]:
            CheckoutLineDiscount.objects.filter(id__in=discount_ids_to_remove).delete()
=======
    new_line_discounts = []
    with transaction.atomic():
        # Protect against potential thread race. CheckoutLine object can have only
        # single catalogue discount applied.
        checkout_id = lines_info[0].line.checkout_id  # type: ignore[index]
        _checkout_lock = list(
            Checkout.objects.filter(pk=checkout_id).select_for_update(of=(["self"]))
        )

        if discount_ids_to_remove := [discount.id for discount in discount_to_remove]:
            CheckoutLineDiscount.objects.filter(id__in=discount_ids_to_remove).delete()

        if discounts_to_create_inputs:
            new_line_discounts = [
                CheckoutLineDiscount(**input) for input in discounts_to_create_inputs
            ]
            CheckoutLineDiscount.objects.bulk_create(
                new_line_discounts, ignore_conflicts=True
            )

        if discounts_to_update and updated_fields:
            CheckoutLineDiscount.objects.bulk_update(
                discounts_to_update, updated_fields
            )
>>>>>>> f1dc3aa2

        _update_line_info_cached_discounts(
            lines_info, new_line_discounts, discounts_to_update, discount_ids_to_remove
        )


def prepare_line_discount_objects_for_catalogue_promotions(
    lines_info: Union[Iterable["CheckoutLineInfo"], Iterable["DraftOrderLineInfo"]],
):
    line_discounts_to_create_inputs: list[dict] = []
    line_discounts_to_update: list[Union[CheckoutLineDiscount, OrderLineDiscount]] = []
    line_discounts_to_remove: list[Union[CheckoutLineDiscount, OrderLineDiscount]] = []
    updated_fields: list[str] = []

    if not lines_info:
        return

    for line_info in lines_info:
        line = line_info.line

        # get the existing catalogue discount for the line
        discount_to_update = None
        if discounts_to_update := line_info.get_catalogue_discounts():
            discount_to_update = discounts_to_update[0]
            # Line should never have multiple catalogue discounts associated. Before
            # introducing unique_type on discount models, there was such a possibility.
            line_discounts_to_remove.extend(discounts_to_update[1:])

        # manual line discount do not stack with other discounts
        if [
            discount
            for discount in line_info.discounts
            if discount.type == DiscountType.MANUAL
        ]:
            line_discounts_to_remove.extend(discounts_to_update)
            continue

        # discount_amount based on the difference between discounted_price and price
        discount_amount = _get_discount_amount(line_info.channel_listing, line.quantity)

        # delete all existing discounts if the line is not discounted or it is a gift
        if not discount_amount or line.is_gift:
            line_discounts_to_remove.extend(discounts_to_update)
            continue

        if line_info.rules_info:
            rule_info = line_info.rules_info[0]
            rule = rule_info.rule
            rule_discount_amount = _get_rule_discount_amount(
                rule_info.variant_listing_promotion_rule, line.quantity
            )
            discount_name = get_discount_name(rule, rule_info.promotion)
            translated_name = get_discount_translated_name(rule_info)
            reason = _get_discount_reason(rule)
            if not discount_to_update:
                line_discount_input = {
                    "line": line,
                    "type": DiscountType.PROMOTION,
                    "value_type": rule.reward_value_type,
                    "value": rule.reward_value,
                    "amount_value": rule_discount_amount,
                    "currency": line.currency,
                    "name": discount_name,
                    "translated_name": translated_name,
                    "reason": reason,
                    "promotion_rule": rule,
                    "unique_type": DiscountType.PROMOTION,
                }
                line_discounts_to_create_inputs.append(line_discount_input)
            else:
                _update_discount(
                    rule,
                    rule_info,
                    rule_discount_amount,
                    discount_to_update,
                    updated_fields,
                )
                line_discounts_to_update.append(discount_to_update)

    return (
        line_discounts_to_create_inputs,
        line_discounts_to_update,
        line_discounts_to_remove,
        updated_fields,
    )


def _get_discount_amount(
    variant_channel_listing: "ProductVariantChannelListing", line_quantity: int
) -> Decimal:
    price_amount = variant_channel_listing.price_amount
    discounted_price_amount = variant_channel_listing.discounted_price_amount

    if (
        price_amount is None
        or discounted_price_amount is None
        or price_amount == discounted_price_amount
    ):
        return Decimal("0.0")

    unit_discount = price_amount - discounted_price_amount
    return unit_discount * line_quantity


def _get_rule_discount_amount(
    variant_listing_promotion_rule: Optional["VariantChannelListingPromotionRule"],
    line_quantity: int,
) -> Decimal:
    if not variant_listing_promotion_rule:
        return Decimal("0.0")
    discount_amount = variant_listing_promotion_rule.discount_amount
    return discount_amount * line_quantity


def get_discount_name(rule: "PromotionRule", promotion: "Promotion"):
    if promotion.name and rule.name:
        return f"{promotion.name}: {rule.name}"
    return rule.name or promotion.name


def _get_discount_reason(rule: PromotionRule):
    promotion = rule.promotion
    if promotion.old_sale_id:
        return f"Sale: {graphene.Node.to_global_id('Sale', promotion.old_sale_id)}"
    return f"Promotion: {graphene.Node.to_global_id('Promotion', promotion.id)}"


def get_discount_translated_name(rule_info: "VariantPromotionRuleInfo"):
    promotion_translation = rule_info.promotion_translation
    rule_translation = rule_info.rule_translation
    if promotion_translation and rule_translation:
        return f"{promotion_translation.name}: {rule_translation.name}"
    if rule_translation:
        return rule_translation.name
    if promotion_translation:
        return promotion_translation.name
    return None


def _update_discount(
    rule: "PromotionRule",
    rule_info: "VariantPromotionRuleInfo",
    rule_discount_amount: Decimal,
    discount_to_update: Union[
        "CheckoutLineDiscount", "CheckoutDiscount", "OrderLineDiscount", "OrderDiscount"
    ],
    updated_fields: list[str],
):
    if discount_to_update.promotion_rule_id != rule.id:
        discount_to_update.promotion_rule_id = rule.id
        updated_fields.append("promotion_rule_id")
    # gift rule has empty reward_value_type
    value_type = rule.reward_value_type or RewardValueType.FIXED
    if discount_to_update.value_type != value_type:
        discount_to_update.value_type = value_type
        updated_fields.append("value_type")
    # gift rule has empty reward_value
    value = rule.reward_value or rule_discount_amount
    if discount_to_update.value != value:
        discount_to_update.value = value
        updated_fields.append("value")
    if discount_to_update.amount_value != rule_discount_amount:
        discount_to_update.amount_value = rule_discount_amount
        updated_fields.append("amount_value")
    discount_name = get_discount_name(rule, rule_info.promotion)
    if discount_to_update.name != discount_name:
        discount_to_update.name = discount_name
        updated_fields.append("name")
    translated_name = get_discount_translated_name(rule_info)
    if discount_to_update.translated_name != translated_name:
        discount_to_update.translated_name = translated_name
        updated_fields.append("translated_name")
    reason = prepare_promotion_discount_reason(
        rule_info.promotion, get_sale_id(rule_info.promotion)
    )
    if discount_to_update.reason != reason:
        discount_to_update.reason = reason
        updated_fields.append("reason")
    if discount_to_update.unique_type is None:
        discount_to_update.unique_type = DiscountType.PROMOTION
        updated_fields.append("unique_type")


def _update_line_info_cached_discounts(
    lines_info, new_line_discounts, updated_discounts, line_discount_ids_to_remove
):
    if not any([new_line_discounts, updated_discounts, line_discount_ids_to_remove]):
        return

    line_id_line_discounts_map = defaultdict(list)
    for line_discount in new_line_discounts:
        line_id_line_discounts_map[line_discount.line_id].append(line_discount)

    for line_info in lines_info:
        line_info.discounts = [
            discount
            for discount in line_info.discounts
            if discount.id not in line_discount_ids_to_remove
        ]
        if discount := line_id_line_discounts_map.get(line_info.line.id):
            line_info.discounts.extend(discount)


def create_checkout_discount_objects_for_order_promotions(
    checkout_info: "CheckoutInfo",
    lines_info: Iterable["CheckoutLineInfo"],
    *,
    save: bool = False,
    database_connection_name: str = settings.DATABASE_CONNECTION_DEFAULT_NAME,
):
    # The base prices are required for order promotion discount qualification.
    _set_checkout_base_prices(checkout_info, lines_info)

    checkout = checkout_info.checkout

    # Discount from order rules is applied only when the voucher is not set
    if checkout.voucher_code:
        _clear_checkout_discount(checkout_info, lines_info, save)
        return

    channel = checkout_info.channel
    rules = fetch_promotion_rules_for_checkout_or_order(
        checkout, database_connection_name
    )
    rule_data = get_best_rule(
        rules=rules,
        channel=channel,
        country=checkout_info.get_country(),
        subtotal=checkout.base_subtotal,
        database_connection_name=database_connection_name,
    )
    if not rule_data:
        _clear_checkout_discount(checkout_info, lines_info, save)
        return

    best_rule, best_discount_amount, gift_listing = rule_data
    promotion = best_rule.promotion
    currency = channel.currency_code
    translation_language_code = checkout.language_code
    promotion_translation, rule_translation = get_rule_translations(
        promotion, best_rule, translation_language_code
    )
    rule_info = VariantPromotionRuleInfo(
        rule=best_rule,
        variant_listing_promotion_rule=None,
        promotion=promotion,
        promotion_translation=promotion_translation,
        rule_translation=rule_translation,
    )
    # gift rule has empty reward_value and reward_value_type
    value_type = best_rule.reward_value_type or RewardValueType.FIXED
    amount_value = gift_listing.price_amount if gift_listing else best_discount_amount
    value = best_rule.reward_value or amount_value
    discount_object_defaults = {
        "promotion_rule": best_rule,
        "value_type": value_type,
        "value": value,
        "amount_value": amount_value,
        "currency": currency,
        "name": get_discount_name(best_rule, promotion),
        "translated_name": get_discount_translated_name(rule_info),
        "reason": prepare_promotion_discount_reason(promotion, get_sale_id(promotion)),
    }
    if gift_listing:
        _handle_gift_reward_for_checkout(
            checkout_info,
            lines_info,
            gift_listing,
            discount_object_defaults,
            rule_info,
            save,
        )
    else:
        _handle_order_promotion_for_checkout(
            checkout_info,
            lines_info,
            discount_object_defaults,
            rule_info,
            save,
        )


def get_best_rule(
    rules: Iterable["PromotionRule"],
    channel: "Channel",
    country: str,
    subtotal: Money,
    database_connection_name: str = settings.DATABASE_CONNECTION_DEFAULT_NAME,
):
    RuleDiscount = namedtuple(
        "RuleDiscount", ["rule", "discount_amount", "gift_listing"]
    )
    currency_code = channel.currency_code
    rule_discounts: list[RuleDiscount] = []
    gift_rules = [rule for rule in rules if rule.reward_type == RewardType.GIFT]
    for rule in rules:
        if rule in gift_rules:
            continue
        discount = rule.get_discount(currency_code)
        price = zero_money(currency_code)
        if rule.reward_type == RewardType.SUBTOTAL_DISCOUNT:
            price = subtotal
        discount_amount = (price - discount(price)).amount
        rule_discounts.append(RuleDiscount(rule, discount_amount, None))

    if gift_rules:
        best_gift_rule, gift_listing = _get_best_gift_reward(
            gift_rules, channel, country, database_connection_name
        )
        if best_gift_rule and gift_listing:
            rule_discounts.append(
                RuleDiscount(
                    best_gift_rule, gift_listing.discounted_price_amount, gift_listing
                )
            )

    if not rule_discounts:
        return

    best_rule, best_discount_amount, gift_listing = max(
        rule_discounts, key=lambda x: x.discount_amount
    )
    return best_rule, best_discount_amount, gift_listing


def _set_checkout_base_prices(checkout_info, lines_info):
    """Set base checkout prices that includes only catalogue discounts."""
    checkout = checkout_info.checkout
    subtotal = base_checkout_subtotal(
        lines_info, checkout_info.channel, checkout.currency, include_voucher=False
    )
    shipping_price = base_checkout_delivery_price(
        checkout_info, lines_info, include_voucher=False
    )
    total = subtotal + shipping_price
    is_update_needed = not (
        checkout.base_subtotal == subtotal and checkout.base_total == total
    )
    if is_update_needed:
        checkout.base_subtotal = subtotal
        checkout.base_total = total
        with allow_writer():
            checkout.save(update_fields=["base_total_amount", "base_subtotal_amount"])


def _clear_checkout_discount(
    checkout_info: "CheckoutInfo", lines_info: Iterable["CheckoutLineInfo"], save: bool
):
    delete_gift_line(checkout_info.checkout, lines_info)
    if checkout_info.discounts:
        CheckoutDiscount.objects.filter(
            checkout=checkout_info.checkout,
            type=DiscountType.ORDER_PROMOTION,
        ).delete()
        checkout_info.discounts = [
            discount
            for discount in checkout_info.discounts
            if discount.type != DiscountType.ORDER_PROMOTION
        ]
    checkout = checkout_info.checkout
    if not checkout_info.voucher_code:
        is_update_needed = not (
            checkout.discount_amount == 0
            and checkout.discount_name is None
            and checkout.translated_discount_name is None
        )
        if is_update_needed:
            checkout.discount_amount = 0
            checkout.discount_name = None
            checkout.translated_discount_name = None

            if save and is_update_needed:
                checkout.save(
                    update_fields=[
                        "discount_amount",
                        "discount_name",
                        "translated_discount_name",
                    ]
                )


def _get_best_gift_reward(
    rules: Iterable["PromotionRule"],
    channel: "Channel",
    country: str,
    database_connection_name: str = settings.DATABASE_CONNECTION_DEFAULT_NAME,
) -> tuple[Optional[PromotionRule], Optional[ProductVariantChannelListing]]:
    from ..warehouse.availability import check_stock_quantity_bulk

    rule_ids = [rule.id for rule in rules]
    PromotionRuleGift = PromotionRule.gifts.through
    rule_gifts = PromotionRuleGift.objects.using(database_connection_name).filter(
        promotionrule_id__in=rule_ids
    )
    variants = ProductVariant.objects.using(database_connection_name).filter(
        Exists(
            rule_gifts.values("productvariant_id").filter(
                productvariant_id=OuterRef("id")
            )
        )
    )
    variant_ids_with_insufficient_stock = set()
    if not variants:
        return None, None

    try:
        check_stock_quantity_bulk(
            variants,
            country,
            [1] * variants.count(),
            channel.slug,
            None,
            database_connection_name=database_connection_name,
        )
    except InsufficientStock as error:
        variant_ids_with_insufficient_stock = {
            item.variant.pk for item in error.items if item.variant
        }

    available_variant_ids = (
        set(variants.values_list("id", flat=True)) - variant_ids_with_insufficient_stock
    )

    if not available_variant_ids:
        return None, None

    # check if variant is available for purchase
    available_variant_ids = _get_available_for_purchase_variant_ids(
        available_variant_ids,
        channel,
        database_connection_name=database_connection_name,
    )
    if not available_variant_ids:
        return None, None

    # check variant channel availability
    available_variant_listings = ProductVariantChannelListing.objects.using(
        database_connection_name
    ).filter(
        variant_id__in=available_variant_ids,
        channel_id=channel.id,
        price_amount__isnull=False,
    )
    if not available_variant_listings:
        return None, None

    listing = max(
        list(available_variant_listings),
        # sort over a top price
        key=lambda x: x.discounted_price_amount,
    )
    rule_gift = rule_gifts.filter(productvariant_id=listing.variant_id).first()
    rule = rule_gift.promotionrule if rule_gift else None
    return rule, listing


def _get_available_for_purchase_variant_ids(
    available_variant_ids: set[int],
    channel: "Channel",
    database_connection_name: str = settings.DATABASE_CONNECTION_DEFAULT_NAME,
):
    today = datetime.datetime.now(pytz.UTC)
    variants = ProductVariant.objects.using(database_connection_name).filter(
        id__in=available_variant_ids
    )
    product_listings = ProductChannelListing.objects.using(
        database_connection_name
    ).filter(
        Exists(variants.filter(product_id=OuterRef("product_id"))),
        available_for_purchase_at__lte=today,
        channel_id=channel.id,
    )
    available_variant_ids = variants.filter(
        Exists(product_listings.filter(product_id=OuterRef("product_id")))
    ).values_list("id", flat=True)
    return set(available_variant_ids)


def _handle_order_promotion_for_checkout(
    checkout_info: CheckoutInfo,
    lines_info: Iterable[CheckoutLineInfo],
    discount_object_defaults: dict,
    rule_info: VariantPromotionRuleInfo,
    save: bool = False,
):
    checkout = checkout_info.checkout
    discount_object, created = checkout.discounts.get_or_create(
        type=DiscountType.ORDER_PROMOTION,
        defaults=discount_object_defaults,
    )
    discount_amount = discount_object_defaults["amount_value"]

    if not created:
        fields_to_update: list[str] = []
        _update_discount(
            discount_object_defaults["promotion_rule"],
            rule_info,
            discount_amount,
            discount_object,
            fields_to_update,
        )
        if fields_to_update:
            discount_object.save(update_fields=fields_to_update)

    checkout_info.discounts = [discount_object]
    checkout = checkout_info.checkout
    checkout.discount_amount = discount_amount
    checkout.discount_name = discount_object.name
    checkout.translated_discount_name = discount_object.translated_name
    if save:
        checkout.save(
            update_fields=[
                "discount_amount",
                "discount_name",
                "translated_discount_name",
            ]
        )

    delete_gift_line(checkout, lines_info)


def delete_gift_line(
    order_or_checkout: Union[Checkout, Order],
    lines_info: Iterable[Union["CheckoutLineInfo", "DraftOrderLineInfo"]],
):
    if gift_line_infos := [line for line in lines_info if line.line.is_gift]:
        order_or_checkout.lines.filter(is_gift=True).delete()  # type: ignore[misc]
        for gift_line_info in gift_line_infos:
            lines_info.remove(gift_line_info)  # type: ignore[attr-defined]


@allow_writer()
def _handle_gift_reward_for_checkout(
    checkout_info: CheckoutInfo,
    lines_info: Iterable[CheckoutLineInfo],
    gift_listing: ProductVariantChannelListing,
    discount_object_defaults: dict,
    rule_info: VariantPromotionRuleInfo,
    save: bool = False,
):
    with transaction.atomic():
        line, line_created = create_gift_line(
            checkout_info.checkout, gift_listing.variant_id
        )
        (
            line_discount,
            discount_created,
        ) = CheckoutLineDiscount.objects.get_or_create(
            type=DiscountType.ORDER_PROMOTION,
            line=line,
            defaults=discount_object_defaults,
        )

    if not discount_created:
        fields_to_update = []
        if line_discount.line_id != line.id:
            line_discount.line = line
            fields_to_update.append("line_id")
        _update_discount(
            discount_object_defaults["promotion_rule"],
            rule_info,
            discount_object_defaults["amount_value"],
            line_discount,
            fields_to_update,
        )
        if fields_to_update:
            line_discount.save(update_fields=fields_to_update)

    checkout_info.discounts = []
    checkout_info.checkout.discount_amount = Decimal("0")
    if save:
        checkout_info.checkout.save(update_fields=["discount_amount"])

    if line_created:
        variant = gift_listing.variant
        init_values = {
            "line": line,
            "variant": variant,
            "channel_listing": gift_listing,
            "discounts": [line_discount],
            "rules_info": [rule_info],
            "channel": checkout_info.channel,
            "product": variant.product,
            "product_type": variant.product.product_type,
            "collections": [],
        }

        gift_line_info = CheckoutLineInfo(**init_values)
        lines_info.append(gift_line_info)  # type: ignore[attr-defined]
    else:
        line_info = next(
            line_info for line_info in lines_info if line_info.line.pk == line.id
        )
        line_info.line = line
        line_info.discounts = [line_discount]


def create_gift_line(order_or_checkout: Union[Checkout, Order], variant_id: int):
    defaults = _get_defaults_for_gift_line(order_or_checkout, variant_id)
    line, created = order_or_checkout.lines.get_or_create(
        is_gift=True, defaults=defaults
    )
    if not created:
        fields_to_update = []
        for field, value in defaults.items():
            if getattr(line, field) != value:
                setattr(line, field, value)
                fields_to_update.append(field)
        if fields_to_update:
            line.save(update_fields=fields_to_update)

    return line, created


def _get_defaults_for_gift_line(
    order_or_checkout: Union[Checkout, Order], variant_id: int
):
    if isinstance(order_or_checkout, Checkout):
        return {
            "variant_id": variant_id,
            "quantity": 1,
            "currency": order_or_checkout.currency,
        }
    else:
        return {
            "variant_id": variant_id,
            "quantity": 1,
            "currency": order_or_checkout.currency,
            "unit_price_net_amount": Decimal(0),
            "unit_price_gross_amount": Decimal(0),
            "total_price_net_amount": Decimal(0),
            "total_price_gross_amount": Decimal(0),
            "is_shipping_required": True,
            "is_gift_card": False,
        }


def get_variants_to_promotion_rules_map(
    variant_qs: "ProductVariantQueryset",
) -> dict[int, list[PromotionRuleInfo]]:
    """Return map of variant ids to the list of promotion rules that can be applied.

    The data is returned in the following shape:
    {
        variant_id_1: [PromotionRuleInfo_1, PromotionRuleInfo_2, PromotionRuleInfo_3],
        variant_id_2: [PromotionRuleInfo_1]
    }
    """
    rules_info_per_variant: dict[int, list[PromotionRuleInfo]] = defaultdict(list)

    promotions = Promotion.objects.using(
        settings.DATABASE_CONNECTION_REPLICA_NAME
    ).active()
    PromotionRuleVariant = PromotionRule.variants.through
    promotion_rule_variants = PromotionRuleVariant.objects.using(
        settings.DATABASE_CONNECTION_REPLICA_NAME
    ).filter(Exists(variant_qs.filter(id=OuterRef("productvariant_id"))))

    # fetch rules only for active promotions
    rules = PromotionRule.objects.using(
        settings.DATABASE_CONNECTION_REPLICA_NAME
    ).filter(
        Exists(promotions.filter(id=OuterRef("promotion_id"))),
        Exists(promotion_rule_variants.filter(promotionrule_id=OuterRef("pk"))),
    )
    rule_to_channel_ids_map = _get_rule_to_channel_ids_map(rules)
    rules_in_bulk = rules.in_bulk()

    for promotion_rule_variant in promotion_rule_variants.iterator():
        rule_id = promotion_rule_variant.promotionrule_id
        rule = rules_in_bulk.get(rule_id)
        # there is no rule when it is a part of inactive promotion
        if not rule:
            continue
        variant_id = promotion_rule_variant.productvariant_id
        rules_info_per_variant[variant_id].append(
            PromotionRuleInfo(
                rule=rule,
                channel_ids=rule_to_channel_ids_map.get(rule_id, []),
            )
        )

    return rules_info_per_variant


def fetch_promotion_rules_for_checkout_or_order(
    instance: Union["Checkout", "Order"],
    database_connection_name: str = settings.DATABASE_CONNECTION_DEFAULT_NAME,
):
    from ..graphql.discount.utils import PredicateObjectType, filter_qs_by_predicate

    applicable_rules = []
    promotions = Promotion.objects.active()
    rules = (
        PromotionRule.objects.using(database_connection_name)
        .filter(Exists(promotions.filter(id=OuterRef("promotion_id"))))
        .exclude(order_predicate={})
        .prefetch_related("channels")
    )
    rule_to_channel_ids_map = _get_rule_to_channel_ids_map(rules)

    channel_id = instance.channel_id
    currency = instance.channel.currency_code
    qs = instance._meta.model.objects.using(database_connection_name).filter(  # type: ignore[attr-defined] # noqa: E501
        pk=instance.pk
    )
    for rule in rules.iterator():
        rule_channel_ids = rule_to_channel_ids_map.get(rule.id, [])
        if channel_id not in rule_channel_ids:
            continue
        predicate_type = (
            PredicateObjectType.CHECKOUT
            if isinstance(instance, Checkout)
            else PredicateObjectType.ORDER
        )
        objects = filter_qs_by_predicate(
            rule.order_predicate,
            qs,
            predicate_type,
            currency,
        )
        if objects.exists():
            applicable_rules.append(rule)

    return applicable_rules


def _get_rule_to_channel_ids_map(rules: QuerySet):
    rule_to_channel_ids_map = defaultdict(list)
    PromotionRuleChannel = PromotionRule.channels.through
    promotion_rule_channels = PromotionRuleChannel.objects.using(
        settings.DATABASE_CONNECTION_REPLICA_NAME
    ).filter(Exists(rules.filter(id=OuterRef("promotionrule_id"))))
    for promotion_rule_channel in promotion_rule_channels:
        rule_id = promotion_rule_channel.promotionrule_id
        channel_id = promotion_rule_channel.channel_id
        rule_to_channel_ids_map[rule_id].append(channel_id)
    return rule_to_channel_ids_map


def get_current_products_for_rules(rules: "QuerySet[PromotionRule]"):
    """Get currently assigned products to promotions.

    Collect all products for variants that are assigned to promotion rules.
    """
    PromotionRuleVariant = PromotionRule.variants.through
    rule_variants = PromotionRuleVariant.objects.filter(
        Exists(rules.filter(pk=OuterRef("promotionrule_id")))
    )
    variants = ProductVariant.objects.filter(
        Exists(rule_variants.filter(productvariant_id=OuterRef("id")))
    )
    return Product.objects.filter(Exists(variants.filter(product_id=OuterRef("id"))))


def update_rule_variant_relation(
    rules: QuerySet[PromotionRule], new_rules_variants: list
):
    """Update PromotionRule - ProductVariant relation.

    Deletes relations, which are not valid anymore.
    Adds new relations, if they don't exist already.
    `new_rules_variants` is a list of PromotionRuleVariant objects.
    """
    with transaction.atomic():
        PromotionRuleVariant = PromotionRule.variants.through
        existing_rules_variants = PromotionRuleVariant.objects.filter(
            Exists(rules.filter(pk=OuterRef("promotionrule_id")))
        ).all()
        new_rule_variant_set = set(
            (rv.promotionrule_id, rv.productvariant_id) for rv in new_rules_variants
        )
        existing_rule_variant_set = set(
            (rv.promotionrule_id, rv.productvariant_id)
            for rv in existing_rules_variants
        )

        # Clear invalid variants assigned to promotion rules
        rule_variant_to_delete_ids = [
            rv.id
            for rv in existing_rules_variants
            if (rv.promotionrule_id, rv.productvariant_id) not in new_rule_variant_set
        ]
        PromotionRuleVariant.objects.filter(id__in=rule_variant_to_delete_ids).delete()

        # Assign new variants to promotion rules
        rules_variants_to_add = [
            rv
            for rv in new_rules_variants
            if (rv.promotionrule_id, rv.productvariant_id)
            not in existing_rule_variant_set
        ]
        PromotionRuleVariant.objects.bulk_create(
            rules_variants_to_add, ignore_conflicts=True
        )


def create_or_update_discount_objects_from_promotion_for_order(
    order: "Order",
    lines_info: Iterable["DraftOrderLineInfo"],
    database_connection_name: str = settings.DATABASE_CONNECTION_DEFAULT_NAME,
):
    create_order_line_discount_objects_for_catalogue_promotions(lines_info)
    create_order_discount_objects_for_order_promotions(
        order, lines_info, database_connection_name=database_connection_name
    )
    _copy_unit_discount_data_to_order_line(lines_info)


def create_order_line_discount_objects_for_catalogue_promotions(
    lines_info: Iterable[DraftOrderLineInfo],
):
    discount_data = prepare_line_discount_objects_for_catalogue_promotions(lines_info)
    if not discount_data or not lines_info:
        return

    (
        discounts_to_create_inputs,
        discounts_to_update,
        discount_to_remove,
        updated_fields,
    ) = discount_data

    new_line_discounts = []
    with transaction.atomic():
        # Protect against potential thread race. OrderLine object can have only
        # single catalogue discount applied.
        order_id = lines_info[0].line.order_id  # type: ignore[index]
        _order_lock = list(
            Order.objects.filter(id=order_id).select_for_update(of=(["self"]))
        )

        if discount_ids_to_remove := [discount.id for discount in discount_to_remove]:
            OrderLineDiscount.objects.filter(id__in=discount_ids_to_remove).delete()

        if discounts_to_create_inputs:
            new_line_discounts = [
                OrderLineDiscount(**input) for input in discounts_to_create_inputs
            ]
            OrderLineDiscount.objects.bulk_create(
                new_line_discounts, ignore_conflicts=True
            )

        if discounts_to_update and updated_fields:
            OrderLineDiscount.objects.bulk_update(discounts_to_update, updated_fields)

    _update_line_info_cached_discounts(
        lines_info, new_line_discounts, discounts_to_update, discount_ids_to_remove
    )

    affected_line_ids = [
        discount_line.line.id
        for discount_line in new_line_discounts
        + discounts_to_update
        + discount_to_remove
    ]
    modified_lines_info = [
        line_info for line_info in lines_info if line_info.line.id in affected_line_ids
    ]
    # base unit price must reflect all actual catalogue discounts
    _update_base_unit_price_amount(modified_lines_info)


def _copy_unit_discount_data_to_order_line(lines_info: Iterable[DraftOrderLineInfo]):
    for line_info in lines_info:
        if discounts := line_info.discounts:
            line = line_info.line
            discount_amount = sum([discount.amount_value for discount in discounts])
            unit_discount_amount = discount_amount / line.quantity
            discount_reason = ";".join(
                [discount.reason for discount in discounts if discount.reason]
            )
            discount_type = (
                discounts[0].value_type
                if len(discounts) == 1
                else DiscountValueType.FIXED
            )
            discount_value = (
                discounts[0].value if len(discounts) == 1 else unit_discount_amount
            )

            line.unit_discount_amount = unit_discount_amount
            line.unit_discount_reason = discount_reason
            line.unit_discount_type = discount_type
            line.unit_discount_value = discount_value


def _update_base_unit_price_amount(lines_info: Iterable[DraftOrderLineInfo]):
    for line_info in lines_info:
        line = line_info.line
        base_unit_price = line.undiscounted_base_unit_price_amount
        for discount in line_info.discounts:
            unit_discount = discount.amount_value / line.quantity
            base_unit_price -= unit_discount
        line.base_unit_price_amount = max(base_unit_price, Decimal(0))


def create_order_discount_objects_for_order_promotions(
    order: "Order",
    lines_info: Iterable["DraftOrderLineInfo"],
    database_connection_name: str = settings.DATABASE_CONNECTION_DEFAULT_NAME,
):
    from ..order.base_calculations import base_order_subtotal
    from ..order.utils import get_order_country

    # If voucher is set or manual discount applied, then skip order promotions
    if order.voucher_code or order.discounts.filter(type=DiscountType.MANUAL):
        _clear_order_discount(order, lines_info)
        return

    # The base prices are required for order promotion discount qualification.
    _set_order_base_prices(order, lines_info)

    lines = [line_info.line for line_info in lines_info]
    subtotal = base_order_subtotal(order, lines)
    channel = order.channel
    rules = fetch_promotion_rules_for_checkout_or_order(order, database_connection_name)
    rule_data = get_best_rule(
        rules=rules,
        channel=channel,
        country=get_order_country(order),
        subtotal=subtotal,
        database_connection_name=database_connection_name,
    )
    if not rule_data:
        _clear_order_discount(order, lines_info)
        return

    best_rule, best_discount_amount, gift_listing = rule_data
    promotion = best_rule.promotion
    currency = channel.currency_code
    translation_language_code = order.language_code
    promotion_translation, rule_translation = get_rule_translations(
        promotion, best_rule, translation_language_code
    )
    rule_info = VariantPromotionRuleInfo(
        rule=best_rule,
        variant_listing_promotion_rule=None,
        promotion=best_rule.promotion,
        promotion_translation=promotion_translation,
        rule_translation=rule_translation,
    )
    # gift rule has empty reward_value and reward_value_type
    value_type = best_rule.reward_value_type or RewardValueType.FIXED
    amount_value = gift_listing.price_amount if gift_listing else best_discount_amount
    value = best_rule.reward_value or amount_value
    discount_object_defaults = {
        "promotion_rule": best_rule,
        "value_type": value_type,
        "value": value,
        "amount_value": amount_value,
        "currency": currency,
        "name": get_discount_name(best_rule, promotion),
        "translated_name": get_discount_translated_name(rule_info),
        "reason": prepare_promotion_discount_reason(promotion, get_sale_id(promotion)),
    }
    if gift_listing:
        _handle_gift_reward_for_order(
            order,
            lines_info,
            gift_listing,
            discount_object_defaults,
            rule_info,
        )
    else:
        _handle_order_promotion_for_order(
            order,
            lines_info,
            discount_object_defaults,
            rule_info,
        )


def _clear_order_discount(
    order_or_checkout: Union[Checkout, Order],
    lines_info: Iterable[DraftOrderLineInfo],
):
    with transaction.atomic():
        delete_gift_line(order_or_checkout, lines_info)
        order_or_checkout.discounts.filter(type=DiscountType.ORDER_PROMOTION).delete()


def _set_order_base_prices(order: Order, lines_info: Iterable[DraftOrderLineInfo]):
    """Set base order prices that includes only catalogue discounts."""
    from ..order.base_calculations import base_order_subtotal

    lines = [line_info.line for line_info in lines_info]
    subtotal = base_order_subtotal(order, lines)
    shipping_price = order.base_shipping_price
    total = subtotal + shipping_price

    update_fields = []
    if order.subtotal != TaxedMoney(net=subtotal, gross=subtotal):
        order.subtotal = TaxedMoney(net=subtotal, gross=subtotal)
        update_fields.extend(["subtotal_net_amount", "subtotal_gross_amount"])
    if order.total != TaxedMoney(net=total, gross=total):
        order.total = TaxedMoney(net=total, gross=total)
        update_fields.extend(["total_net_amount", "total_gross_amount"])

    if update_fields:
        with allow_writer():
            order.save(update_fields=update_fields)


def _handle_order_promotion_for_order(
    order: Order,
    lines_info: Iterable[DraftOrderLineInfo],
    discount_object_defaults: dict,
    rule_info: VariantPromotionRuleInfo,
):
    discount_object, created = order.discounts.get_or_create(
        type=DiscountType.ORDER_PROMOTION,
        defaults=discount_object_defaults,
    )
    discount_amount = discount_object_defaults["amount_value"]

    if not created:
        fields_to_update: list[str] = []
        _update_discount(
            discount_object_defaults["promotion_rule"],
            rule_info,
            discount_amount,
            discount_object,
            fields_to_update,
        )
        if fields_to_update:
            discount_object.save(update_fields=fields_to_update)

    delete_gift_line(order, lines_info)


@allow_writer()
def _handle_gift_reward_for_order(
    order: Order,
    lines_info: Iterable[DraftOrderLineInfo],
    gift_listing: ProductVariantChannelListing,
    discount_object_defaults: dict,
    rule_info: VariantPromotionRuleInfo,
):
    with transaction.atomic():
        line, line_created = create_gift_line(order, gift_listing.variant_id)
        (
            line_discount,
            discount_created,
        ) = OrderLineDiscount.objects.get_or_create(
            type=DiscountType.ORDER_PROMOTION,
            line=line,
            defaults=discount_object_defaults,
        )

    if not discount_created:
        fields_to_update = []
        if line_discount.line_id != line.id:
            line_discount.line = line
            fields_to_update.append("line_id")
        _update_discount(
            discount_object_defaults["promotion_rule"],
            rule_info,
            discount_object_defaults["amount_value"],
            line_discount,
            fields_to_update,
        )
        if fields_to_update:
            line_discount.save(update_fields=fields_to_update)

    if line_created:
        variant = gift_listing.variant
        init_values = {
            "line": line,
            "variant": variant,
            "channel_listing": gift_listing,
            "discounts": [line_discount],
            "rules_info": [rule_info],
            "channel": order.channel_id,
        }
        gift_line_info = DraftOrderLineInfo(**init_values)
        lines_info.append(gift_line_info)  # type: ignore[attr-defined]
    else:
        line_info = next(
            line_info for line_info in lines_info if line_info.line.pk == line.id
        )
        line_info.line = line
        line_info.discounts = [line_discount]


def get_active_catalogue_promotion_rules(
    allow_replica: bool = False,
) -> "QuerySet[PromotionRule]":
    promotions = Promotion.objects.active().filter(type=PromotionType.CATALOGUE)
    if allow_replica:
        promotions = promotions.using(settings.DATABASE_CONNECTION_REPLICA_NAME)
    rules = (
        PromotionRule.objects.order_by("id")
        .filter(
            Exists(promotions.filter(id=OuterRef("promotion_id"))),
        )
        .exclude(catalogue_predicate={})
    )
    if allow_replica:
        rules = rules.using(settings.DATABASE_CONNECTION_REPLICA_NAME)
    return rules


def mark_active_catalogue_promotion_rules_as_dirty(channel_ids: Iterable[int]):
    """Force promotion rule to recalculate.

    The rules which are marked as dirty, will be recalculated in background.
    Products related to these rules will be recalculated as well.
    """

    if not channel_ids:
        return

    rules = get_active_catalogue_promotion_rules()
    PromotionRuleChannel = PromotionRule.channels.through
    promotion_rules = PromotionRuleChannel.objects.filter(channel_id__in=channel_ids)
    rules = rules.filter(
        Exists(promotion_rules.filter(promotionrule_id=OuterRef("id")))
    )
    rules.update(variants_dirty=True)


def mark_catalogue_promotion_rules_as_dirty(promotion_pks: Iterable[UUID]):
    """Mark rules for promotions as dirty.

    The rules which are marked as dirty, will be recalculated in background.
    Products related to these rules will be recalculated as well.
    """
    if not promotion_pks:
        return
    PromotionRule.objects.filter(promotion_id__in=promotion_pks).update(
        variants_dirty=True
    )<|MERGE_RESOLUTION|>--- conflicted
+++ resolved
@@ -377,52 +377,40 @@
         updated_fields,
     ) = discount_data
 
-<<<<<<< HEAD
+    new_line_discounts = []
     with allow_writer():
-        new_line_discounts = []
-        if discounts_to_create_inputs:
-            new_line_discounts = [
-                CheckoutLineDiscount(**input) for input in discounts_to_create_inputs
-            ]
-            CheckoutLineDiscount.objects.bulk_create(new_line_discounts)
-
-        if discounts_to_update and updated_fields:
-            CheckoutLineDiscount.objects.bulk_update(
-                discounts_to_update, updated_fields
+        with transaction.atomic():
+            # Protect against potential thread race. CheckoutLine object can have only
+            # single catalogue discount applied.
+            checkout_id = lines_info[0].line.checkout_id  # type: ignore[index]
+            _checkout_lock = list(
+                Checkout.objects.filter(pk=checkout_id).select_for_update(of=(["self"]))
             )
 
-        if discount_ids_to_remove := [discount.id for discount in discount_to_remove]:
-            CheckoutLineDiscount.objects.filter(id__in=discount_ids_to_remove).delete()
-=======
-    new_line_discounts = []
-    with transaction.atomic():
-        # Protect against potential thread race. CheckoutLine object can have only
-        # single catalogue discount applied.
-        checkout_id = lines_info[0].line.checkout_id  # type: ignore[index]
-        _checkout_lock = list(
-            Checkout.objects.filter(pk=checkout_id).select_for_update(of=(["self"]))
-        )
-
-        if discount_ids_to_remove := [discount.id for discount in discount_to_remove]:
-            CheckoutLineDiscount.objects.filter(id__in=discount_ids_to_remove).delete()
-
-        if discounts_to_create_inputs:
-            new_line_discounts = [
-                CheckoutLineDiscount(**input) for input in discounts_to_create_inputs
-            ]
-            CheckoutLineDiscount.objects.bulk_create(
-                new_line_discounts, ignore_conflicts=True
-            )
-
-        if discounts_to_update and updated_fields:
-            CheckoutLineDiscount.objects.bulk_update(
-                discounts_to_update, updated_fields
-            )
->>>>>>> f1dc3aa2
-
-        _update_line_info_cached_discounts(
-            lines_info, new_line_discounts, discounts_to_update, discount_ids_to_remove
-        )
+            if discount_ids_to_remove := [
+                discount.id for discount in discount_to_remove
+            ]:
+                CheckoutLineDiscount.objects.filter(
+                    id__in=discount_ids_to_remove
+                ).delete()
+
+            if discounts_to_create_inputs:
+                new_line_discounts = [
+                    CheckoutLineDiscount(**input)
+                    for input in discounts_to_create_inputs
+                ]
+                CheckoutLineDiscount.objects.bulk_create(
+                    new_line_discounts, ignore_conflicts=True
+                )
+
+            if discounts_to_update and updated_fields:
+                CheckoutLineDiscount.objects.bulk_update(
+                    discounts_to_update, updated_fields
+                )
+
+    _update_line_info_cached_discounts(
+        lines_info, new_line_discounts, discounts_to_update, discount_ids_to_remove
+    )
 
 
 def prepare_line_discount_objects_for_catalogue_promotions(
@@ -1243,27 +1231,32 @@
     ) = discount_data
 
     new_line_discounts = []
-    with transaction.atomic():
-        # Protect against potential thread race. OrderLine object can have only
-        # single catalogue discount applied.
-        order_id = lines_info[0].line.order_id  # type: ignore[index]
-        _order_lock = list(
-            Order.objects.filter(id=order_id).select_for_update(of=(["self"]))
-        )
-
-        if discount_ids_to_remove := [discount.id for discount in discount_to_remove]:
-            OrderLineDiscount.objects.filter(id__in=discount_ids_to_remove).delete()
-
-        if discounts_to_create_inputs:
-            new_line_discounts = [
-                OrderLineDiscount(**input) for input in discounts_to_create_inputs
-            ]
-            OrderLineDiscount.objects.bulk_create(
-                new_line_discounts, ignore_conflicts=True
+    with allow_writer():
+        with transaction.atomic():
+            # Protect against potential thread race. OrderLine object can have only
+            # single catalogue discount applied.
+            order_id = lines_info[0].line.order_id  # type: ignore[index]
+            _order_lock = list(
+                Order.objects.filter(id=order_id).select_for_update(of=(["self"]))
             )
 
-        if discounts_to_update and updated_fields:
-            OrderLineDiscount.objects.bulk_update(discounts_to_update, updated_fields)
+            if discount_ids_to_remove := [
+                discount.id for discount in discount_to_remove
+            ]:
+                OrderLineDiscount.objects.filter(id__in=discount_ids_to_remove).delete()
+
+            if discounts_to_create_inputs:
+                new_line_discounts = [
+                    OrderLineDiscount(**input) for input in discounts_to_create_inputs
+                ]
+                OrderLineDiscount.objects.bulk_create(
+                    new_line_discounts, ignore_conflicts=True
+                )
+
+            if discounts_to_update and updated_fields:
+                OrderLineDiscount.objects.bulk_update(
+                    discounts_to_update, updated_fields
+                )
 
     _update_line_info_cached_discounts(
         lines_info, new_line_discounts, discounts_to_update, discount_ids_to_remove
