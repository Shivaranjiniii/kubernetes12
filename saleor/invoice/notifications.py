--- conflicted
+++ resolved
@@ -19,16 +19,8 @@
     payload = {
         "invoice": get_invoice_payload(invoice),
         "recipient_email": invoice.order.get_customer_email(),  # type: ignore
-<<<<<<< HEAD
         "requester_user_id": staff_user.id,
         **get_site_context(),
     }
-    manager.notify(NotifyEventType.INVOICE_READY, payload)
-    manager.invoice_sent(invoice, invoice.order.get_customer_email())  # type: ignore
-=======
-        **get_site_context(),
-    }
     manager.notify(NotifyEventType.INVOICE_READY, payload)  # type: ignore
-    manager.invoice_sent(invoice, invoice.order.get_customer_email())  # type: ignore
-    events.invoice_sent_event(user=staff_user, invoice=invoice)
->>>>>>> 825e0a13
+    manager.invoice_sent(invoice, invoice.order.get_customer_email())  # type: ignore