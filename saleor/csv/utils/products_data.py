from collections import defaultdict, namedtuple
from typing import TYPE_CHECKING, Dict, List, Optional, Set, Union
from urllib.parse import urljoin

from django.conf import settings
from django.db.models import Case, CharField
from django.db.models import Value as V
from django.db.models import When
from django.db.models.functions import Cast, Concat

from ...attribute import AttributeInputType
from ...core.utils import build_absolute_uri
from ...core.utils.editorjs import clean_editor_js
from . import ProductExportFields

if TYPE_CHECKING:
    from django.db.models import QuerySet


def get_products_data(
    queryset: "QuerySet",
    export_fields: Set[str],
    attribute_ids: Optional[List[int]],
    warehouse_ids: Optional[List[int]],
    channel_ids: Optional[List[int]],
) -> List[Dict[str, Union[str, bool]]]:
    """Create data list of products and their variants with fields values.

    It return list with product and variant data which can be used as import to
    csv writer and list of attribute and warehouse headers.
    """

    products_with_variants_data = []

    product_fields = set(
        ProductExportFields.HEADERS_TO_FIELDS_MAPPING["fields"].values()
    )
    product_export_fields = export_fields & product_fields
    product_export_fields.add("variants__id")

    products_data = (
        queryset.annotate(
            product_weight=Case(
                When(weight__isnull=False, then=Concat("weight", V(" g"))),
                default=V(""),
                output_field=CharField(),
            ),
            variant_weight=Case(
                When(
                    variants__weight__isnull=False,
                    then=Concat("variants__weight", V(" g")),
                ),
                default=V(""),
                output_field=CharField(),
            ),
            description_as_str=Cast("description", CharField()),
        )
        .order_by("pk", "variants__pk")
        .values(*product_export_fields)
        .distinct("pk", "variants__pk")
    )

    products_relations_data = get_products_relations_data(
        queryset, export_fields, attribute_ids, channel_ids
    )

    variants_relations_data = get_variants_relations_data(
        queryset, export_fields, attribute_ids, warehouse_ids, channel_ids
    )

    for product_data in products_data:
        pk = product_data["id"]
        variant_pk = product_data.pop("variants__id")

        product_relations_data: Dict[str, str] = products_relations_data.get(pk, {})
        variant_relations_data: Dict[str, str] = variants_relations_data.get(
            variant_pk, {}
        )

        data = {**product_data, **product_relations_data, **variant_relations_data}

        products_with_variants_data.append(data)

    return products_with_variants_data


def get_products_relations_data(
    queryset: "QuerySet",
    export_fields: Set[str],
    attribute_ids: Optional[List[int]],
    channel_ids: Optional[List[int]],
) -> Dict[int, Dict[str, str]]:
    """Get data about product relations fields.

    If any many to many fields are in export_fields or some attribute_ids exists then
    dict with product relations fields is returned.
    Otherwise it returns empty dict.
    """
    many_to_many_fields = set(
        ProductExportFields.HEADERS_TO_FIELDS_MAPPING["product_many_to_many"].values()
    )
    relations_fields = export_fields & many_to_many_fields
    if relations_fields or attribute_ids or channel_ids:
        return prepare_products_relations_data(
            queryset, relations_fields, attribute_ids, channel_ids
        )

    return {}


def prepare_products_relations_data(
    queryset: "QuerySet",
    fields: Set[str],
    attribute_ids: Optional[List[int]],
    channel_ids: Optional[List[int]],
) -> Dict[int, Dict[str, str]]:
    """Prepare data about products relation fields for given queryset.

    It return dict where key is a product pk, value is a dict with relation fields data.
    """
    attribute_fields = ProductExportFields.PRODUCT_ATTRIBUTE_FIELDS
    channel_fields = ProductExportFields.PRODUCT_CHANNEL_LISTING_FIELDS.copy()
    result_data: Dict[int, dict] = defaultdict(dict)

    fields.add("pk")
    if attribute_ids:
        fields.update(attribute_fields.values())
    if channel_ids:
        fields.update(channel_fields.values())

    relations_data = queryset.values(*fields)

    channel_pk_lookup = channel_fields.pop("channel_pk")
    channel_slug_lookup = channel_fields.pop("slug")
    for data in relations_data.iterator():
        pk = data.get("pk")
        collection = data.get("collections__slug")
        image = data.pop("media__image", None)

        result_data = add_image_uris_to_data(pk, image, "media__image", result_data)
        result_data = add_collection_info_to_data(pk, collection, result_data)

        result_data, data = handle_attribute_data(
            pk, data, attribute_ids, result_data, attribute_fields, "product attribute"
        )
        result_data, data = handle_channel_data(
            pk,
            data,
            channel_ids,
            result_data,
            channel_pk_lookup,
            channel_slug_lookup,
            channel_fields,
        )

    result: Dict[int, Dict[str, str]] = {
        pk: {
            header: ", ".join(sorted(values)) if isinstance(values, set) else values
            for header, values in data.items()
        }
        for pk, data in result_data.items()
    }
    return result


def get_variants_relations_data(
    queryset: "QuerySet",
    export_fields: Set[str],
    attribute_ids: Optional[List[int]],
    warehouse_ids: Optional[List[int]],
    channel_ids: Optional[List[int]],
) -> Dict[int, Dict[str, str]]:
    """Get data about variants relations fields.

    If any many to many fields are in export_fields or some attribute_ids or
    warehouse_ids exists then dict with variant relations fields is returned.
    Otherwise it returns empty dict.
    """
    many_to_many_fields = set(
        ProductExportFields.HEADERS_TO_FIELDS_MAPPING["variant_many_to_many"].values()
    )
    relations_fields = export_fields & many_to_many_fields
    if relations_fields or attribute_ids or warehouse_ids or channel_ids:
        return prepare_variants_relations_data(
            queryset, relations_fields, attribute_ids, warehouse_ids, channel_ids
        )

    return {}


def prepare_variants_relations_data(
    queryset: "QuerySet",
    fields: Set[str],
    attribute_ids: Optional[List[int]],
    warehouse_ids: Optional[List[int]],
    channel_ids: Optional[List[int]],
) -> Dict[int, Dict[str, str]]:
    """Prepare data about variants relation fields for given queryset.

    It return dict where key is a product pk, value is a dict with relation fields data.
    """
    attribute_fields = ProductExportFields.VARIANT_ATTRIBUTE_FIELDS
    warehouse_fields = ProductExportFields.WAREHOUSE_FIELDS
    channel_fields = ProductExportFields.VARIANT_CHANNEL_LISTING_FIELDS.copy()

    result_data: Dict[int, dict] = defaultdict(dict)
    fields.add("variants__pk")

    if attribute_ids:
        fields.update(attribute_fields.values())
    if warehouse_ids:
        fields.update(warehouse_fields.values())
    if channel_ids:
        fields.update(channel_fields.values())

    relations_data = queryset.values(*fields)

    channel_pk_lookup = channel_fields.pop("channel_pk")
    channel_slug_lookup = channel_fields.pop("slug")

    for data in relations_data.iterator():
        pk = data.get("variants__pk")
        image = data.pop("variants__media__image", None)

        result_data = add_image_uris_to_data(
            pk, image, "variants__media__image", result_data
        )
        result_data, data = handle_attribute_data(
            pk, data, attribute_ids, result_data, attribute_fields, "variant attribute"
        )
        result_data, data = handle_channel_data(
            pk,
            data,
            channel_ids,
            result_data,
            channel_pk_lookup,
            channel_slug_lookup,
            channel_fields,
        )
        result_data, data = handle_warehouse_data(
            pk, data, warehouse_ids, result_data, warehouse_fields
        )

    result: Dict[int, Dict[str, str]] = {
        pk: {
            header: ", ".join(sorted(values)) if isinstance(values, set) else values
            for header, values in data.items()
        }
        for pk, data in result_data.items()
    }
    return result


def add_collection_info_to_data(
    pk: int, collection: str, result_data: Dict[int, dict]
) -> Dict[int, dict]:
    """Add collection info to product data.

    This functions adds info about collection to dict with product data.
    If some collection info already exists in data, collection slug is added
    to set with other values.
    It returns updated product data.
    """

    if collection:
        header = "collections__slug"
        if header in result_data[pk]:
            result_data[pk][header].add(collection)  # type: ignore
        else:
            result_data[pk][header] = {collection}
    return result_data


def add_image_uris_to_data(
    pk: int, image: str, header: str, result_data: Dict[int, dict]
) -> Dict[int, dict]:
    """Add absolute uri of given image path to product or variant data.

    This function based on given image path creates absolute uri and adds it to dict
    with variant or product data. If some info about images already exists in data,
    absolute uri of given image is added to set with other uris.
    """
    if image:
        uri = build_absolute_uri(urljoin(settings.MEDIA_URL, image))
        if header in result_data[pk]:
            result_data[pk][header].add(uri)
        else:
            result_data[pk][header] = {uri}
    return result_data


AttributeData = namedtuple(
<<<<<<< HEAD
    "AttributeData", ["slug", "file_url", "value", "input_type", "entity_type", "unit"]
=======
    "AttributeData",
    ["slug", "file_url", "value", "input_type", "entity_type", "rich_text"],
>>>>>>> 8d96ae7d
)


def handle_attribute_data(
    pk: int,
    data: dict,
    attribute_ids: Optional[List[int]],
    result_data: Dict[int, dict],
    attribute_fields: dict,
    attribute_owner: str,
):
    attribute_pk = str(data.pop(attribute_fields["attribute_pk"], ""))
    attribute_data = AttributeData(
        slug=data.pop(attribute_fields["slug"], None),
        input_type=data.pop(attribute_fields["input_type"], None),
        file_url=data.pop(attribute_fields["file_url"], None),
        value=data.pop(attribute_fields["value"], None),
        entity_type=data.pop(attribute_fields["entity_type"], None),
<<<<<<< HEAD
        unit=data.pop(attribute_fields["unit"], None),
=======
        rich_text=data.pop(attribute_fields["rich_text"], None),
>>>>>>> 8d96ae7d
    )

    if attribute_ids and attribute_pk in attribute_ids:
        result_data = add_attribute_info_to_data(
            pk, attribute_data, attribute_owner, result_data
        )

    return result_data, data


def handle_channel_data(
    pk: int,
    data: dict,
    channel_ids: Optional[List[int]],
    result_data: Dict[int, dict],
    pk_lookup: str,
    slug_lookup: str,
    fields: dict,
):
    channel_data: dict = {}

    channel_pk = str(data.pop(pk_lookup, ""))
    channel_data = {
        "slug": data.pop(slug_lookup, None),
    }
    for field, lookup in fields.items():
        channel_data[field] = data.pop(lookup, None)

    if channel_ids and channel_pk in channel_ids:
        result_data = add_channel_info_to_data(
            pk, channel_data, result_data, list(fields.keys())
        )

    return result_data, data


def handle_warehouse_data(
    pk: int,
    data: dict,
    warehouse_ids: Optional[List[int]],
    result_data: Dict[int, dict],
    warehouse_fields: dict,
):
    warehouse_data: dict = {}

    warehouse_pk = str(data.pop(warehouse_fields["warehouse_pk"], ""))
    warehouse_data = {
        "slug": data.pop(warehouse_fields["slug"], None),
        "qty": data.pop(warehouse_fields["quantity"], None),
    }

    if warehouse_ids and warehouse_pk in warehouse_ids:
        result_data = add_warehouse_info_to_data(pk, warehouse_data, result_data)

    return result_data, data


def add_attribute_info_to_data(
    pk: int,
    attribute_data: AttributeData,
    attribute_owner: str,
    result_data: Dict[int, dict],
) -> Dict[int, dict]:
    """Add info about attribute to variant or product data.

    This functions adds info about attribute to dict with variant or product data.
    If attribute with given slug already exists in data, attribute value is added
    to set with values.
    It returns updated data.
    """
    slug = attribute_data.slug
    header = None
    if slug:
        header = f"{slug} ({attribute_owner})"
        input_type = attribute_data.input_type
        if input_type == AttributeInputType.FILE:
            value = build_absolute_uri(
                urljoin(settings.MEDIA_URL, attribute_data.file_url)
            )
        elif input_type == AttributeInputType.REFERENCE:
            reference_id = attribute_data.value.split("_")[1]
            value = f"{attribute_data.entity_type}_{reference_id}"
<<<<<<< HEAD
        elif input_type == AttributeInputType.NUMERIC:
            value = f"{attribute_data.value}"
            if attribute_data.unit:
                value += f" {attribute_data.unit}"
=======
        elif input_type == AttributeInputType.RICH_TEXT:
            value = clean_editor_js(attribute_data.rich_text, to_string=True)
>>>>>>> 8d96ae7d
        else:
            value = attribute_data.value
        if header in result_data[pk]:
            result_data[pk][header].add(value)  # type: ignore
        else:
            result_data[pk][header] = {value}
    return result_data


def add_warehouse_info_to_data(
    pk: int,
    warehouse_data: Dict[str, Union[Optional[str]]],
    result_data: Dict[int, dict],
) -> Dict[int, dict]:
    """Add info about stock quantity to variant data.

    This functions adds info about stock quantity to dict with variant data.
    It returns updated data.
    """

    slug = warehouse_data["slug"]
    if slug:
        warehouse_qty_header = f"{slug} (warehouse quantity)"
        if warehouse_qty_header not in result_data[pk]:
            result_data[pk][warehouse_qty_header] = warehouse_data["qty"]

    return result_data


def add_channel_info_to_data(
    pk: int,
    channel_data: Dict[str, Union[Optional[str]]],
    result_data: Dict[int, dict],
    fields: List[str],
) -> Dict[int, dict]:
    """Add info about channel currency code, whether is published and publication date.

    This functions adds info about channel to dict with product data.
    It returns updated data.
    """
    slug = channel_data["slug"]
    if slug:
        for field in fields:
            header = f"{slug} (channel {field.replace('_', ' ')})"
            if header not in result_data[pk]:
                result_data[pk][header] = channel_data[field]

    return result_data<|MERGE_RESOLUTION|>--- conflicted
+++ resolved
@@ -290,12 +290,8 @@
 
 
 AttributeData = namedtuple(
-<<<<<<< HEAD
-    "AttributeData", ["slug", "file_url", "value", "input_type", "entity_type", "unit"]
-=======
     "AttributeData",
-    ["slug", "file_url", "value", "input_type", "entity_type", "rich_text"],
->>>>>>> 8d96ae7d
+    ["slug", "file_url", "value", "input_type", "entity_type", "unit", "rich_text"],
 )
 
 
@@ -314,11 +310,8 @@
         file_url=data.pop(attribute_fields["file_url"], None),
         value=data.pop(attribute_fields["value"], None),
         entity_type=data.pop(attribute_fields["entity_type"], None),
-<<<<<<< HEAD
         unit=data.pop(attribute_fields["unit"], None),
-=======
         rich_text=data.pop(attribute_fields["rich_text"], None),
->>>>>>> 8d96ae7d
     )
 
     if attribute_ids and attribute_pk in attribute_ids:
@@ -401,15 +394,12 @@
         elif input_type == AttributeInputType.REFERENCE:
             reference_id = attribute_data.value.split("_")[1]
             value = f"{attribute_data.entity_type}_{reference_id}"
-<<<<<<< HEAD
         elif input_type == AttributeInputType.NUMERIC:
             value = f"{attribute_data.value}"
             if attribute_data.unit:
                 value += f" {attribute_data.unit}"
-=======
         elif input_type == AttributeInputType.RICH_TEXT:
             value = clean_editor_js(attribute_data.rich_text, to_string=True)
->>>>>>> 8d96ae7d
         else:
             value = attribute_data.value
         if header in result_data[pk]:
