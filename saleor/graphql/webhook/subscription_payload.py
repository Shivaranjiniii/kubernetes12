from typing import Any, Dict, Optional

from celery.utils.log import get_task_logger
from django.core.exceptions import ValidationError
from django.conf import settings
from django.contrib.sites.models import Site
from django.http import HttpRequest
from django.utils import timezone
from django.utils.functional import SimpleLazyObject
from graphql import GraphQLDocument, get_default_backend, parse
from graphql.error import GraphQLSyntaxError
from graphql.language.ast import FragmentDefinition, OperationDefinition
from promise import Promise

from ...app.models import App
<<<<<<< HEAD
from ...webhook.error_codes import WebhookErrorCode
=======
from ...discount.utils import fetch_discounts
from ...plugins.manager import PluginsManager
>>>>>>> ab62a427
from ...settings import get_host

logger = get_task_logger(__name__)


def validate_subscription_query(query: str) -> bool:
    from ..api import schema

    graphql_backend = get_default_backend()
    try:
        document = graphql_backend.document_from_string(schema, query)
    except (ValueError, GraphQLSyntaxError):
        return False
    if not check_document_is_single_subscription(document):
        return False
    return True


def validate_query(query, required=False):
    if not query and not required:
        return
    is_valid = validate_subscription_query(query)
    if not is_valid:
        raise ValidationError(
            {
                "query": ValidationError(
                    "Subscription query is not valid",
                    code=WebhookErrorCode.INVALID.value,
                )
            }
        )


def check_document_is_single_subscription(document: GraphQLDocument) -> bool:
    """Check if document contains only a single subscription definition.

    Only fragments and single subscription definition are allowed.
    """
    subscriptions = []
    for definition in document.document_ast.definitions:
        if isinstance(definition, FragmentDefinition):
            pass
        elif isinstance(definition, OperationDefinition):
            if definition.operation == "subscription":
                subscriptions.append(definition)
            else:
                return False
        else:
            return False
    return len(subscriptions) == 1


def initialize_request(requestor=None) -> HttpRequest:
    """Prepare a request object for webhook subscription.

    It creates a dummy request object.

    return: HttpRequest
    """

    def _get_plugins(requestor_getter):
        return PluginsManager(settings.PLUGINS, requestor_getter)

    request_time = timezone.now()

    request = HttpRequest()
    request.path = "/graphql/"
    request.path_info = "/graphql/"
    request.method = "GET"
    request.META = {"SERVER_NAME": SimpleLazyObject(get_host), "SERVER_PORT": "80"}
    if settings.ENABLE_SSL:
        request.META["HTTP_X_FORWARDED_PROTO"] = "https"
        request.META["SERVER_PORT"] = "443"

    request.requestor = requestor  # type: ignore
    request.request_time = request_time  # type: ignore
    request.site = SimpleLazyObject(lambda: Site.objects.get_current())  # type: ignore
    request.discounts = SimpleLazyObject(  # type: ignore
        lambda: fetch_discounts(request_time)
    )
    request.plugins = SimpleLazyObject(lambda: _get_plugins(requestor))  # type: ignore

    return request


def generate_payload_from_subscription(
    event_type: str,
    subscribable_object,
    subscription_query: Optional[str],
    request: HttpRequest,
    app: Optional[App] = None,
) -> Optional[Dict[str, Any]]:
    """Generate webhook payload from subscription query.

    It uses a graphql's engine to build payload by using the same logic as response.
    As an input it expects given event type and object and the query which will be
    used to resolve a payload.
    event_type: is a event which will be triggered.
    subscribable_object: is an object which have a dedicated own type in Subscription
    definition.
    subscription_query: query used to prepare a payload via graphql engine.
    context: A dummy request used to share context between apps in order to use
    dataloaders benefits.
    app: the owner of the given payload. Required in case when webhook contains
    protected fields.
    return: A payload ready to send via webhook. None if the function was not able to
    generate a payload
    """
    from ..api import schema
    from ..context import get_context_value

    graphql_backend = get_default_backend()
    ast = parse(subscription_query)  # type: ignore
    document = graphql_backend.document_from_string(
        schema,
        ast,
    )
    app_id = app.pk if app else None

    request.app = app  # type: ignore

    results = document.execute(
        allow_subscriptions=True,
        root=(event_type, subscribable_object),
        context=get_context_value(request),
    )
    if hasattr(results, "errors"):
        logger.warning(
            "Unable to build a payload for subscription. \n"
            "error: %s" % str(results.errors),
            extra={"query": subscription_query, "app": app_id},
        )
        return None
    payload = []  # type: ignore
    results.subscribe(payload.append)

    if not payload:
        logger.warning(
            "Subscription did not return a payload.",
            extra={"query": subscription_query, "app": app_id},
        )
        return None

    payload_instance = payload[0]
    event_payload = payload_instance.data.get("event")

    # Queries that use dataloaders return Promise object for the "event" field. In that
    # case, we need to resolve them first.
    if isinstance(event_payload, Promise):
        return event_payload.get()

    return event_payload<|MERGE_RESOLUTION|>--- conflicted
+++ resolved
@@ -13,12 +13,9 @@
 from promise import Promise
 
 from ...app.models import App
-<<<<<<< HEAD
 from ...webhook.error_codes import WebhookErrorCode
-=======
 from ...discount.utils import fetch_discounts
 from ...plugins.manager import PluginsManager
->>>>>>> ab62a427
 from ...settings import get_host
 
 logger = get_task_logger(__name__)
