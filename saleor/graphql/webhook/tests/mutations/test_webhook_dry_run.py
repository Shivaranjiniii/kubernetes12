import json
import uuid

import graphene
import pytest

from .....graphql.tests.utils import get_graphql_content
from .....webhook.error_codes import WebhookDryRunErrorCode
from .....webhook.event_types import WebhookEventAsyncType
from ....tests.utils import assert_no_permission
from ...subscription_types import WEBHOOK_TYPES_MAP

WEBHOOK_DRY_RUN_MUTATION = """
    mutation webhookDryRun($query: String!, $objectId: ID!) {
        webhookDryRun(query: $query, objectId: $objectId) {
            errors {
                field
                code
                message
            }
            payload
        }
    }
    """


def test_webhook_dry_run(
    staff_api_client,
    permission_manage_orders,
    order,
    subscription_order_created_webhook,
):
    # given
    query = WEBHOOK_DRY_RUN_MUTATION
    staff_api_client.user.user_permissions.add(permission_manage_orders)
    order_id = graphene.Node.to_global_id("Order", order.id)
    webhook = subscription_order_created_webhook

    variables = {"objectId": order_id, "query": webhook.subscription_query}

    # when
    response = staff_api_client.post_graphql(query, variables)
    content = get_graphql_content(response)

    # then
    data = content["data"]["webhookDryRun"]
    payload = json.loads(data["payload"])
    assert payload["order"]["id"] == order_id


def test_webhook_dry_run_missing_user_permission(
    staff_api_client,
    order,
    subscription_order_created_webhook,
):
    # given
    query = WEBHOOK_DRY_RUN_MUTATION
    order_id = graphene.Node.to_global_id("Order", order.id)
    webhook = subscription_order_created_webhook

    variables = {"objectId": order_id, "query": webhook.subscription_query}

    # when
    response = staff_api_client.post_graphql(query, variables)
    content = get_graphql_content(response)

    # then
    error = content["data"]["webhookDryRun"]["errors"][0]
    assert not error["field"]
    assert error["code"] == WebhookDryRunErrorCode.MISSING_PERMISSION.name
    assert (
        error["message"] == "The user doesn't have required permission: manage_orders."
    )


def test_webhook_dry_run_staff_user_not_authorized(
    user_api_client,
    permission_manage_orders,
    order,
    subscription_order_created_webhook,
):
    # given
    query = WEBHOOK_DRY_RUN_MUTATION
    user_api_client.user.user_permissions.add(permission_manage_orders)
    order_id = graphene.Node.to_global_id("Order", order.id)
    webhook = subscription_order_created_webhook

    variables = {"objectId": order_id, "query": webhook.subscription_query}

    # when
    response = user_api_client.post_graphql(query, variables)

    # then
    assert_no_permission(response)


def test_webhook_dry_run_non_existing_id(
    staff_api_client,
    permission_manage_orders,
    order,
    subscription_order_created_webhook,
):
    # given
    query = WEBHOOK_DRY_RUN_MUTATION
    staff_api_client.user.user_permissions.add(permission_manage_orders)
    order_id = graphene.Node.to_global_id("Order", uuid.uuid4())
    webhook = subscription_order_created_webhook

    variables = {"objectId": order_id, "query": webhook.subscription_query}

    # when
    response = staff_api_client.post_graphql(query, variables)
    content = get_graphql_content(response)

    # then
    error = content["data"]["webhookDryRun"]["errors"][0]
    assert error["field"] == "objectId"
    assert error["code"] == WebhookDryRunErrorCode.NOT_FOUND.name
    assert error["message"] == f"Couldn't resolve to a node: {order_id}"


def test_webhook_dry_run_invalid_query(
    staff_api_client,
    permission_manage_orders,
    order,
    subscription_order_created_webhook,
):
    # given
    query = WEBHOOK_DRY_RUN_MUTATION
    staff_api_client.user.user_permissions.add(permission_manage_orders)
    order_id = graphene.Node.to_global_id("Order", order.id)
    webhook = subscription_order_created_webhook
    subscription = webhook.subscription_query.replace("OrderCreated", "UndefinedEvent")

    variables = {"objectId": order_id, "query": subscription}

    # when
    response = staff_api_client.post_graphql(query, variables)
    content = get_graphql_content(response)

    # then
    error = content["data"]["webhookDryRun"]["errors"][0]
    assert error["field"] == "query"
    assert error["code"] == WebhookDryRunErrorCode.GRAPHQL_ERROR.name
    assert 'Unknown type "UndefinedEvent"' in error["message"]


def test_webhook_dry_run_object_id_does_not_match_event(
    staff_api_client,
    permission_manage_orders,
    product,
    subscription_order_created_webhook,
):
    # given
    query = WEBHOOK_DRY_RUN_MUTATION
    staff_api_client.user.user_permissions.add(permission_manage_orders)
    product_id = graphene.Node.to_global_id("Product", product.id)
    webhook = subscription_order_created_webhook

    variables = {"objectId": product_id, "query": webhook.subscription_query}

    # when
    response = staff_api_client.post_graphql(query, variables)
    content = get_graphql_content(response)

    # then
    error = content["data"]["webhookDryRun"]["errors"][0]
    assert error["field"] == "objectId"
    assert error["code"] == WebhookDryRunErrorCode.INVALID_ID.name
    assert error["message"] == "ObjectId doesn't match event type."


def test_webhook_dry_run_event_type_not_supported(
    staff_api_client,
    permission_manage_orders,
    product,
    subscription_payment_authorize_webhook,
):
    # given
    query = WEBHOOK_DRY_RUN_MUTATION
    staff_api_client.user.user_permissions.add(permission_manage_orders)
    product_id = graphene.Node.to_global_id("Product", product.id)
    webhook = subscription_payment_authorize_webhook

    variables = {"objectId": product_id, "query": webhook.subscription_query}

    # when
    response = staff_api_client.post_graphql(query, variables)
    content = get_graphql_content(response)

    # then
    error = content["data"]["webhookDryRun"]["errors"][0]
    assert error["field"] == "query"
    assert error["code"] == WebhookDryRunErrorCode.TYPE_NOT_SUPPORTED.name
    assert error["message"] == "Event type: PaymentAuthorize not supported."


@pytest.fixture
def async_subscription_webhooks_with_root_objects(
    subscription_address_created_webhook,
    subscription_address_updated_webhook,
    subscription_address_deleted_webhook,
    subscription_app_installed_webhook,
    subscription_app_updated_webhook,
    subscription_app_deleted_webhook,
    subscription_app_status_changed_webhook,
    subscription_attribute_created_webhook,
    subscription_attribute_updated_webhook,
    subscription_attribute_deleted_webhook,
    subscription_attribute_value_created_webhook,
    subscription_attribute_value_updated_webhook,
    subscription_attribute_value_deleted_webhook,
    subscription_category_created_webhook,
    subscription_category_updated_webhook,
    subscription_category_deleted_webhook,
    subscription_channel_created_webhook,
    subscription_channel_updated_webhook,
    subscription_channel_deleted_webhook,
    subscription_channel_status_changed_webhook,
    subscription_gift_card_created_webhook,
    subscription_gift_card_updated_webhook,
    subscription_gift_card_deleted_webhook,
    subscription_gift_card_status_changed_webhook,
    subscription_gift_card_metadata_updated_webhook,
    subscription_menu_created_webhook,
    subscription_menu_updated_webhook,
    subscription_menu_deleted_webhook,
    subscription_menu_item_created_webhook,
    subscription_menu_item_updated_webhook,
    subscription_menu_item_deleted_webhook,
    subscription_shipping_price_created_webhook,
    subscription_shipping_price_updated_webhook,
    subscription_shipping_price_deleted_webhook,
    subscription_shipping_zone_created_webhook,
    subscription_shipping_zone_updated_webhook,
    subscription_shipping_zone_deleted_webhook,
    subscription_shipping_zone_metadata_updated_webhook,
    subscription_product_updated_webhook,
    subscription_product_created_webhook,
    subscription_product_deleted_webhook,
    subscription_product_media_updated_webhook,
    subscription_product_media_created_webhook,
    subscription_product_media_deleted_webhook,
    subscription_product_metadata_updated_webhook,
    subscription_product_variant_created_webhook,
    subscription_product_variant_updated_webhook,
    subscription_product_variant_deleted_webhook,
    subscription_product_variant_metadata_updated_webhook,
    subscription_product_variant_out_of_stock_webhook,
    subscription_product_variant_back_in_stock_webhook,
    subscription_order_created_webhook,
    subscription_order_updated_webhook,
    subscription_order_confirmed_webhook,
    subscription_order_fully_paid_webhook,
    subscription_order_cancelled_webhook,
    subscription_order_fulfilled_webhook,
    subscription_order_metadata_updated_webhook,
    subscription_draft_order_created_webhook,
    subscription_draft_order_updated_webhook,
    subscription_draft_order_deleted_webhook,
    subscription_sale_created_webhook,
    subscription_sale_updated_webhook,
    subscription_sale_deleted_webhook,
    subscription_sale_toggle_webhook,
    subscription_invoice_requested_webhook,
    subscription_invoice_deleted_webhook,
    subscription_invoice_sent_webhook,
    subscription_fulfillment_created_webhook,
    subscription_fulfillment_canceled_webhook,
    subscription_fulfillment_approved_webhook,
    subscription_fulfillment_metadata_updated_webhook,
    subscription_customer_created_webhook,
    subscription_customer_updated_webhook,
    subscription_customer_deleted_webhook,
    subscription_customer_metadata_updated_webhook,
    subscription_collection_created_webhook,
    subscription_collection_updated_webhook,
    subscription_collection_deleted_webhook,
    subscription_collection_metadata_updated_webhook,
    subscription_checkout_created_webhook,
    subscription_checkout_updated_webhook,
    subscription_checkout_metadata_updated_webhook,
    subscription_page_created_webhook,
    subscription_page_updated_webhook,
    subscription_page_deleted_webhook,
    subscription_page_type_created_webhook,
    subscription_page_type_updated_webhook,
    subscription_page_type_deleted_webhook,
    subscription_permission_group_created_webhook,
    subscription_permission_group_updated_webhook,
    subscription_permission_group_deleted_webhook,
    subscription_product_created_multiple_events_webhook,
    subscription_staff_created_webhook,
    subscription_staff_updated_webhook,
    subscription_staff_deleted_webhook,
    subscription_transaction_item_metadata_updated_webhook,
    subscription_translation_created_webhook,
    subscription_translation_updated_webhook,
    subscription_warehouse_created_webhook,
    subscription_warehouse_updated_webhook,
    subscription_warehouse_deleted_webhook,
    subscription_warehouse_metadata_updated_webhook,
    subscription_voucher_created_webhook,
    subscription_voucher_updated_webhook,
    subscription_voucher_deleted_webhook,
    subscription_voucher_webhook_with_meta,
    subscription_voucher_metadata_updated_webhook,
    address,
    app,
    numeric_attribute,
    category,
    channel_PLN,
    gift_card,
    menu_item,
    shipping_method,
    product,
    fulfilled_order,
    sale,
    fulfillment,
    stock,
    customer_user,
    collection,
    checkout,
    page,
    permission_group_manage_users,
    shipping_zone,
    staff_user,
    voucher,
    warehouse,
    translated_attribute,
<<<<<<< HEAD
    transaction_item_created_by_app,
=======
    transaction_item,
    product_media_image,
>>>>>>> ea98ffa7
):
    events = WebhookEventAsyncType
    attr = numeric_attribute
    attr_value = attr.values.first()
    menu = menu_item.menu
    order = fulfilled_order
    invoice = order.invoices.first()
    page_type = page.page_type

    return {
        events.ADDRESS_UPDATED: [subscription_address_updated_webhook, address],
        events.ADDRESS_CREATED: [subscription_address_created_webhook, address],
        events.ADDRESS_DELETED: [subscription_address_deleted_webhook, address],
        events.APP_UPDATED: [subscription_app_updated_webhook, app],
        events.APP_DELETED: [subscription_app_deleted_webhook, app],
        events.APP_INSTALLED: [subscription_app_installed_webhook, app],
        events.APP_STATUS_CHANGED: [subscription_app_status_changed_webhook, app],
        events.ATTRIBUTE_CREATED: [subscription_attribute_created_webhook, attr],
        events.ATTRIBUTE_UPDATED: [subscription_attribute_updated_webhook, attr],
        events.ATTRIBUTE_DELETED: [subscription_attribute_deleted_webhook, attr],
        events.ATTRIBUTE_VALUE_UPDATED: [
            subscription_attribute_value_updated_webhook,
            attr_value,
        ],
        events.ATTRIBUTE_VALUE_CREATED: [
            subscription_attribute_value_created_webhook,
            attr_value,
        ],
        events.ATTRIBUTE_VALUE_DELETED: [
            subscription_attribute_value_deleted_webhook,
            attr_value,
        ],
        events.CATEGORY_CREATED: [subscription_category_created_webhook, category],
        events.CATEGORY_UPDATED: [subscription_category_updated_webhook, category],
        events.CATEGORY_DELETED: [subscription_category_deleted_webhook, category],
        events.CHANNEL_CREATED: [subscription_channel_created_webhook, channel_PLN],
        events.CHANNEL_UPDATED: [subscription_channel_updated_webhook, channel_PLN],
        events.CHANNEL_DELETED: [subscription_channel_deleted_webhook, channel_PLN],
        events.CHANNEL_STATUS_CHANGED: [
            subscription_channel_status_changed_webhook,
            channel_PLN,
        ],
        events.GIFT_CARD_CREATED: [subscription_gift_card_created_webhook, gift_card],
        events.GIFT_CARD_UPDATED: [subscription_gift_card_updated_webhook, gift_card],
        events.GIFT_CARD_DELETED: [subscription_gift_card_deleted_webhook, gift_card],
        events.GIFT_CARD_STATUS_CHANGED: [
            subscription_gift_card_status_changed_webhook,
            gift_card,
        ],
        events.GIFT_CARD_METADATA_UPDATED: [
            subscription_gift_card_metadata_updated_webhook,
            gift_card,
        ],
        events.MENU_CREATED: [subscription_menu_created_webhook, menu],
        events.MENU_UPDATED: [subscription_menu_updated_webhook, menu],
        events.MENU_DELETED: [subscription_menu_deleted_webhook, menu],
        events.MENU_ITEM_CREATED: [subscription_menu_item_created_webhook, menu_item],
        events.MENU_ITEM_UPDATED: [subscription_menu_item_updated_webhook, menu_item],
        events.MENU_ITEM_DELETED: [subscription_menu_item_deleted_webhook, menu_item],
        events.ORDER_CREATED: [subscription_order_created_webhook, order],
        events.ORDER_UPDATED: [subscription_order_updated_webhook, order],
        events.ORDER_CONFIRMED: [subscription_order_confirmed_webhook, order],
        events.ORDER_FULLY_PAID: [subscription_order_fully_paid_webhook, order],
        events.ORDER_FULFILLED: [subscription_order_fulfilled_webhook, order],
        events.ORDER_CANCELLED: [subscription_order_cancelled_webhook, order],
        events.ORDER_METADATA_UPDATED: [
            subscription_order_metadata_updated_webhook,
            order,
        ],
        events.DRAFT_ORDER_CREATED: [subscription_draft_order_created_webhook, order],
        events.DRAFT_ORDER_UPDATED: [subscription_draft_order_updated_webhook, order],
        events.DRAFT_ORDER_DELETED: [subscription_draft_order_deleted_webhook, order],
        events.PRODUCT_CREATED: [subscription_product_created_webhook, product],
        events.PRODUCT_UPDATED: [subscription_product_updated_webhook, product],
        events.PRODUCT_DELETED: [subscription_product_deleted_webhook, product],
        events.PRODUCT_MEDIA_CREATED: [
            subscription_product_media_created_webhook,
            product_media_image,
        ],
        events.PRODUCT_MEDIA_UPDATED: [
            subscription_product_media_updated_webhook,
            product_media_image,
        ],
        events.PRODUCT_MEDIA_DELETED: [
            subscription_product_media_deleted_webhook,
            product_media_image,
        ],
        events.PRODUCT_METADATA_UPDATED: [
            subscription_product_metadata_updated_webhook,
            product,
        ],
        events.PRODUCT_VARIANT_CREATED: [
            subscription_product_variant_created_webhook,
            product,
        ],
        events.PRODUCT_VARIANT_UPDATED: [
            subscription_product_variant_updated_webhook,
            product,
        ],
        events.PRODUCT_VARIANT_OUT_OF_STOCK: [
            subscription_product_variant_out_of_stock_webhook,
            stock,
        ],
        events.PRODUCT_VARIANT_BACK_IN_STOCK: [
            subscription_product_variant_back_in_stock_webhook,
            stock,
        ],
        events.PRODUCT_VARIANT_DELETED: [
            subscription_product_variant_deleted_webhook,
            product,
        ],
        events.PRODUCT_VARIANT_METADATA_UPDATED: [
            subscription_product_variant_metadata_updated_webhook,
            product,
        ],
        events.SALE_CREATED: [subscription_sale_created_webhook, sale],
        events.SALE_UPDATED: [subscription_sale_updated_webhook, sale],
        events.SALE_DELETED: [subscription_sale_deleted_webhook, sale],
        events.SALE_TOGGLE: [subscription_sale_toggle_webhook, sale],
        events.INVOICE_REQUESTED: [subscription_invoice_requested_webhook, invoice],
        events.INVOICE_DELETED: [subscription_invoice_deleted_webhook, invoice],
        events.INVOICE_SENT: [subscription_invoice_sent_webhook, invoice],
        events.FULFILLMENT_CREATED: [
            subscription_fulfillment_created_webhook,
            fulfillment,
        ],
        events.FULFILLMENT_CANCELED: [
            subscription_fulfillment_canceled_webhook,
            fulfillment,
        ],
        events.FULFILLMENT_APPROVED: [
            subscription_fulfillment_approved_webhook,
            fulfillment,
        ],
        events.FULFILLMENT_METADATA_UPDATED: [
            subscription_fulfillment_metadata_updated_webhook,
            fulfillment,
        ],
        events.CUSTOMER_CREATED: [subscription_customer_created_webhook, customer_user],
        events.CUSTOMER_UPDATED: [subscription_customer_updated_webhook, customer_user],
        events.CUSTOMER_METADATA_UPDATED: [
            subscription_customer_metadata_updated_webhook,
            customer_user,
        ],
        events.COLLECTION_CREATED: [
            subscription_collection_created_webhook,
            collection,
        ],
        events.COLLECTION_UPDATED: [
            subscription_collection_updated_webhook,
            collection,
        ],
        events.COLLECTION_DELETED: [
            subscription_collection_deleted_webhook,
            collection,
        ],
        events.COLLECTION_METADATA_UPDATED: [
            subscription_collection_metadata_updated_webhook,
            collection,
        ],
        events.CHECKOUT_CREATED: [subscription_checkout_created_webhook, checkout],
        events.CHECKOUT_UPDATED: [subscription_checkout_updated_webhook, checkout],
        events.CHECKOUT_METADATA_UPDATED: [
            subscription_checkout_metadata_updated_webhook,
            checkout,
        ],
        events.PAGE_CREATED: [subscription_page_created_webhook, page],
        events.PAGE_UPDATED: [subscription_page_updated_webhook, page],
        events.PAGE_DELETED: [subscription_page_deleted_webhook, page],
        events.PAGE_TYPE_CREATED: [subscription_page_type_created_webhook, page_type],
        events.PAGE_TYPE_UPDATED: [subscription_page_type_updated_webhook, page_type],
        events.PAGE_TYPE_DELETED: [subscription_page_type_deleted_webhook, page_type],
        events.PERMISSION_GROUP_CREATED: [
            subscription_permission_group_created_webhook,
            permission_group_manage_users,
        ],
        events.PERMISSION_GROUP_UPDATED: [
            subscription_permission_group_updated_webhook,
            permission_group_manage_users,
        ],
        events.PERMISSION_GROUP_DELETED: [
            subscription_permission_group_deleted_webhook,
            permission_group_manage_users,
        ],
        events.SHIPPING_PRICE_CREATED: [
            subscription_shipping_price_created_webhook,
            shipping_method,
        ],
        events.SHIPPING_PRICE_UPDATED: [
            subscription_shipping_price_updated_webhook,
            shipping_method,
        ],
        events.SHIPPING_PRICE_DELETED: [
            subscription_shipping_price_deleted_webhook,
            shipping_method,
        ],
        events.SHIPPING_ZONE_CREATED: [
            subscription_shipping_zone_created_webhook,
            shipping_zone,
        ],
        events.SHIPPING_ZONE_UPDATED: [
            subscription_shipping_zone_updated_webhook,
            shipping_zone,
        ],
        events.SHIPPING_ZONE_DELETED: [
            subscription_shipping_zone_deleted_webhook,
            shipping_zone,
        ],
        events.SHIPPING_ZONE_METADATA_UPDATED: [
            subscription_shipping_zone_metadata_updated_webhook,
            shipping_zone,
        ],
        events.STAFF_CREATED: [subscription_staff_created_webhook, staff_user],
        events.STAFF_UPDATED: [subscription_staff_updated_webhook, staff_user],
        events.STAFF_DELETED: [subscription_staff_deleted_webhook, staff_user],
        events.TRANSACTION_ITEM_METADATA_UPDATED: [
            subscription_transaction_item_metadata_updated_webhook,
            transaction_item_created_by_app,
        ],
        events.TRANSLATION_CREATED: [
            subscription_translation_created_webhook,
            translated_attribute,
        ],
        events.TRANSLATION_UPDATED: [
            subscription_translation_updated_webhook,
            translated_attribute,
        ],
        events.VOUCHER_CREATED: [subscription_voucher_created_webhook, voucher],
        events.VOUCHER_UPDATED: [subscription_voucher_updated_webhook, voucher],
        events.VOUCHER_DELETED: [subscription_voucher_deleted_webhook, voucher],
        events.VOUCHER_METADATA_UPDATED: [
            subscription_voucher_metadata_updated_webhook,
            voucher,
        ],
        events.WAREHOUSE_CREATED: [subscription_warehouse_created_webhook, warehouse],
        events.WAREHOUSE_UPDATED: [subscription_warehouse_updated_webhook, warehouse],
        events.WAREHOUSE_DELETED: [subscription_warehouse_deleted_webhook, warehouse],
        events.WAREHOUSE_METADATA_UPDATED: [
            subscription_warehouse_metadata_updated_webhook,
            warehouse,
        ],
    }


def test_webhook_dry_run_root_type(
    superuser_api_client,
    async_subscription_webhooks_with_root_objects,
):
    # given
    query = WEBHOOK_DRY_RUN_MUTATION

    for event_name, event_type in WEBHOOK_TYPES_MAP.items():
        if not event_type._meta.enable_dry_run:
            continue

        webhook = async_subscription_webhooks_with_root_objects[event_name][0]
        object = async_subscription_webhooks_with_root_objects[event_name][1]
        object_id = graphene.Node.to_global_id(object.__class__.__name__, object.pk)

        variables = {"objectId": object_id, "query": webhook.subscription_query}

        # when
        response = superuser_api_client.post_graphql(query, variables)
        content = get_graphql_content(response)

        # then
        assert not content["data"]["webhookDryRun"]["errors"]
        assert content["data"]["webhookDryRun"]["payload"]<|MERGE_RESOLUTION|>--- conflicted
+++ resolved
@@ -328,12 +328,8 @@
     voucher,
     warehouse,
     translated_attribute,
-<<<<<<< HEAD
     transaction_item_created_by_app,
-=======
-    transaction_item,
     product_media_image,
->>>>>>> ea98ffa7
 ):
     events = WebhookEventAsyncType
     attr = numeric_attribute
