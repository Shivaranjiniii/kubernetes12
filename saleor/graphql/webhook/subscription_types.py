import graphene
from django.utils import timezone
from graphene import AbstractType, ObjectType, Union
from rx import Observable

from ... import __version__
from ...account.models import User
from ...attribute.models import AttributeTranslation, AttributeValueTranslation
from ...core.prices import quantize_price
from ...discount.models import SaleTranslation, VoucherTranslation
from ...menu.models import MenuItemTranslation
from ...order.utils import get_all_shipping_methods_for_order
from ...page.models import PageTranslation
from ...payment.interface import TransactionActionData
from ...product.models import (
    CategoryTranslation,
    CollectionTranslation,
    ProductTranslation,
    ProductVariantTranslation,
)
from ...shipping.models import ShippingMethodTranslation
from ...webhook.event_types import WebhookEventAsyncType, WebhookEventSyncType
from ..account.types import User as UserType
from ..app.types import App as AppType
from ..channel import ChannelContext
from ..channel.dataloaders import ChannelByIdLoader
from ..core.descriptions import (
    ADDED_IN_32,
    ADDED_IN_34,
    ADDED_IN_35,
    ADDED_IN_36,
    ADDED_IN_37,
<<<<<<< HEAD
=======
    ADDED_IN_38,
>>>>>>> f5b8251d
    PREVIEW_FEATURE,
)
from ..core.scalars import PositiveDecimal
from ..core.types import NonNullList
from ..payment.enums import TransactionActionEnum
from ..payment.types import TransactionItem
from ..shipping.dataloaders import ShippingMethodChannelListingByChannelSlugLoader
from ..shipping.types import ShippingMethod
from ..translations import types as translation_types
from .resolvers import resolve_shipping_methods_for_checkout

TRANSLATIONS_TYPES_MAP = {
    ProductTranslation: translation_types.ProductTranslation,
    CollectionTranslation: translation_types.CollectionTranslation,
    CategoryTranslation: translation_types.CategoryTranslation,
    AttributeTranslation: translation_types.AttributeTranslation,
    AttributeValueTranslation: translation_types.AttributeValueTranslation,
    ProductVariantTranslation: translation_types.ProductVariantTranslation,
    PageTranslation: translation_types.PageTranslation,
    ShippingMethodTranslation: translation_types.ShippingMethodTranslation,
    SaleTranslation: translation_types.SaleTranslation,
    VoucherTranslation: translation_types.VoucherTranslation,
    MenuItemTranslation: translation_types.MenuItemTranslation,
}


class IssuingPrincipal(Union):
    class Meta:
        types = (AppType, UserType)

    @classmethod
    def resolve_type(cls, instance, info):
        if isinstance(instance, User):
            return UserType
        return AppType


class Event(graphene.Interface):
    issued_at = graphene.DateTime(description="Time of the event.")
    version = graphene.String(description="Saleor version that triggered the event.")
    issuing_principal = graphene.Field(
        IssuingPrincipal,
        description="The user or application that triggered the event.",
    )
    recipient = graphene.Field(
        "saleor.graphql.app.types.App",
        description="The application receiving the webhook.",
    )

    @classmethod
    def get_type(cls, object_type: str):
        return WEBHOOK_TYPES_MAP.get(object_type)

    @classmethod
    def resolve_type(cls, instance, info):
        type_str, _ = instance
        return cls.get_type(type_str)

    @staticmethod
    def resolve_issued_at(_root, _info):
        return timezone.now()

    @staticmethod
    def resolve_version(_root, _info):
        return __version__

    @staticmethod
    def resolve_recipient(_root, info):
        return info.context.app

    @staticmethod
    def resolve_issuing_principal(_root, info):
        if not info.context.requestor:
            return None
        return info.context.requestor


class AddressBase(AbstractType):
    address = graphene.Field(
        "saleor.graphql.account.types.Address",
        description="The address the event relates to.",
    )

    @staticmethod
    def resolve_address(root, _info):
        _, address = root
        return address


class AddressCreated(ObjectType, AddressBase):
    class Meta:
        interfaces = (Event,)
        description = (
            "Event sent when new address is created." + ADDED_IN_35 + PREVIEW_FEATURE
        )


class AddressUpdated(ObjectType, AddressBase):
    class Meta:
        interfaces = (Event,)
        description = (
            "Event sent when address is updated." + ADDED_IN_35 + PREVIEW_FEATURE
        )


class AddressDeleted(ObjectType, AddressBase):
    class Meta:
        interfaces = (Event,)
        description = (
            "Event sent when address is deleted." + ADDED_IN_35 + PREVIEW_FEATURE
        )


class AppBase(AbstractType):
    app = graphene.Field(
        "saleor.graphql.app.types.App",
        description="The application the event relates to.",
    )

    @staticmethod
    def resolve_app(root, _info):
        _, app = root
        return app


class AppInstalled(ObjectType, AppBase):
    class Meta:
        interfaces = (Event,)
        description = (
            "Event sent when new app is installed." + ADDED_IN_34 + PREVIEW_FEATURE
        )


class AppUpdated(ObjectType, AppBase):
    class Meta:
        interfaces = (Event,)
        description = "Event sent when app is updated." + ADDED_IN_34 + PREVIEW_FEATURE


class AppDeleted(ObjectType, AppBase):
    class Meta:
        interfaces = (Event,)
        description = "Event sent when app is deleted." + ADDED_IN_34 + PREVIEW_FEATURE


class AppStatusChanged(ObjectType, AppBase):
    class Meta:
        interfaces = (Event,)
        description = (
            "Event sent when app status has changed." + ADDED_IN_34 + PREVIEW_FEATURE
        )


class AttributeBase(AbstractType):
    attribute = graphene.Field(
        "saleor.graphql.attribute.types.Attribute",
        description="The attribute the event relates to.",
    )

    @staticmethod
    def resolve_attribute(root, _info):
        _, attribute = root
        return attribute


class AttributeCreated(ObjectType, AttributeBase):
    class Meta:
        interfaces = (Event,)
        description = (
            "Event sent when new attribute is created." + ADDED_IN_35 + PREVIEW_FEATURE
        )


class AttributeUpdated(ObjectType, AttributeBase):
    class Meta:
        interfaces = (Event,)
        description = (
            "Event sent when attribute is updated." + ADDED_IN_35 + PREVIEW_FEATURE
        )


class AttributeDeleted(ObjectType, AttributeBase):
    class Meta:
        interfaces = (Event,)
        description = (
            "Event sent when attribute is deleted." + ADDED_IN_35 + PREVIEW_FEATURE
        )


class AttributeValueBase(AbstractType):
    attribute_value = graphene.Field(
        "saleor.graphql.attribute.types.AttributeValue",
        description="The attribute value the event relates to.",
    )

    @staticmethod
    def resolve_attribute_value(root, _info):
        _, attribute = root
        return attribute


class AttributeValueCreated(ObjectType, AttributeValueBase):
    class Meta:
        interfaces = (Event,)
        description = (
            "Event sent when new attribute value is created."
            + ADDED_IN_35
            + PREVIEW_FEATURE
        )


class AttributeValueUpdated(ObjectType, AttributeValueBase):
    class Meta:
        interfaces = (Event,)
        description = (
            "Event sent when attribute value is updated."
            + ADDED_IN_35
            + PREVIEW_FEATURE
        )


class AttributeValueDeleted(ObjectType, AttributeValueBase):
    class Meta:
        interfaces = (Event,)
        description = (
            "Event sent when attribute value is deleted."
            + ADDED_IN_35
            + PREVIEW_FEATURE
        )


class CategoryBase(AbstractType):
    category = graphene.Field(
        "saleor.graphql.product.types.Category",
        description="The category the event relates to.",
    )

    @staticmethod
    def resolve_category(root, info):
        _, category = root
        return category


class CategoryCreated(ObjectType, CategoryBase):
    class Meta:
        interfaces = (Event,)
        description = (
            "Event sent when new category is created." + ADDED_IN_32 + PREVIEW_FEATURE
        )


class CategoryUpdated(ObjectType, CategoryBase):
    class Meta:
        interfaces = (Event,)
        description = (
            "Event sent when category is updated." + ADDED_IN_32 + PREVIEW_FEATURE
        )


class CategoryDeleted(ObjectType, CategoryBase):
    class Meta:
        interfaces = (Event,)
        description = (
            "Event sent when category is deleted." + ADDED_IN_32 + PREVIEW_FEATURE
        )


class ChannelBase(AbstractType):
    channel = graphene.Field(
        "saleor.graphql.channel.types.Channel",
        description="The channel the event relates to.",
    )

    @staticmethod
    def resolve_channel(root, info):
        _, channel = root
        return channel


class ChannelCreated(ObjectType, ChannelBase):
    class Meta:
        interfaces = (Event,)
        description = (
            "Event sent when new channel is created." + ADDED_IN_32 + PREVIEW_FEATURE
        )


class ChannelUpdated(ObjectType, ChannelBase):
    class Meta:
        interfaces = (Event,)
        description = (
            "Event sent when channel is updated." + ADDED_IN_32 + PREVIEW_FEATURE
        )


class ChannelDeleted(ObjectType, ChannelBase):
    class Meta:
        interfaces = (Event,)
        description = (
            "Event sent when channel is deleted." + ADDED_IN_32 + PREVIEW_FEATURE
        )


class ChannelStatusChanged(ObjectType, ChannelBase):
    class Meta:
        interfaces = (Event,)
        description = (
            "Event sent when channel status has changed."
            + ADDED_IN_32
            + PREVIEW_FEATURE
        )


class OrderBase(AbstractType):
    order = graphene.Field(
        "saleor.graphql.order.types.Order",
        description="The order the event relates to.",
    )

    @staticmethod
    def resolve_order(root, info):
        _, order = root
        return order


class OrderCreated(ObjectType, OrderBase):
    class Meta:
        interfaces = (Event,)
        description = (
            "Event sent when new order is created." + ADDED_IN_32 + PREVIEW_FEATURE
        )


class OrderUpdated(ObjectType, OrderBase):
    class Meta:
        interfaces = (Event,)
        description = (
            "Event sent when order is updated." + ADDED_IN_32 + PREVIEW_FEATURE
        )


class OrderConfirmed(ObjectType, OrderBase):
    class Meta:
        interfaces = (Event,)
        description = (
            "Event sent when order is confirmed." + ADDED_IN_32 + PREVIEW_FEATURE
        )


class OrderFullyPaid(ObjectType, OrderBase):
    class Meta:
        interfaces = (Event,)
        description = (
            "Event sent when order is fully paid." + ADDED_IN_32 + PREVIEW_FEATURE
        )


class OrderFulfilled(ObjectType, OrderBase):
    class Meta:
        interfaces = (Event,)
        description = (
            "Event sent when order is fulfilled." + ADDED_IN_32 + PREVIEW_FEATURE
        )


class OrderCancelled(ObjectType, OrderBase):
    class Meta:
        interfaces = (Event,)
        description = (
            "Event sent when order is canceled." + ADDED_IN_32 + PREVIEW_FEATURE
        )


class OrderMetadataUpdated(ObjectType, OrderBase):
    class Meta:
        interfaces = (Event,)
        description = (
            "Event sent when order metadata is updated." + ADDED_IN_38 + PREVIEW_FEATURE
        )


class DraftOrderCreated(ObjectType, OrderBase):
    class Meta:
        interfaces = (Event,)
        description = (
            "Event sent when new draft order is created."
            + ADDED_IN_32
            + PREVIEW_FEATURE
        )


class DraftOrderUpdated(ObjectType, OrderBase):
    class Meta:
        interfaces = (Event,)
        description = (
            "Event sent when draft order is updated." + ADDED_IN_32 + PREVIEW_FEATURE
        )


class DraftOrderDeleted(ObjectType, OrderBase):
    class Meta:
        interfaces = (Event,)
        description = (
            "Event sent when draft order is deleted." + ADDED_IN_32 + PREVIEW_FEATURE
        )


class GiftCardBase(AbstractType):
    gift_card = graphene.Field(
        "saleor.graphql.giftcard.types.GiftCard",
        description="The gift card the event relates to.",
    )

    @staticmethod
    def resolve_gift_card(root, info):
        _, gift_card = root
        return gift_card


class GiftCardCreated(ObjectType, GiftCardBase):
    class Meta:
        interfaces = (Event,)
        description = (
            "Event sent when new gift card is created." + ADDED_IN_32 + PREVIEW_FEATURE
        )


class GiftCardUpdated(ObjectType, GiftCardBase):
    class Meta:
        interfaces = (Event,)
        description = (
            "Event sent when gift card is updated." + ADDED_IN_32 + PREVIEW_FEATURE
        )


class GiftCardDeleted(ObjectType, GiftCardBase):
    class Meta:
        interfaces = (Event,)
        description = (
            "Event sent when gift card is deleted." + ADDED_IN_32 + PREVIEW_FEATURE
        )


class GiftCardStatusChanged(ObjectType, GiftCardBase):
    class Meta:
        interfaces = (Event,)
        description = (
            "Event sent when gift card status has changed."
            + ADDED_IN_32
            + PREVIEW_FEATURE
        )


class GiftCardMetadataUpdated(ObjectType, GiftCardBase):
    class Meta:
        interfaces = (Event,)
        description = (
            "Event sent when gift card metadata is updated."
            + ADDED_IN_38
            + PREVIEW_FEATURE
        )


class MenuBase(AbstractType):
    menu = graphene.Field(
        "saleor.graphql.menu.types.Menu",
        channel=graphene.String(
            description="Slug of a channel for which the data should be returned."
        ),
        description="The menu the event relates to.",
    )

    @staticmethod
    def resolve_menu(root, info, channel=None):
        _, menu = root
        return ChannelContext(node=menu, channel_slug=channel)


class MenuCreated(ObjectType, MenuBase):
    class Meta:
        interfaces = (Event,)
        description = (
            "Event sent when new menu is created." + ADDED_IN_34 + PREVIEW_FEATURE
        )


class MenuUpdated(ObjectType, MenuBase):
    class Meta:
        interfaces = (Event,)
        description = "Event sent when menu is updated." + ADDED_IN_34 + PREVIEW_FEATURE


class MenuDeleted(ObjectType, MenuBase):
    class Meta:
        interfaces = (Event,)
        description = "Event sent when menu is deleted." + ADDED_IN_34 + PREVIEW_FEATURE


class MenuItemBase(AbstractType):
    menu_item = graphene.Field(
        "saleor.graphql.menu.types.MenuItem",
        channel=graphene.String(
            description="Slug of a channel for which the data should be returned."
        ),
        description="The menu item the event relates to.",
    )

    @staticmethod
    def resolve_menu_item(root, info, channel=None):
        _, menu_item = root
        return ChannelContext(node=menu_item, channel_slug=channel)


class MenuItemCreated(ObjectType, MenuItemBase):
    class Meta:
        interfaces = (Event,)
        description = (
            "Event sent when new menu item is created." + ADDED_IN_34 + PREVIEW_FEATURE
        )


class MenuItemUpdated(ObjectType, MenuItemBase):
    class Meta:
        interfaces = (Event,)
        description = (
            "Event sent when menu item is updated." + ADDED_IN_34 + PREVIEW_FEATURE
        )


class MenuItemDeleted(ObjectType, MenuItemBase):
    class Meta:
        interfaces = (Event,)
        description = (
            "Event sent when menu item is deleted." + ADDED_IN_34 + PREVIEW_FEATURE
        )


class ProductBase(AbstractType):
    product = graphene.Field(
        "saleor.graphql.product.types.Product",
        channel=graphene.String(
            description="Slug of a channel for which the data should be returned."
        ),
        description="The product the event relates to.",
    )
    category = graphene.Field(
        "saleor.graphql.product.types.products.Category",
        description="The category of the product.",
    )

    @staticmethod
    def resolve_product(root, info, channel=None):
        _, product = root
        return ChannelContext(node=product, channel_slug=channel)

    @staticmethod
    def resolve_category(root, _info):
        _, product = root
        return product.category


class ProductCreated(ObjectType, ProductBase):
    class Meta:
        interfaces = (Event,)
        description = (
            "Event sent when new product is created." + ADDED_IN_32 + PREVIEW_FEATURE
        )


class ProductUpdated(ObjectType, ProductBase):
    class Meta:
        interfaces = (Event,)
        description = (
            "Event sent when product is updated." + ADDED_IN_32 + PREVIEW_FEATURE
        )


class ProductDeleted(ObjectType, ProductBase):
    class Meta:
        interfaces = (Event,)
        description = (
            "Event sent when product is deleted." + ADDED_IN_32 + PREVIEW_FEATURE
        )


class ProductMetadataUpdated(ObjectType, ProductBase):
    class Meta:
        interfaces = (Event,)
        description = (
            "Event sent when product metadata is updated."
            + ADDED_IN_38
            + PREVIEW_FEATURE
        )


class ProductVariantBase(AbstractType):
    product_variant = graphene.Field(
        "saleor.graphql.product.types.ProductVariant",
        channel=graphene.String(
            description="Slug of a channel for which the data should be returned."
        ),
        description="The product variant the event relates to.",
    )

    @staticmethod
    def resolve_product_variant(root, _info, channel=None):
        _, variant = root
        return ChannelContext(node=variant, channel_slug=channel)


class ProductVariantCreated(ObjectType, ProductVariantBase):
    class Meta:
        interfaces = (Event,)
        description = (
            "Event sent when new product variant is created."
            + ADDED_IN_32
            + PREVIEW_FEATURE
        )


class ProductVariantUpdated(ObjectType, ProductVariantBase):
    class Meta:
        interfaces = (Event,)
        description = (
            "Event sent when product variant is updated."
            + ADDED_IN_32
            + PREVIEW_FEATURE
        )


class ProductVariantDeleted(ObjectType, ProductVariantBase):
    class Meta:
        interfaces = (Event,)
        description = (
            "Event sent when product variant is deleted."
            + ADDED_IN_32
            + PREVIEW_FEATURE
        )


class ProductVariantMetadataUpdated(ObjectType, ProductVariantBase):
    class Meta:
        interfaces = (Event,)
        description = (
            "Event sent when product variant metadata is updated."
            + ADDED_IN_38
            + PREVIEW_FEATURE
        )


class ProductVariantOutOfStock(ObjectType, ProductVariantBase):
    warehouse = graphene.Field(
        "saleor.graphql.warehouse.types.Warehouse", description="Look up a warehouse."
    )

    class Meta:
        interfaces = (Event,)
        description = (
            "Event sent when product variant is out of stock."
            + ADDED_IN_32
            + PREVIEW_FEATURE
        )

    @staticmethod
    def resolve_product_variant(root, info, channel=None):
        _, stock = root
        variant = stock.product_variant
        return ChannelContext(node=variant, channel_slug=channel)

    @staticmethod
    def resolve_warehouse(root, _info):
        _, stock = root
        return stock.warehouse


class ProductVariantBackInStock(ObjectType, ProductVariantBase):
    warehouse = graphene.Field(
        "saleor.graphql.warehouse.types.Warehouse", description="Look up a warehouse."
    )

    class Meta:
        interfaces = (Event,)
        description = (
            "Event sent when product variant is back in stock."
            + ADDED_IN_32
            + PREVIEW_FEATURE
        )

    @staticmethod
    def resolve_product_variant(root, _info, channel=None):
        _, stock = root
        variant = stock.product_variant
        return ChannelContext(node=variant, channel_slug=channel)

    @staticmethod
    def resolve_warehouse(root, _info):
        _, stock = root
        return stock.warehouse


class SaleBase(AbstractType):
    sale = graphene.Field(
        "saleor.graphql.discount.types.Sale",
        channel=graphene.String(
            description="Slug of a channel for which the data should be returned."
        ),
        description="The sale the event relates to.",
    )

    @staticmethod
    def resolve_sale(root, info, channel=None):
        _, sale = root
        return ChannelContext(node=sale, channel_slug=channel)


class SaleCreated(ObjectType, SaleBase):
    class Meta:
        interfaces = (Event,)
        description = (
            "Event sent when new sale is created." + ADDED_IN_32 + PREVIEW_FEATURE
        )


class SaleUpdated(ObjectType, SaleBase):
    class Meta:
        interfaces = (Event,)
        description = "Event sent when sale is updated." + ADDED_IN_32 + PREVIEW_FEATURE


class SaleDeleted(ObjectType, SaleBase):
    class Meta:
        interfaces = (Event,)
        description = "Event sent when sale is deleted." + ADDED_IN_32 + PREVIEW_FEATURE


class SaleToggle(ObjectType, SaleBase):
    sale = graphene.Field(
        "saleor.graphql.discount.types.Sale",
        channel=graphene.String(
            description="Slug of a channel for which the data should be returned."
        ),
        description="The sale the event relates to." + ADDED_IN_35 + PREVIEW_FEATURE,
    )

    class Meta:
        description = (
            "The event informs about the start or end of the sale."
            + ADDED_IN_35
            + PREVIEW_FEATURE
        )
        interfaces = (Event,)


class InvoiceBase(AbstractType):
    invoice = graphene.Field(
        "saleor.graphql.invoice.types.Invoice",
        description="The invoice the event relates to.",
    )

    @staticmethod
    def resolve_invoice(root, _info):
        _, invoice = root
        return invoice


class InvoiceRequested(ObjectType, InvoiceBase):
    class Meta:
        interfaces = (Event,)
        description = (
            "Event sent when invoice is requested." + ADDED_IN_32 + PREVIEW_FEATURE
        )


class InvoiceDeleted(ObjectType, InvoiceBase):
    class Meta:
        interfaces = (Event,)
        description = (
            "Event sent when invoice is deleted." + ADDED_IN_32 + PREVIEW_FEATURE
        )


class InvoiceSent(ObjectType, InvoiceBase):
    class Meta:
        interfaces = (Event,)
        description = "Event sent when invoice is sent." + ADDED_IN_32 + PREVIEW_FEATURE


class FulfillmentBase(AbstractType):
    fulfillment = graphene.Field(
        "saleor.graphql.order.types.Fulfillment",
        description="The fulfillment the event relates to.",
    )
    order = graphene.Field(
        "saleor.graphql.order.types.Order",
        description="The order the fulfillment belongs to.",
    )

    @staticmethod
    def resolve_fulfillment(root, _info):
        _, fulfillment = root
        return fulfillment

    @staticmethod
    def resolve_order(root, info):
        _, fulfillment = root
        return fulfillment.order


class FulfillmentCreated(ObjectType, FulfillmentBase):
    class Meta:
        interfaces = (Event,)
        description = (
            "Event sent when new fulfillment is created."
            + ADDED_IN_34
            + PREVIEW_FEATURE
        )


class FulfillmentCanceled(ObjectType, FulfillmentBase):
    class Meta:
        interfaces = (Event,)
        description = (
            "Event sent when fulfillment is canceled." + ADDED_IN_34 + PREVIEW_FEATURE
        )


class FulfillmentApproved(ObjectType, FulfillmentBase):
    class Meta:
        interfaces = (Event,)
        description = (
            "Event sent when fulfillment is approved." + ADDED_IN_37 + PREVIEW_FEATURE
        )


<<<<<<< HEAD
=======
class FulfillmentMetadataUpdated(ObjectType, FulfillmentBase):
    class Meta:
        interfaces = (Event,)
        description = (
            "Event sent when fulfillment metadata is updated."
            + ADDED_IN_38
            + PREVIEW_FEATURE
        )


>>>>>>> f5b8251d
class UserBase(AbstractType):
    user = graphene.Field(
        "saleor.graphql.account.types.User",
        description="The user the event relates to.",
    )

    @staticmethod
    def resolve_user(root, _info):
        _, user = root
        return user


class CustomerCreated(ObjectType, UserBase):
    class Meta:
        interfaces = (Event,)
        description = (
            "Event sent when new customer user is created."
            + ADDED_IN_32
            + PREVIEW_FEATURE
        )


class CustomerUpdated(ObjectType, UserBase):
    class Meta:
        interfaces = (Event,)
        description = (
            "Event sent when customer user is updated." + ADDED_IN_32 + PREVIEW_FEATURE
        )


class CustomerMetadataUpdated(ObjectType, UserBase):
    class Meta:
        interfaces = (Event,)
        description = (
            "Event sent when customer user metadata is updated."
            + ADDED_IN_38
            + PREVIEW_FEATURE
        )


class CollectionBase(AbstractType):
    collection = graphene.Field(
        "saleor.graphql.product.types.products.Collection",
        channel=graphene.String(
            description="Slug of a channel for which the data should be returned."
        ),
        description="The collection the event relates to.",
    )

    @staticmethod
    def resolve_collection(root, _info, channel=None):
        _, collection = root
        return ChannelContext(node=collection, channel_slug=channel)


class CollectionCreated(ObjectType, CollectionBase):
    class Meta:
        interfaces = (Event,)
        description = (
            "Event sent when new collection is created." + ADDED_IN_32 + PREVIEW_FEATURE
        )


class CollectionUpdated(ObjectType, CollectionBase):
    class Meta:
        interfaces = (Event,)
        description = (
            "Event sent when collection is updated." + ADDED_IN_32 + PREVIEW_FEATURE
        )


class CollectionDeleted(ObjectType, CollectionBase):
    class Meta:
        interfaces = (Event,)
        description = (
            "Event sent when collection is deleted." + ADDED_IN_32 + PREVIEW_FEATURE
        )


class CollectionMetadataUpdated(ObjectType, CollectionBase):
    class Meta:
        interfaces = (Event,)
        description = (
            "Event sent when collection metadata is updated."
            + ADDED_IN_38
            + PREVIEW_FEATURE
        )


class CheckoutBase(AbstractType):
    checkout = graphene.Field(
        "saleor.graphql.checkout.types.Checkout",
        description="The checkout the event relates to.",
    )

    @staticmethod
    def resolve_checkout(root, _info):
        _, checkout = root
        return checkout


class CheckoutCreated(ObjectType, CheckoutBase):
    class Meta:
        interfaces = (Event,)
        description = (
            "Event sent when new checkout is created." + ADDED_IN_32 + PREVIEW_FEATURE
        )


class CheckoutUpdated(ObjectType, CheckoutBase):
    class Meta:
        interfaces = (Event,)
        description = (
            "Event sent when checkout is updated." + ADDED_IN_32 + PREVIEW_FEATURE
        )


class CheckoutMetadataUpdated(ObjectType, CheckoutBase):
    class Meta:
        interfaces = (Event,)
        description = (
            "Event sent when checkout metadata is updated."
            + ADDED_IN_38
            + PREVIEW_FEATURE
        )


class PageBase(AbstractType):
    page = graphene.Field(
        "saleor.graphql.page.types.Page", description="The page the event relates to."
    )

    @staticmethod
    def resolve_page(root, _info):
        _, page = root
        return page


class PageCreated(ObjectType, PageBase):
    class Meta:
        interfaces = (Event,)
        description = (
            "Event sent when new page is created." + ADDED_IN_32 + PREVIEW_FEATURE
        )


class PageUpdated(ObjectType, PageBase):
    class Meta:
        interfaces = (Event,)
        description = "Event sent when page is updated." + ADDED_IN_32 + PREVIEW_FEATURE


class PageDeleted(ObjectType, PageBase):
    class Meta:
        interfaces = (Event,)
        description = "Event sent when page is deleted." + ADDED_IN_32 + PREVIEW_FEATURE


class PageTypeBase(AbstractType):
    page_type = graphene.Field(
        "saleor.graphql.page.types.PageType",
        description="The page type the event relates to.",
    )

    @staticmethod
    def resolve_page_type(root, _info):
        _, page_type = root
        return page_type


class PageTypeCreated(ObjectType, PageTypeBase):
    class Meta:
        interfaces = (Event,)
        description = (
            "Event sent when new page type is created." + ADDED_IN_35 + PREVIEW_FEATURE
        )


class PageTypeUpdated(ObjectType, PageTypeBase):
    class Meta:
        interfaces = (Event,)
        description = (
            "Event sent when page type is updated." + ADDED_IN_35 + PREVIEW_FEATURE
        )


class PageTypeDeleted(ObjectType, PageTypeBase):
    class Meta:
        interfaces = (Event,)
        description = (
            "Event sent when page type is deleted." + ADDED_IN_35 + PREVIEW_FEATURE
        )


class PermissionGroupBase(AbstractType):
    permission_group = graphene.Field(
        "saleor.graphql.account.types.Group",
        description="The permission group the event relates to.",
    )

    @staticmethod
    def resolve_permission_group(root, _info):
        _, permission_group = root
        return permission_group


class PermissionGroupCreated(ObjectType, PermissionGroupBase):
    class Meta:
        interfaces = (Event,)
        description = (
            "Event sent when new permission group is created."
            + ADDED_IN_36
            + PREVIEW_FEATURE
        )


class PermissionGroupUpdated(ObjectType, PermissionGroupBase):
    class Meta:
        interfaces = (Event,)
        description = (
            "Event sent when permission group is updated."
            + ADDED_IN_36
            + PREVIEW_FEATURE
        )


class PermissionGroupDeleted(ObjectType, PermissionGroupBase):
    class Meta:
        interfaces = (Event,)
        description = (
            "Event sent when permission group is deleted."
            + ADDED_IN_36
            + PREVIEW_FEATURE
        )


class ShippingPriceBase(AbstractType):
    shipping_method = graphene.Field(
        "saleor.graphql.shipping.types.ShippingMethodType",
        channel=graphene.String(
            description="Slug of a channel for which the data should be returned."
        ),
        description="The shipping method the event relates to.",
    )
    shipping_zone = graphene.Field(
        "saleor.graphql.shipping.types.ShippingZone",
        channel=graphene.String(
            description="Slug of a channel for which the data should be returned."
        ),
        description="The shipping zone the shipping method belongs to.",
    )

    @staticmethod
    def resolve_shipping_method(root, _info, channel=None):
        _, shipping_method = root
        return ChannelContext(node=shipping_method, channel_slug=channel)

    @staticmethod
    def resolve_shipping_zone(root, _info, channel=None):
        _, shipping_method = root
        return ChannelContext(node=shipping_method.shipping_zone, channel_slug=channel)


class ShippingPriceCreated(ObjectType, ShippingPriceBase):
    class Meta:
        interfaces = (Event,)
        description = (
            "Event sent when new shipping price is created."
            + ADDED_IN_32
            + PREVIEW_FEATURE
        )


class ShippingPriceUpdated(ObjectType, ShippingPriceBase):
    class Meta:
        interfaces = (Event,)
        description = (
            "Event sent when shipping price is updated." + ADDED_IN_32 + PREVIEW_FEATURE
        )


class ShippingPriceDeleted(ObjectType, ShippingPriceBase):
    class Meta:
        interfaces = (Event,)
        description = (
            "Event sent when shipping price is deleted." + ADDED_IN_32 + PREVIEW_FEATURE
        )


class ShippingZoneBase(AbstractType):
    shipping_zone = graphene.Field(
        "saleor.graphql.shipping.types.ShippingZone",
        channel=graphene.String(
            description="Slug of a channel for which the data should be returned."
        ),
        description="The shipping zone the event relates to.",
    )

    @staticmethod
    def resolve_shipping_zone(root, _info, channel=None):
        _, shipping_zone = root
        return ChannelContext(node=shipping_zone, channel_slug=channel)


class ShippingZoneCreated(ObjectType, ShippingZoneBase):
    class Meta:
        interfaces = (Event,)
        description = (
            "Event sent when new shipping zone is created."
            + ADDED_IN_32
            + PREVIEW_FEATURE
        )


class ShippingZoneUpdated(ObjectType, ShippingZoneBase):
    class Meta:
        interfaces = (Event,)
        description = (
            "Event sent when shipping zone is updated." + ADDED_IN_32 + PREVIEW_FEATURE
        )


class ShippingZoneDeleted(ObjectType, ShippingZoneBase):
    class Meta:
        interfaces = (Event,)
        description = (
            "Event sent when shipping zone is deleted." + ADDED_IN_32 + PREVIEW_FEATURE
        )


class ShippingZoneMetadataUpdated(ObjectType, ShippingZoneBase):
    class Meta:
        interfaces = (Event,)
        description = (
            "Event sent when shipping zone metadata is updated."
            + ADDED_IN_38
            + PREVIEW_FEATURE
        )


class StaffCreated(ObjectType, UserBase):
    class Meta:
        interfaces = (Event,)
        description = (
            "Event sent when new staff user is created." + ADDED_IN_35 + PREVIEW_FEATURE
        )


class StaffUpdated(ObjectType, UserBase):
    class Meta:
        interfaces = (Event,)
        description = (
            "Event sent when staff user is updated." + ADDED_IN_35 + PREVIEW_FEATURE
        )


class StaffDeleted(ObjectType, UserBase):
    class Meta:
        interfaces = (Event,)
        description = (
            "Event sent when staff user is deleted." + ADDED_IN_35 + PREVIEW_FEATURE
        )


class TransactionAction(ObjectType, AbstractType):
    action_type = graphene.Field(
        TransactionActionEnum,
        required=True,
        description="Determines the action type.",
    )
    amount = PositiveDecimal(
        description="Transaction request amount. Null when action type is VOID.",
    )

    @staticmethod
    def resolve_amount(root: TransactionActionData, _info):
        if root.action_value:
            return quantize_price(root.action_value, root.transaction.currency)
        return None


class TransactionActionRequest(ObjectType):
    transaction = graphene.Field(
        TransactionItem,
        description="Look up a transaction." + ADDED_IN_34 + PREVIEW_FEATURE,
    )
    action = graphene.Field(
        TransactionAction,
        required=True,
        description="Requested action data." + ADDED_IN_34 + PREVIEW_FEATURE,
    )

    class Meta:
        interfaces = (Event,)
        description = (
            "Event sent when transaction action is requested."
            + ADDED_IN_34
            + PREVIEW_FEATURE
        )

    @staticmethod
    def resolve_transaction(root, _info):
        _, transaction_action_data = root
        transaction_action_data: TransactionActionData
        return transaction_action_data.transaction

    @staticmethod
    def resolve_action(root, _info):
        _, transaction_action_data = root
        transaction_action_data: TransactionActionData
        return transaction_action_data


class TransactionItemMetadataUpdated(ObjectType):
    transaction = graphene.Field(
        TransactionItem,
        description="Look up a transaction." + PREVIEW_FEATURE,
    )

    class Meta:
        interfaces = (Event,)
        description = (
            "Event sent when transaction item metadata is updated."
            + ADDED_IN_38
            + PREVIEW_FEATURE
        )

    @staticmethod
    def resolve_transaction(root, _info):
        _, transaction_item = root
        return transaction_item


class TranslationTypes(Union):
    class Meta:
        types = tuple(TRANSLATIONS_TYPES_MAP.values())

    @classmethod
    def resolve_type(cls, instance, info):
        instance_type = type(instance)
        if instance_type in TRANSLATIONS_TYPES_MAP:
            return TRANSLATIONS_TYPES_MAP[instance_type]

        return super(TranslationTypes, cls).resolve_type(instance, info)


class TranslationBase(AbstractType):
    translation = graphene.Field(
        TranslationTypes, description="The translation the event relates to."
    )

    @staticmethod
    def resolve_translation(root, _info):
        _, translation = root
        return translation


class TranslationCreated(ObjectType, TranslationBase):
    class Meta:
        interfaces = (Event,)
        description = (
            "Event sent when new translation is created."
            + ADDED_IN_32
            + PREVIEW_FEATURE
        )


class TranslationUpdated(ObjectType, TranslationBase):
    class Meta:
        interfaces = (Event,)
        description = (
            "Event sent when translation is updated." + ADDED_IN_32 + PREVIEW_FEATURE
        )


class VoucherBase(AbstractType):
    voucher = graphene.Field(
        "saleor.graphql.discount.types.Voucher",
        channel=graphene.String(
            description="Slug of a channel for which the data should be returned."
        ),
        description="The voucher the event relates to.",
    )

    @staticmethod
    def resolve_voucher(root, _info):
        _, voucher = root
        return ChannelContext(node=voucher, channel_slug=None)


class VoucherCreated(ObjectType, VoucherBase):
    class Meta:
        interfaces = (Event,)
        description = (
            "Event sent when new voucher is created." + ADDED_IN_34 + PREVIEW_FEATURE
        )


class VoucherUpdated(ObjectType, VoucherBase):
    class Meta:
        interfaces = (Event,)
        description = (
            "Event sent when voucher is updated." + ADDED_IN_34 + PREVIEW_FEATURE
        )


class VoucherDeleted(ObjectType, VoucherBase):
    class Meta:
        interfaces = (Event,)
        description = (
            "Event sent when voucher is deleted." + ADDED_IN_34 + PREVIEW_FEATURE
        )


class VoucherMetadataUpdated(ObjectType, VoucherBase):
    class Meta:
        interfaces = (Event,)
        description = (
            "Event sent when voucher metadata is updated."
            + ADDED_IN_38
            + PREVIEW_FEATURE
        )


class WarehouseBase(AbstractType):
    warehouse = graphene.Field(
        "saleor.graphql.warehouse.types.Warehouse",
        description="The warehouse the event relates to.",
    )

    @staticmethod
    def resolve_warehouse(root, _info):
        _, warehouse = root
        return warehouse


class PaymentBase(AbstractType):
    payment = graphene.Field(
        "saleor.graphql.payment.types.Payment",
        description="Look up a payment.",
    )

    @staticmethod
    def resolve_payment(root, _info):
        _, payment = root
        return payment


class PaymentAuthorize(ObjectType, PaymentBase):
    class Meta:
        interfaces = (Event,)
        description = "Authorize payment." + ADDED_IN_36 + PREVIEW_FEATURE


class PaymentCaptureEvent(ObjectType, PaymentBase):
    class Meta:
        interfaces = (Event,)
        description = "Capture payment." + ADDED_IN_36 + PREVIEW_FEATURE


class PaymentRefundEvent(ObjectType, PaymentBase):
    class Meta:
        interfaces = (Event,)
        description = "Refund payment." + ADDED_IN_36 + PREVIEW_FEATURE


class PaymentVoidEvent(ObjectType, PaymentBase):
    class Meta:
        interfaces = (Event,)
        description = "Void payment." + ADDED_IN_36 + PREVIEW_FEATURE


class PaymentConfirmEvent(ObjectType, PaymentBase):
    class Meta:
        interfaces = (Event,)
        description = "Confirm payment." + ADDED_IN_36 + PREVIEW_FEATURE


class PaymentProcessEvent(ObjectType, PaymentBase):
    class Meta:
        interfaces = (Event,)
        description = "Process payment." + ADDED_IN_36 + PREVIEW_FEATURE


class PaymentListGateways(ObjectType, CheckoutBase):
    class Meta:
        interfaces = (Event,)
        description = "List payment gateways." + ADDED_IN_36 + PREVIEW_FEATURE


class ShippingListMethodsForCheckout(ObjectType, CheckoutBase):
    shipping_methods = NonNullList(
        ShippingMethod,
        description="Shipping methods that can be used with this checkout."
        + ADDED_IN_36
        + PREVIEW_FEATURE,
    )

    @staticmethod
    def resolve_shipping_methods(root, info):
        _, checkout = root
        return resolve_shipping_methods_for_checkout(info, checkout)

    class Meta:
        interfaces = (Event,)
        description = (
            "List shipping methods for checkout." + ADDED_IN_36 + PREVIEW_FEATURE
        )


class CalculateTaxes(ObjectType):
    tax_base = graphene.Field(
        "saleor.graphql.core.types.taxes.TaxableObject", required=True
    )

    class Meta:
        interfaces = (Event,)
        description = (
            "Synchronous webhook for calculating checkout/order taxes."
            + ADDED_IN_37
            + PREVIEW_FEATURE
        )

    def resolve_tax_base(root, info):
        _, tax_base = root
        return tax_base


class CheckoutFilterShippingMethods(ObjectType, CheckoutBase):
    shipping_methods = NonNullList(
        ShippingMethod,
        description="Shipping methods that can be used with this checkout."
        + ADDED_IN_36
        + PREVIEW_FEATURE,
    )

    @staticmethod
    def resolve_shipping_methods(root, info):
        _, checkout = root
        return resolve_shipping_methods_for_checkout(info, checkout)

    class Meta:
        interfaces = (Event,)
        description = (
            "Filter shipping methods for checkout." + ADDED_IN_36 + PREVIEW_FEATURE
        )


class OrderFilterShippingMethods(ObjectType, OrderBase):
    shipping_methods = NonNullList(
        ShippingMethod,
        description="Shipping methods that can be used with this checkout."
        + ADDED_IN_36
        + PREVIEW_FEATURE,
    )

    @staticmethod
    def resolve_shipping_methods(root, info):
        _, order = root

        def with_channel(channel):
            def with_listings(channel_listings):
                return get_all_shipping_methods_for_order(order, channel_listings)

            return (
                ShippingMethodChannelListingByChannelSlugLoader(info.context)
                .load(channel.slug)
                .then(with_listings)
            )

        return ChannelByIdLoader(info.context).load(order.channel_id).then(with_channel)

    class Meta:
        interfaces = (Event,)
        description = (
            "Filter shipping methods for order." + ADDED_IN_36 + PREVIEW_FEATURE
        )


class WarehouseCreated(ObjectType, WarehouseBase):
    class Meta:
        interfaces = (Event,)
        description = (
            "Event sent when new warehouse is created." + ADDED_IN_34 + PREVIEW_FEATURE
        )


class WarehouseUpdated(ObjectType, WarehouseBase):
    class Meta:
        interfaces = (Event,)
        description = (
            "Event sent when warehouse is updated." + ADDED_IN_34 + PREVIEW_FEATURE
        )


class WarehouseDeleted(ObjectType, WarehouseBase):
    class Meta:
        interfaces = (Event,)
        description = (
            "Event sent when warehouse is deleted." + ADDED_IN_34 + PREVIEW_FEATURE
        )


class WarehouseMetadataUpdated(ObjectType, WarehouseBase):
    class Meta:
        interfaces = (Event,)
        description = (
            "Event sent when warehouse metadata is updated."
            + ADDED_IN_38
            + PREVIEW_FEATURE
        )


class Subscription(ObjectType):
    event = graphene.Field(
        Event,
        description="Look up subscription event." + ADDED_IN_32 + PREVIEW_FEATURE,
    )

    @staticmethod
    def resolve_event(root, info):
        return Observable.from_([root])


WEBHOOK_TYPES_MAP = {
    WebhookEventAsyncType.ADDRESS_CREATED: AddressCreated,
    WebhookEventAsyncType.ADDRESS_UPDATED: AddressUpdated,
    WebhookEventAsyncType.ADDRESS_DELETED: AddressDeleted,
    WebhookEventAsyncType.APP_INSTALLED: AppInstalled,
    WebhookEventAsyncType.APP_UPDATED: AppUpdated,
    WebhookEventAsyncType.APP_DELETED: AppDeleted,
    WebhookEventAsyncType.APP_STATUS_CHANGED: AppStatusChanged,
    WebhookEventAsyncType.ATTRIBUTE_CREATED: AttributeCreated,
    WebhookEventAsyncType.ATTRIBUTE_UPDATED: AttributeUpdated,
    WebhookEventAsyncType.ATTRIBUTE_DELETED: AttributeDeleted,
    WebhookEventAsyncType.ATTRIBUTE_VALUE_CREATED: AttributeValueCreated,
    WebhookEventAsyncType.ATTRIBUTE_VALUE_UPDATED: AttributeValueUpdated,
    WebhookEventAsyncType.ATTRIBUTE_VALUE_DELETED: AttributeValueDeleted,
    WebhookEventAsyncType.CATEGORY_CREATED: CategoryCreated,
    WebhookEventAsyncType.CATEGORY_UPDATED: CategoryUpdated,
    WebhookEventAsyncType.CATEGORY_DELETED: CategoryDeleted,
    WebhookEventAsyncType.CHANNEL_CREATED: ChannelCreated,
    WebhookEventAsyncType.CHANNEL_UPDATED: ChannelUpdated,
    WebhookEventAsyncType.CHANNEL_DELETED: ChannelDeleted,
    WebhookEventAsyncType.CHANNEL_STATUS_CHANGED: ChannelStatusChanged,
    WebhookEventAsyncType.GIFT_CARD_CREATED: GiftCardCreated,
    WebhookEventAsyncType.GIFT_CARD_UPDATED: GiftCardUpdated,
    WebhookEventAsyncType.GIFT_CARD_DELETED: GiftCardDeleted,
    WebhookEventAsyncType.GIFT_CARD_STATUS_CHANGED: GiftCardStatusChanged,
    WebhookEventAsyncType.GIFT_CARD_METADATA_UPDATED: GiftCardMetadataUpdated,
    WebhookEventAsyncType.MENU_CREATED: MenuCreated,
    WebhookEventAsyncType.MENU_UPDATED: MenuUpdated,
    WebhookEventAsyncType.MENU_DELETED: MenuDeleted,
    WebhookEventAsyncType.MENU_ITEM_CREATED: MenuItemCreated,
    WebhookEventAsyncType.MENU_ITEM_UPDATED: MenuItemUpdated,
    WebhookEventAsyncType.MENU_ITEM_DELETED: MenuItemDeleted,
    WebhookEventAsyncType.ORDER_CREATED: OrderCreated,
    WebhookEventAsyncType.ORDER_UPDATED: OrderUpdated,
    WebhookEventAsyncType.ORDER_CONFIRMED: OrderConfirmed,
    WebhookEventAsyncType.ORDER_FULLY_PAID: OrderFullyPaid,
    WebhookEventAsyncType.ORDER_FULFILLED: OrderFulfilled,
    WebhookEventAsyncType.ORDER_CANCELLED: OrderCancelled,
    WebhookEventAsyncType.ORDER_METADATA_UPDATED: OrderMetadataUpdated,
    WebhookEventAsyncType.DRAFT_ORDER_CREATED: DraftOrderCreated,
    WebhookEventAsyncType.DRAFT_ORDER_UPDATED: DraftOrderUpdated,
    WebhookEventAsyncType.DRAFT_ORDER_DELETED: DraftOrderDeleted,
    WebhookEventAsyncType.PRODUCT_CREATED: ProductCreated,
    WebhookEventAsyncType.PRODUCT_UPDATED: ProductUpdated,
    WebhookEventAsyncType.PRODUCT_DELETED: ProductDeleted,
    WebhookEventAsyncType.PRODUCT_METADATA_UPDATED: ProductMetadataUpdated,
    WebhookEventAsyncType.PRODUCT_VARIANT_CREATED: ProductVariantCreated,
    WebhookEventAsyncType.PRODUCT_VARIANT_UPDATED: ProductVariantUpdated,
    WebhookEventAsyncType.PRODUCT_VARIANT_OUT_OF_STOCK: ProductVariantOutOfStock,
    WebhookEventAsyncType.PRODUCT_VARIANT_BACK_IN_STOCK: ProductVariantBackInStock,
    WebhookEventAsyncType.PRODUCT_VARIANT_DELETED: ProductVariantDeleted,
    WebhookEventAsyncType.PRODUCT_VARIANT_METADATA_UPDATED: (
        ProductVariantMetadataUpdated
    ),
    WebhookEventAsyncType.SALE_CREATED: SaleCreated,
    WebhookEventAsyncType.SALE_UPDATED: SaleUpdated,
    WebhookEventAsyncType.SALE_DELETED: SaleDeleted,
    WebhookEventAsyncType.SALE_TOGGLE: SaleToggle,
    WebhookEventAsyncType.INVOICE_REQUESTED: InvoiceRequested,
    WebhookEventAsyncType.INVOICE_DELETED: InvoiceDeleted,
    WebhookEventAsyncType.INVOICE_SENT: InvoiceSent,
    WebhookEventAsyncType.FULFILLMENT_CREATED: FulfillmentCreated,
    WebhookEventAsyncType.FULFILLMENT_CANCELED: FulfillmentCanceled,
    WebhookEventAsyncType.FULFILLMENT_APPROVED: FulfillmentApproved,
<<<<<<< HEAD
=======
    WebhookEventAsyncType.FULFILLMENT_METADATA_UPDATED: FulfillmentMetadataUpdated,
>>>>>>> f5b8251d
    WebhookEventAsyncType.CUSTOMER_CREATED: CustomerCreated,
    WebhookEventAsyncType.CUSTOMER_UPDATED: CustomerUpdated,
    WebhookEventAsyncType.CUSTOMER_METADATA_UPDATED: CustomerMetadataUpdated,
    WebhookEventAsyncType.COLLECTION_CREATED: CollectionCreated,
    WebhookEventAsyncType.COLLECTION_UPDATED: CollectionUpdated,
    WebhookEventAsyncType.COLLECTION_DELETED: CollectionDeleted,
    WebhookEventAsyncType.COLLECTION_METADATA_UPDATED: CollectionMetadataUpdated,
    WebhookEventAsyncType.CHECKOUT_CREATED: CheckoutCreated,
    WebhookEventAsyncType.CHECKOUT_UPDATED: CheckoutUpdated,
    WebhookEventAsyncType.CHECKOUT_METADATA_UPDATED: CheckoutMetadataUpdated,
    WebhookEventAsyncType.PAGE_CREATED: PageCreated,
    WebhookEventAsyncType.PAGE_UPDATED: PageUpdated,
    WebhookEventAsyncType.PAGE_DELETED: PageDeleted,
    WebhookEventAsyncType.PAGE_TYPE_CREATED: PageTypeCreated,
    WebhookEventAsyncType.PAGE_TYPE_UPDATED: PageTypeUpdated,
    WebhookEventAsyncType.PAGE_TYPE_DELETED: PageTypeDeleted,
    WebhookEventAsyncType.PERMISSION_GROUP_CREATED: PermissionGroupCreated,
    WebhookEventAsyncType.PERMISSION_GROUP_UPDATED: PermissionGroupUpdated,
    WebhookEventAsyncType.PERMISSION_GROUP_DELETED: PermissionGroupDeleted,
    WebhookEventAsyncType.SHIPPING_PRICE_CREATED: ShippingPriceCreated,
    WebhookEventAsyncType.SHIPPING_PRICE_UPDATED: ShippingPriceUpdated,
    WebhookEventAsyncType.SHIPPING_PRICE_DELETED: ShippingPriceDeleted,
    WebhookEventAsyncType.SHIPPING_ZONE_CREATED: ShippingZoneCreated,
    WebhookEventAsyncType.SHIPPING_ZONE_UPDATED: ShippingZoneUpdated,
    WebhookEventAsyncType.SHIPPING_ZONE_DELETED: ShippingZoneDeleted,
    WebhookEventAsyncType.SHIPPING_ZONE_METADATA_UPDATED: ShippingZoneMetadataUpdated,
    WebhookEventAsyncType.STAFF_CREATED: StaffCreated,
    WebhookEventAsyncType.STAFF_UPDATED: StaffUpdated,
    WebhookEventAsyncType.STAFF_DELETED: StaffDeleted,
    WebhookEventAsyncType.TRANSACTION_ACTION_REQUEST: TransactionActionRequest,
    WebhookEventAsyncType.TRANSACTION_ITEM_METADATA_UPDATED: (
        TransactionItemMetadataUpdated
    ),
    WebhookEventAsyncType.TRANSLATION_CREATED: TranslationCreated,
    WebhookEventAsyncType.TRANSLATION_UPDATED: TranslationUpdated,
    WebhookEventAsyncType.VOUCHER_CREATED: VoucherCreated,
    WebhookEventAsyncType.VOUCHER_UPDATED: VoucherUpdated,
    WebhookEventAsyncType.VOUCHER_DELETED: VoucherDeleted,
    WebhookEventAsyncType.VOUCHER_METADATA_UPDATED: VoucherMetadataUpdated,
    WebhookEventAsyncType.WAREHOUSE_CREATED: WarehouseCreated,
    WebhookEventAsyncType.WAREHOUSE_UPDATED: WarehouseUpdated,
    WebhookEventAsyncType.WAREHOUSE_DELETED: WarehouseDeleted,
    WebhookEventAsyncType.WAREHOUSE_METADATA_UPDATED: WarehouseMetadataUpdated,
    WebhookEventSyncType.PAYMENT_AUTHORIZE: PaymentAuthorize,
    WebhookEventSyncType.PAYMENT_CAPTURE: PaymentCaptureEvent,
    WebhookEventSyncType.PAYMENT_REFUND: PaymentRefundEvent,
    WebhookEventSyncType.PAYMENT_VOID: PaymentVoidEvent,
    WebhookEventSyncType.PAYMENT_CONFIRM: PaymentConfirmEvent,
    WebhookEventSyncType.PAYMENT_PROCESS: PaymentProcessEvent,
    WebhookEventSyncType.PAYMENT_LIST_GATEWAYS: PaymentListGateways,
    WebhookEventSyncType.ORDER_FILTER_SHIPPING_METHODS: (OrderFilterShippingMethods),
    WebhookEventSyncType.CHECKOUT_FILTER_SHIPPING_METHODS: (
        CheckoutFilterShippingMethods
    ),
    WebhookEventSyncType.SHIPPING_LIST_METHODS_FOR_CHECKOUT: (
        ShippingListMethodsForCheckout
    ),
    WebhookEventSyncType.CHECKOUT_CALCULATE_TAXES: CalculateTaxes,
    WebhookEventSyncType.ORDER_CALCULATE_TAXES: CalculateTaxes,
}<|MERGE_RESOLUTION|>--- conflicted
+++ resolved
@@ -30,10 +30,7 @@
     ADDED_IN_35,
     ADDED_IN_36,
     ADDED_IN_37,
-<<<<<<< HEAD
-=======
     ADDED_IN_38,
->>>>>>> f5b8251d
     PREVIEW_FEATURE,
 )
 from ..core.scalars import PositiveDecimal
@@ -868,8 +865,6 @@
         )
 
 
-<<<<<<< HEAD
-=======
 class FulfillmentMetadataUpdated(ObjectType, FulfillmentBase):
     class Meta:
         interfaces = (Event,)
@@ -880,7 +875,6 @@
         )
 
 
->>>>>>> f5b8251d
 class UserBase(AbstractType):
     user = graphene.Field(
         "saleor.graphql.account.types.User",
@@ -1669,10 +1663,7 @@
     WebhookEventAsyncType.FULFILLMENT_CREATED: FulfillmentCreated,
     WebhookEventAsyncType.FULFILLMENT_CANCELED: FulfillmentCanceled,
     WebhookEventAsyncType.FULFILLMENT_APPROVED: FulfillmentApproved,
-<<<<<<< HEAD
-=======
     WebhookEventAsyncType.FULFILLMENT_METADATA_UPDATED: FulfillmentMetadataUpdated,
->>>>>>> f5b8251d
     WebhookEventAsyncType.CUSTOMER_CREATED: CustomerCreated,
     WebhookEventAsyncType.CUSTOMER_UPDATED: CustomerUpdated,
     WebhookEventAsyncType.CUSTOMER_METADATA_UPDATED: CustomerMetadataUpdated,
