--- conflicted
+++ resolved
@@ -9,6 +9,7 @@
 from ...webhook import models, payloads
 from ...webhook.deprecated_event_types import WebhookEventType
 from ...webhook.event_types import WebhookEventAsyncType, WebhookEventSyncType
+from ..app.dataloaders import load_app
 from ..core.utils import from_global_id_or_error
 from ..discount.dataloaders import load_discounts
 from ..plugins.dataloaders import load_plugin_manager
@@ -16,7 +17,7 @@
 
 
 def resolve_webhook(info, id):
-    app = info.context.app
+    app = load_app(info.context)
     _, id = from_global_id_or_error(id, Webhook)
     if app:
         return app.webhooks.filter(id=id).first()
@@ -35,12 +36,8 @@
 
 @traced_resolver
 def resolve_sample_payload(info, event_name):
-<<<<<<< HEAD
-    app = info.context.app
-=======
     app = load_app(info.context)
     user = info.context.user
->>>>>>> f5b8251d
     required_permission = WebhookEventAsyncType.PERMISSIONS.get(
         event_name, WebhookEventSyncType.PERMISSIONS.get(event_name)
     )
