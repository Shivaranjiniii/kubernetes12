--- conflicted
+++ resolved
@@ -97,12 +97,9 @@
     WebhookEventAsyncType.FULFILLMENT_CREATED: "A new fulfillment is created.",
     WebhookEventAsyncType.FULFILLMENT_CANCELED: "A fulfillment is cancelled.",
     WebhookEventAsyncType.FULFILLMENT_APPROVED: "A fulfillment is approved.",
-<<<<<<< HEAD
-=======
     WebhookEventAsyncType.FULFILLMENT_METADATA_UPDATED: (
         "A fulfillment metadata is updated." + ADDED_IN_38 + PREVIEW_FEATURE
     ),
->>>>>>> f5b8251d
     WebhookEventAsyncType.PAGE_CREATED: "A new page is created.",
     WebhookEventAsyncType.PAGE_UPDATED: "A page is updated.",
     WebhookEventAsyncType.PAGE_DELETED: "A page is deleted.",
