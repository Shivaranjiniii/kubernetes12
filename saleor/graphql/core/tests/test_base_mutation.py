--- conflicted
+++ resolved
@@ -21,14 +21,10 @@
         description = "Base mutation"
 
     @classmethod
-<<<<<<< HEAD
     def perform_mutation(cls, _root, info, product_id, channel):
-=======
-    def perform_mutation(cls, _root, info, product_id):
         # Need to mock `app_middleware`
         info.context.app = None
 
->>>>>>> a5d729d2
         product = cls.get_node_or_error(
             info, product_id, field="product_id", only_type=product_types.Product
         )
