import graphene
from prices import Money

from .....shipping.models import ShippingMethodChannelListing, ShippingZone
from ....tests.utils import (
    assert_no_permission,
    get_graphql_content,
    get_graphql_content_from_response,
)
from ...enums import AllocationStrategyEnum

QUERY_CHANNEL = """
    query getChannel($id: ID){
        channel(id: $id){
            id
            name
            slug
            currencyCode
            stockSettings{
                allocationStrategy
            }
        }
    }
"""


def test_query_channel_as_staff_user(staff_api_client, channel_USD):
    # given
    channel_id = graphene.Node.to_global_id("Channel", channel_USD.id)
    variables = {"id": channel_id}

    # when
    response = staff_api_client.post_graphql(QUERY_CHANNEL, variables=variables)
    content = get_graphql_content(response)

    # then
    channel_data = content["data"]["channel"]
    assert channel_data["id"] == channel_id
    assert channel_data["name"] == channel_USD.name
    assert channel_data["slug"] == channel_USD.slug
    assert channel_data["currencyCode"] == channel_USD.currency_code
    allocation_strategy = channel_data["stockSettings"]["allocationStrategy"]
    assert (
        AllocationStrategyEnum[allocation_strategy].value
        == channel_USD.allocation_strategy
    )


def test_query_channel_as_app(app_api_client, channel_USD):
    # given
    channel_id = graphene.Node.to_global_id("Channel", channel_USD.id)
    variables = {"id": channel_id}

    # when
    response = app_api_client.post_graphql(QUERY_CHANNEL, variables=variables)
    content = get_graphql_content(response)

    # then
    channel_data = content["data"]["channel"]
    assert channel_data["id"] == channel_id
    assert channel_data["name"] == channel_USD.name
    assert channel_data["slug"] == channel_USD.slug
    assert channel_data["currencyCode"] == channel_USD.currency_code
    allocation_strategy = channel_data["stockSettings"]["allocationStrategy"]
    assert (
        AllocationStrategyEnum[allocation_strategy].value
        == channel_USD.allocation_strategy
    )


def test_query_channel_as_customer(user_api_client, channel_USD):
    # given
    channel_id = graphene.Node.to_global_id("Channel", channel_USD.id)
    variables = {"id": channel_id}

    # when
    response = user_api_client.post_graphql(QUERY_CHANNEL, variables)

    # then
    assert_no_permission(response)


def test_query_channel_as_anonymous(api_client, channel_USD):
    # given
    channel_id = graphene.Node.to_global_id("Channel", channel_USD.id)
    variables = {"id": channel_id}

    # when
    response = api_client.post_graphql(QUERY_CHANNEL, variables)

    # then
    assert_no_permission(response)


def test_query_channel_by_invalid_id(staff_api_client, channel_USD):
    id = "bh/"
    variables = {"id": id}
    response = staff_api_client.post_graphql(QUERY_CHANNEL, variables)
    content = get_graphql_content_from_response(response)
    assert len(content["errors"]) == 1
    assert content["errors"][0]["message"] == f"Couldn't resolve id: {id}."
    assert content["data"]["channel"] is None


def test_query_channel_with_invalid_object_type(staff_api_client, channel_USD):
    variables = {"id": graphene.Node.to_global_id("Order", channel_USD.pk)}
    response = staff_api_client.post_graphql(QUERY_CHANNEL, variables)
    content = get_graphql_content(response)
    assert content["data"]["channel"] is None


PUBLIC_QUERY_CHANNEL = """
    query getChannel(
        $slug: String,
        $countries: [CountryCode!]
    ){
        channel(slug: $slug){
            id
            slug
            countries{
                code
                country
            }
            availableShippingMethodsPerCountry(countries: $countries){
                countryCode
                shippingMethods {
                    id
                    name
                    price {
                        amount
                    }
                    name
                    maximumDeliveryDays
                    minimumDeliveryDays
                    minimumOrderPrice {
                        amount
                    }
                    maximumOrderPrice {
                        amount
                    }
                }
            }
        }
    }
"""


def test_query_channel_return_public_data_as_anonymous(api_client, channel_USD):
    # given
    variables = {"slug": channel_USD.slug}

    # when
    response = api_client.post_graphql(PUBLIC_QUERY_CHANNEL, variables)

    # then
    content = get_graphql_content(response)
    assert content["data"]["channel"]


def test_query_channel_missing_id_and_slug_in_query(api_client, channel_USD):
    # given
    query = """{
    channel{
            id
        }
    }
    """

    # when
    response = api_client.post_graphql(query)

    # then
    content = get_graphql_content_from_response(response)
    assert len(content["errors"]) == 1
    assert content["data"]["channel"] is None


def test_query_channel_returns_countries_attached_to_shipping_zone(
    api_client, channel_USD, channel_PLN, shipping_zone
):
    # given
    variables = {"slug": channel_PLN.slug}
    shipping_zone = ShippingZone.objects.create(
        name="Europe", countries=["PL", "DE", "FR"]
    )
    shipping_zone.channels.add(channel_PLN)

    # when
    response = api_client.post_graphql(PUBLIC_QUERY_CHANNEL, variables)

    # then
    content = get_graphql_content(response)
    channel_data = content["data"]["channel"]
    assert set([country["code"] for country in channel_data["countries"]]) == set(
        ["PL", "DE", "FR"]
    )
    assert set([country["country"] for country in channel_data["countries"]]) == set(
        ["Poland", "Germany", "France"]
    )


def test_query_channel_returns_supported_shipping_methods(
    api_client, channel_USD, channel_PLN, shipping_zone, shipping_method
):
    # given
    variables = {"slug": channel_PLN.slug}
    shipping_zone = ShippingZone.objects.create(
        name="Europe", countries=["PL", "DE", "FR"]
    )
    shipping_zone.channels.add(channel_PLN)
    shipping_method.shipping_zone = shipping_zone
    shipping_method.save()

    ShippingMethodChannelListing.objects.create(
        shipping_method=shipping_method,
        channel=channel_PLN,
        minimum_order_price=Money(0, "USD"),
        price=Money(10, "USD"),
    )

    # when
    response = api_client.post_graphql(PUBLIC_QUERY_CHANNEL, variables)

    # then
    content = get_graphql_content(response)
    channel_data = content["data"]["channel"]

    assert len(channel_data["availableShippingMethodsPerCountry"]) == 3
    sm_per_country = channel_data["availableShippingMethodsPerCountry"]
    response_country_codes = [item["countryCode"] for item in sm_per_country]
    assert {"PL", "DE", "FR"} == set(response_country_codes)
    expected_shipping_method_id = graphene.Node.to_global_id(
        "ShippingMethod", shipping_method.id
    )

    # each country uses the same shipping method
    assert expected_shipping_method_id == sm_per_country[0]["shippingMethods"][0]["id"]
    assert expected_shipping_method_id == sm_per_country[1]["shippingMethods"][0]["id"]
    assert expected_shipping_method_id == sm_per_country[2]["shippingMethods"][0]["id"]


def test_query_channel_returns_supported_shipping_methods_with_countries_input(
    api_client, channel_USD, channel_PLN, shipping_zone, shipping_method
):
    # given
    variables = {"slug": channel_PLN.slug, "countries": ["PL"]}
    shipping_zone = ShippingZone.objects.create(
        name="Europe", countries=["PL", "DE", "FR"]
    )
    shipping_zone.channels.add(channel_PLN)
    shipping_method.shipping_zone = shipping_zone
    shipping_method.save()

    ShippingMethodChannelListing.objects.create(
        shipping_method=shipping_method,
        channel=channel_PLN,
        minimum_order_price=Money(0, "USD"),
        price=Money(10, "USD"),
    )

    # when
    response = api_client.post_graphql(PUBLIC_QUERY_CHANNEL, variables)

    # then
    content = get_graphql_content(response)
    channel_data = content["data"]["channel"]
    sm_per_country = channel_data["availableShippingMethodsPerCountry"]

    expected_shipping_method_id = graphene.Node.to_global_id(
        "ShippingMethod", shipping_method.id
    )
    assert len(sm_per_country) == 1
    assert sm_per_country[0]["countryCode"] == "PL"
    assert len(sm_per_country[0]["shippingMethods"]) == 1
    assert sm_per_country[0]["shippingMethods"][0]["id"] == expected_shipping_method_id


QUERY_CHANNEL_ORDER_SETTINGS = """
    query getChannel($id: ID){
        channel(id: $id){
            id
            name
            slug
            currencyCode
            stockSettings{
                allocationStrategy
            }
            orderSettings {
                automaticallyConfirmAllNewOrders
                automaticallyFulfillNonShippableGiftCard
<<<<<<< HEAD
                expireOrdersAfter
=======
                markAsPaidStrategy
                defaultTransactionFlowStrategy
>>>>>>> f35e0902
            }
        }
    }
"""


def test_query_channel_order_settings_as_staff_user(
    permission_manage_channels, staff_api_client, channel_USD
):
    # given
    channel_id = graphene.Node.to_global_id("Channel", channel_USD.id)
    variables = {"id": channel_id}

    # when
    response = staff_api_client.post_graphql(
        QUERY_CHANNEL_ORDER_SETTINGS,
        variables=variables,
        permissions=[permission_manage_channels],
    )
    content = get_graphql_content(response)

    # then
    channel_data = content["data"]["channel"]
    assert channel_data["id"] == channel_id
    assert channel_data["name"] == channel_USD.name
    assert channel_data["slug"] == channel_USD.slug
    assert channel_data["currencyCode"] == channel_USD.currency_code
    allocation_strategy = channel_data["stockSettings"]["allocationStrategy"]
    assert (
        AllocationStrategyEnum[allocation_strategy].value
        == channel_USD.allocation_strategy
    )
    assert (
        channel_data["orderSettings"]["automaticallyConfirmAllNewOrders"]
        == channel_USD.automatically_confirm_all_new_orders
    )
    assert (
        channel_data["orderSettings"]["automaticallyFulfillNonShippableGiftCard"]
        == channel_USD.automatically_fulfill_non_shippable_gift_card
    )
    assert (
<<<<<<< HEAD
        channel_data["orderSettings"]["expireOrdersAfter"]
        == channel_USD.expire_orders_after
=======
        channel_data["orderSettings"]["defaultTransactionFlowStrategy"]
        == channel_USD.default_transaction_flow_strategy.upper()
>>>>>>> f35e0902
    )


def test_query_channel_order_settings_as_app(
    permission_manage_channels,
    app_api_client,
    channel_USD,
):
    # given
    channel_id = graphene.Node.to_global_id("Channel", channel_USD.id)
    variables = {"id": channel_id}

    # when
    response = app_api_client.post_graphql(
        QUERY_CHANNEL_ORDER_SETTINGS,
        variables=variables,
        permissions=[permission_manage_channels],
    )
    content = get_graphql_content(response)

    # then
    channel_data = content["data"]["channel"]
    assert channel_data["id"] == channel_id
    assert channel_data["name"] == channel_USD.name
    assert channel_data["slug"] == channel_USD.slug
    assert channel_data["currencyCode"] == channel_USD.currency_code
    allocation_strategy = channel_data["stockSettings"]["allocationStrategy"]
    assert (
        AllocationStrategyEnum[allocation_strategy].value
        == channel_USD.allocation_strategy
    )
    assert (
        channel_data["orderSettings"]["automaticallyConfirmAllNewOrders"]
        == channel_USD.automatically_confirm_all_new_orders
    )
    assert (
        channel_data["orderSettings"]["automaticallyFulfillNonShippableGiftCard"]
        == channel_USD.automatically_fulfill_non_shippable_gift_card
    )
    assert (
<<<<<<< HEAD
        channel_data["orderSettings"]["expireOrdersAfter"]
        == channel_USD.expire_orders_after
=======
        channel_data["orderSettings"]["defaultTransactionFlowStrategy"]
        == channel_USD.default_transaction_flow_strategy.upper()
>>>>>>> f35e0902
    )


def test_query_channel_order_settings_as_staff_user_no_permission(
    staff_api_client, channel_USD
):
    # given
    channel_id = graphene.Node.to_global_id("Channel", channel_USD.id)
    variables = {"id": channel_id}

    # when
    response = staff_api_client.post_graphql(
        QUERY_CHANNEL_ORDER_SETTINGS,
        variables=variables,
    )

    # then
    assert_no_permission(response)


def test_query_channel_order_settings_as_app_no_permission(
    app_api_client,
    channel_USD,
):
    # given
    channel_id = graphene.Node.to_global_id("Channel", channel_USD.id)
    variables = {"id": channel_id}

    # when
    response = app_api_client.post_graphql(
        QUERY_CHANNEL_ORDER_SETTINGS,
        variables=variables,
    )

    # then
    assert_no_permission(response)<|MERGE_RESOLUTION|>--- conflicted
+++ resolved
@@ -288,12 +288,9 @@
             orderSettings {
                 automaticallyConfirmAllNewOrders
                 automaticallyFulfillNonShippableGiftCard
-<<<<<<< HEAD
                 expireOrdersAfter
-=======
                 markAsPaidStrategy
                 defaultTransactionFlowStrategy
->>>>>>> f35e0902
             }
         }
     }
@@ -335,13 +332,12 @@
         == channel_USD.automatically_fulfill_non_shippable_gift_card
     )
     assert (
-<<<<<<< HEAD
         channel_data["orderSettings"]["expireOrdersAfter"]
         == channel_USD.expire_orders_after
-=======
+    )
+    assert (
         channel_data["orderSettings"]["defaultTransactionFlowStrategy"]
         == channel_USD.default_transaction_flow_strategy.upper()
->>>>>>> f35e0902
     )
 
 
@@ -382,13 +378,12 @@
         == channel_USD.automatically_fulfill_non_shippable_gift_card
     )
     assert (
-<<<<<<< HEAD
         channel_data["orderSettings"]["expireOrdersAfter"]
         == channel_USD.expire_orders_after
-=======
+    )
+    assert (
         channel_data["orderSettings"]["defaultTransactionFlowStrategy"]
         == channel_USD.default_transaction_flow_strategy.upper()
->>>>>>> f35e0902
     )
 
 
