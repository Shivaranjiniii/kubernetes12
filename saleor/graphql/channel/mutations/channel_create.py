import graphene
from django.core.exceptions import ValidationError
from django.utils.text import slugify

from ....channel import models
from ....channel.error_codes import ChannelErrorCode
from ....core.tracing import traced_atomic_transaction
from ....permission.enums import ChannelPermissions
from ....tax.models import TaxConfiguration
from ...account.enums import CountryCodeEnum
from ...core import ResolveInfo
from ...core.descriptions import (
    ADDED_IN_31,
    ADDED_IN_35,
    ADDED_IN_37,
    ADDED_IN_312,
    ADDED_IN_313,
    PREVIEW_FEATURE,
)
from ...core.doc_category import (
    DOC_CATEGORY_CHANNELS,
    DOC_CATEGORY_ORDERS,
    DOC_CATEGORY_PRODUCTS,
)
from ...core.mutations import ModelMutation
from ...core.scalars import Minute
from ...core.types import BaseInputObjectType, ChannelError, NonNullList
from ...plugins.dataloaders import get_plugin_manager_promise
from ..enums import (
    AllocationStrategyEnum,
    MarkAsPaidStrategyEnum,
    TransactionFlowStrategyEnum,
)
from ..types import Channel


class StockSettingsInput(BaseInputObjectType):
    allocation_strategy = AllocationStrategyEnum(
        description=(
            "Allocation strategy options. Strategy defines the preference "
            "of warehouses for allocations and reservations."
        ),
        required=True,
    )

    class Meta:
        doc_category = DOC_CATEGORY_PRODUCTS


class OrderSettingsInput(BaseInputObjectType):
    automatically_confirm_all_new_orders = graphene.Boolean(
        required=False,
        description="When disabled, all new orders from checkout "
        "will be marked as unconfirmed. When enabled orders from checkout will "
        "become unfulfilled immediately. By default set to True",
    )
    automatically_fulfill_non_shippable_gift_card = graphene.Boolean(
        required=False,
        description="When enabled, all non-shippable gift card orders "
        "will be fulfilled automatically. By defualt set to True.",
    )
    expire_orders_after = Minute(
        required=False,
        description=(
            "Expiration time in minutes. "
            "Default null - means do not expire any orders. "
            "Enter 0 or null to disable." + ADDED_IN_313 + PREVIEW_FEATURE
        ),
    )
    mark_as_paid_strategy = MarkAsPaidStrategyEnum(
        required=False,
        description=(
            "Determine what strategy will be used to mark the order as paid. "
            "Based on the chosen option, the proper object will be created "
            "and attached to the order when it's manually marked as paid."
            "\n`PAYMENT_FLOW` - [default option] creates the `Payment` object."
            "\n`TRANSACTION_FLOW` - creates the `TransactionItem` object."
            + ADDED_IN_313
            + PREVIEW_FEATURE
        ),
    )
    default_transaction_flow_strategy = TransactionFlowStrategyEnum(
        required=False,
        description=(
            "Determine the transaction flow strategy to be used. "
            "Include the selected option in the payload sent to the payment app, as a "
            "requested action for the transaction." + ADDED_IN_313 + PREVIEW_FEATURE
        ),
    )

    class Meta:
        doc_category = DOC_CATEGORY_ORDERS


class ChannelInput(BaseInputObjectType):
    is_active = graphene.Boolean(description="isActive flag.")
    stock_settings = graphene.Field(
        StockSettingsInput,
        description=("The channel stock settings." + ADDED_IN_37 + PREVIEW_FEATURE),
        required=False,
    )
    add_shipping_zones = NonNullList(
        graphene.ID,
        description="List of shipping zones to assign to the channel.",
        required=False,
    )
    add_warehouses = NonNullList(
        graphene.ID,
        description="List of warehouses to assign to the channel."
        + ADDED_IN_35
        + PREVIEW_FEATURE,
        required=False,
    )
    order_settings = graphene.Field(
        OrderSettingsInput,
        description="The channel order settings" + ADDED_IN_312,
        required=False,
    )

    class Meta:
        doc_category = DOC_CATEGORY_CHANNELS


class ChannelCreateInput(ChannelInput):
    name = graphene.String(description="Name of the channel.", required=True)
    slug = graphene.String(description="Slug of the channel.", required=True)
    currency_code = graphene.String(
        description="Currency of the channel.", required=True
    )
    default_country = CountryCodeEnum(
        description=(
            "Default country for the channel. Default country can be "
            "used in checkout to determine the stock quantities or calculate taxes "
            "when the country was not explicitly provided."
            + ADDED_IN_31
            + PREVIEW_FEATURE
        ),
        required=True,
    )

    class Meta:
        doc_category = DOC_CATEGORY_CHANNELS


class ChannelCreate(ModelMutation):
    class Arguments:
        input = ChannelCreateInput(
            required=True, description="Fields required to create channel."
        )

    class Meta:
        description = "Creates new channel."
        model = models.Channel
        object_type = Channel
        permissions = (ChannelPermissions.MANAGE_CHANNELS,)
        error_type_class = ChannelError
        error_type_field = "channel_errors"

    @classmethod
    def get_type_for_model(cls):
        return Channel

    @classmethod
    def clean_input(cls, info: ResolveInfo, instance, data, **kwargs):
        cleaned_input = super().clean_input(info, instance, data, **kwargs)
        slug = cleaned_input.get("slug")
        if slug:
            cleaned_input["slug"] = slugify(slug)
        if stock_settings := cleaned_input.get("stock_settings"):
            cleaned_input["allocation_strategy"] = stock_settings["allocation_strategy"]
        if order_settings := cleaned_input.get("order_settings"):
            automatically_confirm_all_new_orders = order_settings.get(
                "automatically_confirm_all_new_orders"
            )
            if automatically_confirm_all_new_orders is not None:
                cleaned_input[
                    "automatically_confirm_all_new_orders"
                ] = automatically_confirm_all_new_orders

            automatically_fulfill_non_shippable_gift_card = order_settings.get(
                "automatically_fulfill_non_shippable_gift_card"
            )
            if automatically_fulfill_non_shippable_gift_card is not None:
                cleaned_input[
                    "automatically_fulfill_non_shippable_gift_card"
                ] = automatically_fulfill_non_shippable_gift_card
            if mark_as_paid_strategy := order_settings.get("mark_as_paid_strategy"):
                cleaned_input["order_mark_as_paid_strategy"] = mark_as_paid_strategy

<<<<<<< HEAD
            if "expire_orders_after" in order_settings:
                expire_orders_after = order_settings["expire_orders_after"]
                cleaned_input["expire_orders_after"] = cls.clean_expire_orders_after(
                    expire_orders_after
                )
=======
            if default_transaction_strategy := order_settings.get(
                "default_transaction_flow_strategy"
            ):
                cleaned_input[
                    "default_transaction_flow_strategy"
                ] = default_transaction_strategy
>>>>>>> f35e0902

        return cleaned_input

    @classmethod
    def clean_expire_orders_after(cls, expire_orders_after):
        if expire_orders_after is None or expire_orders_after == 0:
            return None
        if expire_orders_after < 0:
            raise ValidationError(
                {
                    "expire_orders_after": ValidationError(
                        "Expiration time for orders cannot be lower than 0.",
                        code=ChannelErrorCode.INVALID.value,
                    )
                }
            )
        return expire_orders_after

    @classmethod
    def _save_m2m(cls, info: ResolveInfo, instance, cleaned_data):
        with traced_atomic_transaction():
            super()._save_m2m(info, instance, cleaned_data)
            shipping_zones = cleaned_data.get("add_shipping_zones")
            if shipping_zones:
                instance.shipping_zones.add(*shipping_zones)
            warehouses = cleaned_data.get("add_warehouses")
            if warehouses:
                instance.warehouses.add(*warehouses)

    @classmethod
    def post_save_action(cls, info: ResolveInfo, instance, cleaned_input):
        TaxConfiguration.objects.create(channel=instance)
        manager = get_plugin_manager_promise(info.context).get()
        cls.call_event(manager.channel_created, instance)<|MERGE_RESOLUTION|>--- conflicted
+++ resolved
@@ -187,20 +187,17 @@
             if mark_as_paid_strategy := order_settings.get("mark_as_paid_strategy"):
                 cleaned_input["order_mark_as_paid_strategy"] = mark_as_paid_strategy
 
-<<<<<<< HEAD
             if "expire_orders_after" in order_settings:
                 expire_orders_after = order_settings["expire_orders_after"]
                 cleaned_input["expire_orders_after"] = cls.clean_expire_orders_after(
                     expire_orders_after
                 )
-=======
             if default_transaction_strategy := order_settings.get(
                 "default_transaction_flow_strategy"
             ):
                 cleaned_input[
                     "default_transaction_flow_strategy"
                 ] = default_transaction_strategy
->>>>>>> f35e0902
 
         return cleaned_input
 
