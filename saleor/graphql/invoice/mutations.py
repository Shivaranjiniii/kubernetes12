--- conflicted
+++ resolved
@@ -7,6 +7,7 @@
 from ...invoice.error_codes import InvoiceErrorCode
 from ...invoice.notifications import send_invoice
 from ...order import events as order_events
+from ..app.dataloaders import load_app
 from ..core.mutations import ModelDeleteMutation, ModelMutation
 from ..core.types import InvoiceError
 from ..order.types import Order
@@ -82,22 +83,22 @@
         invoice = manager.invoice_request(
             order=order, invoice=shallow_invoice, number=data.get("number")
         )
-
+        app = load_app(info.context)
         if invoice and invoice.status == JobStatus.SUCCESS:
             order_events.invoice_generated_event(
                 order=order,
                 user=info.context.user,
-                app=info.context.app,
+                app=app,
                 invoice_number=invoice.number,
             )
         else:
             order_events.invoice_requested_event(
-                user=info.context.user, app=info.context.app, order=order
+                user=info.context.user, app=app, order=order
             )
 
         events.invoice_requested_event(
             user=info.context.user,
-            app=info.context.app,
+            app=app,
             order=order,
             number=data.get("number"),
         )
@@ -172,9 +173,10 @@
         invoice.order = order
         invoice.status = JobStatus.SUCCESS
         invoice.save()
+        app = load_app(info.context)
         events.invoice_created_event(
             user=info.context.user,
-            app=info.context.app,
+            app=app,
             invoice=invoice,
             number=cleaned_input["number"],
             url=cleaned_input["url"],
@@ -182,7 +184,7 @@
         order_events.invoice_generated_event(
             order=order,
             user=info.context.user,
-            app=info.context.app,
+            app=app,
             invoice_number=cleaned_input["number"],
         )
         return InvoiceCreate(invoice=invoice)
@@ -207,15 +209,11 @@
         invoice = cls.get_node_or_error(info, data["id"], only_type=Invoice)
         invoice.status = JobStatus.PENDING
         invoice.save(update_fields=["status", "updated_at"])
-<<<<<<< HEAD
-        info.context.plugins.invoice_delete(invoice)
-=======
         manager = load_plugin_manager(info.context)
         cls.call_event(manager.invoice_delete, invoice)
         app = load_app(info.context)
->>>>>>> f5b8251d
         events.invoice_requested_deletion_event(
-            user=info.context.user, app=info.context.app, invoice=invoice
+            user=info.context.user, app=app, invoice=invoice
         )
         return InvoiceRequestDelete(invoice=invoice)
 
@@ -236,8 +234,9 @@
     def perform_mutation(cls, _root, info, **data):
         invoice = cls.get_instance(info, **data)
         response = super().perform_mutation(_root, info, **data)
+        app = load_app(info.context)
         events.invoice_deleted_event(
-            user=info.context.user, app=info.context.app, invoice_id=invoice.pk
+            user=info.context.user, app=app, invoice_id=invoice.pk
         )
         return response
 
@@ -293,10 +292,11 @@
         )
         instance.status = JobStatus.SUCCESS
         instance.save(update_fields=["external_url", "number", "updated_at", "status"])
+        app = load_app(info.context)
         order_events.invoice_updated_event(
             order=instance.order,
             user=info.context.user,
-            app=info.context.app,
+            app=app,
             invoice_number=instance.number,
             url=instance.url,
             status=instance.status,
@@ -347,10 +347,6 @@
     def perform_mutation(cls, _root, info, **data):
         instance = cls.get_instance(info, **data)
         cls.clean_instance(info, instance)
-<<<<<<< HEAD
-        send_invoice(
-            instance, info.context.user, info.context.app, info.context.plugins
-=======
         app = load_app(info.context)
         manager = load_plugin_manager(info.context)
         send_invoice(
@@ -358,6 +354,5 @@
             staff_user=info.context.user,
             app=app,
             manager=manager,
->>>>>>> f5b8251d
         )
         return InvoiceSendNotification(invoice=instance)