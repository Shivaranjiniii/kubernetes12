from datetime import datetime, timedelta
from decimal import Decimal
from unittest.mock import patch

import graphene
import pytz
from django.db.models import Sum
from django.test import override_settings
from freezegun import freeze_time
from prices import Money, TaxedMoney

from .....core import EventDeliveryStatus
from .....core.models import EventDelivery
from .....core.taxes import zero_taxed_money
from .....discount import DiscountValueType
from .....discount.models import VoucherCustomer
from .....order import OrderOrigin, OrderStatus
from .....order import events as order_events
from .....order.calculations import fetch_order_prices_if_expired
from .....order.error_codes import OrderErrorCode
from .....order.interface import OrderTaxedPricesData
from .....order.models import OrderEvent
from .....payment.model_helpers import get_subtotal
from .....plugins import PLUGIN_IDENTIFIER_PREFIX
from .....plugins.base_plugin import ExcludedShippingMethod
from .....plugins.tests.sample_plugins import PluginSample
from .....plugins.webhook.conftest import (  # noqa: F401
    tax_data_response,
    tax_line_data_response,
)
from .....product.models import ProductVariant
from .....warehouse.models import Allocation, PreorderAllocation, Stock
from .....warehouse.tests.utils import get_available_quantity_for_stock
from .....webhook.event_types import WebhookEventSyncType
from ....payment.types import PaymentChargeStatusEnum
from ....tests.utils import assert_no_permission, get_graphql_content

DRAFT_ORDER_COMPLETE_MUTATION = """
    mutation draftComplete($id: ID!) {
        draftOrderComplete(id: $id) {
            errors {
                field
                code
                message
                variants
                orderLines
            }
            order {
                status
                origin
                paymentStatus
                voucher {
                    code
                }
                voucherCode
                total {
                    net {
                        amount
                    }
                }
                subtotal {
                    net {
                        amount
                    }
                }
                undiscountedTotal {
                    net {
                        amount
                    }
                }
            }
        }
    }
"""


@patch("saleor.plugins.manager.PluginsManager.product_variant_out_of_stock")
def test_draft_order_complete(
    product_variant_out_of_stock_webhook_mock,
    staff_api_client,
    permission_group_manage_orders,
    staff_user,
    draft_order,
):
    # given
    order = draft_order
    permission_group_manage_orders.user_set.add(staff_api_client.user)

    # Ensure no events were created
    assert not OrderEvent.objects.exists()

    # Ensure no allocation were created
    assert not Allocation.objects.filter(order_line__order=order).exists()

    order_id = graphene.Node.to_global_id("Order", order.id)
    variables = {"id": order_id}

    # when
    response = staff_api_client.post_graphql(DRAFT_ORDER_COMPLETE_MUTATION, variables)

    # then
    content = get_graphql_content(response)
    data = content["data"]["draftOrderComplete"]["order"]
    order.refresh_from_db()
    assert data["status"] == order.status.upper()
    assert data["origin"] == OrderOrigin.DRAFT.upper()
    assert order.search_vector

    for line in order.lines.all():
        allocation = line.allocations.get()
        assert allocation.quantity_allocated == line.quantity_unfulfilled

    # ensure there are only 2 events with correct types
    event_params = {
        "user": staff_user,
        "type__in": [
            order_events.OrderEvents.PLACED_FROM_DRAFT,
            order_events.OrderEvents.CONFIRMED,
        ],
        "parameters": {},
    }
    matching_events = OrderEvent.objects.filter(**event_params)
    assert matching_events.count() == 2
    assert matching_events[0].type != matching_events[1].type
    assert not OrderEvent.objects.exclude(**event_params).exists()
    product_variant_out_of_stock_webhook_mock.assert_called_once_with(
        Stock.objects.last()
    )


def test_draft_order_complete_by_user_no_channel_access(
    staff_api_client,
    permission_group_all_perms_channel_USD_only,
    draft_order,
    channel_PLN,
):
    # given
    permission_group_all_perms_channel_USD_only.user_set.add(staff_api_client.user)
    order = draft_order
    order.channel = channel_PLN
    order.save(update_fields=["channel"])

    order_id = graphene.Node.to_global_id("Order", order.id)
    variables = {"id": order_id}

    # when
    response = staff_api_client.post_graphql(DRAFT_ORDER_COMPLETE_MUTATION, variables)

    # then
    assert_no_permission(response)


@patch("saleor.plugins.manager.PluginsManager.product_variant_out_of_stock")
def test_draft_order_complete_by_app(
    product_variant_out_of_stock_webhook_mock,
    app_api_client,
    draft_order,
    permission_manage_orders,
    channel_PLN,
):
    # given
    order = draft_order

    order_id = graphene.Node.to_global_id("Order", order.id)
    variables = {"id": order_id}

    # when
    response = app_api_client.post_graphql(
        DRAFT_ORDER_COMPLETE_MUTATION,
        variables,
        permissions=(permission_manage_orders,),
    )

    # then
    content = get_graphql_content(response)
    data = content["data"]["draftOrderComplete"]["order"]
    order.refresh_from_db()
    assert data["status"] == order.status.upper()
    assert data["origin"] == OrderOrigin.DRAFT.upper()
    assert order.search_vector


@patch("saleor.plugins.manager.PluginsManager.product_variant_out_of_stock")
def test_draft_order_complete_with_voucher(
    product_variant_out_of_stock_webhook_mock,
    staff_api_client,
    permission_group_manage_orders,
    staff_user,
    draft_order,
    voucher,
):
    # given
    order = draft_order
    permission_group_manage_orders.user_set.add(staff_api_client.user)

    # Ensure no events were created
    assert not OrderEvent.objects.exists()

    # Ensure no allocation were created
    assert not Allocation.objects.filter(order_line__order=order).exists()

    order.voucher = voucher
    code_instance = voucher.codes.first()
    order.voucher_code = code_instance.code
    order.should_refresh_prices = True
    order.save(update_fields=["voucher", "voucher_code", "should_refresh_prices"])

    voucher_listing = voucher.channel_listings.get(channel=order.channel)
    discount_value = voucher_listing.discount_value
    order_total = order.total_net_amount

    order_id = graphene.Node.to_global_id("Order", order.id)
    variables = {"id": order_id}

    # when
    response = staff_api_client.post_graphql(DRAFT_ORDER_COMPLETE_MUTATION, variables)

    # then
    content = get_graphql_content(response)
    data = content["data"]["draftOrderComplete"]["order"]
    order.refresh_from_db()
    assert data["status"] == order.status.upper()
    assert data["origin"] == OrderOrigin.DRAFT.upper()
    assert data["voucherCode"] == code_instance.code
    assert data["voucher"]["code"] == voucher.code
    assert data["undiscountedTotal"]["net"]["amount"] == order_total
    assert data["total"]["net"]["amount"] == order_total - discount_value
    assert (
        data["total"]["net"]["amount"] == order_total - voucher_listing.discount_value
    )
    subtotal = get_subtotal(order.lines.all(), order.currency)
    assert data["subtotal"]["net"]["amount"] == subtotal.gross.amount
    assert order.search_vector

    lines = order.lines.all()
    for line in lines:
        allocation = line.allocations.get()
        assert allocation.quantity_allocated == line.quantity_unfulfilled

    lines_undiscounted_total = sum(
        line.undiscounted_total_price_net_amount for line in lines
    )
    lines_total = sum(line.total_price_net_amount for line in lines)
    assert lines_undiscounted_total == lines_total + discount_value

    # ensure there are only 2 events with correct types
    event_params = {
        "user": staff_user,
        "type__in": [
            order_events.OrderEvents.PLACED_FROM_DRAFT,
            order_events.OrderEvents.CONFIRMED,
        ],
        "parameters": {},
    }
    matching_events = OrderEvent.objects.filter(**event_params)
    assert matching_events.count() == 2
    assert matching_events[0].type != matching_events[1].type
    assert not OrderEvent.objects.exclude(**event_params).exists()
    product_variant_out_of_stock_webhook_mock.assert_called_once_with(
        Stock.objects.last()
    )
    assert not VoucherCustomer.objects.filter(
        voucher_code=code_instance, customer_email=order.get_customer_email()
    ).exists()


def test_draft_order_complete_with_invalid_voucher(
    staff_api_client,
    permission_group_manage_orders,
    staff_user,
    draft_order_with_voucher,
):
    # given
    order = draft_order_with_voucher
    permission_group_manage_orders.user_set.add(staff_api_client.user)
    order.voucher.channel_listings.all().delete()
    order_id = graphene.Node.to_global_id("Order", order.id)
    variables = {"id": order_id}

    # when
    response = staff_api_client.post_graphql(DRAFT_ORDER_COMPLETE_MUTATION, variables)

    # then
    content = get_graphql_content(response)
    data = content["data"]["draftOrderComplete"]
    assert not data["order"]
    assert data["errors"][0]["code"] == OrderErrorCode.INVALID_VOUCHER.name
    assert data["errors"][0]["field"] == "voucher"


def test_draft_order_complete_with_voucher_once_per_customer(
    staff_api_client,
    permission_group_manage_orders,
    staff_user,
    draft_order_with_voucher,
):
    # given
    order = draft_order_with_voucher
    permission_group_manage_orders.user_set.add(staff_api_client.user)

    order.voucher.apply_once_per_customer = True
    order.voucher.save(update_fields=["apply_once_per_customer"])

    order_id = graphene.Node.to_global_id("Order", order.id)
    variables = {"id": order_id}
    code_instance = order.voucher.codes.first()
    assert not VoucherCustomer.objects.filter(
        voucher_code=code_instance, customer_email=order.get_customer_email()
    ).exists()
    # when
    response = staff_api_client.post_graphql(DRAFT_ORDER_COMPLETE_MUTATION, variables)

    # then
    content = get_graphql_content(response)
    data = content["data"]["draftOrderComplete"]["order"]
    assert data["voucherCode"] == code_instance.code
    assert data["voucher"]["code"] == order.voucher.code
    assert VoucherCustomer.objects.filter(
        voucher_code=code_instance, customer_email=order.get_customer_email()
    ).exists()


@patch("saleor.plugins.manager.PluginsManager.product_variant_out_of_stock")
def test_draft_order_complete_0_total(
    product_variant_out_of_stock_webhook_mock,
    staff_api_client,
    permission_group_manage_orders,
    staff_user,
    draft_order,
):
    # given
    """Ensure the payment status is FULLY_CHARGED when the total order price is 0."""
    permission_group_manage_orders.user_set.add(staff_api_client.user)
    order = draft_order
    price = zero_taxed_money(order.currency)
    order.shipping_price = price
    order.total = price
    order.save(
        update_fields=[
            "shipping_price_net_amount",
            "shipping_price_gross_amount",
            "total_net_amount",
            "total_gross_amount",
        ]
    )

    # Ensure no events were created
    assert not OrderEvent.objects.exists()

    # Ensure no allocation were created
    assert not Allocation.objects.filter(order_line__order=order).exists()

    order_id = graphene.Node.to_global_id("Order", order.id)
    variables = {"id": order_id}

    # when
    response = staff_api_client.post_graphql(DRAFT_ORDER_COMPLETE_MUTATION, variables)

    # then
    content = get_graphql_content(response)
    data = content["data"]["draftOrderComplete"]["order"]
    order.refresh_from_db()
    assert data["status"] == order.status.upper()
    assert data["origin"] == OrderOrigin.DRAFT.upper()
    payment_charge_status = PaymentChargeStatusEnum.FULLY_CHARGED
    assert data["paymentStatus"] == payment_charge_status.name
    assert order.search_vector

    for line in order.lines.all():
        allocation = line.allocations.get()
        assert allocation.quantity_allocated == line.quantity_unfulfilled

    # ensure there are only 2 events with correct types
    event_params = {
        "user": staff_user,
        "type__in": [
            order_events.OrderEvents.PLACED_FROM_DRAFT,
            order_events.OrderEvents.CONFIRMED,
        ],
        "parameters": {},
    }
    matching_events = OrderEvent.objects.filter(**event_params)
    assert matching_events.count() == 2
    assert matching_events[0].type != matching_events[1].type
    assert not OrderEvent.objects.exclude(**event_params).exists()
    product_variant_out_of_stock_webhook_mock.assert_called_once_with(
        Stock.objects.last()
    )


@patch("saleor.plugins.manager.PluginsManager.product_variant_out_of_stock")
def test_draft_order_complete_without_sku(
    product_variant_out_of_stock_webhook_mock,
    staff_api_client,
    permission_group_manage_orders,
    staff_user,
    draft_order,
):
    # given
    permission_group_manage_orders.user_set.add(staff_api_client.user)
    ProductVariant.objects.update(sku=None)
    draft_order.lines.update(product_sku=None)

    order = draft_order

    # Ensure no events were created
    assert not OrderEvent.objects.exists()

    # Ensure no allocation were created
    assert not Allocation.objects.filter(order_line__order=order).exists()

    order_id = graphene.Node.to_global_id("Order", order.id)
    variables = {"id": order_id}

    # when
    response = staff_api_client.post_graphql(DRAFT_ORDER_COMPLETE_MUTATION, variables)

    # then
    content = get_graphql_content(response)
    data = content["data"]["draftOrderComplete"]["order"]
    order.refresh_from_db()
    assert data["status"] == order.status.upper()
    assert data["origin"] == OrderOrigin.DRAFT.upper()

    for line in order.lines.all():
        allocation = line.allocations.get()
        assert allocation.quantity_allocated == line.quantity_unfulfilled

    # ensure there are only 2 events with correct types
    event_params = {
        "user": staff_user,
        "type__in": [
            order_events.OrderEvents.PLACED_FROM_DRAFT,
            order_events.OrderEvents.CONFIRMED,
        ],
        "parameters": {},
    }
    matching_events = OrderEvent.objects.filter(**event_params)
    assert matching_events.count() == 2
    assert matching_events[0].type != matching_events[1].type
    assert not OrderEvent.objects.exclude(**event_params).exists()
    product_variant_out_of_stock_webhook_mock.assert_called_once_with(
        Stock.objects.last()
    )


@patch("saleor.plugins.manager.PluginsManager.product_variant_out_of_stock")
def test_draft_order_complete_with_out_of_stock_webhook(
    product_variant_out_of_stock_webhook_mock,
    staff_api_client,
    permission_group_manage_orders,
    draft_order,
):
    # given
    permission_group_manage_orders.user_set.add(staff_api_client.user)
    order = draft_order
    first_line = order.lines.first()
    first_line.quantity = 5
    first_line.save()

    # Ensure no allocation were created
    assert not Allocation.objects.filter(order_line__order=order).exists()
    order_id = graphene.Node.to_global_id("Order", order.id)
    variables = {"id": order_id}

    # when
    staff_api_client.post_graphql(DRAFT_ORDER_COMPLETE_MUTATION, variables)

    # then
    total_stock = Stock.objects.aggregate(Sum("quantity"))["quantity__sum"]
    total_allocation = Allocation.objects.filter(order_line__order=order).aggregate(
        Sum("quantity_allocated")
    )["quantity_allocated__sum"]
    assert total_stock == total_allocation
    assert product_variant_out_of_stock_webhook_mock.call_count == 2
    product_variant_out_of_stock_webhook_mock.assert_called_with(Stock.objects.last())


def test_draft_order_from_reissue_complete(
    staff_api_client,
    permission_group_manage_orders,
    staff_user,
    draft_order,
):
    # given
    permission_group_manage_orders.user_set.add(staff_api_client.user)
    order = draft_order
    order.origin = OrderOrigin.REISSUE
    order.save(update_fields=["origin"])

    # Ensure no events were created
    assert not OrderEvent.objects.exists()

    # Ensure no allocation were created
    assert not Allocation.objects.filter(order_line__order=order).exists()

    order_id = graphene.Node.to_global_id("Order", order.id)
    variables = {"id": order_id}

    # when
    response = staff_api_client.post_graphql(DRAFT_ORDER_COMPLETE_MUTATION, variables)

    # then
    content = get_graphql_content(response)
    data = content["data"]["draftOrderComplete"]["order"]
    order.refresh_from_db()
    assert data["status"] == order.status.upper()
    assert data["origin"] == OrderOrigin.REISSUE.upper()

    for line in order.lines.all():
        allocation = line.allocations.get()
        assert allocation.quantity_allocated == line.quantity_unfulfilled

    # ensure there are only 2 events with correct types
    event_params = {
        "user": staff_user,
        "type__in": [
            order_events.OrderEvents.PLACED_FROM_DRAFT,
            order_events.OrderEvents.CONFIRMED,
        ],
        "parameters": {},
    }
    matching_events = OrderEvent.objects.filter(**event_params)
    assert matching_events.count() == 2
    assert matching_events[0].type != matching_events[1].type
    assert not OrderEvent.objects.exclude(**event_params).exists()


def test_draft_order_complete_with_inactive_channel(
    staff_api_client,
    permission_group_manage_orders,
    staff_user,
    draft_order,
):
    # given
    permission_group_manage_orders.user_set.add(staff_api_client.user)
    order = draft_order
    channel = order.channel
    channel.is_active = False
    channel.save()

    order_id = graphene.Node.to_global_id("Order", order.id)
    variables = {"id": order_id}

    # when
    response = staff_api_client.post_graphql(DRAFT_ORDER_COMPLETE_MUTATION, variables)

    # then
    content = get_graphql_content(response)
    data = content["data"]["draftOrderComplete"]
    assert data["errors"][0]["code"] == OrderErrorCode.CHANNEL_INACTIVE.name
    assert data["errors"][0]["field"] == "channel"


def test_draft_order_complete_with_unavailable_variant(
    staff_api_client,
    permission_group_manage_orders,
    staff_user,
    draft_order,
):
    # given
    permission_group_manage_orders.user_set.add(staff_api_client.user)
    order = draft_order
    variant = order.lines.first().variant
    variant.channel_listings.filter(channel=order.channel).delete()

    order_id = graphene.Node.to_global_id("Order", order.id)
    variant_id = graphene.Node.to_global_id("ProductVariant", variant.id)

    variables = {"id": order_id}

    # when
    response = staff_api_client.post_graphql(DRAFT_ORDER_COMPLETE_MUTATION, variables)

    # then
    content = get_graphql_content(response)
    data = content["data"]["draftOrderComplete"]
    assert data["errors"][0]["code"] == OrderErrorCode.NOT_AVAILABLE_IN_CHANNEL.name
    assert data["errors"][0]["field"] == "lines"
    assert data["errors"][0]["variants"] == [variant_id]


def test_draft_order_complete_channel_without_shipping_zones(
    staff_api_client,
    permission_group_manage_orders,
    staff_user,
    draft_order,
):
    # given
    permission_group_manage_orders.user_set.add(staff_api_client.user)
    order = draft_order
    order.channel.shipping_zones.clear()

    # Ensure no events were created
    assert not OrderEvent.objects.exists()

    # Ensure no allocation were created
    assert not Allocation.objects.filter(order_line__order=order).exists()

    order_id = graphene.Node.to_global_id("Order", order.id)
    variables = {"id": order_id}

    # when
    response = staff_api_client.post_graphql(DRAFT_ORDER_COMPLETE_MUTATION, variables)

    # then
    content = get_graphql_content(response)
    data = content["data"]["draftOrderComplete"]

    assert len(data["errors"]) == 3
    assert {error["code"] for error in data["errors"]} == {
        OrderErrorCode.SHIPPING_METHOD_NOT_APPLICABLE.name,
        OrderErrorCode.INSUFFICIENT_STOCK.name,
    }
    assert {error["field"] for error in data["errors"]} == {"shipping", "lines"}


def test_draft_order_complete_product_without_inventory_tracking(
    staff_api_client,
    shipping_method,
    permission_group_manage_orders,
    staff_user,
    draft_order_without_inventory_tracking,
):
    permission_group_manage_orders.user_set.add(staff_api_client.user)
    order = draft_order_without_inventory_tracking
    order.shipping_method = shipping_method
    order.save()

    # Ensure no events were created
    assert not OrderEvent.objects.exists()

    # Ensure no allocation were created
    assert not Allocation.objects.filter(order_line__order=order).exists()

    order_id = graphene.Node.to_global_id("Order", order.id)
    variables = {"id": order_id}
    response = staff_api_client.post_graphql(DRAFT_ORDER_COMPLETE_MUTATION, variables)
    content = get_graphql_content(response)
    data = content["data"]["draftOrderComplete"]["order"]

    assert not content["data"]["draftOrderComplete"]["errors"]

    order.refresh_from_db()
    assert data["status"] == order.status.upper()
    assert data["origin"] == OrderOrigin.DRAFT.upper()

    assert not Allocation.objects.filter(order_line__order=order).exists()

    # ensure there are only 2 events with correct types
    event_params = {
        "user": staff_user,
        "type__in": [
            order_events.OrderEvents.PLACED_FROM_DRAFT,
            order_events.OrderEvents.CONFIRMED,
        ],
        "parameters": {},
    }
    matching_events = OrderEvent.objects.filter(**event_params)
    assert matching_events.count() == 2
    assert matching_events[0].type != matching_events[1].type
    assert not OrderEvent.objects.exclude(**event_params).exists()


def test_draft_order_complete_not_available_shipping_method(
    staff_api_client,
    permission_group_manage_orders,
    staff_user,
    draft_order,
):
    # given
    permission_group_manage_orders.user_set.add(staff_api_client.user)
    order = draft_order
    order.channel.shipping_zones.clear()

    # Ensure no events were created
    assert not OrderEvent.objects.exists()

    # Ensure no allocation were created
    assert not Allocation.objects.filter(order_line__order=order).exists()

    order_id = graphene.Node.to_global_id("Order", order.id)
    variables = {"id": order_id}

    # when
    response = staff_api_client.post_graphql(DRAFT_ORDER_COMPLETE_MUTATION, variables)

    # then
    content = get_graphql_content(response)
    data = content["data"]["draftOrderComplete"]["order"]
    content = get_graphql_content(response)
    data = content["data"]["draftOrderComplete"]

    assert len(data["errors"]) == 3
    assert {error["code"] for error in data["errors"]} == {
        OrderErrorCode.SHIPPING_METHOD_NOT_APPLICABLE.name,
        OrderErrorCode.INSUFFICIENT_STOCK.name,
    }
    assert {error["field"] for error in data["errors"]} == {"shipping", "lines"}


@patch("saleor.plugins.manager.PluginsManager.excluded_shipping_methods_for_order")
def test_draft_order_complete_with_excluded_shipping_method(
    mocked_webhook,
    draft_order,
    shipping_method,
    staff_api_client,
    permission_group_manage_orders,
    settings,
):
    permission_group_manage_orders.user_set.add(staff_api_client.user)
    settings.PLUGINS = ["saleor.plugins.webhook.plugin.WebhookPlugin"]
    webhook_reason = "archives-are-incomplete"
    mocked_webhook.return_value = [
        ExcludedShippingMethod(str(shipping_method.id), webhook_reason)
    ]
    order = draft_order
    order.status = OrderStatus.DRAFT
    order.shipping_method = shipping_method
    order.save()
    query = DRAFT_ORDER_COMPLETE_MUTATION
    order_id = graphene.Node.to_global_id("Order", order.id)
    variables = {"id": order_id}
    response = staff_api_client.post_graphql(query, variables)
    content = get_graphql_content(response)
    data = content["data"]["draftOrderComplete"]
    assert (
        data["errors"][0]["code"] == OrderErrorCode.SHIPPING_METHOD_NOT_APPLICABLE.name
    )
    assert data["errors"][0]["field"] == "shipping"


@patch("saleor.plugins.manager.PluginsManager.excluded_shipping_methods_for_order")
def test_draft_order_complete_with_not_excluded_shipping_method(
    mocked_webhook,
    draft_order,
    shipping_method,
    staff_api_client,
    permission_group_manage_orders,
    settings,
):
    permission_group_manage_orders.user_set.add(staff_api_client.user)
    settings.PLUGINS = ["saleor.plugins.webhook.plugin.WebhookPlugin"]
    webhook_reason = "archives-are-incomplete"
    other_shipping_method_id = "1337"
    assert other_shipping_method_id != shipping_method.id
    mocked_webhook.return_value = [
        ExcludedShippingMethod(other_shipping_method_id, webhook_reason)
    ]
    order = draft_order
    order.status = OrderStatus.DRAFT
    order.shipping_method = shipping_method
    order.save()
    query = DRAFT_ORDER_COMPLETE_MUTATION
    order_id = graphene.Node.to_global_id("Order", order.id)
    variables = {"id": order_id}
    response = staff_api_client.post_graphql(query, variables)
    content = get_graphql_content(response)
    data = content["data"]["draftOrderComplete"]
    assert len(data["errors"]) == 0


def test_draft_order_complete_out_of_stock_variant(
    staff_api_client, permission_group_manage_orders, staff_user, draft_order
):
    # given
    permission_group_manage_orders.user_set.add(staff_api_client.user)
    order = draft_order

    # Ensure no events were created
    assert not OrderEvent.objects.exists()

    line_1, _ = order.lines.order_by("-quantity").all()
    stock_1 = Stock.objects.get(product_variant=line_1.variant)
    line_1.quantity = get_available_quantity_for_stock(stock_1) + 1
    line_1.save(update_fields=["quantity"])

    order_id = graphene.Node.to_global_id("Order", order.id)
    variables = {"id": order_id}

    # when
    response = staff_api_client.post_graphql(DRAFT_ORDER_COMPLETE_MUTATION, variables)
    content = get_graphql_content(response)
    error = content["data"]["draftOrderComplete"]["errors"][0]
    order.refresh_from_db()

    # then
    assert order.status == OrderStatus.DRAFT
    assert order.origin == OrderOrigin.DRAFT
    assert error["field"] == "lines"
    assert error["code"] == OrderErrorCode.INSUFFICIENT_STOCK.name
    assert error["orderLines"] == [graphene.Node.to_global_id("OrderLine", line_1.id)]


def test_draft_order_complete_existing_user_email_updates_user_field(
    staff_api_client, draft_order, customer_user, permission_group_manage_orders
):
    permission_group_manage_orders.user_set.add(staff_api_client.user)
    order = draft_order
    order.user_email = customer_user.email
    order.user = None
    order.save()
    order_id = graphene.Node.to_global_id("Order", order.id)
    variables = {"id": order_id}
    response = staff_api_client.post_graphql(DRAFT_ORDER_COMPLETE_MUTATION, variables)
    content = get_graphql_content(response)
    assert "errors" not in content
    order.refresh_from_db()
    assert order.user == customer_user


def test_draft_order_complete_anonymous_user_email_sets_user_field_null(
    staff_api_client, draft_order, permission_group_manage_orders
):
    permission_group_manage_orders.user_set.add(staff_api_client.user)
    order = draft_order
    order.user_email = "anonymous@example.com"
    order.user = None
    order.save()
    order_id = graphene.Node.to_global_id("Order", order.id)
    variables = {"id": order_id}
    response = staff_api_client.post_graphql(DRAFT_ORDER_COMPLETE_MUTATION, variables)
    content = get_graphql_content(response)
    assert "errors" not in content
    order.refresh_from_db()
    assert order.user is None


def test_draft_order_complete_anonymous_user_no_email(
    staff_api_client, draft_order, permission_group_manage_orders
):
    permission_group_manage_orders.user_set.add(staff_api_client.user)
    order = draft_order
    order.user_email = ""
    order.user = None
    order.save()
    order_id = graphene.Node.to_global_id("Order", order.id)
    variables = {"id": order_id}
    response = staff_api_client.post_graphql(DRAFT_ORDER_COMPLETE_MUTATION, variables)
    content = get_graphql_content(response)
    data = content["data"]["draftOrderComplete"]["order"]
    assert data["status"] == OrderStatus.UNFULFILLED.upper()


def test_draft_order_complete_drops_shipping_address(
    staff_api_client,
    permission_group_manage_orders,
    staff_user,
    draft_order,
    address,
):
    permission_group_manage_orders.user_set.add(staff_api_client.user)
    order = draft_order
    order.shipping_address = address.get_copy()
    order.billing_address = address.get_copy()
    order.save()
    order.lines.update(is_shipping_required=False)

    order_id = graphene.Node.to_global_id("Order", order.id)
    variables = {"id": order_id}
    response = staff_api_client.post_graphql(DRAFT_ORDER_COMPLETE_MUTATION, variables)
    content = get_graphql_content(response)
    data = content["data"]["draftOrderComplete"]["order"]
    order.refresh_from_db()

    assert data["status"] == order.status.upper()
    assert data["origin"] == OrderOrigin.DRAFT.upper()
    assert order.shipping_address is None


def test_draft_order_complete_unavailable_for_purchase(
    staff_api_client, permission_group_manage_orders, staff_user, draft_order
):
    # given
    permission_group_manage_orders.user_set.add(staff_api_client.user)
    order = draft_order

    # Ensure no events were created
    assert not OrderEvent.objects.exists()

    product = order.lines.first().variant.product
    product.channel_listings.update(
        available_for_purchase_at=datetime.now(pytz.UTC) + timedelta(days=5)
    )

    order_id = graphene.Node.to_global_id("Order", order.id)
    variables = {"id": order_id}

    # when
    response = staff_api_client.post_graphql(DRAFT_ORDER_COMPLETE_MUTATION, variables)

    # then
    content = get_graphql_content(response)
    error = content["data"]["draftOrderComplete"]["errors"][0]
    order.refresh_from_db()
    assert order.status == OrderStatus.DRAFT
    assert order.origin == OrderOrigin.DRAFT

    assert error["field"] == "lines"
    assert error["code"] == OrderErrorCode.PRODUCT_UNAVAILABLE_FOR_PURCHASE.name


def test_draft_order_complete_preorders(
    staff_api_client,
    permission_group_manage_orders,
    staff_user,
    draft_order_with_preorder_lines,
):
    permission_group_manage_orders.user_set.add(staff_api_client.user)
    order = draft_order_with_preorder_lines

    # Ensure no events were created
    assert not OrderEvent.objects.exists()

    # Ensure no preorder allocation were created
    assert not PreorderAllocation.objects.filter(order_line__order=order).exists()

    order_id = graphene.Node.to_global_id("Order", order.id)
    variables = {"id": order_id}
    response = staff_api_client.post_graphql(DRAFT_ORDER_COMPLETE_MUTATION, variables)
    content = get_graphql_content(response)
    data = content["data"]["draftOrderComplete"]["order"]
    order.refresh_from_db()
    assert data["status"] == order.status.upper()
    assert data["origin"] == OrderOrigin.DRAFT.upper()

    for line in order.lines.all():
        preorder_allocation = line.preorder_allocations.get()
        assert preorder_allocation.quantity == line.quantity_unfulfilled

    # ensure there are only 2 events with correct types
    event_params = {
        "user": staff_user,
        "type__in": [
            order_events.OrderEvents.PLACED_FROM_DRAFT,
            order_events.OrderEvents.CONFIRMED,
        ],
        "parameters": {},
    }
    matching_events = OrderEvent.objects.filter(**event_params)
    assert matching_events.count() == 2
    assert matching_events[0].type != matching_events[1].type
    assert not OrderEvent.objects.exclude(**event_params).exists()


def test_draft_order_complete_insufficient_stock_preorders(
    staff_api_client,
    permission_group_manage_orders,
    staff_user,
    draft_order_with_preorder_lines,
    channel_USD,
):
    permission_group_manage_orders.user_set.add(staff_api_client.user)
    order = draft_order_with_preorder_lines

    # Ensure no events were created
    assert not OrderEvent.objects.exists()

    line = order.lines.order_by("-quantity").first()
    channel_listing = line.variant.channel_listings.get(channel_id=channel_USD.id)
    line.quantity = channel_listing.preorder_quantity_threshold + 1
    line.save()

    order_id = graphene.Node.to_global_id("Order", order.id)
    variables = {"id": order_id}
    response = staff_api_client.post_graphql(DRAFT_ORDER_COMPLETE_MUTATION, variables)
    content = get_graphql_content(response)
    error = content["data"]["draftOrderComplete"]["errors"][0]
    order.refresh_from_db()
    assert order.status == OrderStatus.DRAFT
    assert order.origin == OrderOrigin.DRAFT

    assert error["field"] == "lines"
    assert error["code"] == OrderErrorCode.INSUFFICIENT_STOCK.name


def test_draft_order_complete_not_draft_order(
    staff_api_client,
    permission_group_manage_orders,
    order_with_lines,
):
    permission_group_manage_orders.user_set.add(staff_api_client.user)
    order_id = graphene.Node.to_global_id("Order", order_with_lines.id)
    variables = {"id": order_id}
    response = staff_api_client.post_graphql(DRAFT_ORDER_COMPLETE_MUTATION, variables)
    content = get_graphql_content(response)
    data = content["data"]["draftOrderComplete"]
    assert data["errors"][0]["code"] == OrderErrorCode.INVALID.name
    assert data["errors"][0]["field"] == "id"


def test_draft_order_complete_display_gross_prices(
    staff_api_client,
    permission_group_manage_orders,
    draft_order,
):
    # given
    permission_group_manage_orders.user_set.add(staff_api_client.user)
    order = draft_order
    channel = order.channel
    tax_config = channel.tax_configuration

    # Change the current display_gross_prices to the opposite of what is set in the
    # order.display_gross_prices.
    new_display_gross_prices = not order.display_gross_prices

    tax_config.display_gross_prices = new_display_gross_prices
    tax_config.save()
    tax_config.country_exceptions.all().delete()

    order_id = graphene.Node.to_global_id("Order", order.id)
    variables = {"id": order_id}
    response = staff_api_client.post_graphql(DRAFT_ORDER_COMPLETE_MUTATION, variables)
    content = get_graphql_content(response)
    assert not content["data"]["draftOrderComplete"]["errors"]
    order.refresh_from_db()
    assert order.display_gross_prices == new_display_gross_prices


@freeze_time()
@override_settings(PLUGINS=["saleor.plugins.webhook.plugin.WebhookPlugin"])
@patch("saleor.webhook.transport.synchronous.transport.send_webhook_request_sync")
def test_draft_order_complete_fails_with_invalid_tax_app(
    mock_request,
    staff_api_client,
    permission_group_manage_orders,
    draft_order,
    channel_USD,
    tax_app,
    tax_data_response,  # noqa: F811
):
    # given
    mock_request.return_value = tax_data_response
    permission_group_manage_orders.user_set.add(staff_api_client.user)

    order = draft_order
    order.should_refresh_prices = True
    order.save()

    channel_USD.tax_configuration.tax_app_id = "invalid"
    channel_USD.tax_configuration.save()

    order_id = graphene.Node.to_global_id("Order", order.id)
    variables = {"id": order_id}

    # when
    response = staff_api_client.post_graphql(DRAFT_ORDER_COMPLETE_MUTATION, variables)
    content = get_graphql_content(response)

    # then
    data = content["data"]["draftOrderComplete"]
    assert len(data["errors"]) == 1
    assert data["errors"][0]["code"] == OrderErrorCode.TAX_ERROR.name
    assert data["errors"][0]["message"] == "Configured Tax App didn't responded."
    assert not EventDelivery.objects.exists()

    order.refresh_from_db()
    assert not order.should_refresh_prices
    assert order.tax_error == "Empty tax data."


@freeze_time()
@override_settings(PLUGINS=["saleor.plugins.webhook.plugin.WebhookPlugin"])
@patch("saleor.webhook.transport.synchronous.transport.send_webhook_request_sync")
def test_draft_order_complete_force_tax_calculation_when_tax_error_was_saved(
    mock_request,
    staff_api_client,
    permission_group_manage_orders,
    draft_order,
    channel_USD,
    tax_app,
    tax_data_response,  # noqa: F811
):
    # given
    mock_request.return_value = tax_data_response
    permission_group_manage_orders.user_set.add(staff_api_client.user)

    order = draft_order
    order.should_refresh_prices = False
    order.tax_error = "Test error."
    order.save()

    tax_app.identifier = "test_app"
    tax_app.save()
    channel_USD.tax_configuration.tax_app_id = "test_app"
    channel_USD.tax_configuration.save()

    order_id = graphene.Node.to_global_id("Order", order.id)
    variables = {"id": order_id}

    # when
    response = staff_api_client.post_graphql(DRAFT_ORDER_COMPLETE_MUTATION, variables)
    get_graphql_content(response)

    # then
    delivery = EventDelivery.objects.get()
    assert delivery.status == EventDeliveryStatus.PENDING
    assert delivery.event_type == WebhookEventSyncType.ORDER_CALCULATE_TAXES
    assert delivery.webhook.app == tax_app
    mock_request.assert_called_once_with(delivery)

    order.refresh_from_db()
    assert not order.should_refresh_prices
    assert not order.tax_error


@freeze_time()
@override_settings(PLUGINS=["saleor.plugins.webhook.plugin.WebhookPlugin"])
@patch("saleor.webhook.transport.synchronous.transport.send_webhook_request_sync")
def test_draft_order_complete_calls_correct_tax_app(
    mock_request,
    staff_api_client,
    permission_group_manage_orders,
    draft_order,
    channel_USD,
    tax_app,
    tax_data_response,  # noqa: F811
):
    # given
    mock_request.return_value = tax_data_response
    permission_group_manage_orders.user_set.add(staff_api_client.user)

    order = draft_order
    order.should_refresh_prices = True
    order.save()

    tax_app.identifier = "test_app"
    tax_app.save()
    channel_USD.tax_configuration.tax_app_id = "test_app"
    channel_USD.tax_configuration.save()

    order_id = graphene.Node.to_global_id("Order", order.id)
    variables = {"id": order_id}

    # when
    response = staff_api_client.post_graphql(DRAFT_ORDER_COMPLETE_MUTATION, variables)
    get_graphql_content(response)

    # then
    delivery = EventDelivery.objects.get()
    assert delivery.status == EventDeliveryStatus.PENDING
    assert delivery.event_type == WebhookEventSyncType.ORDER_CALCULATE_TAXES
    assert delivery.webhook.app == tax_app
    mock_request.assert_called_once_with(delivery)

    order.refresh_from_db()
    assert not order.should_refresh_prices
    assert not order.tax_error


<<<<<<< HEAD
DRAFT_ORDER_COMPLETE_WITH_DISCOUNTS_MUTATION = """
    mutation draftComplete($id: ID!) {
        draftOrderComplete(id: $id) {
            errors {
                field
                code
                message
            }
            order {
                id
                total {
                    net {
                        amount
                    }
                }
                discounts {
                    amount {
                        amount
                    }
                    valueType
                    type
                    reason
                }
                lines {
                    id
                    quantity
                    totalPrice {
                        net {
                            amount
                        }
                    }
                    unitDiscount {
                        amount
                    }
                    unitDiscountValue
                    unitDiscountReason
                    unitDiscountType
                    isGift
                }
            }
        }
    }
    """


def test_draft_order_complete_with_catalogue_and_order_discount(
    staff_api_client,
    permission_group_manage_orders,
    staff_user,
    draft_order_and_promotions,
    plugins_manager,
):
    # given
    Allocation.objects.all().delete()
    permission_group_manage_orders.user_set.add(staff_api_client.user)

    order, rule_catalogue, rule_total, _ = draft_order_and_promotions
    catalogue_promotion_id = graphene.Node.to_global_id(
        "Promotion", rule_catalogue.promotion_id
    )
    order_promotion_id = graphene.Node.to_global_id(
        "Promotion", rule_total.promotion_id
    )

    order_id = graphene.Node.to_global_id("Order", order.id)
    variables = {"id": order_id}
    fetch_order_prices_if_expired(order, plugins_manager, force_update=True)

    # when
    response = staff_api_client.post_graphql(
        DRAFT_ORDER_COMPLETE_WITH_DISCOUNTS_MUTATION, variables
    )

    # then
    content = get_graphql_content(response)
    order_data = content["data"]["draftOrderComplete"]["order"]
    assert order_data["total"]["net"]["amount"] == Decimal("49.00")
    assert len(order_data["discounts"]) == 1

    order_discount = order_data["discounts"][0]
    assert order_discount["amount"]["amount"] == 25.00
    assert order_discount["reason"] == f"Promotion: {order_promotion_id}"
    assert order_discount["amount"]["amount"] == 25.00
    assert order_discount["valueType"] == DiscountValueType.FIXED.upper()

    lines = order_data["lines"]
    line_1 = [line for line in lines if line["quantity"] == 3][0]
    line_2 = [line for line in lines if line["quantity"] == 2][0]

    assert line_1["totalPrice"]["net"]["amount"] == 18.28
    assert line_1["unitDiscount"]["amount"] == 0.00
    assert line_1["unitDiscountReason"] is None
    assert line_1["unitDiscountValue"] == 0.00

    assert line_2["totalPrice"]["net"]["amount"] == 20.72
    assert line_2["unitDiscount"]["amount"] == 3.00
    assert line_2["unitDiscountReason"] == f"Promotion: {catalogue_promotion_id}"
    assert line_2["unitDiscountType"] == DiscountValueType.FIXED.upper()
    assert line_2["unitDiscountValue"] == 3.00


def test_draft_order_complete_with_catalogue_and_gift_discount(
    staff_api_client,
    permission_group_manage_orders,
    staff_user,
    draft_order_and_promotions,
    plugins_manager,
):
    # given
    Allocation.objects.all().delete()
    permission_group_manage_orders.user_set.add(staff_api_client.user)

    order, rule_catalogue, rule_total, rule_gift = draft_order_and_promotions
    rule_total.reward_value = Decimal(0)
    rule_total.save(update_fields=["reward_value"])
    catalogue_promotion_id = graphene.Node.to_global_id(
        "Promotion", rule_catalogue.promotion_id
    )
    gift_promotion_id = graphene.Node.to_global_id("Promotion", rule_gift.promotion_id)

    order_id = graphene.Node.to_global_id("Order", order.id)
    variables = {"id": order_id}
    fetch_order_prices_if_expired(order, plugins_manager, force_update=True)

    # when
    response = staff_api_client.post_graphql(
        DRAFT_ORDER_COMPLETE_WITH_DISCOUNTS_MUTATION, variables
    )

    # then
    content = get_graphql_content(response)
    order_data = content["data"]["draftOrderComplete"]["order"]
    assert order_data["total"]["net"]["amount"] == 74.00
    assert not order_data["discounts"]

    lines = order_data["lines"]
    assert len(lines) == 3
    line_1 = [line for line in lines if line["quantity"] == 3][0]
    line_2 = [line for line in lines if line["quantity"] == 2][0]
    gift_line = [line for line in lines if line["isGift"] is True][0]

    assert line_1["totalPrice"]["net"]["amount"] == 30.00
    assert line_1["unitDiscount"]["amount"] == 0.00
    assert line_1["unitDiscountReason"] is None
    assert line_1["unitDiscountValue"] == 0.00

    assert line_2["totalPrice"]["net"]["amount"] == 34.00
    assert line_2["unitDiscount"]["amount"] == 3.00
    assert line_2["unitDiscountReason"] == f"Promotion: {catalogue_promotion_id}"
    assert line_2["unitDiscountType"] == DiscountValueType.FIXED.upper()
    assert line_2["unitDiscountValue"] == 3.00

    assert gift_line["totalPrice"]["net"]["amount"] == 0.00
    assert gift_line["unitDiscount"]["amount"] == 20.00
    assert gift_line["unitDiscountReason"] == f"Promotion: {gift_promotion_id}"
    assert gift_line["unitDiscountType"] == DiscountValueType.FIXED.upper()
    assert gift_line["unitDiscountValue"] == 20.00
=======
@freeze_time()
@patch("saleor.plugins.tests.sample_plugins.PluginSample.calculate_order_line_total")
@override_settings(PLUGINS=["saleor.plugins.tests.sample_plugins.PluginSample"])
def test_draft_order_complete_calls_failing_plugin(
    mock_calculate_order_line_total,
    staff_api_client,
    permission_group_manage_orders,
    draft_order,
    channel_USD,
):
    # given
    def side_effect(order, *args, **kwargs):
        price = Money("10.0", order.currency)
        order.tax_error = "Test error"
        return OrderTaxedPricesData(
            price_with_discounts=TaxedMoney(price, price),
            undiscounted_price=TaxedMoney(price, price),
        )

    mock_calculate_order_line_total.side_effect = side_effect

    permission_group_manage_orders.user_set.add(staff_api_client.user)

    order = draft_order
    order.should_refresh_prices = True
    order.save()

    channel_USD.tax_configuration.tax_app_id = (
        PLUGIN_IDENTIFIER_PREFIX + PluginSample.PLUGIN_ID
    )
    channel_USD.tax_configuration.save()

    order_id = graphene.Node.to_global_id("Order", order.id)
    variables = {"id": order_id}

    # when
    response = staff_api_client.post_graphql(DRAFT_ORDER_COMPLETE_MUTATION, variables)
    content = get_graphql_content(response)

    # then
    data = content["data"]["draftOrderComplete"]
    assert len(data["errors"]) == 1
    assert data["errors"][0]["code"] == OrderErrorCode.TAX_ERROR.name
    assert data["errors"][0]["message"] == "Configured Tax App didn't responded."

    order.refresh_from_db()
    assert not order.should_refresh_prices
    assert order.tax_error == "Empty tax data."
>>>>>>> a4d9f9a1
<|MERGE_RESOLUTION|>--- conflicted
+++ resolved
@@ -1148,7 +1148,56 @@
     assert not order.tax_error
 
 
-<<<<<<< HEAD
+@freeze_time()
+@patch("saleor.plugins.tests.sample_plugins.PluginSample.calculate_order_line_total")
+@override_settings(PLUGINS=["saleor.plugins.tests.sample_plugins.PluginSample"])
+def test_draft_order_complete_calls_failing_plugin(
+    mock_calculate_order_line_total,
+    staff_api_client,
+    permission_group_manage_orders,
+    draft_order,
+    channel_USD,
+):
+    # given
+    def side_effect(order, *args, **kwargs):
+        price = Money("10.0", order.currency)
+        order.tax_error = "Test error"
+        return OrderTaxedPricesData(
+            price_with_discounts=TaxedMoney(price, price),
+            undiscounted_price=TaxedMoney(price, price),
+        )
+
+    mock_calculate_order_line_total.side_effect = side_effect
+
+    permission_group_manage_orders.user_set.add(staff_api_client.user)
+
+    order = draft_order
+    order.should_refresh_prices = True
+    order.save()
+
+    channel_USD.tax_configuration.tax_app_id = (
+        PLUGIN_IDENTIFIER_PREFIX + PluginSample.PLUGIN_ID
+    )
+    channel_USD.tax_configuration.save()
+
+    order_id = graphene.Node.to_global_id("Order", order.id)
+    variables = {"id": order_id}
+
+    # when
+    response = staff_api_client.post_graphql(DRAFT_ORDER_COMPLETE_MUTATION, variables)
+    content = get_graphql_content(response)
+
+    # then
+    data = content["data"]["draftOrderComplete"]
+    assert len(data["errors"]) == 1
+    assert data["errors"][0]["code"] == OrderErrorCode.TAX_ERROR.name
+    assert data["errors"][0]["message"] == "Configured Tax App didn't responded."
+
+    order.refresh_from_db()
+    assert not order.should_refresh_prices
+    assert order.tax_error == "Empty tax data."
+
+
 DRAFT_ORDER_COMPLETE_WITH_DISCOUNTS_MUTATION = """
     mutation draftComplete($id: ID!) {
         draftOrderComplete(id: $id) {
@@ -1305,54 +1354,4 @@
     assert gift_line["unitDiscount"]["amount"] == 20.00
     assert gift_line["unitDiscountReason"] == f"Promotion: {gift_promotion_id}"
     assert gift_line["unitDiscountType"] == DiscountValueType.FIXED.upper()
-    assert gift_line["unitDiscountValue"] == 20.00
-=======
-@freeze_time()
-@patch("saleor.plugins.tests.sample_plugins.PluginSample.calculate_order_line_total")
-@override_settings(PLUGINS=["saleor.plugins.tests.sample_plugins.PluginSample"])
-def test_draft_order_complete_calls_failing_plugin(
-    mock_calculate_order_line_total,
-    staff_api_client,
-    permission_group_manage_orders,
-    draft_order,
-    channel_USD,
-):
-    # given
-    def side_effect(order, *args, **kwargs):
-        price = Money("10.0", order.currency)
-        order.tax_error = "Test error"
-        return OrderTaxedPricesData(
-            price_with_discounts=TaxedMoney(price, price),
-            undiscounted_price=TaxedMoney(price, price),
-        )
-
-    mock_calculate_order_line_total.side_effect = side_effect
-
-    permission_group_manage_orders.user_set.add(staff_api_client.user)
-
-    order = draft_order
-    order.should_refresh_prices = True
-    order.save()
-
-    channel_USD.tax_configuration.tax_app_id = (
-        PLUGIN_IDENTIFIER_PREFIX + PluginSample.PLUGIN_ID
-    )
-    channel_USD.tax_configuration.save()
-
-    order_id = graphene.Node.to_global_id("Order", order.id)
-    variables = {"id": order_id}
-
-    # when
-    response = staff_api_client.post_graphql(DRAFT_ORDER_COMPLETE_MUTATION, variables)
-    content = get_graphql_content(response)
-
-    # then
-    data = content["data"]["draftOrderComplete"]
-    assert len(data["errors"]) == 1
-    assert data["errors"][0]["code"] == OrderErrorCode.TAX_ERROR.name
-    assert data["errors"][0]["message"] == "Configured Tax App didn't responded."
-
-    order.refresh_from_db()
-    assert not order.should_refresh_prices
-    assert order.tax_error == "Empty tax data."
->>>>>>> a4d9f9a1
+    assert gift_line["unitDiscountValue"] == 20.00