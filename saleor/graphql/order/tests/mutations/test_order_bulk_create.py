import copy
from datetime import timedelta
from decimal import Decimal

import graphene
import pytest
from django.utils import timezone

from .....account.models import Address
from .....order import OrderEvents, OrderOrigin, OrderStatus
from .....order.error_codes import OrderBulkCreateErrorCode
from .....order.models import (
    Fulfillment,
    FulfillmentLine,
    FulfillmentStatus,
    Order,
    OrderEvent,
    OrderLine,
)
<<<<<<< HEAD
from .....payment.models import TransactionItem
=======
>>>>>>> 1b69c8d2
from .....warehouse.models import Stock
from ....core.enums import ErrorPolicyEnum
from ....payment.enums import TransactionActionEnum
from ....tests.utils import assert_no_permission, get_graphql_content
from ...bulk_mutations.order_bulk_create import MAX_NOTE_LENGTH, MINUTES_DIFF
from ...enums import StockUpdatePolicyEnum

ORDER_BULK_CREATE = """
    mutation OrderBulkCreate(
        $orders: [OrderBulkCreateInput!]!,
        $errorPolicy: ErrorPolicyEnum,
        $stockUpdatePolicy: StockUpdatePolicyEnum
    ) {
        orderBulkCreate(
            orders: $orders,
            errorPolicy: $errorPolicy,
            stockUpdatePolicy: $stockUpdatePolicy
        ) {
            count
            results {
                order {
                    id
                    user {
                        id
                        email
                    }
                    lines {
                        id
                        variant {
                            id
                        }
                        productName
                        variantName
                        translatedVariantName
                        translatedProductName
                        productVariantId
                        isShippingRequired
                        quantity
                        quantityFulfilled
                        unitPrice {
                            gross {
                                amount
                            }
                            net {
                                amount
                            }
                        }
                        totalPrice {
                            gross {
                                amount
                            }
                            net {
                                amount
                            }
                        }
                        undiscountedUnitPrice{
                            gross {
                                amount
                            }
                            net {
                                amount
                            }
                        }
                        taxClass {
                            id
                        }
                        taxClassName
                        taxRate
                        taxClassMetadata {
                            key
                            value
                        }
                        taxClassPrivateMetadata {
                            key
                            value
                        }
                    }
                    billingAddress{
                        postalCode
                    }
                    shippingAddress{
                        postalCode
                    }
                    shippingMethodName
                    shippingTaxClass{
                        name
                    }
                    shippingTaxClassName
                    shippingTaxClassMetadata {
                        key
                        value
                    }
                    shippingTaxClassPrivateMetadata {
                        key
                        value
                    }
                    shippingPrice {
                        gross {
                            amount
                        }
                        net {
                            amount
                        }
                    }
                    total{
                        gross {
                            amount
                        }
                        net {
                            amount
                        }
                    }
                    undiscountedTotal{
                        gross {
                            amount
                        }
                        net {
                            amount
                        }
                    }
                    events {
                        message
                        user {
                            id
                        }
                        app {
                            id
                        }
                    }
                    weight {
                        value
                    }
                    externalReference
                    trackingClientId
                    displayGrossPrices
                    channel {
                        slug
                    }
                    status
                    created
                    languageCode
                    collectionPointName
                    redirectUrl
                    origin
                    fulfillments {
                        lines {
                            quantity
                            orderLine {
                                id
                            }
                        }
                        trackingNumber
                        fulfillmentOrder
                        status
<<<<<<< HEAD
                    }
                    transactions {
                        id
                        reference
                        type
                        status
                        authorizedAmount {
                            amount
                            currency
                        }
                        voidedAmount {
                            currency
                            amount
                        }
                        chargedAmount {
                            currency
                            amount
                        }
                        refundedAmount {
                            currency
                            amount
                        }
=======
>>>>>>> 1b69c8d2
                    }
                }
                errors {
                    field
                    message
                    code
                }
            }
        }
    }
"""


@pytest.fixture
def order_bulk_input(
    app,
    channel_PLN,
    customer_user,
    default_tax_class,
    graphql_address_data,
    shipping_method_channel_PLN,
    variant,
    warehouse,
):
    shipping_method = shipping_method_channel_PLN
    user = {
        "id": graphene.Node.to_global_id("User", customer_user.id),
        "email": None,
    }
    delivery_method = {
        "shippingMethodId": graphene.Node.to_global_id(
            "ShippingMethod", shipping_method.id
        ),
        "shippingTaxClassId": graphene.Node.to_global_id(
            "TaxClass", default_tax_class.id
        ),
        "shippingPrice": {
            "gross": 120,
            "net": 100,
        },
        "shippingTaxRate": 0.2,
        "shippingTaxClassMetadata": [
            {
                "key": "md key",
                "value": "md value",
            }
        ],
        "shippingTaxClassPrivateMetadata": [
            {
                "key": "pmd key",
                "value": "pmd value",
            }
        ],
    }
    line = {
        "variantId": graphene.Node.to_global_id("ProductVariant", variant.id),
        "createdAt": timezone.now(),
        "productName": "Product Name",
        "variantName": "Variant Name",
        "translatedProductName": "Nazwa Produktu",
        "translatedVariantName": "Nazwa Wariantu",
        "isShippingRequired": True,
        "isGiftCard": False,
        "quantity": 5,
        "totalPrice": {
            "gross": 120,
            "net": 100,
        },
        "undiscountedTotalPrice": {
            "gross": 120,
            "net": 100,
        },
        "warehouse": graphene.Node.to_global_id("Warehouse", warehouse.id),
        "taxRate": 0.2,
        "taxClassId": graphene.Node.to_global_id("TaxClass", default_tax_class.id),
        "taxClassName": "Line Tax Class Name",
        "taxClassMetadata": [{"key": "md key", "value": "md value"}],
        "taxClassPrivateMetadata": [{"key": "pmd key", "value": "pmd value"}],
    }
    note = {
        "message": "Test message",
        "date": timezone.now(),
        "userId": graphene.Node.to_global_id("User", customer_user.id),
    }
    fulfillment_line = {
        "variantId": graphene.Node.to_global_id("ProductVariant", variant.id),
        "quantity": 5,
        "warehouse": graphene.Node.to_global_id("Warehouse", warehouse.id),
        "orderLineIndex": 0,
    }
    fulfillment = {"trackingCode": "abc-123", "lines": [fulfillment_line]}

<<<<<<< HEAD
    transaction = {
        "status": "Authorized for 10$",
        "type": "Credit Card",
        "reference": "PSP reference - 123",
        "availableActions": [
            TransactionActionEnum.CHARGE.name,
            TransactionActionEnum.VOID.name,
        ],
        "amountAuthorized": {
            "amount": Decimal("10"),
            "currency": "PLN",
        },
        "metadata": [{"key": "test-1", "value": "123"}],
        "privateMetadata": [{"key": "test-2", "value": "321"}],
    }

=======
>>>>>>> 1b69c8d2
    return {
        "channel": channel_PLN.slug,
        "createdAt": timezone.now(),
        "status": OrderStatus.DRAFT,
        "user": user,
        "billingAddress": graphql_address_data,
        "shippingAddress": graphql_address_data,
        "currency": "PLN",
        "languageCode": "PL",
        "deliveryMethod": delivery_method,
        "lines": [line],
        "notes": [note],
        "fulfillments": [fulfillment],
        "weight": "10.15",
        "trackingClientId": "tracking-id-123",
        "redirectUrl": "https://www.example.com",
        "transactions": [transaction],
    }


@pytest.fixture()
def order_bulk_input_with_multiple_order_lines_and_fulfillments_with_stocks(
    order_bulk_input,
    product_variant_list,
    warehouses,
):
    order = order_bulk_input
    order_line_1 = order["lines"][0]
    order_line_2 = copy.deepcopy(order["lines"][0])
    order_line_3 = copy.deepcopy(order["lines"][0])

    warehouse_1_id = graphene.Node.to_global_id("Warehouse", warehouses[0].id)
    warehouse_2_id = graphene.Node.to_global_id("Warehouse", warehouses[1].id)
    variant_1_id = graphene.Node.to_global_id(
        "ProductVariant", product_variant_list[0].id
    )
    variant_2_id = graphene.Node.to_global_id(
        "ProductVariant", product_variant_list[1].id
    )

    order_line_1["variantId"] = variant_1_id
    order_line_1["warehouse"] = warehouse_1_id
    order_line_1["quantity"] = 10

    order_line_2["variantId"] = variant_2_id
    order_line_2["warehouse"] = warehouse_1_id
    order_line_2["quantity"] = 50

    order_line_3["variantId"] = variant_2_id
    order_line_3["warehouse"] = warehouse_2_id
    order_line_3["quantity"] = 20

    fulfillment_1_line_1 = {
        "variantId": variant_1_id,
        "orderLineIndex": 0,
        "quantity": 5,
        "warehouse": warehouse_1_id,
    }
    fulfillment_1 = {"trackingCode": "abc-1", "lines": [fulfillment_1_line_1]}

    fulfillment_2_line_1 = {
        "variantId": variant_1_id,
        "orderLineIndex": 0,
        "quantity": 5,
        "warehouse": warehouse_1_id,
    }
    fulfillment_2_line_2 = {
        "variantId": variant_2_id,
        "orderLineIndex": 1,
        "quantity": 33,
        "warehouse": warehouse_1_id,
    }
    fulfillment_2_line_3 = {
        "variantId": variant_2_id,
        "orderLineIndex": 2,
        "quantity": 17,
        "warehouse": warehouse_2_id,
    }
    fulfillment_2 = {
        "trackingCode": "abc-2",
        "lines": [fulfillment_2_line_1, fulfillment_2_line_2, fulfillment_2_line_3],
    }

    order["lines"] = [order_line_1, order_line_2, order_line_3]
    order["fulfillments"] = [fulfillment_1, fulfillment_2]

    return order


<<<<<<< HEAD
=======
@pytest.fixture()
def order_bulk_input_with_multiple_order_lines_and_fulfillments_with_stocks(
    order_bulk_input,
    product_variant_list,
    warehouses,
):
    order = order_bulk_input
    order_line_1 = order["lines"][0]
    order_line_2 = copy.deepcopy(order["lines"][0])
    order_line_3 = copy.deepcopy(order["lines"][0])

    warehouse_1_id = graphene.Node.to_global_id("Warehouse", warehouses[0].id)
    warehouse_2_id = graphene.Node.to_global_id("Warehouse", warehouses[1].id)
    variant_1_id = graphene.Node.to_global_id(
        "ProductVariant", product_variant_list[0].id
    )
    variant_2_id = graphene.Node.to_global_id(
        "ProductVariant", product_variant_list[1].id
    )

    order_line_1["variantId"] = variant_1_id
    order_line_1["warehouse"] = warehouse_1_id
    order_line_1["quantity"] = 10

    order_line_2["variantId"] = variant_2_id
    order_line_2["warehouse"] = warehouse_1_id
    order_line_2["quantity"] = 50

    order_line_3["variantId"] = variant_2_id
    order_line_3["warehouse"] = warehouse_2_id
    order_line_3["quantity"] = 20

    fulfillment_1_line_1 = {
        "variantId": variant_1_id,
        "orderLineIndex": 0,
        "quantity": 5,
        "warehouse": warehouse_1_id,
    }
    fulfillment_1 = {"trackingCode": "abc-1", "lines": [fulfillment_1_line_1]}

    fulfillment_2_line_1 = {
        "variantId": variant_1_id,
        "orderLineIndex": 0,
        "quantity": 5,
        "warehouse": warehouse_1_id,
    }
    fulfillment_2_line_2 = {
        "variantId": variant_2_id,
        "orderLineIndex": 1,
        "quantity": 33,
        "warehouse": warehouse_1_id,
    }
    fulfillment_2_line_3 = {
        "variantId": variant_2_id,
        "orderLineIndex": 2,
        "quantity": 17,
        "warehouse": warehouse_2_id,
    }
    fulfillment_2 = {
        "trackingCode": "abc-2",
        "lines": [fulfillment_2_line_1, fulfillment_2_line_2, fulfillment_2_line_3],
    }

    order["lines"] = [order_line_1, order_line_2, order_line_3]
    order["fulfillments"] = [fulfillment_1, fulfillment_2]

    return order


>>>>>>> 1b69c8d2
def test_order_bulk_create(
    staff_api_client,
    permission_manage_orders,
    permission_manage_orders_import,
    permission_manage_users,
    order_bulk_input,
    app,
    channel_PLN,
    customer_user,
    default_tax_class,
    graphql_address_data,
    shipping_method_channel_PLN,
    variant,
):
    # given
    orders_count = Order.objects.count()
    order_lines_count = OrderLine.objects.count()
    order_events_count = OrderEvent.objects.count()
    address_count = Address.objects.count()
    fulfillments_count = Fulfillment.objects.count()
    fulfillment_lines_count = FulfillmentLine.objects.count()
<<<<<<< HEAD
    transactions_count = TransactionItem.objects.count()
=======
>>>>>>> 1b69c8d2

    order = order_bulk_input
    order["externalReference"] = "ext-ref-1"

    staff_api_client.user.user_permissions.add(
        permission_manage_orders_import,
        permission_manage_orders,
        permission_manage_users,
    )
    variables = {
        "orders": [order],
        "stockUpdatePolicy": StockUpdatePolicyEnum.SKIP.name,
    }

    # when
    response = staff_api_client.post_graphql(ORDER_BULK_CREATE, variables)
    content = get_graphql_content(response)

    # then
    assert content["data"]["orderBulkCreate"]["count"] == 1
    data = content["data"]["orderBulkCreate"]["results"]
    assert not data[0]["errors"]

    order = data[0]["order"]
    assert order["externalReference"] == "ext-ref-1"
    assert order["channel"]["slug"] == channel_PLN.slug
    assert order["created"]
    assert order["status"] == OrderStatus.DRAFT.upper()
    assert order["user"]["id"] == graphene.Node.to_global_id("User", customer_user.id)
    assert order["languageCode"] == "pl"
    assert not order["collectionPointName"]
    assert order["shippingMethodName"] == shipping_method_channel_PLN.name
    assert order["shippingTaxClassName"] == default_tax_class.name
    assert order["shippingTaxClassMetadata"][0]["key"] == "md key"
    assert order["shippingTaxClassMetadata"][0]["value"] == "md value"
    assert order["shippingTaxClassPrivateMetadata"][0]["key"] == "pmd key"
    assert order["shippingTaxClassPrivateMetadata"][0]["value"] == "pmd value"
    assert order["shippingPrice"]["gross"]["amount"] == 120
    assert order["shippingPrice"]["net"]["amount"] == 100
    assert order["total"]["gross"]["amount"] == 120
    assert order["total"]["net"]["amount"] == 100
    assert order["undiscountedTotal"]["gross"]["amount"] == 120
    assert order["undiscountedTotal"]["net"]["amount"] == 100
    assert order["redirectUrl"] == "https://www.example.com"
    assert order["origin"] == OrderOrigin.BULK_CREATE.upper()
    assert order["weight"]["value"] == 10.15
    assert order["trackingClientId"] == "tracking-id-123"
    assert order["displayGrossPrices"]
    db_order = Order.objects.get()
    assert db_order.external_reference == "ext-ref-1"
    assert db_order.channel.slug == channel_PLN.slug
    assert db_order.created_at
    assert db_order.status == OrderStatus.DRAFT
    assert db_order.user == customer_user
    assert db_order.language_code == "pl"
    assert not db_order.collection_point
    assert not db_order.collection_point_name
    assert db_order.shipping_method == shipping_method_channel_PLN
    assert db_order.shipping_method_name == shipping_method_channel_PLN.name
    assert db_order.shipping_tax_class == default_tax_class
    assert db_order.shipping_tax_class_name == default_tax_class.name
    assert db_order.shipping_tax_rate == Decimal("0.2")
    assert db_order.shipping_tax_class_metadata["md key"] == "md value"
    assert db_order.shipping_tax_class_private_metadata["pmd key"] == "pmd value"
    assert db_order.shipping_price_gross_amount == 120
    assert db_order.shipping_price_net_amount == 100
    assert db_order.total_gross_amount == 120
    assert db_order.total_net_amount == 100
    assert db_order.undiscounted_total_gross_amount == 120
    assert db_order.undiscounted_total_net_amount == 100
    assert db_order.redirect_url == "https://www.example.com"
    assert db_order.origin == OrderOrigin.BULK_CREATE
    assert db_order.weight.g == 10.15 * 1000
    assert db_order.tracking_client_id == "tracking-id-123"
    assert db_order.display_gross_prices
    assert db_order.currency == "PLN"

    order_line = order["lines"][0]
    assert order_line["variant"]["id"] == graphene.Node.to_global_id(
        "ProductVariant", variant.id
    )
    assert order_line["productName"] == "Product Name"
    assert order_line["variantName"] == "Variant Name"
    assert order_line["translatedProductName"] == "Nazwa Produktu"
    assert order_line["translatedVariantName"] == "Nazwa Wariantu"
    assert order_line["isShippingRequired"]
    assert order_line["quantity"] == 5
    assert order_line["quantityFulfilled"] == 5
    assert order_line["unitPrice"]["gross"]["amount"] == Decimal(120 / 5)
    assert order_line["unitPrice"]["net"]["amount"] == Decimal(100 / 5)
    assert order_line["undiscountedUnitPrice"]["gross"]["amount"] == Decimal(120 / 5)
    assert order_line["undiscountedUnitPrice"]["net"]["amount"] == Decimal(100 / 5)
    assert order_line["totalPrice"]["gross"]["amount"] == 120
    assert order_line["totalPrice"]["net"]["amount"] == 100
    assert order_line["taxClass"]["id"] == graphene.Node.to_global_id(
        "TaxClass", default_tax_class.id
    )
    assert order_line["taxClassName"] == "Line Tax Class Name"
    assert order_line["taxRate"] == 0.2
    assert order_line["taxClassMetadata"][0]["key"] == "md key"
    assert order_line["taxClassMetadata"][0]["value"] == "md value"
    assert order_line["taxClassPrivateMetadata"][0]["key"] == "pmd key"
    assert order_line["taxClassPrivateMetadata"][0]["value"] == "pmd value"
    db_order_line = OrderLine.objects.get()
    assert db_order_line.variant == variant
    assert db_order_line.product_name == "Product Name"
    assert db_order_line.variant_name == "Variant Name"
    assert db_order_line.translated_product_name == "Nazwa Produktu"
    assert db_order_line.translated_variant_name == "Nazwa Wariantu"
    assert db_order_line.is_shipping_required
    assert db_order_line.quantity == 5
    assert db_order_line.quantity_fulfilled == 5
    assert db_order_line.unit_price.gross.amount == Decimal(120 / 5)
    assert db_order_line.unit_price.net.amount == Decimal(100 / 5)
    assert db_order_line.undiscounted_unit_price.gross.amount == Decimal(120 / 5)
    assert db_order_line.undiscounted_unit_price.net.amount == Decimal(100 / 5)
    assert db_order_line.total_price.gross.amount == 120
    assert db_order_line.total_price.net.amount == 100
    assert db_order_line.undiscounted_total_price.gross.amount == 120
    assert db_order_line.undiscounted_total_price.net.amount == 100
    assert db_order_line.tax_class == default_tax_class
    assert db_order_line.tax_class_name == "Line Tax Class Name"
    assert db_order_line.tax_rate == Decimal("0.2")
    assert db_order_line.tax_class_metadata["md key"] == "md value"
    assert db_order_line.tax_class_private_metadata["pmd key"] == "pmd value"
    assert db_order_line.currency == "PLN"
    assert db_order.lines.first() == db_order_line

    assert order["billingAddress"]["postalCode"] == graphql_address_data["postalCode"]
    assert order["shippingAddress"]["postalCode"] == graphql_address_data["postalCode"]
    assert db_order.billing_address.postal_code == graphql_address_data["postalCode"]
    assert db_order.shipping_address.postal_code == graphql_address_data["postalCode"]

    note = order["events"][0]
    assert note["message"] == "Test message"
    assert note["user"]["id"] == graphene.Node.to_global_id("User", customer_user.id)
    assert not note["app"]
    db_event = OrderEvent.objects.get()
    assert db_event.parameters["message"] == "Test message"
    assert db_event.user == customer_user
    assert not db_event.app
    assert db_event.type == OrderEvents.NOTE_ADDED
    assert db_order.events.first() == db_event

    fulfillment = order["fulfillments"][0]
    assert fulfillment["trackingNumber"] == "abc-123"
    assert fulfillment["fulfillmentOrder"] == 1
    assert fulfillment["status"] == FulfillmentStatus.FULFILLED.upper()
    db_fulfillment = Fulfillment.objects.get()
    assert db_fulfillment.order_id == db_order.id
    assert db_fulfillment.tracking_number == "abc-123"
    assert db_fulfillment.fulfillment_order == 1
    assert db_fulfillment.status == FulfillmentStatus.FULFILLED

    fulfillment_line = fulfillment["lines"][0]
    assert fulfillment_line["quantity"] == 5
    assert fulfillment_line["orderLine"]["id"] == order_line["id"]
    db_fulfillment_line = FulfillmentLine.objects.get()
    assert db_fulfillment_line.quantity == 5
    assert db_fulfillment_line.order_line_id == db_order_line.id
    assert db_fulfillment_line.fulfillment_id == db_fulfillment.id
    assert db_fulfillment.lines.all()[0].id == db_fulfillment_line.id

<<<<<<< HEAD
    transaction = order["transactions"][0]
    assert transaction["reference"] == "PSP reference - 123"
    assert transaction["type"] == "Credit Card"
    assert transaction["status"] == "Authorized for 10$"
    assert transaction["authorizedAmount"]["amount"] == Decimal("10")
    assert transaction["authorizedAmount"]["currency"] == "PLN"
    db_transaction = TransactionItem.objects.get()
    assert db_transaction.authorized_value == Decimal("10")
    assert db_transaction.psp_reference == "PSP reference - 123"
    assert db_transaction.status == "Authorized for 10$"
    assert db_transaction.order_id == db_order.id
    assert db_transaction.name == "Credit Card"
    assert db_transaction.metadata == {"test-1": "123"}
    assert db_transaction.private_metadata == {"test-2": "321"}

=======
>>>>>>> 1b69c8d2
    assert Order.objects.count() == orders_count + 1
    assert OrderLine.objects.count() == order_lines_count + 1
    assert Address.objects.count() == address_count + 2
    assert OrderEvent.objects.count() == order_events_count + 1
    assert Fulfillment.objects.count() == fulfillments_count + 1
    assert FulfillmentLine.objects.count() == fulfillment_lines_count + 1
<<<<<<< HEAD
    assert TransactionItem.objects.count() == transactions_count + 1
=======
>>>>>>> 1b69c8d2


def test_order_bulk_create_multiple_orders(
    staff_api_client,
    permission_manage_orders,
    permission_manage_orders_import,
    order_bulk_input,
):
    # given
    orders_count = Order.objects.count()
    order_lines_count = OrderLine.objects.count()

    order_1 = order_bulk_input
    order_2 = order_bulk_input

    staff_api_client.user.user_permissions.add(
        permission_manage_orders_import,
        permission_manage_orders,
    )
    variables = {
        "orders": [order_1, order_2],
        "stockUpdatePolicy": StockUpdatePolicyEnum.SKIP.name,
    }

    # when
    response = staff_api_client.post_graphql(ORDER_BULK_CREATE, variables)
    content = get_graphql_content(response)

    # then
    assert content["data"]["orderBulkCreate"]["count"] == 2
    data = content["data"]["orderBulkCreate"]["results"]
    assert not data[0]["errors"]
    assert not data[1]["errors"]
    order_1 = data[0]["order"]
    order_2 = data[1]["order"]

    assert order_1["lines"]
    assert order_2["lines"]
    assert Order.objects.count() == orders_count + 2
    assert OrderLine.objects.count() == order_lines_count + 2


def test_order_bulk_create_multiple_lines(
    staff_api_client,
    permission_manage_orders,
    permission_manage_orders_import,
    order_bulk_input,
    product_variant_list,
):
    # given
    orders_count = Order.objects.count()
    lines_count = OrderLine.objects.count()

    order = order_bulk_input
    line_2 = copy.deepcopy(order["lines"][0])
    variant_2 = product_variant_list[2]
    line_2["variantId"] = graphene.Node.to_global_id("ProductVariant", variant_2.id)
    line_2["totalPrice"]["gross"] = 60
    line_2["totalPrice"]["net"] = 50
    order["lines"].append(line_2)

    staff_api_client.user.user_permissions.add(
        permission_manage_orders_import,
        permission_manage_orders,
    )
    variables = {
        "orders": [order],
        "stockUpdatePolicy": StockUpdatePolicyEnum.SKIP.name,
    }

    # when
    response = staff_api_client.post_graphql(ORDER_BULK_CREATE, variables)
    content = get_graphql_content(response)

    # then
    assert content["data"]["orderBulkCreate"]["count"] == 1
    assert not content["data"]["orderBulkCreate"]["results"][0]["errors"]
    order = content["data"]["orderBulkCreate"]["results"][0]["order"]

    line_1 = order["lines"][0]
    assert line_1["unitPrice"]["gross"]["amount"] == Decimal(120 / 5)
    assert line_1["unitPrice"]["net"]["amount"] == Decimal(100 / 5)
    line_2 = order["lines"][1]
    assert line_2["unitPrice"]["gross"]["amount"] == Decimal(60 / 5)
    assert line_2["unitPrice"]["net"]["amount"] == Decimal(50 / 5)

    db_lines = OrderLine.objects.all()
    db_line_1 = db_lines[0]
    assert db_line_1.unit_price.gross.amount == Decimal(120 / 5)
    assert db_line_1.unit_price.net.amount == Decimal(100 / 5)
    db_line_2 = db_lines[1]
    assert db_line_2.unit_price.gross.amount == Decimal(60 / 5)
    assert db_line_2.unit_price.net.amount == Decimal(50 / 5)

    assert order["total"]["gross"]["amount"] == 180
    assert order["total"]["net"]["amount"] == 150
    db_order = Order.objects.get()
    assert db_order.total_gross_amount == 180
    assert db_order.total_net_amount == 150

    assert Order.objects.count() == orders_count + 1
    assert OrderLine.objects.count() == lines_count + 2


def test_order_bulk_create_multiple_notes(
    staff_api_client,
    permission_manage_orders,
    permission_manage_orders_import,
    permission_manage_users,
    permission_manage_apps,
    order_bulk_input,
    customer_user,
    app,
):
    # given
    orders_count = Order.objects.count()
    events_count = OrderEvent.objects.count()

    note_1 = {
        "message": "User message",
        "date": timezone.now(),
        "userId": graphene.Node.to_global_id("User", customer_user.id),
    }
    note_2 = {
        "message": "App message",
        "date": timezone.now(),
        "appId": graphene.Node.to_global_id("App", app.id),
    }
    staff_api_client.user.user_permissions.add(
        permission_manage_orders_import,
        permission_manage_orders,
        permission_manage_users,
        permission_manage_apps,
    )
    order_bulk_input["notes"] = [note_1, note_2]

    variables = {
        "orders": [order_bulk_input],
        "stockUpdatePolicy": StockUpdatePolicyEnum.SKIP.name,
    }

    # when
    response = staff_api_client.post_graphql(ORDER_BULK_CREATE, variables)
    content = get_graphql_content(response)

    # then
    assert content["data"]["orderBulkCreate"]["count"] == 1
    assert not content["data"]["orderBulkCreate"]["results"][0]["errors"]

    event_1 = content["data"]["orderBulkCreate"]["results"][0]["order"]["events"][0]
    assert event_1["message"] == note_1["message"]
    assert event_1["user"]["id"] == note_1["userId"]
    event_2 = content["data"]["orderBulkCreate"]["results"][0]["order"]["events"][1]
    assert event_2["message"] == note_2["message"]
    assert event_2["app"]["id"] == note_2["appId"]

    db_events = OrderEvent.objects.all()
    db_event_1 = db_events[0]
    assert db_event_1.parameters["message"] == note_1["message"]
    assert db_event_1.user == customer_user
    db_event_2 = db_events[1]
    assert db_event_2.parameters["message"] == note_2["message"]
    assert db_event_2.app == app

    assert Order.objects.count() == orders_count + 1
    assert OrderEvent.objects.count() == events_count + 2


def test_order_bulk_create_multiple_fulfillments(
<<<<<<< HEAD
=======
    staff_api_client,
    permission_manage_orders,
    permission_manage_orders_import,
    permission_manage_users,
    order_bulk_input_with_multiple_order_lines_and_fulfillments_with_stocks,
):
    # given
    fulfillments_count = Fulfillment.objects.count()
    fulfillment_lines_count = FulfillmentLine.objects.count()

    order = order_bulk_input_with_multiple_order_lines_and_fulfillments_with_stocks

    staff_api_client.user.user_permissions.add(
        permission_manage_orders_import,
        permission_manage_orders,
        permission_manage_users,
    )
    variables = {
        "orders": [order],
        "stockUpdatePolicy": StockUpdatePolicyEnum.SKIP.name,
    }

    # when
    response = staff_api_client.post_graphql(ORDER_BULK_CREATE, variables)
    content = get_graphql_content(response)

    # then
    assert content["data"]["orderBulkCreate"]["count"] == 1
    data = content["data"]["orderBulkCreate"]["results"]
    assert not data[0]["errors"]

    order = data[0]["order"]
    order_line_1, order_line_2, order_line_3 = order["lines"]
    db_order = Order.objects.get()
    db_order_line_1, db_order_line_2, db_order_line_3 = OrderLine.objects.all()

    fulfillment_1, fulfillment_2 = order["fulfillments"]
    assert fulfillment_1["trackingNumber"] == "abc-1"
    assert fulfillment_1["fulfillmentOrder"] == 1
    assert fulfillment_1["status"] == FulfillmentStatus.FULFILLED.upper()
    db_fulfillment_1, db_fulfillment_2 = Fulfillment.objects.all()
    assert db_fulfillment_1.order_id == db_order.id
    assert db_fulfillment_1.tracking_number == "abc-1"
    assert db_fulfillment_1.fulfillment_order == 1
    assert db_fulfillment_1.status == FulfillmentStatus.FULFILLED

    fulfillment_1_line_1 = fulfillment_1["lines"][0]
    assert fulfillment_1_line_1["quantity"] == 5
    assert fulfillment_1_line_1["orderLine"]["id"] == order_line_1["id"]

    (
        db_fulfillment_1_line_1,
        db_fulfillment_2_line_1,
        db_fulfillment_2_line_2,
        db_fulfillment_2_line_3,
    ) = FulfillmentLine.objects.all()
    assert db_fulfillment_1_line_1.quantity == 5
    assert db_fulfillment_1_line_1.order_line_id == db_order_line_1.id
    assert db_fulfillment_1_line_1.fulfillment_id == db_fulfillment_1.id
    assert db_fulfillment_1.lines.all()[0].id == db_fulfillment_1_line_1.id

    assert fulfillment_2["trackingNumber"] == "abc-2"
    assert fulfillment_2["fulfillmentOrder"] == 2
    assert fulfillment_2["status"] == FulfillmentStatus.FULFILLED.upper()
    assert db_fulfillment_2.order_id == db_order.id
    assert db_fulfillment_2.tracking_number == "abc-2"
    assert db_fulfillment_2.fulfillment_order == 2
    assert db_fulfillment_2.status == FulfillmentStatus.FULFILLED

    (
        fulfillment_2_line_1,
        fulfillment_2_line_2,
        fulfillment_2_line_3,
    ) = fulfillment_2["lines"]
    assert fulfillment_2_line_1["quantity"] == 5
    assert fulfillment_2_line_1["orderLine"]["id"] == order_line_1["id"]
    assert fulfillment_2_line_2["quantity"] == 33
    assert fulfillment_2_line_2["orderLine"]["id"] == order_line_2["id"]
    assert fulfillment_2_line_3["quantity"] == 17
    assert fulfillment_2_line_3["orderLine"]["id"] == order_line_3["id"]

    assert db_fulfillment_2_line_1.quantity == 5
    assert db_fulfillment_2_line_1.order_line_id == db_order_line_1.id
    assert db_fulfillment_2_line_1.fulfillment_id == db_fulfillment_2.id
    assert db_fulfillment_2.lines.all()[0].id == db_fulfillment_2_line_1.id
    assert db_fulfillment_2_line_2.quantity == 33
    assert db_fulfillment_2_line_2.order_line_id == db_order_line_2.id
    assert db_fulfillment_2_line_2.fulfillment_id == db_fulfillment_2.id
    assert db_fulfillment_2.lines.all()[1].id == db_fulfillment_2_line_2.id
    assert db_fulfillment_2_line_3.quantity == 17
    assert db_fulfillment_2_line_3.order_line_id == db_order_line_3.id
    assert db_fulfillment_2_line_3.fulfillment_id == db_fulfillment_2.id
    assert db_fulfillment_2.lines.all()[2].id == db_fulfillment_2_line_3.id

    assert Fulfillment.objects.count() == fulfillments_count + 2
    assert FulfillmentLine.objects.count() == fulfillment_lines_count + 4


def test_order_bulk_create_stock_update(
    staff_api_client,
    permission_manage_orders,
    permission_manage_orders_import,
    permission_manage_users,
    order_bulk_input_with_multiple_order_lines_and_fulfillments_with_stocks,
    product_variant_list,
    warehouses,
):
    # given
    order = order_bulk_input_with_multiple_order_lines_and_fulfillments_with_stocks

    variant_1 = product_variant_list[0]
    variant_2 = product_variant_list[1]
    warehouse_1 = warehouses[0]
    warehouse_2 = warehouses[1]

    stock_variant_1_warehouse_1 = Stock(
        product_variant=variant_1, warehouse=warehouse_1, quantity=100
    )
    stock_variant_2_warehouse_1 = Stock(
        product_variant=variant_2, warehouse=warehouse_1, quantity=100
    )
    stock_variant_2_warehouse_2 = Stock(
        product_variant=variant_2, warehouse=warehouse_2, quantity=100
    )
    Stock.objects.bulk_create(
        [
            stock_variant_1_warehouse_1,
            stock_variant_2_warehouse_1,
            stock_variant_2_warehouse_2,
        ]
    )

    staff_api_client.user.user_permissions.add(
        permission_manage_orders_import,
        permission_manage_orders,
        permission_manage_users,
    )
    variables = {
        "orders": [order],
        "stockUpdatePolicy": StockUpdatePolicyEnum.UPDATE.name,
    }

    # when
    response = staff_api_client.post_graphql(ORDER_BULK_CREATE, variables)
    content = get_graphql_content(response)

    # then
    assert content["data"]["orderBulkCreate"]["count"] == 1
    data = content["data"]["orderBulkCreate"]["results"]
    assert not data[0]["errors"]

    stock_variant_1_warehouse_1.refresh_from_db()
    stock_variant_2_warehouse_1.refresh_from_db()
    stock_variant_2_warehouse_2.refresh_from_db()

    assert stock_variant_1_warehouse_1.quantity == 90
    assert stock_variant_2_warehouse_1.quantity == 67
    assert stock_variant_2_warehouse_2.quantity == 83


def test_order_bulk_create_stock_update_insufficient_stock(
    staff_api_client,
    permission_manage_orders,
    permission_manage_orders_import,
    permission_manage_users,
    order_bulk_input_with_multiple_order_lines_and_fulfillments_with_stocks,
    product_variant_list,
    warehouses,
):
    # given
    order = order_bulk_input_with_multiple_order_lines_and_fulfillments_with_stocks

    variant_1 = product_variant_list[0]
    variant_2 = product_variant_list[1]
    warehouse_1 = warehouses[0]
    warehouse_2 = warehouses[1]

    stock_variant_1_warehouse_1 = Stock(
        product_variant=variant_1, warehouse=warehouse_1, quantity=100
    )
    stock_variant_2_warehouse_1 = Stock(
        product_variant=variant_2, warehouse=warehouse_1, quantity=100
    )
    stock_variant_2_warehouse_2 = Stock(
        product_variant=variant_2, warehouse=warehouse_2, quantity=1
    )
    Stock.objects.bulk_create(
        [
            stock_variant_1_warehouse_1,
            stock_variant_2_warehouse_1,
            stock_variant_2_warehouse_2,
        ]
    )

    staff_api_client.user.user_permissions.add(
        permission_manage_orders_import,
        permission_manage_orders,
        permission_manage_users,
    )
    variables = {
        "orders": [order],
        "stockUpdatePolicy": StockUpdatePolicyEnum.UPDATE.name,
    }

    # when
    response = staff_api_client.post_graphql(ORDER_BULK_CREATE, variables)
    content = get_graphql_content(response)

    # then
    assert content["data"]["orderBulkCreate"]["count"] == 0
    assert not content["data"]["orderBulkCreate"]["results"][0]["order"]
    error = content["data"]["orderBulkCreate"]["results"][0]["errors"][0]
    assert error["message"] == (
        f"Insufficient stock for product variant: {variant_2.id} and warehouse: "
        f"{warehouse_2.id}."
    )
    assert error["field"] == "order_line"
    assert error["code"] == OrderBulkCreateErrorCode.INSUFFICIENT_STOCK.name

    stock_variant_1_warehouse_1.refresh_from_db()
    stock_variant_2_warehouse_1.refresh_from_db()
    stock_variant_2_warehouse_2.refresh_from_db()

    assert stock_variant_1_warehouse_1.quantity == 100
    assert stock_variant_2_warehouse_1.quantity == 100
    assert stock_variant_2_warehouse_2.quantity == 1


def test_order_bulk_create_stock_update_insufficient_stock_with_force_update_policy(
    staff_api_client,
    permission_manage_orders,
    permission_manage_orders_import,
    permission_manage_users,
    order_bulk_input_with_multiple_order_lines_and_fulfillments_with_stocks,
    product_variant_list,
    warehouses,
):
    # given
    order = order_bulk_input_with_multiple_order_lines_and_fulfillments_with_stocks

    variant_1 = product_variant_list[0]
    variant_2 = product_variant_list[1]
    warehouse_1 = warehouses[0]
    warehouse_2 = warehouses[1]

    stock_variant_1_warehouse_1 = Stock(
        product_variant=variant_1, warehouse=warehouse_1, quantity=100
    )
    stock_variant_2_warehouse_1 = Stock(
        product_variant=variant_2, warehouse=warehouse_1, quantity=100
    )
    stock_variant_2_warehouse_2 = Stock(
        product_variant=variant_2, warehouse=warehouse_2, quantity=1
    )
    Stock.objects.bulk_create(
        [
            stock_variant_1_warehouse_1,
            stock_variant_2_warehouse_1,
            stock_variant_2_warehouse_2,
        ]
    )

    staff_api_client.user.user_permissions.add(
        permission_manage_orders_import,
        permission_manage_orders,
        permission_manage_users,
    )
    variables = {
        "orders": [order],
        "stockUpdatePolicy": StockUpdatePolicyEnum.FORCE.name,
    }

    # when
    response = staff_api_client.post_graphql(ORDER_BULK_CREATE, variables)
    content = get_graphql_content(response)

    # then
    assert content["data"]["orderBulkCreate"]["count"] == 1
    data = content["data"]["orderBulkCreate"]["results"]
    assert not data[0]["errors"]

    stock_variant_1_warehouse_1.refresh_from_db()
    stock_variant_2_warehouse_1.refresh_from_db()
    stock_variant_2_warehouse_2.refresh_from_db()

    assert stock_variant_1_warehouse_1.quantity == 90
    assert stock_variant_2_warehouse_1.quantity == 67
    assert stock_variant_2_warehouse_2.quantity == -16


def test_order_bulk_create_stock_update_insufficient_stock_with_skip_update_policy(
    staff_api_client,
    permission_manage_orders,
    permission_manage_orders_import,
    permission_manage_users,
    order_bulk_input_with_multiple_order_lines_and_fulfillments_with_stocks,
    product_variant_list,
    warehouses,
):
    # given
    order = order_bulk_input_with_multiple_order_lines_and_fulfillments_with_stocks

    variant_1 = product_variant_list[0]
    variant_2 = product_variant_list[1]
    warehouse_1 = warehouses[0]
    warehouse_2 = warehouses[1]

    stock_variant_1_warehouse_1 = Stock(
        product_variant=variant_1, warehouse=warehouse_1, quantity=100
    )
    stock_variant_2_warehouse_1 = Stock(
        product_variant=variant_2, warehouse=warehouse_1, quantity=100
    )
    stock_variant_2_warehouse_2 = Stock(
        product_variant=variant_2, warehouse=warehouse_2, quantity=100
    )
    Stock.objects.bulk_create(
        [
            stock_variant_1_warehouse_1,
            stock_variant_2_warehouse_1,
            stock_variant_2_warehouse_2,
        ]
    )

    staff_api_client.user.user_permissions.add(
        permission_manage_orders_import,
        permission_manage_orders,
        permission_manage_users,
    )
    variables = {
        "orders": [order],
        "stockUpdatePolicy": StockUpdatePolicyEnum.SKIP.name,
    }

    # when
    response = staff_api_client.post_graphql(ORDER_BULK_CREATE, variables)
    content = get_graphql_content(response)

    # then
    assert content["data"]["orderBulkCreate"]["count"] == 1
    data = content["data"]["orderBulkCreate"]["results"]
    assert not data[0]["errors"]

    stock_variant_1_warehouse_1.refresh_from_db()
    stock_variant_2_warehouse_1.refresh_from_db()
    stock_variant_2_warehouse_2.refresh_from_db()

    assert stock_variant_1_warehouse_1.quantity == 100
    assert stock_variant_2_warehouse_1.quantity == 100
    assert stock_variant_2_warehouse_2.quantity == 100


def test_order_bulk_create_error_no_related_order_line_for_fulfillment(
    staff_api_client,
    permission_manage_orders,
    permission_manage_orders_import,
    permission_manage_users,
    order_bulk_input_with_multiple_order_lines_and_fulfillments_with_stocks,
    warehouse,
    variant,
):
    # given
    order = order_bulk_input_with_multiple_order_lines_and_fulfillments_with_stocks
    order["fulfillments"][0]["lines"][0]["orderLineIndex"] = 5

    staff_api_client.user.user_permissions.add(
        permission_manage_orders_import,
        permission_manage_orders,
        permission_manage_users,
    )
    variables = {
        "orders": [order],
        "stockUpdatePolicy": StockUpdatePolicyEnum.SKIP.name,
        "errorPolicy": ErrorPolicyEnum.IGNORE_FAILED.name,
    }

    # when
    response = staff_api_client.post_graphql(ORDER_BULK_CREATE, variables)
    content = get_graphql_content(response)

    # then
    assert content["data"]["orderBulkCreate"]["count"] == 0
    data = content["data"]["orderBulkCreate"]["results"]
    assert not data[0]["order"]

    error = data[0]["errors"][0]
    assert error["message"] == "There is no order line with index: 5."
    assert error["field"] == "order_line_index"
    assert error["code"] == OrderBulkCreateErrorCode.NO_RELATED_ORDER_LINE.name


def test_order_bulk_create_error_warehouse_mismatch_between_order_and_fulfillment_lines(
    staff_api_client,
    permission_manage_orders,
    permission_manage_orders_import,
    permission_manage_users,
    order_bulk_input_with_multiple_order_lines_and_fulfillments_with_stocks,
    warehouse,
    variant,
):
    # given
    order = order_bulk_input_with_multiple_order_lines_and_fulfillments_with_stocks
    warehouse_id = graphene.Node.to_global_id("Warehouse", warehouse.id)
    order["fulfillments"][0]["lines"][0]["warehouse"] = warehouse_id

    staff_api_client.user.user_permissions.add(
        permission_manage_orders_import,
        permission_manage_orders,
        permission_manage_users,
    )
    variables = {
        "orders": [order],
        "stockUpdatePolicy": StockUpdatePolicyEnum.SKIP.name,
        "errorPolicy": ErrorPolicyEnum.IGNORE_FAILED.name,
    }

    # when
    response = staff_api_client.post_graphql(ORDER_BULK_CREATE, variables)
    content = get_graphql_content(response)

    # then
    assert content["data"]["orderBulkCreate"]["count"] == 0
    data = content["data"]["orderBulkCreate"]["results"]
    assert not data[0]["order"]

    error = data[0]["errors"][0]
    assert error["message"] == (
        "Fulfillment line's warehouse is different then order line's warehouse."
    )
    assert error["field"] == "warehouse"
    assert (
        error["code"]
        == OrderBulkCreateErrorCode.ORDER_LINE_FULFILLMENT_LINE_MISMATCH.name
    )


def test_order_bulk_create_error_variant_mismatch_between_order_and_fulfillment_lines(
    staff_api_client,
    permission_manage_orders,
    permission_manage_orders_import,
    permission_manage_users,
    order_bulk_input_with_multiple_order_lines_and_fulfillments_with_stocks,
    warehouse,
    variant,
):
    # given
    order = order_bulk_input_with_multiple_order_lines_and_fulfillments_with_stocks
    variant_id = graphene.Node.to_global_id("ProductVariant", variant.id)
    order["fulfillments"][0]["lines"][0]["variantId"] = variant_id

    staff_api_client.user.user_permissions.add(
        permission_manage_orders_import,
        permission_manage_orders,
        permission_manage_users,
    )
    variables = {
        "orders": [order],
        "stockUpdatePolicy": StockUpdatePolicyEnum.SKIP.name,
        "errorPolicy": ErrorPolicyEnum.IGNORE_FAILED.name,
    }

    # when
    response = staff_api_client.post_graphql(ORDER_BULK_CREATE, variables)
    content = get_graphql_content(response)

    # then
    assert content["data"]["orderBulkCreate"]["count"] == 0
    data = content["data"]["orderBulkCreate"]["results"]
    assert not data[0]["order"]

    error = data[0]["errors"][0]
    assert error["message"] == (
        "Fulfillment line's product variant is different "
        "then order line's product variant."
    )
    assert error["field"] == "variant_id"
    assert (
        error["code"]
        == OrderBulkCreateErrorCode.ORDER_LINE_FULFILLMENT_LINE_MISMATCH.name
    )


def test_order_bulk_create_stock_update_error_too_many_fulfillments(
    staff_api_client,
    permission_manage_orders,
    permission_manage_orders_import,
    permission_manage_users,
    order_bulk_input_with_multiple_order_lines_and_fulfillments_with_stocks,
    product_variant_list,
    warehouses,
):
    # given
    order = order_bulk_input_with_multiple_order_lines_and_fulfillments_with_stocks
    order["fulfillments"][0]["lines"][0]["quantity"] = 500

    variant_1 = product_variant_list[0]
    variant_2 = product_variant_list[1]
    warehouse_1 = warehouses[0]
    warehouse_2 = warehouses[1]

    stock_variant_1_warehouse_1 = Stock(
        product_variant=variant_1, warehouse=warehouse_1, quantity=100
    )
    stock_variant_2_warehouse_1 = Stock(
        product_variant=variant_2, warehouse=warehouse_1, quantity=100
    )
    stock_variant_2_warehouse_2 = Stock(
        product_variant=variant_2, warehouse=warehouse_2, quantity=100
    )
    Stock.objects.bulk_create(
        [
            stock_variant_1_warehouse_1,
            stock_variant_2_warehouse_1,
            stock_variant_2_warehouse_2,
        ]
    )

    staff_api_client.user.user_permissions.add(
        permission_manage_orders_import,
        permission_manage_orders,
        permission_manage_users,
    )
    variables = {
        "orders": [order],
        "stockUpdatePolicy": StockUpdatePolicyEnum.UPDATE.name,
    }

    # when
    response = staff_api_client.post_graphql(ORDER_BULK_CREATE, variables)
    content = get_graphql_content(response)

    # then
    assert content["data"]["orderBulkCreate"]["count"] == 0
    assert not content["data"]["orderBulkCreate"]["results"][0]["order"]
    error = content["data"]["orderBulkCreate"]["results"][0]["errors"][0]
    assert (
        error["message"] == f"There is more fulfillments, than ordered quantity "
        f"for order line with variant: {variant_1.id} and warehouse: {warehouse_1.id}"
    )
    assert error["field"] == "order_line"
    assert error["code"] == OrderBulkCreateErrorCode.INVALID_QUANTITY.name


def test_order_bulk_create_update_stocks_missing_stocks(
    staff_api_client,
    permission_manage_orders,
    permission_manage_orders_import,
    permission_manage_users,
    order_bulk_input_with_multiple_order_lines_and_fulfillments_with_stocks,
    product_variant_list,
    warehouses,
):
    # given
    order = order_bulk_input_with_multiple_order_lines_and_fulfillments_with_stocks
    variant = product_variant_list[0]
    warehouse = warehouses[0]

    staff_api_client.user.user_permissions.add(
        permission_manage_orders_import,
        permission_manage_orders,
        permission_manage_users,
    )
    variables = {
        "orders": [order],
        "stockUpdatePolicy": StockUpdatePolicyEnum.UPDATE.name,
    }

    # whenzadd
    response = staff_api_client.post_graphql(ORDER_BULK_CREATE, variables)
    content = get_graphql_content(response)

    # then
    assert content["data"]["orderBulkCreate"]["count"] == 0
    assert not content["data"]["orderBulkCreate"]["results"][0]["order"]
    error = content["data"]["orderBulkCreate"]["results"][0]["errors"][0]
    assert (
        error["message"] == f"There is no stock for given product variant:"
        f" {variant.id} and warehouse: {warehouse.id}."
    )
    assert error["field"] == "order_line"
    assert error["code"] == OrderBulkCreateErrorCode.NON_EXISTING_STOCK.name


@pytest.mark.parametrize(
    "error_policy,expected_order_count",
    [
        (ErrorPolicyEnum.REJECT_EVERYTHING.name, 0),
        (ErrorPolicyEnum.REJECT_FAILED_ROWS.name, 1),
        (ErrorPolicyEnum.IGNORE_FAILED.name, 2),
    ],
)
def test_order_bulk_create_error_policy(
    error_policy,
    expected_order_count,
>>>>>>> 1b69c8d2
    staff_api_client,
    permission_manage_orders,
    permission_manage_orders_import,
    permission_manage_users,
    order_bulk_input_with_multiple_order_lines_and_fulfillments_with_stocks,
):
    # given
    fulfillments_count = Fulfillment.objects.count()
    fulfillment_lines_count = FulfillmentLine.objects.count()

    order = order_bulk_input_with_multiple_order_lines_and_fulfillments_with_stocks

    staff_api_client.user.user_permissions.add(
        permission_manage_orders_import,
        permission_manage_orders,
        permission_manage_users,
    )
    variables = {
<<<<<<< HEAD
        "orders": [order],
=======
        "errorPolicy": error_policy,
        "orders": [order_1, order_2],
>>>>>>> 1b69c8d2
        "stockUpdatePolicy": StockUpdatePolicyEnum.SKIP.name,
    }

    # when
    response = staff_api_client.post_graphql(ORDER_BULK_CREATE, variables)
    content = get_graphql_content(response)

    # then
    assert content["data"]["orderBulkCreate"]["count"] == 1
    data = content["data"]["orderBulkCreate"]["results"]
    assert not data[0]["errors"]

    order = data[0]["order"]
    order_line_1, order_line_2, order_line_3 = order["lines"]
    db_order = Order.objects.get()
    db_order_line_1, db_order_line_2, db_order_line_3 = OrderLine.objects.all()

    fulfillment_1, fulfillment_2 = order["fulfillments"]
    assert fulfillment_1["trackingNumber"] == "abc-1"
    assert fulfillment_1["fulfillmentOrder"] == 1
    assert fulfillment_1["status"] == FulfillmentStatus.FULFILLED.upper()
    db_fulfillment_1, db_fulfillment_2 = Fulfillment.objects.all()
    assert db_fulfillment_1.order_id == db_order.id
    assert db_fulfillment_1.tracking_number == "abc-1"
    assert db_fulfillment_1.fulfillment_order == 1
    assert db_fulfillment_1.status == FulfillmentStatus.FULFILLED

    fulfillment_1_line_1 = fulfillment_1["lines"][0]
    assert fulfillment_1_line_1["quantity"] == 5
    assert fulfillment_1_line_1["orderLine"]["id"] == order_line_1["id"]

    (
        db_fulfillment_1_line_1,
        db_fulfillment_2_line_1,
        db_fulfillment_2_line_2,
        db_fulfillment_2_line_3,
    ) = FulfillmentLine.objects.all()
    assert db_fulfillment_1_line_1.quantity == 5
    assert db_fulfillment_1_line_1.order_line_id == db_order_line_1.id
    assert db_fulfillment_1_line_1.fulfillment_id == db_fulfillment_1.id
    assert db_fulfillment_1.lines.all()[0].id == db_fulfillment_1_line_1.id

    assert fulfillment_2["trackingNumber"] == "abc-2"
    assert fulfillment_2["fulfillmentOrder"] == 2
    assert fulfillment_2["status"] == FulfillmentStatus.FULFILLED.upper()
    assert db_fulfillment_2.order_id == db_order.id
    assert db_fulfillment_2.tracking_number == "abc-2"
    assert db_fulfillment_2.fulfillment_order == 2
    assert db_fulfillment_2.status == FulfillmentStatus.FULFILLED

    (
        fulfillment_2_line_1,
        fulfillment_2_line_2,
        fulfillment_2_line_3,
    ) = fulfillment_2["lines"]
    assert fulfillment_2_line_1["quantity"] == 5
    assert fulfillment_2_line_1["orderLine"]["id"] == order_line_1["id"]
    assert fulfillment_2_line_2["quantity"] == 33
    assert fulfillment_2_line_2["orderLine"]["id"] == order_line_2["id"]
    assert fulfillment_2_line_3["quantity"] == 17
    assert fulfillment_2_line_3["orderLine"]["id"] == order_line_3["id"]

    assert db_fulfillment_2_line_1.quantity == 5
    assert db_fulfillment_2_line_1.order_line_id == db_order_line_1.id
    assert db_fulfillment_2_line_1.fulfillment_id == db_fulfillment_2.id
    assert db_fulfillment_2.lines.all()[0].id == db_fulfillment_2_line_1.id
    assert db_fulfillment_2_line_2.quantity == 33
    assert db_fulfillment_2_line_2.order_line_id == db_order_line_2.id
    assert db_fulfillment_2_line_2.fulfillment_id == db_fulfillment_2.id
    assert db_fulfillment_2.lines.all()[1].id == db_fulfillment_2_line_2.id
    assert db_fulfillment_2_line_3.quantity == 17
    assert db_fulfillment_2_line_3.order_line_id == db_order_line_3.id
    assert db_fulfillment_2_line_3.fulfillment_id == db_fulfillment_2.id
    assert db_fulfillment_2.lines.all()[2].id == db_fulfillment_2_line_3.id

    assert Fulfillment.objects.count() == fulfillments_count + 2
    assert FulfillmentLine.objects.count() == fulfillment_lines_count + 4


def test_order_bulk_create_stock_update(
    staff_api_client,
    permission_manage_orders,
    permission_manage_orders_import,
    permission_manage_users,
    order_bulk_input_with_multiple_order_lines_and_fulfillments_with_stocks,
    product_variant_list,
    warehouses,
):
    # given
    order = order_bulk_input_with_multiple_order_lines_and_fulfillments_with_stocks

    variant_1 = product_variant_list[0]
    variant_2 = product_variant_list[1]
    warehouse_1 = warehouses[0]
    warehouse_2 = warehouses[1]

    stock_variant_1_warehouse_1 = Stock(
        product_variant=variant_1, warehouse=warehouse_1, quantity=100
    )
    stock_variant_2_warehouse_1 = Stock(
        product_variant=variant_2, warehouse=warehouse_1, quantity=100
    )
    stock_variant_2_warehouse_2 = Stock(
        product_variant=variant_2, warehouse=warehouse_2, quantity=100
    )
    Stock.objects.bulk_create(
        [
            stock_variant_1_warehouse_1,
            stock_variant_2_warehouse_1,
            stock_variant_2_warehouse_2,
        ]
    )

    staff_api_client.user.user_permissions.add(
        permission_manage_orders_import,
        permission_manage_orders,
        permission_manage_users,
    )
    variables = {
        "orders": [order],
<<<<<<< HEAD
        "stockUpdatePolicy": StockUpdatePolicyEnum.UPDATE.name,
=======
        "stockUpdatePolicy": StockUpdatePolicyEnum.SKIP.name,
>>>>>>> 1b69c8d2
    }

    # when
    response = staff_api_client.post_graphql(ORDER_BULK_CREATE, variables)
    content = get_graphql_content(response)

    # then
    assert content["data"]["orderBulkCreate"]["count"] == 1
    data = content["data"]["orderBulkCreate"]["results"]
    assert not data[0]["errors"]

    stock_variant_1_warehouse_1.refresh_from_db()
    stock_variant_2_warehouse_1.refresh_from_db()
    stock_variant_2_warehouse_2.refresh_from_db()

    assert stock_variant_1_warehouse_1.quantity == 90
    assert stock_variant_2_warehouse_1.quantity == 67
    assert stock_variant_2_warehouse_2.quantity == 83


def test_order_bulk_create_stock_update_insufficient_stock(
    staff_api_client,
    permission_manage_orders,
    permission_manage_orders_import,
    permission_manage_users,
    order_bulk_input_with_multiple_order_lines_and_fulfillments_with_stocks,
    product_variant_list,
    warehouses,
):
    # given
    order = order_bulk_input_with_multiple_order_lines_and_fulfillments_with_stocks

    variant_1 = product_variant_list[0]
    variant_2 = product_variant_list[1]
    warehouse_1 = warehouses[0]
    warehouse_2 = warehouses[1]

    stock_variant_1_warehouse_1 = Stock(
        product_variant=variant_1, warehouse=warehouse_1, quantity=100
    )
    stock_variant_2_warehouse_1 = Stock(
        product_variant=variant_2, warehouse=warehouse_1, quantity=100
    )
    stock_variant_2_warehouse_2 = Stock(
        product_variant=variant_2, warehouse=warehouse_2, quantity=1
    )
    Stock.objects.bulk_create(
        [
            stock_variant_1_warehouse_1,
            stock_variant_2_warehouse_1,
            stock_variant_2_warehouse_2,
        ]
    )

    staff_api_client.user.user_permissions.add(
        permission_manage_orders_import,
        permission_manage_orders,
        permission_manage_users,
    )
    variables = {
        "orders": [order],
<<<<<<< HEAD
        "stockUpdatePolicy": StockUpdatePolicyEnum.UPDATE.name,
=======
        "stockUpdatePolicy": StockUpdatePolicyEnum.SKIP.name,
>>>>>>> 1b69c8d2
    }

    # when
    response = staff_api_client.post_graphql(ORDER_BULK_CREATE, variables)
    content = get_graphql_content(response)

    # then
    assert content["data"]["orderBulkCreate"]["count"] == 0
    assert not content["data"]["orderBulkCreate"]["results"][0]["order"]
    error = content["data"]["orderBulkCreate"]["results"][0]["errors"][0]
    assert error["message"] == (
        f"Insufficient stock for product variant: {variant_2.id} and warehouse: "
        f"{warehouse_2.id}."
    )
    assert error["field"] == "order_line"
    assert error["code"] == OrderBulkCreateErrorCode.INSUFFICIENT_STOCK.name

    stock_variant_1_warehouse_1.refresh_from_db()
    stock_variant_2_warehouse_1.refresh_from_db()
    stock_variant_2_warehouse_2.refresh_from_db()

    assert stock_variant_1_warehouse_1.quantity == 100
    assert stock_variant_2_warehouse_1.quantity == 100
    assert stock_variant_2_warehouse_2.quantity == 1


def test_order_bulk_create_stock_update_insufficient_stock_with_force_update_policy(
    staff_api_client,
    permission_manage_orders,
    permission_manage_orders_import,
    permission_manage_users,
    order_bulk_input_with_multiple_order_lines_and_fulfillments_with_stocks,
    product_variant_list,
    warehouses,
):
    # given
    order = order_bulk_input_with_multiple_order_lines_and_fulfillments_with_stocks

    variant_1 = product_variant_list[0]
    variant_2 = product_variant_list[1]
    warehouse_1 = warehouses[0]
    warehouse_2 = warehouses[1]

    stock_variant_1_warehouse_1 = Stock(
        product_variant=variant_1, warehouse=warehouse_1, quantity=100
    )
    stock_variant_2_warehouse_1 = Stock(
        product_variant=variant_2, warehouse=warehouse_1, quantity=100
    )
    stock_variant_2_warehouse_2 = Stock(
        product_variant=variant_2, warehouse=warehouse_2, quantity=1
    )
    Stock.objects.bulk_create(
        [
            stock_variant_1_warehouse_1,
            stock_variant_2_warehouse_1,
            stock_variant_2_warehouse_2,
        ]
    )

    staff_api_client.user.user_permissions.add(
        permission_manage_orders_import,
        permission_manage_orders,
        permission_manage_users,
    )
    variables = {
        "orders": [order],
<<<<<<< HEAD
        "stockUpdatePolicy": StockUpdatePolicyEnum.FORCE.name,
=======
        "stockUpdatePolicy": StockUpdatePolicyEnum.SKIP.name,
>>>>>>> 1b69c8d2
    }

    # when
    response = staff_api_client.post_graphql(ORDER_BULK_CREATE, variables)
    content = get_graphql_content(response)

    # then
    assert content["data"]["orderBulkCreate"]["count"] == 1
    data = content["data"]["orderBulkCreate"]["results"]
    assert not data[0]["errors"]

    stock_variant_1_warehouse_1.refresh_from_db()
    stock_variant_2_warehouse_1.refresh_from_db()
    stock_variant_2_warehouse_2.refresh_from_db()

    assert stock_variant_1_warehouse_1.quantity == 90
    assert stock_variant_2_warehouse_1.quantity == 67
    assert stock_variant_2_warehouse_2.quantity == -16


def test_order_bulk_create_stock_update_insufficient_stock_with_skip_update_policy(
    staff_api_client,
    permission_manage_orders,
    permission_manage_orders_import,
    permission_manage_users,
    order_bulk_input_with_multiple_order_lines_and_fulfillments_with_stocks,
    product_variant_list,
    warehouses,
):
    # given
    order = order_bulk_input_with_multiple_order_lines_and_fulfillments_with_stocks

    variant_1 = product_variant_list[0]
    variant_2 = product_variant_list[1]
    warehouse_1 = warehouses[0]
    warehouse_2 = warehouses[1]

    stock_variant_1_warehouse_1 = Stock(
        product_variant=variant_1, warehouse=warehouse_1, quantity=100
    )
    stock_variant_2_warehouse_1 = Stock(
        product_variant=variant_2, warehouse=warehouse_1, quantity=100
    )
    stock_variant_2_warehouse_2 = Stock(
        product_variant=variant_2, warehouse=warehouse_2, quantity=100
    )
    Stock.objects.bulk_create(
        [
            stock_variant_1_warehouse_1,
            stock_variant_2_warehouse_1,
            stock_variant_2_warehouse_2,
        ]
    )

    staff_api_client.user.user_permissions.add(
        permission_manage_orders_import,
        permission_manage_orders,
        permission_manage_users,
    )
    variables = {
        "orders": [order],
        "stockUpdatePolicy": StockUpdatePolicyEnum.SKIP.name,
    }

    # when
    response = staff_api_client.post_graphql(ORDER_BULK_CREATE, variables)
    content = get_graphql_content(response)

    # then
    assert content["data"]["orderBulkCreate"]["count"] == 1
    data = content["data"]["orderBulkCreate"]["results"]
    assert not data[0]["errors"]

    stock_variant_1_warehouse_1.refresh_from_db()
    stock_variant_2_warehouse_1.refresh_from_db()
    stock_variant_2_warehouse_2.refresh_from_db()

    assert stock_variant_1_warehouse_1.quantity == 100
    assert stock_variant_2_warehouse_1.quantity == 100
    assert stock_variant_2_warehouse_2.quantity == 100


def test_order_bulk_create_error_no_related_order_line_for_fulfillment(
    staff_api_client,
    permission_manage_orders,
    permission_manage_orders_import,
    permission_manage_users,
    order_bulk_input_with_multiple_order_lines_and_fulfillments_with_stocks,
    warehouse,
    variant,
):
    # given
    order = order_bulk_input_with_multiple_order_lines_and_fulfillments_with_stocks
    order["fulfillments"][0]["lines"][0]["orderLineIndex"] = 5

    staff_api_client.user.user_permissions.add(
        permission_manage_orders_import,
        permission_manage_orders,
        permission_manage_users,
    )
    variables = {
        "orders": [order],
        "stockUpdatePolicy": StockUpdatePolicyEnum.SKIP.name,
<<<<<<< HEAD
        "errorPolicy": ErrorPolicyEnum.IGNORE_FAILED.name,
=======
>>>>>>> 1b69c8d2
    }

    # when
    response = staff_api_client.post_graphql(ORDER_BULK_CREATE, variables)
    content = get_graphql_content(response)

    # then
    assert content["data"]["orderBulkCreate"]["count"] == 0
    data = content["data"]["orderBulkCreate"]["results"]
    assert not data[0]["order"]

    error = data[0]["errors"][0]
    assert error["message"] == "There is no order line with index: 5."
    assert error["field"] == "order_line_index"
    assert error["code"] == OrderBulkCreateErrorCode.NO_RELATED_ORDER_LINE.name


def test_order_bulk_create_error_warehouse_mismatch_between_order_and_fulfillment_lines(
    staff_api_client,
    permission_manage_orders,
    permission_manage_orders_import,
    permission_manage_users,
    order_bulk_input_with_multiple_order_lines_and_fulfillments_with_stocks,
    warehouse,
    variant,
):
    # given
    order = order_bulk_input_with_multiple_order_lines_and_fulfillments_with_stocks
    warehouse_id = graphene.Node.to_global_id("Warehouse", warehouse.id)
    order["fulfillments"][0]["lines"][0]["warehouse"] = warehouse_id

    staff_api_client.user.user_permissions.add(
        permission_manage_orders_import,
        permission_manage_orders,
        permission_manage_users,
    )
    variables = {
        "orders": [order],
        "stockUpdatePolicy": StockUpdatePolicyEnum.SKIP.name,
<<<<<<< HEAD
        "errorPolicy": ErrorPolicyEnum.IGNORE_FAILED.name,
=======
>>>>>>> 1b69c8d2
    }

    # when
    response = staff_api_client.post_graphql(ORDER_BULK_CREATE, variables)
    content = get_graphql_content(response)

    # then
    assert content["data"]["orderBulkCreate"]["count"] == 0
    data = content["data"]["orderBulkCreate"]["results"]
    assert not data[0]["order"]

    error = data[0]["errors"][0]
    assert error["message"] == (
        "Fulfillment line's warehouse is different then order line's warehouse."
    )
    assert error["field"] == "warehouse"
    assert (
        error["code"]
        == OrderBulkCreateErrorCode.ORDER_LINE_FULFILLMENT_LINE_MISMATCH.name
    )


def test_order_bulk_create_error_variant_mismatch_between_order_and_fulfillment_lines(
    staff_api_client,
    permission_manage_orders,
    permission_manage_orders_import,
    permission_manage_users,
    order_bulk_input_with_multiple_order_lines_and_fulfillments_with_stocks,
    warehouse,
    variant,
):
    # given
    order = order_bulk_input_with_multiple_order_lines_and_fulfillments_with_stocks
    variant_id = graphene.Node.to_global_id("ProductVariant", variant.id)
    order["fulfillments"][0]["lines"][0]["variantId"] = variant_id

    staff_api_client.user.user_permissions.add(
        permission_manage_orders_import,
        permission_manage_orders,
        permission_manage_users,
    )
    variables = {
        "orders": [order],
        "stockUpdatePolicy": StockUpdatePolicyEnum.SKIP.name,
        "errorPolicy": ErrorPolicyEnum.IGNORE_FAILED.name,
    }

    # when
    response = staff_api_client.post_graphql(ORDER_BULK_CREATE, variables)
    content = get_graphql_content(response)

    # then
    assert content["data"]["orderBulkCreate"]["count"] == 0
    data = content["data"]["orderBulkCreate"]["results"]
    assert not data[0]["order"]

    error = data[0]["errors"][0]
    assert error["message"] == (
        "Fulfillment line's product variant is different "
        "then order line's product variant."
    )
    assert error["field"] == "variant_id"
    assert (
        error["code"]
        == OrderBulkCreateErrorCode.ORDER_LINE_FULFILLMENT_LINE_MISMATCH.name
    )


def test_order_bulk_create_stock_update_error_too_many_fulfillments(
    staff_api_client,
    permission_manage_orders,
    permission_manage_orders_import,
    permission_manage_users,
    order_bulk_input_with_multiple_order_lines_and_fulfillments_with_stocks,
    product_variant_list,
    warehouses,
):
    # given
    order = order_bulk_input_with_multiple_order_lines_and_fulfillments_with_stocks
    order["fulfillments"][0]["lines"][0]["quantity"] = 500

    variant_1 = product_variant_list[0]
    variant_2 = product_variant_list[1]
    warehouse_1 = warehouses[0]
    warehouse_2 = warehouses[1]

    stock_variant_1_warehouse_1 = Stock(
        product_variant=variant_1, warehouse=warehouse_1, quantity=100
    )
    stock_variant_2_warehouse_1 = Stock(
        product_variant=variant_2, warehouse=warehouse_1, quantity=100
    )
    stock_variant_2_warehouse_2 = Stock(
        product_variant=variant_2, warehouse=warehouse_2, quantity=100
    )
    Stock.objects.bulk_create(
        [
            stock_variant_1_warehouse_1,
            stock_variant_2_warehouse_1,
            stock_variant_2_warehouse_2,
        ]
    )

    staff_api_client.user.user_permissions.add(
        permission_manage_orders_import,
        permission_manage_orders,
        permission_manage_users,
    )
    variables = {
        "orders": [order],
        "stockUpdatePolicy": StockUpdatePolicyEnum.UPDATE.name,
    }

    # when
    response = staff_api_client.post_graphql(ORDER_BULK_CREATE, variables)
    content = get_graphql_content(response)

    # then
    assert content["data"]["orderBulkCreate"]["count"] == 0
    assert not content["data"]["orderBulkCreate"]["results"][0]["order"]
    error = content["data"]["orderBulkCreate"]["results"][0]["errors"][0]
    assert (
        error["message"] == f"There is more fulfillments, than ordered quantity "
        f"for order line with variant: {variant_1.id} and warehouse: {warehouse_1.id}"
    )
    assert error["field"] == "order_line"
    assert error["code"] == OrderBulkCreateErrorCode.INVALID_QUANTITY.name


def test_order_bulk_create_update_stocks_missing_stocks(
    staff_api_client,
    permission_manage_orders,
    permission_manage_orders_import,
    permission_manage_users,
    order_bulk_input_with_multiple_order_lines_and_fulfillments_with_stocks,
    product_variant_list,
    warehouses,
):
    # given
    order = order_bulk_input_with_multiple_order_lines_and_fulfillments_with_stocks
    variant = product_variant_list[0]
    warehouse = warehouses[0]

    staff_api_client.user.user_permissions.add(
        permission_manage_orders_import,
        permission_manage_orders,
        permission_manage_users,
    )
    variables = {
        "orders": [order],
        "stockUpdatePolicy": StockUpdatePolicyEnum.UPDATE.name,
    }

    # whenzadd
    response = staff_api_client.post_graphql(ORDER_BULK_CREATE, variables)
    content = get_graphql_content(response)

    # then
    assert content["data"]["orderBulkCreate"]["count"] == 0
    assert not content["data"]["orderBulkCreate"]["results"][0]["order"]
    error = content["data"]["orderBulkCreate"]["results"][0]["errors"][0]
    assert (
        error["message"] == f"There is no stock for given product variant:"
        f" {variant.id} and warehouse: {warehouse.id}."
    )
    assert error["field"] == "order_line"
    assert error["code"] == OrderBulkCreateErrorCode.NON_EXISTING_STOCK.name


@pytest.mark.parametrize(
    "error_policy,expected_order_count",
    [
        (ErrorPolicyEnum.REJECT_EVERYTHING.name, 0),
        (ErrorPolicyEnum.REJECT_FAILED_ROWS.name, 1),
        (ErrorPolicyEnum.IGNORE_FAILED.name, 2),
    ],
)
def test_order_bulk_create_error_policy(
    error_policy,
    expected_order_count,
    staff_api_client,
    permission_manage_orders,
    permission_manage_orders_import,
    order_bulk_input,
    app,
):
    # given
    orders_count = Order.objects.count()

    order_1 = order_bulk_input
    order_2 = copy.deepcopy(order_bulk_input)
    order_2["notes"][0]["appId"] = graphene.Node.to_global_id("App", app.id)

    staff_api_client.user.user_permissions.add(
        permission_manage_orders_import,
        permission_manage_orders,
    )
    variables = {
        "errorPolicy": error_policy,
        "orders": [order_1, order_2],
        "stockUpdatePolicy": StockUpdatePolicyEnum.SKIP.name,
    }

    # when
    staff_api_client.post_graphql(ORDER_BULK_CREATE, variables)

    # then
    assert Order.objects.count() == orders_count + expected_order_count


def test_order_bulk_create_no_permissions(
    staff_api_client,
    order_bulk_input,
):
    # given
    orders_count = Order.objects.count()
    variables = {"orders": [order_bulk_input]}

    # when
    response = staff_api_client.post_graphql(ORDER_BULK_CREATE, variables)

    # then
    assert_no_permission(response)
    assert Order.objects.count() == orders_count


def test_order_bulk_create_error_order_future_date(
    staff_api_client,
    permission_manage_orders,
    permission_manage_orders_import,
    order_bulk_input,
):
    # given
    orders_count = Order.objects.count()

    order = order_bulk_input
    order["createdAt"] = timezone.now() + timedelta(minutes=MINUTES_DIFF + 1)

    staff_api_client.user.user_permissions.add(
        permission_manage_orders_import,
        permission_manage_orders,
    )
    variables = {
        "orders": [order],
        "stockUpdatePolicy": StockUpdatePolicyEnum.SKIP.name,
    }

    # when
    response = staff_api_client.post_graphql(ORDER_BULK_CREATE, variables)
    content = get_graphql_content(response)

    # then
    assert content["data"]["orderBulkCreate"]["count"] == 0
    assert not content["data"]["orderBulkCreate"]["results"][0]["order"]
    error = content["data"]["orderBulkCreate"]["results"][0]["errors"][0]
    assert error["message"] == "Order input contains future date."
    assert error["field"] == "created_at"
    assert error["code"] == OrderBulkCreateErrorCode.FUTURE_DATE.name

    assert Order.objects.count() == orders_count


def test_order_bulk_create_error_invalid_redirect_url(
    staff_api_client,
    permission_manage_orders,
    permission_manage_orders_import,
    order_bulk_input,
):
    # given
    orders_count = Order.objects.count()

    order = order_bulk_input
    order["redirectUrl"] = "www.invalid-url.com"

    staff_api_client.user.user_permissions.add(
        permission_manage_orders_import,
        permission_manage_orders,
    )
    variables = {
        "orders": [order],
        "stockUpdatePolicy": StockUpdatePolicyEnum.SKIP.name,
    }

    # when
    response = staff_api_client.post_graphql(ORDER_BULK_CREATE, variables)
    content = get_graphql_content(response)

    # then
    assert content["data"]["orderBulkCreate"]["count"] == 0
    assert not content["data"]["orderBulkCreate"]["results"][0]["order"]
    error = content["data"]["orderBulkCreate"]["results"][0]["errors"][0]
    assert (
        error["message"] == "Invalid redirect url: Invalid URL. "
        "Please check if URL is in RFC 1808 format.."
    )
    assert error["field"] == "redirect_url"
    assert error["code"] == OrderBulkCreateErrorCode.INVALID.name

    assert Order.objects.count() == orders_count


def test_order_bulk_create_error_invalid_address(
    staff_api_client,
    permission_manage_orders,
    permission_manage_orders_import,
    order_bulk_input,
):
    # given
    orders_count = Order.objects.count()

    order = order_bulk_input
    order["billingAddress"] = {"firstName": "John"}
    order["shippingAddress"] = {"postalCode": "abc-123"}

    staff_api_client.user.user_permissions.add(
        permission_manage_orders_import,
        permission_manage_orders,
    )
    variables = {
        "orders": [order],
        "stockUpdatePolicy": StockUpdatePolicyEnum.SKIP.name,
    }

    # when
    response = staff_api_client.post_graphql(ORDER_BULK_CREATE, variables)
    content = get_graphql_content(response)

    # then
    assert content["data"]["orderBulkCreate"]["count"] == 0
    assert not content["data"]["orderBulkCreate"]["results"][0]["order"]
    error_1 = content["data"]["orderBulkCreate"]["results"][0]["errors"][0]
    assert error_1["message"] == "Invalid billing address."
    assert error_1["field"] == "billing_address"
    assert error_1["code"] == OrderBulkCreateErrorCode.INVALID.name

    error_2 = content["data"]["orderBulkCreate"]["results"][0]["errors"][1]
    assert error_2["message"] == "Invalid shipping address."
    assert error_2["field"] == "shipping_address"
    assert error_2["code"] == OrderBulkCreateErrorCode.INVALID.name

    assert Order.objects.count() == orders_count


def test_order_bulk_create_no_shipping_method_price(
    staff_api_client,
    permission_manage_orders,
    permission_manage_orders_import,
    order_bulk_input,
):
    # given
    orders_count = Order.objects.count()

    order = order_bulk_input
    order["deliveryMethod"]["shippingPrice"] = None

    staff_api_client.user.user_permissions.add(
        permission_manage_orders_import,
        permission_manage_orders,
    )
    variables = {
        "orders": [order],
        "stockUpdatePolicy": StockUpdatePolicyEnum.SKIP.name,
    }

    # when
    response = staff_api_client.post_graphql(ORDER_BULK_CREATE, variables)
    content = get_graphql_content(response)

    # then
    assert content["data"]["orderBulkCreate"]["count"] == 1
    assert content["data"]["orderBulkCreate"]["results"][0]["order"]
    assert not content["data"]["orderBulkCreate"]["results"][0]["errors"]

    db_order = Order.objects.get()
    assert db_order.shipping_price_net_amount == 10
    assert db_order.shipping_price_gross_amount == 12

    assert Order.objects.count() == orders_count + 1


def test_order_bulk_create_error_delivery_with_both_shipping_method_and_warehouse(
    staff_api_client,
    permission_manage_orders,
    permission_manage_orders_import,
    order_bulk_input,
    warehouse,
):
    # given
    orders_count = Order.objects.count()

    order = order_bulk_input
    order["deliveryMethod"]["warehouseId"] = graphene.Node.to_global_id(
        "Warehouse", warehouse.id
    )

    staff_api_client.user.user_permissions.add(
        permission_manage_orders_import,
        permission_manage_orders,
    )
    variables = {
        "orders": [order],
        "stockUpdatePolicy": StockUpdatePolicyEnum.SKIP.name,
    }

    # when
    response = staff_api_client.post_graphql(ORDER_BULK_CREATE, variables)
    content = get_graphql_content(response)

    # then
    assert content["data"]["orderBulkCreate"]["count"] == 0
    assert not content["data"]["orderBulkCreate"]["results"][0]["order"]
    error = content["data"]["orderBulkCreate"]["results"][0]["errors"][0]
    assert error["message"] == "Can't provide both warehouse and shipping method IDs."
    assert error["field"] == "delivery_method"
    assert error["code"] == OrderBulkCreateErrorCode.TOO_MANY_IDENTIFIERS.name

    assert Order.objects.count() == orders_count


def test_order_bulk_create_warehouse_delivery_method(
    staff_api_client,
    permission_manage_orders,
    permission_manage_orders_import,
    order_bulk_input,
    warehouse,
):
    # given
    orders_count = Order.objects.count()

    order = order_bulk_input
    order["deliveryMethod"]["warehouseId"] = graphene.Node.to_global_id(
        "Warehouse", warehouse.id
    )
    order["deliveryMethod"]["shippingMethodId"] = None

    staff_api_client.user.user_permissions.add(
        permission_manage_orders_import,
        permission_manage_orders,
    )
    variables = {
        "orders": [order],
        "stockUpdatePolicy": StockUpdatePolicyEnum.SKIP.name,
    }

    # when
    response = staff_api_client.post_graphql(ORDER_BULK_CREATE, variables)
    content = get_graphql_content(response)

    # then
    assert content["data"]["orderBulkCreate"]["count"] == 1
    assert not content["data"]["orderBulkCreate"]["results"][0]["errors"]
    order = content["data"]["orderBulkCreate"]["results"][0]["order"]
    assert order["collectionPointName"] == warehouse.name
    assert not order["shippingMethodName"]

    db_order = Order.objects.get()
    assert db_order.collection_point == warehouse
    assert db_order.collection_point_name == warehouse.name
    assert not db_order.shipping_method
    assert not db_order.shipping_method_name

    assert Order.objects.count() == orders_count + 1


def test_order_bulk_create_error_no_delivery_method_provided(
    staff_api_client,
    permission_manage_orders,
    permission_manage_orders_import,
    order_bulk_input,
):
    # given
    orders_count = Order.objects.count()

    order = order_bulk_input
    order["deliveryMethod"]["shippingMethodId"] = None

    staff_api_client.user.user_permissions.add(
        permission_manage_orders_import,
        permission_manage_orders,
    )
    variables = {
        "orders": [order],
        "stockUpdatePolicy": StockUpdatePolicyEnum.SKIP.name,
    }

    # when
    response = staff_api_client.post_graphql(ORDER_BULK_CREATE, variables)
    content = get_graphql_content(response)

    # then
    assert content["data"]["orderBulkCreate"]["count"] == 0
    assert not content["data"]["orderBulkCreate"]["results"][0]["order"]
    error = content["data"]["orderBulkCreate"]["results"][0]["errors"][0]
    assert error["message"] == "No delivery method provided."
    assert error["field"] == "delivery_method"
    assert error["code"] == OrderBulkCreateErrorCode.REQUIRED.name

    assert Order.objects.count() == orders_count


def test_order_bulk_create_error_note_with_future_date(
    staff_api_client,
    permission_manage_orders,
    permission_manage_orders_import,
    order_bulk_input,
):
    # given
    orders_count = Order.objects.count()

    order = order_bulk_input
    order["notes"][0]["date"] = timezone.now() + timedelta(minutes=MINUTES_DIFF + 1)

    staff_api_client.user.user_permissions.add(
        permission_manage_orders_import,
        permission_manage_orders,
    )
    variables = {
        "orders": [order],
        "stockUpdatePolicy": StockUpdatePolicyEnum.SKIP.name,
    }

    # when
    response = staff_api_client.post_graphql(ORDER_BULK_CREATE, variables)
    content = get_graphql_content(response)

    # then
    assert content["data"]["orderBulkCreate"]["count"] == 0
    assert not content["data"]["orderBulkCreate"]["results"][0]["order"]
    error = content["data"]["orderBulkCreate"]["results"][0]["errors"][0]
    assert error["message"] == "Note input contains future date."
    assert error["field"] == "date"
    assert error["code"] == OrderBulkCreateErrorCode.FUTURE_DATE.name

    assert Order.objects.count() == orders_count


def test_order_bulk_create_error_note_exceeds_character_limit(
    staff_api_client,
    permission_manage_orders,
    permission_manage_orders_import,
    order_bulk_input,
):
    # given
    orders_count = Order.objects.count()
    events_count = OrderEvent.objects.count()

    order = order_bulk_input
    order["notes"][0]["message"] = "x" * (MAX_NOTE_LENGTH + 1)

    staff_api_client.user.user_permissions.add(
        permission_manage_orders_import,
        permission_manage_orders,
    )
    variables = {
        "orders": [order],
        "stockUpdatePolicy": StockUpdatePolicyEnum.SKIP.name,
        "errorPolicy": ErrorPolicyEnum.IGNORE_FAILED.name,
    }

    # when
    response = staff_api_client.post_graphql(ORDER_BULK_CREATE, variables)
    content = get_graphql_content(response)

    # then
    assert content["data"]["orderBulkCreate"]["count"] == 1
    assert content["data"]["orderBulkCreate"]["results"][0]["order"]
    error = content["data"]["orderBulkCreate"]["results"][0]["errors"][0]
    assert (
        error["message"] == f"Note message exceeds character limit: {MAX_NOTE_LENGTH}."
    )
    assert error["field"] == "message"
    assert error["code"] == OrderBulkCreateErrorCode.NOTE_LENGTH.name

    assert Order.objects.count() == orders_count + 1
    assert OrderEvent.objects.count() == events_count


def test_order_bulk_create_error_non_existing_instance(
    staff_api_client,
    permission_manage_orders,
    permission_manage_orders_import,
    order_bulk_input,
):
    # given
    orders_count = Order.objects.count()

    order = order_bulk_input
    order["lines"][0]["variantId"] = None
    order["lines"][0]["variantSku"] = "non-existing-sku"

    staff_api_client.user.user_permissions.add(
        permission_manage_orders_import,
        permission_manage_orders,
    )
    variables = {
        "orders": [order],
        "stockUpdatePolicy": StockUpdatePolicyEnum.SKIP.name,
    }

    # when
    response = staff_api_client.post_graphql(ORDER_BULK_CREATE, variables)
    content = get_graphql_content(response)

    # then
    assert content["data"]["orderBulkCreate"]["count"] == 0
    assert not content["data"]["orderBulkCreate"]["results"][0]["order"]
    errors = content["data"]["orderBulkCreate"]["results"][0]["errors"]

    assert (
        errors[0]["message"]
        == "ProductVariant instance with sku=non-existing-sku doesn't exist."
    )
    assert not errors[0]["field"]
    assert errors[0]["code"] == OrderBulkCreateErrorCode.NOT_FOUND.name

    assert Order.objects.count() == orders_count


def test_order_bulk_create_error_instance_not_found(
    staff_api_client,
    permission_manage_orders,
    permission_manage_orders_import,
    order_bulk_input,
):
    # given
    orders_count = Order.objects.count()

    order = order_bulk_input
    order["user"]["email"] = "non-existing-user@example.com"
    order["user"]["id"] = None

    staff_api_client.user.user_permissions.add(
        permission_manage_orders_import,
        permission_manage_orders,
    )
    variables = {
        "orders": [order],
        "stockUpdatePolicy": StockUpdatePolicyEnum.SKIP.name,
    }

    # when
    response = staff_api_client.post_graphql(ORDER_BULK_CREATE, variables)
    content = get_graphql_content(response)

    # then
    assert content["data"]["orderBulkCreate"]["count"] == 0
    assert not content["data"]["orderBulkCreate"]["results"][0]["order"]
    error = content["data"]["orderBulkCreate"]["results"][0]["errors"][0]
    assert (
        error["message"]
        == "User instance with email=non-existing-user@example.com doesn't exist."
    )
    assert not error["field"]
    assert error["code"] == OrderBulkCreateErrorCode.NOT_FOUND.name

    assert Order.objects.count() == orders_count


def test_order_bulk_create_error_get_instance_with_multiple_keys(
    staff_api_client,
    permission_manage_orders,
    permission_manage_orders_import,
    order_bulk_input,
):
    # given
    orders_count = Order.objects.count()

    order = order_bulk_input
    order["user"]["email"] = "non-existing-user@example.com"

    staff_api_client.user.user_permissions.add(
        permission_manage_orders_import,
        permission_manage_orders,
    )
    variables = {
        "orders": [order],
        "stockUpdatePolicy": StockUpdatePolicyEnum.SKIP.name,
    }

    # when
    response = staff_api_client.post_graphql(ORDER_BULK_CREATE, variables)
    content = get_graphql_content(response)

    # then
    assert content["data"]["orderBulkCreate"]["count"] == 0
    assert not content["data"]["orderBulkCreate"]["results"][0]["order"]
    error = content["data"]["orderBulkCreate"]["results"][0]["errors"][0]
    assert (
        error["message"] == "Only one of [id, email, external_reference] arguments"
        " can be provided to resolve User instance."
    )
    assert not error["field"]
    assert error["code"] == OrderBulkCreateErrorCode.TOO_MANY_IDENTIFIERS.name

    assert Order.objects.count() == orders_count


def test_order_bulk_create_error_get_instance_with_no_keys(
    staff_api_client,
    permission_manage_orders,
    permission_manage_orders_import,
    order_bulk_input,
):
    # given
    orders_count = Order.objects.count()

    order = order_bulk_input
    order["user"]["id"] = None

    staff_api_client.user.user_permissions.add(
        permission_manage_orders_import,
        permission_manage_orders,
    )
    variables = {
        "orders": [order],
        "stockUpdatePolicy": StockUpdatePolicyEnum.SKIP.name,
    }

    # when
    response = staff_api_client.post_graphql(ORDER_BULK_CREATE, variables)
    content = get_graphql_content(response)

    # then
    assert content["data"]["orderBulkCreate"]["count"] == 0
    assert not content["data"]["orderBulkCreate"]["results"][0]["order"]
    error = content["data"]["orderBulkCreate"]["results"][0]["errors"][0]
    assert (
        error["message"] == "One of [id, email, external_reference] arguments"
        " must be provided to resolve User instance."
    )
    assert not error["field"]
    assert error["code"] == OrderBulkCreateErrorCode.REQUIRED.name

    assert Order.objects.count() == orders_count


def test_order_bulk_create_error_invalid_quantity(
    staff_api_client,
    permission_manage_orders,
    permission_manage_orders_import,
    order_bulk_input,
):
    # given
    orders_count = Order.objects.count()

    order = order_bulk_input
    order["lines"][0]["quantity"] = 0.2

    staff_api_client.user.user_permissions.add(
        permission_manage_orders_import,
        permission_manage_orders,
    )
    variables = {
        "orders": [order],
        "stockUpdatePolicy": StockUpdatePolicyEnum.SKIP.name,
    }

    # when
    response = staff_api_client.post_graphql(ORDER_BULK_CREATE, variables)
    content = get_graphql_content(response)

    # then
    assert content["data"]["orderBulkCreate"]["count"] == 0
    assert not content["data"]["orderBulkCreate"]["results"][0]["order"]
    errors = content["data"]["orderBulkCreate"]["results"][0]["errors"]
    assert (
        errors[0]["message"] == "Invalid quantity. "
        "Must be integer greater then or equal to 1."
    )
    assert errors[0]["field"] == "quantity"
    assert errors[0]["code"] == OrderBulkCreateErrorCode.INVALID_QUANTITY.name
    assert Order.objects.count() == orders_count


@pytest.mark.parametrize(
    "quantity,total_net,undiscounted_net,message,code,field",
    [
        (
            -5,
            100,
            100,
            "Invalid quantity. Must be integer greater then or equal to 1.",
            OrderBulkCreateErrorCode.INVALID_QUANTITY.name,
            "quantity",
        ),
        (
            5,
            300,
            100,
            "Net price can't be greater then gross price.",
            OrderBulkCreateErrorCode.PRICE_ERROR.name,
            "total_price",
        ),
        (
            5,
            100,
            300,
            "Net price can't be greater then gross price.",
            OrderBulkCreateErrorCode.PRICE_ERROR.name,
            "undiscounted_total_price",
        ),
    ],
)
def test_order_bulk_create_error_order_line_calculations(
    quantity,
    total_net,
    undiscounted_net,
    message,
    code,
    field,
    staff_api_client,
    permission_manage_orders,
    permission_manage_orders_import,
    order_bulk_input,
):
    # given
    orders_count = Order.objects.count()

    order = order_bulk_input
    order["lines"][0]["quantity"] = quantity
    order["lines"][0]["totalPrice"]["net"] = total_net
    order["lines"][0]["undiscountedTotalPrice"]["net"] = undiscounted_net

    staff_api_client.user.user_permissions.add(
        permission_manage_orders_import,
        permission_manage_orders,
    )
    variables = {
        "orders": [order],
        "stockUpdatePolicy": StockUpdatePolicyEnum.SKIP.name,
    }

    # when
    response = staff_api_client.post_graphql(ORDER_BULK_CREATE, variables)
    content = get_graphql_content(response)

    # then
    assert content["data"]["orderBulkCreate"]["count"] == 0
    assert not content["data"]["orderBulkCreate"]["results"][0]["order"]
    errors = content["data"]["orderBulkCreate"]["results"][0]["errors"]
    assert errors[0]["message"] == message
    assert errors[0]["field"] == field
    assert errors[0]["code"] == code

    assert Order.objects.count() == orders_count


def test_order_bulk_create_error_calculate_order_line_tax_rate(
    staff_api_client,
    permission_manage_orders,
    permission_manage_orders_import,
    order_bulk_input,
):
    # given
    orders_count = Order.objects.count()

    order = order_bulk_input
    order["lines"][0]["taxRate"] = None

    staff_api_client.user.user_permissions.add(
        permission_manage_orders_import,
        permission_manage_orders,
    )
    variables = {
        "orders": [order],
        "stockUpdatePolicy": StockUpdatePolicyEnum.SKIP.name,
    }

    # when
    response = staff_api_client.post_graphql(ORDER_BULK_CREATE, variables)
    content = get_graphql_content(response)

    # then
    data = content["data"]["orderBulkCreate"]
    assert data["count"] == 1
    assert not data["results"][0]["errors"]
    assert data["results"][0]["order"]["lines"][0]["taxRate"] == 0.2

    db_line = OrderLine.objects.get()
    assert db_line.tax_rate == Decimal("0.2")

    assert Order.objects.count() == orders_count + 1


def test_order_bulk_create_quantize_prices(
    staff_api_client,
    permission_manage_orders,
    permission_manage_orders_import,
    order_bulk_input,
):
    # given
    order = order_bulk_input
    order["lines"][0]["quantity"] = 3
    order["lines"][0]["totalPrice"]["net"] = 10
    order["lines"][0]["undiscountedTotalPrice"]["net"] = 10
    order["lines"][0]["totalPrice"]["gross"] = 20
    order["lines"][0]["undiscountedTotalPrice"]["gross"] = 20

    staff_api_client.user.user_permissions.add(
        permission_manage_orders_import,
        permission_manage_orders,
    )
    variables = {
        "orders": [order],
        "stockUpdatePolicy": StockUpdatePolicyEnum.SKIP.name,
    }

    # when
    response = staff_api_client.post_graphql(ORDER_BULK_CREATE, variables)
    content = get_graphql_content(response)

    # then
    assert content["data"]["orderBulkCreate"]["count"] == 1
    order = content["data"]["orderBulkCreate"]["results"][0]["order"]
    assert not content["data"]["orderBulkCreate"]["results"][0]["errors"]
    assert order["lines"][0]["unitPrice"]["gross"]["amount"] == 6.67
    assert order["lines"][0]["unitPrice"]["net"]["amount"] == 3.33
    assert order["lines"][0]["undiscountedUnitPrice"]["gross"]["amount"] == 6.67
    assert order["lines"][0]["undiscountedUnitPrice"]["net"]["amount"] == 3.33

    db_order_line = OrderLine.objects.get()
    assert db_order_line.unit_price.gross.amount == Decimal("6.67")
    assert db_order_line.unit_price.net.amount == Decimal("3.33")
    assert db_order_line.undiscounted_unit_price.gross.amount == Decimal("6.67")
<<<<<<< HEAD
    assert db_order_line.undiscounted_unit_price.net.amount == Decimal("3.33")


def test_order_bulk_create_error_currency_mismatch_between_transaction_and_order(
    staff_api_client,
    permission_manage_orders,
    permission_manage_orders_import,
    order_bulk_input,
):
    # given
    orders_count = Order.objects.count()

    order = order_bulk_input
    order["transactions"][0]["amountAuthorized"]["currency"] = "USD"

    staff_api_client.user.user_permissions.add(
        permission_manage_orders_import,
        permission_manage_orders,
    )
    variables = {
        "orders": [order],
        "stockUpdatePolicy": StockUpdatePolicyEnum.SKIP.name,
    }

    # when
    response = staff_api_client.post_graphql(ORDER_BULK_CREATE, variables)
    content = get_graphql_content(response)

    # then
    assert content["data"]["orderBulkCreate"]["count"] == 0
    assert not content["data"]["orderBulkCreate"]["results"][0]["order"]
    error = content["data"]["orderBulkCreate"]["results"][0]["errors"][0]
    assert error["message"] == "Currency needs to be the same as for order: PLN"
    assert error["field"] == "amount_authorized"
    assert error["code"] == OrderBulkCreateErrorCode.INCORRECT_CURRENCY.name

    assert Order.objects.count() == orders_count


def test_order_bulk_create_error_empty_transaction_metadata_key(
    staff_api_client,
    permission_manage_orders,
    permission_manage_orders_import,
    order_bulk_input,
):
    # given
    orders_count = Order.objects.count()

    order = order_bulk_input
    order["transactions"][0]["metadata"] = [{"key": "", "value": "123"}]

    staff_api_client.user.user_permissions.add(
        permission_manage_orders_import,
        permission_manage_orders,
    )
    variables = {
        "orders": [order],
        "stockUpdatePolicy": StockUpdatePolicyEnum.SKIP.name,
    }

    # when
    response = staff_api_client.post_graphql(ORDER_BULK_CREATE, variables)
    content = get_graphql_content(response)

    # then
    assert content["data"]["orderBulkCreate"]["count"] == 0
    assert not content["data"]["orderBulkCreate"]["results"][0]["order"]
    error = content["data"]["orderBulkCreate"]["results"][0]["errors"][0]
    assert error["message"] == "metadata key cannot be empty."
    assert error["field"] == "transaction"
    assert error["code"] == OrderBulkCreateErrorCode.METADATA_KEY_REQUIRED.name

    assert Order.objects.count() == orders_count


def test_order_bulk_create_error_empty_order_line_tax_class_metadata_key(
    staff_api_client,
    permission_manage_orders,
    permission_manage_orders_import,
    order_bulk_input,
):
    # given
    orders_count = Order.objects.count()

    order = order_bulk_input
    order["lines"][0]["taxClassMetadata"] = [{"key": "", "value": "123"}]
    order["lines"][0]["taxClassPrivateMetadata"] = [{"key": "", "value": "321"}]

    staff_api_client.user.user_permissions.add(
        permission_manage_orders_import,
        permission_manage_orders,
    )
    variables = {
        "orders": [order],
        "stockUpdatePolicy": StockUpdatePolicyEnum.SKIP.name,
        "errorPolicy": ErrorPolicyEnum.IGNORE_FAILED.name,
    }

    # when
    response = staff_api_client.post_graphql(ORDER_BULK_CREATE, variables)
    content = get_graphql_content(response)

    # then
    assert content["data"]["orderBulkCreate"]["count"] == 1
    assert content["data"]["orderBulkCreate"]["results"][0]["order"]
    errors = content["data"]["orderBulkCreate"]["results"][0]["errors"]
    assert errors[0]["message"] == "Metadata key cannot be empty."
    assert errors[0]["field"] == "tax_class_metadata"
    assert errors[0]["code"] == OrderBulkCreateErrorCode.METADATA_KEY_REQUIRED.name
    assert errors[1]["message"] == "Private metadata key cannot be empty."
    assert errors[1]["field"] == "tax_class_private_metadata"
    assert errors[1]["code"] == OrderBulkCreateErrorCode.METADATA_KEY_REQUIRED.name

    db_order_line = OrderLine.objects.get()
    assert not db_order_line.tax_class_metadata
    assert not db_order_line.tax_class_private_metadata

    assert Order.objects.count() == orders_count + 1


def test_order_bulk_create_error_empty_shipping_tax_class_metadata_key(
    staff_api_client,
    permission_manage_orders,
    permission_manage_orders_import,
    order_bulk_input,
):
    # given
    orders_count = Order.objects.count()

    order = order_bulk_input
    order["deliveryMethod"]["shippingTaxClassMetadata"] = [{"key": "", "value": "123"}]
    order["deliveryMethod"]["shippingTaxClassPrivateMetadata"] = [
        {"key": "", "value": "321"}
    ]

    staff_api_client.user.user_permissions.add(
        permission_manage_orders_import,
        permission_manage_orders,
    )
    variables = {
        "orders": [order],
        "stockUpdatePolicy": StockUpdatePolicyEnum.SKIP.name,
        "errorPolicy": ErrorPolicyEnum.IGNORE_FAILED.name,
    }

    # when
    response = staff_api_client.post_graphql(ORDER_BULK_CREATE, variables)
    content = get_graphql_content(response)

    # then
    assert content["data"]["orderBulkCreate"]["count"] == 1
    assert content["data"]["orderBulkCreate"]["results"][0]["order"]
    errors = content["data"]["orderBulkCreate"]["results"][0]["errors"]
    assert errors[0]["message"] == "Metadata key cannot be empty."
    assert errors[0]["field"] == "shipping_tax_class_metadata"
    assert errors[0]["code"] == OrderBulkCreateErrorCode.METADATA_KEY_REQUIRED.name
    assert errors[1]["message"] == "Private metadata key cannot be empty."
    assert errors[1]["field"] == "shipping_tax_class_private_metadata"
    assert errors[1]["code"] == OrderBulkCreateErrorCode.METADATA_KEY_REQUIRED.name

    db_order = Order.objects.get()
    assert not db_order.shipping_tax_class_metadata
    assert not db_order.shipping_tax_class_private_metadata

    assert Order.objects.count() == orders_count + 1
=======
    assert db_order_line.undiscounted_unit_price.net.amount == Decimal("3.33")
>>>>>>> 1b69c8d2
<|MERGE_RESOLUTION|>--- conflicted
+++ resolved
@@ -17,10 +17,8 @@
     OrderEvent,
     OrderLine,
 )
-<<<<<<< HEAD
+
 from .....payment.models import TransactionItem
-=======
->>>>>>> 1b69c8d2
 from .....warehouse.models import Stock
 from ....core.enums import ErrorPolicyEnum
 from ....payment.enums import TransactionActionEnum
@@ -175,7 +173,6 @@
                         trackingNumber
                         fulfillmentOrder
                         status
-<<<<<<< HEAD
                     }
                     transactions {
                         id
@@ -198,8 +195,6 @@
                             currency
                             amount
                         }
-=======
->>>>>>> 1b69c8d2
                     }
                 }
                 errors {
@@ -292,7 +287,6 @@
     }
     fulfillment = {"trackingCode": "abc-123", "lines": [fulfillment_line]}
 
-<<<<<<< HEAD
     transaction = {
         "status": "Authorized for 10$",
         "type": "Credit Card",
@@ -309,8 +303,6 @@
         "privateMetadata": [{"key": "test-2", "value": "321"}],
     }
 
-=======
->>>>>>> 1b69c8d2
     return {
         "channel": channel_PLN.slug,
         "createdAt": timezone.now(),
@@ -400,8 +392,6 @@
     return order
 
 
-<<<<<<< HEAD
-=======
 @pytest.fixture()
 def order_bulk_input_with_multiple_order_lines_and_fulfillments_with_stocks(
     order_bulk_input,
@@ -471,7 +461,6 @@
     return order
 
 
->>>>>>> 1b69c8d2
 def test_order_bulk_create(
     staff_api_client,
     permission_manage_orders,
@@ -493,10 +482,7 @@
     address_count = Address.objects.count()
     fulfillments_count = Fulfillment.objects.count()
     fulfillment_lines_count = FulfillmentLine.objects.count()
-<<<<<<< HEAD
     transactions_count = TransactionItem.objects.count()
-=======
->>>>>>> 1b69c8d2
 
     order = order_bulk_input
     order["externalReference"] = "ext-ref-1"
@@ -660,7 +646,6 @@
     assert db_fulfillment_line.fulfillment_id == db_fulfillment.id
     assert db_fulfillment.lines.all()[0].id == db_fulfillment_line.id
 
-<<<<<<< HEAD
     transaction = order["transactions"][0]
     assert transaction["reference"] == "PSP reference - 123"
     assert transaction["type"] == "Credit Card"
@@ -676,18 +661,13 @@
     assert db_transaction.metadata == {"test-1": "123"}
     assert db_transaction.private_metadata == {"test-2": "321"}
 
-=======
->>>>>>> 1b69c8d2
     assert Order.objects.count() == orders_count + 1
     assert OrderLine.objects.count() == order_lines_count + 1
     assert Address.objects.count() == address_count + 2
     assert OrderEvent.objects.count() == order_events_count + 1
     assert Fulfillment.objects.count() == fulfillments_count + 1
     assert FulfillmentLine.objects.count() == fulfillment_lines_count + 1
-<<<<<<< HEAD
     assert TransactionItem.objects.count() == transactions_count + 1
-=======
->>>>>>> 1b69c8d2
 
 
 def test_order_bulk_create_multiple_orders(
@@ -857,8 +837,6 @@
 
 
 def test_order_bulk_create_multiple_fulfillments(
-<<<<<<< HEAD
-=======
     staff_api_client,
     permission_manage_orders,
     permission_manage_orders_import,
@@ -1453,7 +1431,6 @@
 def test_order_bulk_create_error_policy(
     error_policy,
     expected_order_count,
->>>>>>> 1b69c8d2
     staff_api_client,
     permission_manage_orders,
     permission_manage_orders_import,
@@ -1472,12 +1449,8 @@
         permission_manage_users,
     )
     variables = {
-<<<<<<< HEAD
-        "orders": [order],
-=======
         "errorPolicy": error_policy,
         "orders": [order_1, order_2],
->>>>>>> 1b69c8d2
         "stockUpdatePolicy": StockUpdatePolicyEnum.SKIP.name,
     }
 
@@ -1598,11 +1571,7 @@
     )
     variables = {
         "orders": [order],
-<<<<<<< HEAD
         "stockUpdatePolicy": StockUpdatePolicyEnum.UPDATE.name,
-=======
-        "stockUpdatePolicy": StockUpdatePolicyEnum.SKIP.name,
->>>>>>> 1b69c8d2
     }
 
     # when
@@ -1664,11 +1633,7 @@
     )
     variables = {
         "orders": [order],
-<<<<<<< HEAD
         "stockUpdatePolicy": StockUpdatePolicyEnum.UPDATE.name,
-=======
-        "stockUpdatePolicy": StockUpdatePolicyEnum.SKIP.name,
->>>>>>> 1b69c8d2
     }
 
     # when
@@ -1736,11 +1701,7 @@
     )
     variables = {
         "orders": [order],
-<<<<<<< HEAD
         "stockUpdatePolicy": StockUpdatePolicyEnum.FORCE.name,
-=======
-        "stockUpdatePolicy": StockUpdatePolicyEnum.SKIP.name,
->>>>>>> 1b69c8d2
     }
 
     # when
@@ -1844,10 +1805,7 @@
     variables = {
         "orders": [order],
         "stockUpdatePolicy": StockUpdatePolicyEnum.SKIP.name,
-<<<<<<< HEAD
         "errorPolicy": ErrorPolicyEnum.IGNORE_FAILED.name,
-=======
->>>>>>> 1b69c8d2
     }
 
     # when
@@ -1887,10 +1845,7 @@
     variables = {
         "orders": [order],
         "stockUpdatePolicy": StockUpdatePolicyEnum.SKIP.name,
-<<<<<<< HEAD
         "errorPolicy": ErrorPolicyEnum.IGNORE_FAILED.name,
-=======
->>>>>>> 1b69c8d2
     }
 
     # when
@@ -2815,7 +2770,6 @@
     assert db_order_line.unit_price.gross.amount == Decimal("6.67")
     assert db_order_line.unit_price.net.amount == Decimal("3.33")
     assert db_order_line.undiscounted_unit_price.gross.amount == Decimal("6.67")
-<<<<<<< HEAD
     assert db_order_line.undiscounted_unit_price.net.amount == Decimal("3.33")
 
 
@@ -2980,7 +2934,4 @@
     assert not db_order.shipping_tax_class_metadata
     assert not db_order.shipping_tax_class_private_metadata
 
-    assert Order.objects.count() == orders_count + 1
-=======
-    assert db_order_line.undiscounted_unit_price.net.amount == Decimal("3.33")
->>>>>>> 1b69c8d2
+    assert Order.objects.count() == orders_count + 1