--- conflicted
+++ resolved
@@ -22,7 +22,8 @@
 from ....core.prices import quantize_price
 from ....core.taxes import TaxError, zero_taxed_money
 from ....discount.models import OrderDiscount
-<<<<<<< HEAD
+from ....giftcard import GiftCardEvents
+from ....giftcard.events import gift_cards_bought_event
 from ....order import (
     FulfillmentStatus,
     OrderEvents,
@@ -30,11 +31,6 @@
     OrderPaymentStatus,
     OrderStatus,
 )
-=======
-from ....giftcard import GiftCardEvents
-from ....giftcard.events import gift_cards_bought_event
-from ....order import FulfillmentStatus, OrderOrigin, OrderStatus
->>>>>>> 633dcd50
 from ....order import events as order_events
 from ....order.error_codes import OrderErrorCode
 from ....order.events import order_replacement_created
@@ -1027,6 +1023,32 @@
     )
 
 
+def test_order_refund_with_gift_card_lines(
+    staff_api_client,
+    permission_manage_orders,
+    gift_card_shippable_order_line,
+    payment_dummy,
+):
+    order = gift_card_shippable_order_line.order
+    payment_dummy.order = order
+    payment_dummy.total = payment_dummy.captured_amount = order.total.gross.amount
+    payment_dummy.charge_status = ChargeStatus.FULLY_CHARGED
+    payment_dummy.save()
+    query = ORDER_REFUND_MUTATION
+    order_id = graphene.Node.to_global_id("Order", order.id)
+
+    variables = {"id": order_id, "amount": payment_dummy.total}
+    response = staff_api_client.post_graphql(
+        query, variables, permissions=[permission_manage_orders]
+    )
+    content = get_graphql_content(response)
+    data = content["data"]["orderRefund"]
+    assert not data["order"]
+    assert len(data["errors"]) == 1
+    assert data["errors"][0]["code"] == OrderErrorCode.CANNOT_REFUND.name
+    assert data["errors"][0]["field"] == "id"
+
+
 def test_order_query_shows_non_draft_orders(
     staff_api_client, permission_manage_orders, orders
 ):
@@ -5690,11 +5712,7 @@
     mock_void_payment.assert_called_once()
 
 
-<<<<<<< HEAD
-ORDER_REFUND = """
-=======
 ORDER_REFUND_MUTATION = """
->>>>>>> 633dcd50
     mutation refundOrder($id: ID!, $amount: PositiveDecimal!) {
         orderRefund(id: $id, amount: $amount) {
             order {
@@ -5704,15 +5722,10 @@
                 status
             }
             errors {
-<<<<<<< HEAD
                 field
                 code
                 message
                 payments
-=======
-                code
-                field
->>>>>>> 633dcd50
             }
         }
     }
@@ -5721,15 +5734,12 @@
 
 def test_order_refund(staff_api_client, permission_manage_orders, payment_txn_captured):
     order = payment_txn_captured.order
-<<<<<<< HEAD
-=======
     query = ORDER_REFUND_MUTATION
->>>>>>> 633dcd50
     order_id = graphene.Node.to_global_id("Order", order.id)
     amount = payment_txn_captured.total
     variables = {"id": order_id, "amount": amount}
     response = staff_api_client.post_graphql(
-        ORDER_REFUND, variables, permissions=[permission_manage_orders]
+        query, variables, permissions=[permission_manage_orders]
     )
     content = get_graphql_content(response)
     data = content["data"]["orderRefund"]["order"]
@@ -5755,40 +5765,12 @@
     assert refunded_fulfillment.shipping_refund_amount is None
 
 
-<<<<<<< HEAD
 @patch("saleor.order.actions.gateway.refund")
 def test_order_refund_for_failed_refund(
     mocked_refund,
     staff_api_client,
     permission_manage_orders,
     payment_txn_captured,
-=======
-def test_order_refund_with_gift_card_lines(
-    staff_api_client, permission_manage_orders, gift_card_shippable_order_line
-):
-    order = gift_card_shippable_order_line.order
-    query = ORDER_REFUND_MUTATION
-    order_id = graphene.Node.to_global_id("Order", order.id)
-
-    variables = {"id": order_id, "amount": 10.0}
-    response = staff_api_client.post_graphql(
-        query, variables, permissions=[permission_manage_orders]
-    )
-    content = get_graphql_content(response)
-    data = content["data"]["orderRefund"]
-    assert not data["order"]
-    assert len(data["errors"]) == 1
-    assert data["errors"][0]["code"] == OrderErrorCode.CANNOT_REFUND.name
-    assert data["errors"][0]["field"] == "id"
-
-
-@pytest.mark.parametrize(
-    "requires_amount, mutation_name",
-    ((True, "orderRefund"), (False, "orderVoid"), (True, "orderCapture")),
-)
-def test_clean_payment_without_payment_associated_to_order(
-    staff_api_client, permission_manage_orders, order, requires_amount, mutation_name
->>>>>>> 633dcd50
 ):
     message = "Error"
     mocked_refund.side_effect = PaymentError(message)
@@ -5797,7 +5779,7 @@
     amount = payment_txn_captured.total
     variables = {"id": order_id, "amount": amount}
     response = staff_api_client.post_graphql(
-        ORDER_REFUND, variables, permissions=[permission_manage_orders]
+        ORDER_REFUND_MUTATION, variables, permissions=[permission_manage_orders]
     )
     content = get_graphql_content(response)
     data = content["data"]["orderRefund"]
@@ -8828,7 +8810,6 @@
     assert data["order"]["shippingMethod"] is None
 
 
-<<<<<<< HEAD
 @pytest.mark.parametrize(
     "is_active, excpected_in",
     [
@@ -8863,7 +8844,8 @@
 
     # then
     assert to_pay == Money(amount=30, currency="USD")
-=======
+
+
 QUERY_ORDER_BY_TOKEN_WITH_PAYMENT = """
     query OrderByToken($token: UUID!) {
         orderByToken(token: $token){
@@ -8977,5 +8959,4 @@
 
     content = get_graphql_content(response)
 
-    assert_order_and_payment_ids(content, payment_txn_captured)
->>>>>>> 633dcd50
+    assert_order_and_payment_ids(content, payment_txn_captured)