--- conflicted
+++ resolved
@@ -30,12 +30,8 @@
 from ....order import events as order_events
 from ....order.error_codes import OrderErrorCode
 from ....order.events import order_replacement_created
-<<<<<<< HEAD
 from ....order.interface import OrderTaxedPricesData
-from ....order.models import Order, OrderEvent, OrderLine
-=======
 from ....order.models import Order, OrderEvent, OrderLine, get_order_number
->>>>>>> 4e52b865
 from ....order.notifications import get_default_order_payload
 from ....order.search import (
     prepare_order_search_document_value,
@@ -8189,13 +8185,8 @@
     staff_api_client,
     permission_manage_orders,
 ):
-<<<<<<< HEAD
     update_order_search_document(draft_order, save=True)
-    variables = {"filter": {"search": draft_order.pk}}
-=======
-    update_order_search_document(draft_order)
     variables = {"filter": {"search": draft_order.number}}
->>>>>>> 4e52b865
     staff_api_client.user.user_permissions.add(permission_manage_orders)
     response = staff_api_client.post_graphql(draft_orders_query_with_filter, variables)
     content = get_graphql_content(response)
@@ -8208,13 +8199,8 @@
     staff_api_client,
     permission_manage_orders,
 ):
-<<<<<<< HEAD
     update_order_search_document(draft_order, save=True)
-    variables = {"filter": {"search": f"#{draft_order.pk}"}}
-=======
-    update_order_search_document(draft_order)
     variables = {"filter": {"search": f"#{draft_order.number}"}}
->>>>>>> 4e52b865
     staff_api_client.user.user_permissions.add(permission_manage_orders)
     response = staff_api_client.post_graphql(draft_orders_query_with_filter, variables)
     content = get_graphql_content(response)
