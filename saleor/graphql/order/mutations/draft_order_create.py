--- conflicted
+++ resolved
@@ -346,11 +346,10 @@
             # Save any changes create/update the draft
             cls._commit_changes(info, instance, cleaned_input, is_new_instance, app)
 
-<<<<<<< HEAD
             try:
                 # Process any lines to add
                 cls._save_lines(
-                    info, instance, cleaned_input.get("lines_data"), app, site
+                    info, instance, cleaned_input.get("lines_data"), app, site, manager
                 )
             except TaxError as tax_error:
                 raise ValidationError(
@@ -359,28 +358,10 @@
                 )
 
             if is_new_instance:
-                cls.call_event(info.context.plugins.draft_order_created, instance)
+                cls.call_event(manager.draft_order_created, instance)
 
             else:
-                cls.call_event(info.context.plugins.draft_order_updated, instance)
-=======
-        try:
-            # Process any lines to add
-            cls._save_lines(
-                info, instance, cleaned_input.get("lines_data"), app, site, manager
-            )
-        except TaxError as tax_error:
-            raise ValidationError(
-                "Unable to calculate taxes - %s" % str(tax_error),
-                code=OrderErrorCode.TAX_ERROR.value,
-            )
-
-        if is_new_instance:
-            transaction.on_commit(lambda: manager.draft_order_created(instance))
-
-        else:
-            transaction.on_commit(lambda: manager.draft_order_updated(instance))
->>>>>>> 9ccf7f79
+                cls.call_event(manager.draft_order_updated, instance)
 
             # Post-process the results
             updated_fields = ["weight", "search_vector", "updated_at"]
