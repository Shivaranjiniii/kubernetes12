--- conflicted
+++ resolved
@@ -341,27 +341,10 @@
             # Save any changes create/update the draft
             cls._commit_changes(info, instance, cleaned_input, is_new_instance, app)
 
-<<<<<<< HEAD
-        try:
-            # Process any lines to add
-            cls._save_lines(
-                info, instance, cleaned_input.get("lines_data"), app, manager
-            )
-        except TaxError as tax_error:
-            raise ValidationError(
-                "Unable to calculate taxes - %s" % str(tax_error),
-                code=OrderErrorCode.TAX_ERROR.value,
-            )
-
-        update_order_display_gross_prices(instance)
-
-        if is_new_instance:
-            transaction.on_commit(lambda: manager.draft_order_created(instance))
-=======
             try:
                 # Process any lines to add
                 cls._save_lines(
-                    info, instance, cleaned_input.get("lines_data"), app, site, manager
+                    info, instance, cleaned_input.get("lines_data"), app, manager
                 )
             except TaxError as tax_error:
                 raise ValidationError(
@@ -369,34 +352,25 @@
                     code=OrderErrorCode.TAX_ERROR.value,
                 )
 
+            update_order_display_gross_prices(instance)
+
             if is_new_instance:
                 cls.call_event(manager.draft_order_created, instance)
->>>>>>> 7b75079a
 
             else:
                 cls.call_event(manager.draft_order_updated, instance)
 
-<<<<<<< HEAD
-        # Post-process the results
-        updated_fields = [
-            "weight",
-            "search_vector",
-            "updated_at",
-            "display_gross_prices",
-        ]
-        if cls.should_invalidate_prices(instance, cleaned_input, is_new_instance):
-            invalidate_order_prices(instance)
-            updated_fields.append("should_refresh_prices")
-        recalculate_order_weight(instance)
-        update_order_search_vector(instance, save=False)
-=======
             # Post-process the results
-            updated_fields = ["weight", "search_vector", "updated_at"]
+            updated_fields = [
+                "weight",
+                "search_vector",
+                "updated_at",
+                "display_gross_prices",
+            ]
             if cls.should_invalidate_prices(instance, cleaned_input, is_new_instance):
                 invalidate_order_prices(instance)
                 updated_fields.append("should_refresh_prices")
             recalculate_order_weight(instance)
             update_order_search_vector(instance, save=False)
->>>>>>> 7b75079a
 
             instance.save(update_fields=updated_fields)