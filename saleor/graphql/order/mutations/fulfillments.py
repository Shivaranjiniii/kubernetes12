from collections import defaultdict
from decimal import Decimal

import graphene
from django.core.exceptions import ValidationError
from django.template.defaultfilters import pluralize

from ....core.exceptions import InsufficientStock
from ....core.permissions import OrderPermissions
from ....core.tracing import traced_atomic_transaction
from ....giftcard.utils import order_has_gift_card_lines
from ....order import FulfillmentLineData, FulfillmentStatus, OrderLineData
from ....order import models as order_models
from ....order.actions import (
    approve_fulfillment,
    cancel_fulfillment,
    cancel_waiting_fulfillment,
    create_fulfillments,
    create_fulfillments_for_returned_products,
    create_refund_fulfillment,
    fulfillment_tracking_updated,
)
from ....order.error_codes import OrderErrorCode
from ....order.interface import OrderPaymentAction
from ....order.notifications import send_fulfillment_update
from ....order.utils import get_active_payments
from ....payment.models import Payment
from ...core.descriptions import ADDED_IN_31, DEPRECATED_IN_3X_INPUT
from ...core.mutations import BaseMutation
from ...core.scalars import PositiveDecimal
from ...core.types.common import OrderError
from ...core.utils import get_duplicated_values
from ...warehouse.types import Warehouse
from ..types import Fulfillment, FulfillmentLine, Order, OrderLine
from ..utils import prepare_insufficient_stock_order_validation_errors


class OrderFulfillStockInput(graphene.InputObjectType):
    quantity = graphene.Int(
        description="The number of line items to be fulfilled from given warehouse.",
        required=True,
    )
    warehouse = graphene.ID(
        description="ID of the warehouse from which the item will be fulfilled.",
        required=True,
    )


class OrderFulfillLineInput(graphene.InputObjectType):
    order_line_id = graphene.ID(
        description="The ID of the order line.", name="orderLineId"
    )
    stocks = graphene.List(
        graphene.NonNull(OrderFulfillStockInput),
        required=True,
        description="List of stock items to create.",
    )


class OrderFulfillInput(graphene.InputObjectType):
    lines = graphene.List(
        graphene.NonNull(OrderFulfillLineInput),
        required=True,
        description="List of items informing how to fulfill the order.",
    )
    notify_customer = graphene.Boolean(
        description="If true, send an email notification to the customer."
    )

    allow_stock_to_be_exceeded = graphene.Boolean(
        description="If true, then allow proceed fulfillment when stock is exceeded.",
        default_value=False,
    )


class FulfillmentUpdateTrackingInput(graphene.InputObjectType):
    tracking_number = graphene.String(description="Fulfillment tracking number.")
    notify_customer = graphene.Boolean(
        default_value=False,
        description="If true, send an email notification to the customer.",
    )


class OrderFulfill(BaseMutation):
    fulfillments = graphene.List(
        Fulfillment, description="List of created fulfillments."
    )
    order = graphene.Field(Order, description="Fulfilled order.")

    class Arguments:
        order = graphene.ID(
            description="ID of the order to be fulfilled.", name="order"
        )
        input = OrderFulfillInput(
            required=True, description="Fields required to create a fulfillment."
        )

    class Meta:
        description = "Creates new fulfillments for an order."
        permissions = (OrderPermissions.MANAGE_ORDERS,)
        error_type_class = OrderError
        error_type_field = "order_errors"

    @classmethod
    def clean_lines(cls, order_lines, quantities_for_lines):
        for order_line, line_quantities in zip(order_lines, quantities_for_lines):
            line_total_quantity = sum(line_quantities)
            line_quantity_unfulfilled = order_line.quantity_unfulfilled

            if line_total_quantity > line_quantity_unfulfilled:
                msg = (
                    "Only %(quantity)d item%(item_pluralize)s remaining "
                    "to fulfill: %(order_line)s."
                ) % {
                    "quantity": line_quantity_unfulfilled,
                    "item_pluralize": pluralize(line_quantity_unfulfilled),
                    "order_line": order_line,
                }
                order_line_global_id = graphene.Node.to_global_id(
                    "OrderLine", order_line.pk
                )
                raise ValidationError(
                    {
                        "order_line_id": ValidationError(
                            msg,
                            code=OrderErrorCode.FULFILL_ORDER_LINE,
                            params={"order_lines": [order_line_global_id]},
                        )
                    }
                )

    @classmethod
    def check_warehouses_for_duplicates(cls, warehouse_ids):
        for warehouse_ids_for_line in warehouse_ids:
            duplicates = get_duplicated_values(warehouse_ids_for_line)
            if duplicates:
                raise ValidationError(
                    {
                        "warehouse": ValidationError(
                            "Duplicated warehouse ID.",
                            code=OrderErrorCode.DUPLICATED_INPUT_ITEM,
                            params={"warehouse": duplicates.pop()},
                        )
                    }
                )

    @classmethod
    def check_lines_for_duplicates(cls, lines_ids):
        duplicates = get_duplicated_values(lines_ids)
        if duplicates:
            raise ValidationError(
                {
                    "orderLineId": ValidationError(
                        "Duplicated order line ID.",
                        code=OrderErrorCode.DUPLICATED_INPUT_ITEM,
                        params={"order_lines": [duplicates.pop()]},
                    )
                }
            )

    @classmethod
    def check_lines_for_preorder(cls, order_lines):
        for order_line in order_lines:
            if order_line.variant_id and order_line.variant.is_preorder_active():
                order_line_global_id = graphene.Node.to_global_id(
                    "OrderLine", order_line.pk
                )
                raise ValidationError(
                    {
                        "order_line_id": ValidationError(
                            "Can not fulfill preorder variant.",
                            code=OrderErrorCode.FULFILL_ORDER_LINE,
                            params={"order_lines": [order_line_global_id]},
                        )
                    }
                )

    @classmethod
    def check_total_quantity_of_items(cls, quantities_for_lines):
        flat_quantities = sum(quantities_for_lines, [])
        if sum(flat_quantities) <= 0:
            raise ValidationError(
                {
                    "lines": ValidationError(
                        "Total quantity must be larger than 0.",
                        code=OrderErrorCode.ZERO_QUANTITY,
                    )
                }
            )

    @classmethod
    def clean_input(cls, info, order, data):
        site_settings = info.context.site.settings
        if not order.is_fully_paid() and (
            site_settings.fulfillment_auto_approve
            and not site_settings.fulfillment_allow_unpaid
        ):
            raise ValidationError(
                {
                    "order": ValidationError(
                        "Cannot fulfill unpaid order.",
                        code=OrderErrorCode.CANNOT_FULFILL_UNPAID_ORDER.value,
                    )
                }
            )

        lines = data["lines"]

        warehouse_ids_for_lines = [
            [stock["warehouse"] for stock in line["stocks"]] for line in lines
        ]
        cls.check_warehouses_for_duplicates(warehouse_ids_for_lines)

        quantities_for_lines = [
            [stock["quantity"] for stock in line["stocks"]] for line in lines
        ]

        lines_ids = [line["order_line_id"] for line in lines]
        cls.check_lines_for_duplicates(lines_ids)
        order_lines = cls.get_nodes_or_error(
            lines_ids, field="lines", only_type=OrderLine
        )

        cls.clean_lines(order_lines, quantities_for_lines)

        if site_settings.fulfillment_auto_approve:
            cls.check_lines_for_preorder(order_lines)

        cls.check_total_quantity_of_items(quantities_for_lines)

        lines_for_warehouses = defaultdict(list)
        for line, order_line in zip(lines, order_lines):
            for stock in line["stocks"]:
                if stock["quantity"] > 0:
                    warehouse_pk = cls.get_global_id_or_error(
                        stock["warehouse"], only_type=Warehouse, field="warehouse"
                    )
                    lines_for_warehouses[warehouse_pk].append(
                        {"order_line": order_line, "quantity": stock["quantity"]}
                    )

        data["order_lines"] = order_lines
        data["lines_for_warehouses"] = lines_for_warehouses
        return data

    @classmethod
    @traced_atomic_transaction()
    def perform_mutation(cls, _root, info, order, **data):
        order = cls.get_node_or_error(
            info,
            order,
            field="order",
            only_type=Order,
            qs=order_models.Order.objects.prefetch_related("lines__variant"),
        )
        data = data.get("input")

        cleaned_input = cls.clean_input(info, order, data)

        context = info.context
        user = context.user if not context.user.is_anonymous else None
        app = context.app
        manager = context.plugins
        lines_for_warehouses = cleaned_input["lines_for_warehouses"]
        notify_customer = cleaned_input.get("notify_customer", True)
        allow_stock_to_be_exceeded = cleaned_input.get(
            "allow_stock_to_be_exceeded", False
        )

        approved = info.context.site.settings.fulfillment_auto_approve

        try:
            fulfillments = create_fulfillments(
                user,
                app,
                order,
                dict(lines_for_warehouses),
                manager,
                context.site.settings,
                notify_customer,
                allow_stock_to_be_exceeded=allow_stock_to_be_exceeded,
                approved=approved,
            )
        except InsufficientStock as exc:
            errors = prepare_insufficient_stock_order_validation_errors(exc)
            raise ValidationError({"stocks": errors})

        return OrderFulfill(fulfillments=fulfillments, order=order)


class FulfillmentUpdateTracking(BaseMutation):
    fulfillment = graphene.Field(
        Fulfillment, description="A fulfillment with updated tracking."
    )
    order = graphene.Field(
        Order, description="Order for which fulfillment was updated."
    )

    class Arguments:
        id = graphene.ID(required=True, description="ID of a fulfillment to update.")
        input = FulfillmentUpdateTrackingInput(
            required=True, description="Fields required to update a fulfillment."
        )

    class Meta:
        description = "Updates a fulfillment for an order."
        permissions = (OrderPermissions.MANAGE_ORDERS,)
        error_type_class = OrderError
        error_type_field = "order_errors"

    @classmethod
    def perform_mutation(cls, _root, info, **data):
        fulfillment = cls.get_node_or_error(info, data.get("id"), only_type=Fulfillment)
        tracking_number = data.get("input").get("tracking_number") or ""
        fulfillment.tracking_number = tracking_number
        fulfillment.save()
        order = fulfillment.order
        fulfillment_tracking_updated(
            fulfillment,
            info.context.user,
            info.context.app,
            tracking_number,
            info.context.plugins,
        )
        input_data = data.get("input", {})
        notify_customer = input_data.get("notify_customer")
        if notify_customer:
            send_fulfillment_update(order, fulfillment, info.context.plugins)
        return FulfillmentUpdateTracking(fulfillment=fulfillment, order=order)


class FulfillmentCancelInput(graphene.InputObjectType):
    warehouse_id = graphene.ID(
        description="ID of a warehouse where items will be restocked. Optional "
        "when fulfillment is in WAITING_FOR_APPROVAL state.",
        required=False,
    )


class FulfillmentCancel(BaseMutation):
    fulfillment = graphene.Field(Fulfillment, description="A canceled fulfillment.")
    order = graphene.Field(Order, description="Order which fulfillment was cancelled.")

    class Arguments:
        id = graphene.ID(required=True, description="ID of a fulfillment to cancel.")
        input = FulfillmentCancelInput(
            required=False, description="Fields required to cancel a fulfillment."
        )

    class Meta:
        description = "Cancels existing fulfillment and optionally restocks items."
        permissions = (OrderPermissions.MANAGE_ORDERS,)
        error_type_class = OrderError
        error_type_field = "order_errors"

    @classmethod
    def validate_fulfillment(cls, fulfillment, warehouse):
        if not fulfillment.can_edit():
            raise ValidationError(
                {
                    "fulfillment": ValidationError(
                        "This fulfillment can't be canceled",
                        code=OrderErrorCode.CANNOT_CANCEL_FULFILLMENT,
                    )
                }
            )
        if (
            fulfillment.status != FulfillmentStatus.WAITING_FOR_APPROVAL
            and not warehouse
        ):
            raise ValidationError(
                {
                    "warehouseId": ValidationError(
                        "This parameter is required for fulfillments which are not in "
                        "WAITING_FOR_APPROVAL state.",
                        code=OrderErrorCode.REQUIRED,
                    )
                }
            )

    @classmethod
    def validate_order(cls, order):
        if order_has_gift_card_lines(order):
            raise ValidationError(
                {
                    "fulfillment": ValidationError(
                        "Cannot cancel fulfillment with gift card lines.",
                        code=OrderErrorCode.CANNOT_CANCEL_FULFILLMENT.value,
                    )
                }
            )

    @classmethod
    def perform_mutation(cls, _root, info, **data):
        fulfillment = cls.get_node_or_error(info, data.get("id"), only_type=Fulfillment)
        order = fulfillment.order

        cls.validate_order(order)

        warehouse = None
        if fulfillment.status == FulfillmentStatus.WAITING_FOR_APPROVAL:
            warehouse = None
        elif warehouse_id := data.get("input", {}).get("warehouse_id"):
            warehouse = cls.get_node_or_error(
                info, warehouse_id, only_type="Warehouse", field="warehouse_id"
            )

        cls.validate_fulfillment(fulfillment, warehouse)

        if fulfillment.status == FulfillmentStatus.WAITING_FOR_APPROVAL:
            fulfillment = cancel_waiting_fulfillment(
                fulfillment,
                info.context.user,
                info.context.app,
                info.context.plugins,
            )
        else:
            fulfillment = cancel_fulfillment(
                fulfillment,
                info.context.user,
                info.context.app,
                warehouse,
                info.context.plugins,
            )
        order.refresh_from_db(fields=["status"])
        return FulfillmentCancel(fulfillment=fulfillment, order=order)


class FulfillmentApprove(BaseMutation):
    fulfillment = graphene.Field(Fulfillment, description="An approved fulfillment.")
    order = graphene.Field(Order, description="Order which fulfillment was approved.")

    class Arguments:
        id = graphene.ID(required=True, description="ID of a fulfillment to approve.")
        notify_customer = graphene.Boolean(
            required=True, description="True if confirmation email should be send."
        )
        allow_stock_to_be_exceeded = graphene.Boolean(
            default_value=False, description="True if stock could be exceeded."
        )

    class Meta:
        description = f"{ADDED_IN_31} Approve existing fulfillment."
        permissions = (OrderPermissions.MANAGE_ORDERS,)
        error_type_class = OrderError
        error_type_field = "order_errors"

    @classmethod
    def clean_input(cls, info, fulfillment):
        if fulfillment.status != FulfillmentStatus.WAITING_FOR_APPROVAL:
            raise ValidationError(
                "Invalid fulfillment status, only WAITING_FOR_APPROVAL "
                "fulfillments can be accepted.",
                code=OrderErrorCode.INVALID.value,
            )

        OrderFulfill.check_lines_for_preorder([line.order_line for line in fulfillment])

        if (
            not info.context.site.settings.fulfillment_allow_unpaid
            and not fulfillment.order.is_fully_paid()
        ):
            raise ValidationError(
                "Cannot fulfill unpaid order.",
                code=OrderErrorCode.CANNOT_FULFILL_UNPAID_ORDER,
            )

    @classmethod
    def perform_mutation(cls, _root, info, **data):
        fulfillment = cls.get_node_or_error(info, data["id"], only_type="Fulfillment")
        cls.clean_input(info, fulfillment)

        order = fulfillment.order
        fulfillment = approve_fulfillment(
            fulfillment,
            info.context.user,
            info.context.app,
            info.context.plugins,
            info.context.site.settings,
            notify_customer=data["notify_customer"],
            allow_stock_to_be_exceeded=data.get("allow_stock_to_be_exceeded"),
        )
        order.refresh_from_db(fields=["status"])
        return FulfillmentApprove(fulfillment=fulfillment, order=order)


class OrderRefundLineInput(graphene.InputObjectType):
    order_line_id = graphene.ID(
        description="The ID of the order line to refund.",
        name="orderLineId",
        required=True,
    )
    quantity = graphene.Int(
        description="The number of items to be refunded.",
        required=True,
    )


class OrderRefundFulfillmentLineInput(graphene.InputObjectType):
    fulfillment_line_id = graphene.ID(
        description="The ID of the fulfillment line to refund.",
        name="fulfillmentLineId",
        required=True,
    )
    quantity = graphene.Int(
        description="The number of items to be refunded.",
        required=True,
    )


class PaymentToRefundInput(graphene.InputObjectType):
    payment_id = graphene.ID(required=True, description="The GraphQL ID of a payment.")
    amount = PositiveDecimal(required=False, description="Amount of the refund.")


class OrderRefundProductsInput(graphene.InputObjectType):
    order_lines = graphene.List(
        graphene.NonNull(OrderRefundLineInput),
        description="List of unfulfilled lines to refund.",
    )
    fulfillment_lines = graphene.List(
        graphene.NonNull(OrderRefundFulfillmentLineInput),
        description="List of fulfilled lines to refund.",
    )
    payments_to_refund = graphene.List(
        graphene.NonNull(PaymentToRefundInput),
        required=False,
        description=f"{ADDED_IN_31} Payments that need to be refunded.",
    )
    amount_to_refund = PositiveDecimal(
        required=False,
        description=(
            "The total amount of refund when the value is provided manually. "
            f"{DEPRECATED_IN_3X_INPUT} Use `paymentsToRefund` instead."
        ),
    )
    include_shipping_costs = graphene.Boolean(
        description=(
            "If true, Saleor will refund shipping costs. "
            "If `amountToRefund` is provided `includeShippingCosts` will be ignored."
        ),
        default_value=False,
    )


class FulfillmentRefundAndReturnProductBase(BaseMutation):
    class Meta:
        abstract = True

    @classmethod
    def clean_order_payment(cls, payment):
        if not payment or not payment.can_refund():
            raise ValidationError(
                {
                    "order": ValidationError(
                        "Order cannot be refunded.",
                        code=OrderErrorCode.CANNOT_REFUND.value,
                    )
                }
            )

    @classmethod
<<<<<<< HEAD
    def clean_amount_to_refund(cls, amount_to_refund, payment, cleaned_input):
        if amount_to_refund > payment.captured_amount:
            raise ValidationError(
                {
                    "amount_to_refund": ValidationError(
                        (
                            "The amountToRefund is greater than the maximal possible "
                            "amount to refund."
                        ),
                        code=OrderErrorCode.CANNOT_REFUND.value,
                    ),
                }
            )

    @classmethod
    def _check_payments_belong_to_order(cls, order, payments_ids) -> None:
        order_payments_ids = order.payments.filter(id__in=payments_ids).values_list(
            "id", flat=True
        )
        if set(order_payments_ids) != set(payments_ids):
            improper_payments_ids = set(payments_ids).difference(
                set(order_payments_ids)
            )
            improper_payments_global_ids = [
                graphene.Node.to_global_id("Payment", payment_id)
                for payment_id in improper_payments_ids
            ]
            raise ValidationError(
                {
                    "payments_to_refund": ValidationError(
                        "These payments do not belong to the order.",
                        code=OrderErrorCode.PAYMENTS_DO_NOT_BELONG_TO_ORDER.value,
                        params={"payments": improper_payments_global_ids},
                    )
                }
            )

    @classmethod
    def _check_order_has_single_payment(cls, order):
        if order.payments.filter(is_active=True).count() > 1:
            raise ValidationError(
                {
                    "amount_to_refund": ValidationError(
                        "It is not possible to use the amount field "
                        "for orders with multiple payments.",
                        code=OrderErrorCode.ORDER_HAS_MULTIPLE_PAYMENTS,
                    )
                }
            )

    @classmethod
    def _prepare_multiple_payments_data(cls, order, payments_to_refund):
        has_amounts_specified = []
        payments = []
        payments_data = {}

        for item in payments_to_refund:
            amount = item.get("amount")

            # We need to exclude payments that have amounts equal to 0.
            if amount is not None and amount == 0:
                continue

            data = {"amount": item.get("amount")}
            payment_pk = int(cls.get_global_id_or_error(item["payment_id"], "Payment"))

            payments_data.update({payment_pk: data})

        payment_ids = payments_data.keys()
        cls._check_payments_belong_to_order(order, payment_ids)

        payment_objects = Payment.objects.in_bulk(payment_ids)

        for payment_id, amount_data in payments_data.items():
            payment = payment_objects[payment_id]
            amount = amount_data["amount"]
            has_amounts_specified.append(amount)

            payments.append(OrderPaymentAction(payment, amount or Decimal("0")))

        return payments, has_amounts_specified

    @classmethod
    def _prepare_single_payment_data(cls, order, amount_to_refund):
        cls._check_order_has_single_payment(order)

        active_payments = get_active_payments(order)
        if not active_payments:
            # Raise a proper error if the list is empty.
            cls.clean_order_payment(None)

        has_amounts_specified = [amount_to_refund]

        payments = [
            OrderPaymentAction(
                active_payments[0],
                amount_to_refund or Decimal("0"),
            )
        ]
        return payments, has_amounts_specified

    @classmethod
    def _get_payments_to_refund(
        cls, order, payments_to_refund, amount_to_refund, include_shipping_costs
    ):
        if payments_to_refund:
            payments, has_amounts_specified = cls._prepare_multiple_payments_data(
                order, payments_to_refund
            )

        else:
            payments, has_amounts_specified = cls._prepare_single_payment_data(
                order, amount_to_refund
            )

        # We should ignore shipping_costs if amount is specified for every payment.
        if all(has_amounts_specified):
            include_shipping_costs = False

        return payments, include_shipping_costs
=======
    def clean_amount_to_refund(cls, order, amount_to_refund, payment, cleaned_input):
        if amount_to_refund is not None:
            if order_has_gift_card_lines(order):
                raise ValidationError(
                    {
                        "amount_to_refund": ValidationError(
                            (
                                "Cannot specified amount to refund when order has "
                                "gift card lines."
                            ),
                            code=OrderErrorCode.CANNOT_REFUND.value,
                        )
                    }
                )
            if amount_to_refund > payment.captured_amount:
                raise ValidationError(
                    {
                        "amount_to_refund": ValidationError(
                            (
                                "The amountToRefund is greater than the maximal "
                                "possible amount to refund."
                            ),
                            code=OrderErrorCode.CANNOT_REFUND.value,
                        ),
                    }
                )
        cleaned_input["amount_to_refund"] = amount_to_refund
>>>>>>> 633dcd50

    @classmethod
    def _raise_error_for_line(cls, msg, type, line_id, field_name, code=None):
        line_global_id = graphene.Node.to_global_id(type, line_id)
        if not code:
            code = OrderErrorCode.INVALID_QUANTITY.value
        raise ValidationError(
            {
                field_name: ValidationError(
                    msg,
                    code=code,
                    params={field_name: line_global_id},
                )
            }
        )

    @classmethod
    def clean_fulfillment_lines(
        cls, fulfillment_lines_data, cleaned_input, whitelisted_statuses
    ):
        fulfillment_lines = cls.get_nodes_or_error(
            [line["fulfillment_line_id"] for line in fulfillment_lines_data],
            field="fulfillment_lines",
            only_type=FulfillmentLine,
            qs=order_models.FulfillmentLine.objects.prefetch_related(
                "fulfillment", "order_line"
            ),
        )
        fulfillment_lines = list(fulfillment_lines)
        cleaned_fulfillment_lines = []
        for line, line_data in zip(fulfillment_lines, fulfillment_lines_data):
            quantity = line_data["quantity"]
            if line.order_line.is_gift_card:
                cls._raise_error_for_line(
                    "Cannot refund or return gift card line.",
                    "FulfillmentLine",
                    line.pk,
                    "fulfillment_line_id",
                    OrderErrorCode.GIFT_CARD_LINE.value,
                )
            if line.quantity < quantity:
                cls._raise_error_for_line(
                    "Provided quantity is bigger than quantity from "
                    "fulfillment line",
                    "FulfillmentLine",
                    line.pk,
                    "fulfillment_line_id",
                )
            if line.fulfillment.status not in whitelisted_statuses:
                allowed_statuses_str = ", ".join(whitelisted_statuses)
                cls._raise_error_for_line(
                    f"Unable to process action for fulfillmentLine with different "
                    f"status than {allowed_statuses_str}.",
                    "FulfillmentLine",
                    line.pk,
                    "fulfillment_line_id",
                    code=OrderErrorCode.INVALID.value,
                )
            replace = line_data.get("replace", False)
            if replace and not line.order_line.variant_id:
                cls._raise_error_for_line(
                    "Unable to replace line as the assigned product doesn't exist.",
                    "OrderLine",
                    line.pk,
                    "order_line_id",
                )
            cleaned_fulfillment_lines.append(
                FulfillmentLineData(
                    line=line,
                    quantity=quantity,
                    replace=replace,
                )
            )
        cleaned_input["fulfillment_lines"] = cleaned_fulfillment_lines

    @classmethod
    def clean_lines(cls, lines_data, cleaned_input):
        order_lines = cls.get_nodes_or_error(
            [line["order_line_id"] for line in lines_data],
            field="order_lines",
            only_type=OrderLine,
            qs=order_models.OrderLine.objects.prefetch_related(
                "fulfillment_lines__fulfillment", "variant", "allocations"
            ),
        )
        order_lines = list(order_lines)
        cleaned_order_lines = []
        for line, line_data in zip(order_lines, lines_data):
            quantity = line_data["quantity"]
            if line.is_gift_card:
                cls._raise_error_for_line(
                    "Cannot refund or return gift card line.",
                    "OrderLine",
                    line.pk,
                    "order_line_id",
                    OrderErrorCode.GIFT_CARD_LINE.value,
                )
            if line.quantity < quantity:
                cls._raise_error_for_line(
                    "Provided quantity is bigger than quantity from order line.",
                    "OrderLine",
                    line.pk,
                    "order_line_id",
                )
            quantity_ready_to_move = line.quantity_unfulfilled
            if quantity_ready_to_move < quantity:
                cls._raise_error_for_line(
                    "Provided quantity is bigger than unfulfilled quantity.",
                    "OrderLine",
                    line.pk,
                    "order_line_id",
                )
            replace = line_data.get("replace", False)
            if replace and not line.variant_id:
                cls._raise_error_for_line(
                    "Unable to replace line as the assigned product doesn't exist.",
                    "OrderLine",
                    line.pk,
                    "order_line_id",
                )

            cleaned_order_lines.append(
                OrderLineData(line=line, quantity=quantity, replace=replace)
            )
        cleaned_input["order_lines"] = cleaned_order_lines


class FulfillmentRefundProducts(FulfillmentRefundAndReturnProductBase):
    fulfillment = graphene.Field(Fulfillment, description="A refunded fulfillment.")
    order = graphene.Field(Order, description="Order which fulfillment was refunded.")

    class Arguments:
        order = graphene.ID(
            description="ID of the order to be refunded.", required=True
        )
        input = OrderRefundProductsInput(
            required=True,
            description="Fields required to create an refund fulfillment.",
        )

    class Meta:
        description = "Refund products."
        permissions = (OrderPermissions.MANAGE_ORDERS,)
        error_type_class = OrderError
        error_type_field = "order_errors"

    @classmethod
    def clean_input(cls, info, order_id, input):
        cleaned_input = {}
        payments_to_refund = input.get("payments_to_refund")
        amount_to_refund = input.get("amount_to_refund")

        include_shipping_costs = input.get("include_shipping_costs")

        qs = order_models.Order.objects.prefetch_related("payments")
        order = cls.get_node_or_error(
            info, order_id, field="order", only_type=Order, qs=qs
        )
<<<<<<< HEAD
        payments, include_shipping_costs = cls._get_payments_to_refund(
            order, payments_to_refund, amount_to_refund, include_shipping_costs
        )
        for item in payments:
            cls.clean_order_payment(item.payment)
            cls.clean_amount_to_refund(item.amount, item.payment, cleaned_input)
=======
        payment = order.get_last_payment()
        cls.clean_order_payment(payment, cleaned_input)
        cls.clean_amount_to_refund(order, amount_to_refund, payment, cleaned_input)
>>>>>>> 633dcd50

        cleaned_input.update(
            {
                "order": order,
                "payments_to_refund": payments,
                "include_shipping_costs": include_shipping_costs,
            },
        )

        order_lines_data = input.get("order_lines", [])
        fulfillment_lines_data = input.get("fulfillment_lines", [])

        if order_lines_data:
            cls.clean_lines(order_lines_data, cleaned_input)
        if fulfillment_lines_data:
            cls.clean_fulfillment_lines(
                fulfillment_lines_data,
                cleaned_input,
                whitelisted_statuses=[
                    FulfillmentStatus.FULFILLED,
                    FulfillmentStatus.RETURNED,
                    FulfillmentStatus.WAITING_FOR_APPROVAL,
                ],
            )
        return cleaned_input

    @classmethod
    def perform_mutation(cls, _root, info, **data):
        cleaned_input = cls.clean_input(info, data.get("order"), data.get("input"))
        order = cleaned_input["order"]

        refund_fulfillment = create_refund_fulfillment(
            info.context.user,
            info.context.app,
            order,
            cleaned_input.get("payments_to_refund", []),
            cleaned_input.get("order_lines", []),
            cleaned_input.get("fulfillment_lines", []),
            info.context.plugins,
            cleaned_input.get("include_shipping_costs"),
        )
        return cls(order=order, fulfillment=refund_fulfillment)


class OrderReturnLineInput(graphene.InputObjectType):
    order_line_id = graphene.ID(
        description="The ID of the order line to return.",
        name="orderLineId",
        required=True,
    )
    quantity = graphene.Int(
        description="The number of items to be returned.",
        required=True,
    )
    replace = graphene.Boolean(
        description="Determines, if the line should be added to replace order.",
        default_value=False,
    )


class OrderReturnFulfillmentLineInput(graphene.InputObjectType):
    fulfillment_line_id = graphene.ID(
        description="The ID of the fulfillment line to return.",
        name="fulfillmentLineId",
        required=True,
    )
    quantity = graphene.Int(
        description="The number of items to be returned.",
        required=True,
    )
    replace = graphene.Boolean(
        description="Determines, if the line should be added to replace order.",
        default_value=False,
    )


class OrderReturnProductsInput(graphene.InputObjectType):
    order_lines = graphene.List(
        graphene.NonNull(OrderReturnLineInput),
        description="List of unfulfilled lines to return.",
    )
    fulfillment_lines = graphene.List(
        graphene.NonNull(OrderReturnFulfillmentLineInput),
        description="List of fulfilled lines to return.",
    )

    payments_to_refund = graphene.List(
        graphene.NonNull(PaymentToRefundInput),
        required=False,
        description="Payments that need to be refunded.",
    )
    amount_to_refund = PositiveDecimal(
        required=False,
        description=(
            "The total amount of refund when the value is provided manually. "
            "DEPRECATED: This argument will be removed in Saleor 4.0. "
            "Use paymentsToRefund instead."
        ),
    )
    include_shipping_costs = graphene.Boolean(
        description=(
            "If true, Saleor will refund shipping costs. If amountToRefund is provided "
            "includeShippingCosts will be ignored."
        ),
        default_value=False,
    )
    refund = graphene.Boolean(
        description="If true, Saleor will call refund action for all lines.",
        default_value=False,
    )


class FulfillmentReturnProducts(FulfillmentRefundAndReturnProductBase):
    return_fulfillment = graphene.Field(
        Fulfillment, description="A return fulfillment."
    )
    replace_fulfillment = graphene.Field(
        Fulfillment, description="A replace fulfillment."
    )
    order = graphene.Field(Order, description="Order which fulfillment was returned.")
    replace_order = graphene.Field(
        Order,
        description="A draft order which was created for products with replace flag.",
    )

    class Meta:
        description = "Return products."
        permissions = (OrderPermissions.MANAGE_ORDERS,)
        error_type_class = OrderError
        error_type_field = "order_errors"

    class Arguments:
        order = graphene.ID(
            description="ID of the order to be returned.", required=True
        )
        input = OrderReturnProductsInput(
            required=True,
            description="Fields required to return products.",
        )

    @classmethod
    def clean_input(cls, info, order_id, input):
        cleaned_input = {}
        payments_to_refund = input.get("payments_to_refund")
        amount_to_refund = input.get("amount_to_refund")
        include_shipping_costs = input["include_shipping_costs"]
        refund = input["refund"]

        qs = order_models.Order.objects.prefetch_related("payments")
        order = cls.get_node_or_error(
            info, order_id, field="order", only_type=Order, qs=qs
        )
        payments, include_shipping_costs = cls._get_payments_to_refund(
            order, payments_to_refund, amount_to_refund, include_shipping_costs
        )
        if refund:
<<<<<<< HEAD
            for item in payments:
                cls.clean_order_payment(item.payment)
                cls.clean_amount_to_refund(item.amount, item.payment, cleaned_input)
=======
            cls.clean_order_payment(payment, cleaned_input)
            cls.clean_amount_to_refund(order, amount_to_refund, payment, cleaned_input)
>>>>>>> 633dcd50

        cleaned_input.update(
            {
                "order": order,
                "payments_to_refund": payments,
                "include_shipping_costs": include_shipping_costs,
                "refund": refund,
            }
        )

        order_lines_data = input.get("order_lines")
        fulfillment_lines_data = input.get("fulfillment_lines")

        if order_lines_data:
            cls.clean_lines(order_lines_data, cleaned_input)
        if fulfillment_lines_data:
            cls.clean_fulfillment_lines(
                fulfillment_lines_data,
                cleaned_input,
                whitelisted_statuses=[
                    FulfillmentStatus.FULFILLED,
                    FulfillmentStatus.REFUNDED,
                    FulfillmentStatus.WAITING_FOR_APPROVAL,
                ],
            )
        return cleaned_input

    @classmethod
    def perform_mutation(cls, _root, info, **data):
        cleaned_input = cls.clean_input(info, data.get("order"), data.get("input"))
        order = cleaned_input["order"]
        response = create_fulfillments_for_returned_products(
            info.context.user,
            info.context.app,
            order,
            cleaned_input.get("payments_to_refund"),
            cleaned_input.get("order_lines", []),
            cleaned_input.get("fulfillment_lines", []),
            info.context.plugins,
            cleaned_input["include_shipping_costs"],
            cleaned_input["refund"],
        )
        return_fulfillment, replace_fulfillment, replace_order = response
        return cls(
            order=order,
            return_fulfillment=return_fulfillment,
            replace_fulfillment=replace_fulfillment,
            replace_order=replace_order,
        )<|MERGE_RESOLUTION|>--- conflicted
+++ resolved
@@ -560,7 +560,21 @@
             )
 
     @classmethod
-<<<<<<< HEAD
+    def clean_order_to_refund(cls, order):
+        if order_has_gift_card_lines(order):
+            raise ValidationError(
+                {
+                    "amount_to_refund": ValidationError(
+                        (
+                            "Cannot specify amount to refund when order has "
+                            "gift card lines."
+                        ),
+                        code=OrderErrorCode.GIFT_CARD_LINE.value,
+                    )
+                }
+            )
+
+    @classmethod
     def clean_amount_to_refund(cls, amount_to_refund, payment, cleaned_input):
         if amount_to_refund > payment.captured_amount:
             raise ValidationError(
@@ -681,35 +695,6 @@
             include_shipping_costs = False
 
         return payments, include_shipping_costs
-=======
-    def clean_amount_to_refund(cls, order, amount_to_refund, payment, cleaned_input):
-        if amount_to_refund is not None:
-            if order_has_gift_card_lines(order):
-                raise ValidationError(
-                    {
-                        "amount_to_refund": ValidationError(
-                            (
-                                "Cannot specified amount to refund when order has "
-                                "gift card lines."
-                            ),
-                            code=OrderErrorCode.CANNOT_REFUND.value,
-                        )
-                    }
-                )
-            if amount_to_refund > payment.captured_amount:
-                raise ValidationError(
-                    {
-                        "amount_to_refund": ValidationError(
-                            (
-                                "The amountToRefund is greater than the maximal "
-                                "possible amount to refund."
-                            ),
-                            code=OrderErrorCode.CANNOT_REFUND.value,
-                        ),
-                    }
-                )
-        cleaned_input["amount_to_refund"] = amount_to_refund
->>>>>>> 633dcd50
 
     @classmethod
     def _raise_error_for_line(cls, msg, type, line_id, field_name, code=None):
@@ -868,18 +853,13 @@
         order = cls.get_node_or_error(
             info, order_id, field="order", only_type=Order, qs=qs
         )
-<<<<<<< HEAD
+        cls.clean_order_to_refund(order)
         payments, include_shipping_costs = cls._get_payments_to_refund(
             order, payments_to_refund, amount_to_refund, include_shipping_costs
         )
         for item in payments:
             cls.clean_order_payment(item.payment)
             cls.clean_amount_to_refund(item.amount, item.payment, cleaned_input)
-=======
-        payment = order.get_last_payment()
-        cls.clean_order_payment(payment, cleaned_input)
-        cls.clean_amount_to_refund(order, amount_to_refund, payment, cleaned_input)
->>>>>>> 633dcd50
 
         cleaned_input.update(
             {
@@ -1036,14 +1016,10 @@
             order, payments_to_refund, amount_to_refund, include_shipping_costs
         )
         if refund:
-<<<<<<< HEAD
+            cls.clean_order_to_refund(order)
             for item in payments:
                 cls.clean_order_payment(item.payment)
                 cls.clean_amount_to_refund(item.amount, item.payment, cleaned_input)
-=======
-            cls.clean_order_payment(payment, cleaned_input)
-            cls.clean_amount_to_refund(order, amount_to_refund, payment, cleaned_input)
->>>>>>> 633dcd50
 
         cleaned_input.update(
             {
