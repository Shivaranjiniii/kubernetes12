--- conflicted
+++ resolved
@@ -17,6 +17,7 @@
 from ....order.utils import get_order_country
 from ....warehouse.management import allocate_preorders, allocate_stocks
 from ....warehouse.reservations import is_reservation_enabled
+from ...app.dataloaders import load_app
 from ...core.mutations import BaseMutation
 from ...core.types import OrderError
 from ...plugins.dataloaders import load_plugin_manager
@@ -124,25 +125,6 @@
                         errors = prepare_insufficient_stock_order_validation_errors(exc)
                         raise ValidationError({"lines": errors})
 
-<<<<<<< HEAD
-        order_info = OrderInfo(
-            order=order,
-            customer_email=order.get_customer_email(),
-            channel=channel,
-            payment=order.get_last_payment(),
-            lines_data=order_lines_info,
-        )
-        transaction.on_commit(
-            lambda: order_created(
-                order_info=order_info,
-                user=info.context.user,
-                app=info.context.app,
-                manager=info.context.plugins,
-                from_draft=True,
-            )
-        )
-
-=======
             order_info = OrderInfo(
                 order=order,
                 customer_email=order.get_customer_email(),
@@ -160,5 +142,4 @@
                     from_draft=True,
                 )
             )
->>>>>>> f5b8251d
         return DraftOrderComplete(order=order)