--- conflicted
+++ resolved
@@ -6,6 +6,7 @@
 from ....giftcard.utils import deactivate_order_gift_cards
 from ....order.actions import cancel_order
 from ....order.error_codes import OrderErrorCode
+from ...app.dataloaders import load_app
 from ...core.mutations import BaseMutation
 from ...core.types import OrderError
 from ...plugins.dataloaders import load_plugin_manager
@@ -41,16 +42,6 @@
         order = cls.get_node_or_error(info, data.get("id"), only_type=Order)
         clean_order_cancel(order)
         user = info.context.user
-<<<<<<< HEAD
-        app = info.context.app
-        cancel_order(
-            order=order,
-            user=user,
-            app=app,
-            manager=info.context.plugins,
-        )
-        deactivate_order_gift_cards(order.id, user, app)
-=======
         app = load_app(info.context)
         manager = load_plugin_manager(info.context)
         with traced_atomic_transaction():
@@ -61,5 +52,4 @@
                 manager=manager,
             )
             deactivate_order_gift_cards(order.id, user, app)
->>>>>>> f5b8251d
         return OrderCancel(order=order)