--- conflicted
+++ resolved
@@ -61,7 +61,7 @@
         order = cls.get_node_or_error(info, data.get("id"), only_type=Order)
         cleaned_input = cls.clean_input(info, order, data)
         app = load_app(info.context)
-<<<<<<< HEAD
+        manager = load_plugin_manager(info.context)
         with traced_atomic_transaction():
             event = events.order_note_added_event(
                 order=order,
@@ -69,17 +69,6 @@
                 app=app,
                 message=cleaned_input["message"],
             )
-            func = get_webhook_handler_by_order_status(order.status, info)
+            func = get_webhook_handler_by_order_status(order.status, manager)
             transaction.on_commit(lambda: func(order))
-=======
-        manager = load_plugin_manager(info.context)
-        event = events.order_note_added_event(
-            order=order,
-            user=info.context.user,
-            app=app,
-            message=cleaned_input["message"],
-        )
-        func = get_webhook_handler_by_order_status(order.status, manager)
-        transaction.on_commit(lambda: func(order))
->>>>>>> 9ccf7f79
         return OrderAddNote(order=order, event=event)