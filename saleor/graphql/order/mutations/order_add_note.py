--- conflicted
+++ resolved
@@ -5,6 +5,7 @@
 from ....core.tracing import traced_atomic_transaction
 from ....order import events
 from ....order.error_codes import OrderErrorCode
+from ...app.dataloaders import load_app
 from ...core.mutations import BaseMutation
 from ...core.types import OrderError
 from ...core.utils import validate_required_string_field
@@ -58,16 +59,6 @@
     def perform_mutation(cls, _root, info, **data):
         order = cls.get_node_or_error(info, data.get("id"), only_type=Order)
         cleaned_input = cls.clean_input(info, order, data)
-<<<<<<< HEAD
-        event = events.order_note_added_event(
-            order=order,
-            user=info.context.user,
-            app=info.context.app,
-            message=cleaned_input["message"],
-        )
-        func = get_webhook_handler_by_order_status(order.status, info)
-        transaction.on_commit(lambda: func(order))
-=======
         app = load_app(info.context)
         manager = load_plugin_manager(info.context)
         with traced_atomic_transaction():
@@ -79,5 +70,4 @@
             )
             func = get_webhook_handler_by_order_status(order.status, manager)
             cls.call_event(func, order)
->>>>>>> f5b8251d
         return OrderAddNote(order=order, event=event)