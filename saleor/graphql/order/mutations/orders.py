import graphene
from django.core.exceptions import ValidationError
from django.db import transaction

from ....account.models import User
from ....core.exceptions import InsufficientStock
from ....core.permissions import OrderPermissions
from ....core.taxes import TaxError, zero_taxed_money
from ....core.tracing import traced_atomic_transaction
from ....giftcard.utils import deactivate_order_gift_cards, order_has_gift_card_lines
from ....order import FulfillmentStatus, OrderStatus, events, models
from ....order.actions import (
    cancel_order,
    clean_mark_order_as_paid,
    mark_order_as_paid,
    order_captured,
    order_confirmed,
    order_refunded,
    order_shipping_updated,
    order_voided,
)
from ....order.error_codes import OrderErrorCode
from ....order.fetch import OrderLineInfo, fetch_order_info
from ....order.search import (
    prepare_order_search_document_value,
    update_order_search_document,
)
from ....order.utils import (
    add_variant_to_order,
    change_order_line_quantity,
    delete_order_line,
    get_valid_shipping_methods_for_order,
    recalculate_order,
    update_order_prices,
)
from ....payment import PaymentError, TransactionKind, gateway
from ....plugins.manager import PluginsManager
from ....shipping import models as shipping_models
from ....shipping.interface import ShippingMethodData
from ....shipping.utils import convert_to_shipping_method_data
from ...account.types import AddressInput
from ...core.mutations import BaseMutation, ModelMutation
from ...core.scalars import PositiveDecimal
from ...core.types.common import OrderError
from ...core.utils import validate_required_string_field
from ...order.mutations.draft_orders import (
    DraftOrderCreate,
    OrderLineCreateInput,
    OrderLineInput,
)
from ...product.types import ProductVariant
from ...shipping.types import ShippingMethod
from ..types import Order, OrderEvent, OrderLine
from ..utils import (
    validate_product_is_published_in_channel,
    validate_variant_channel_listings,
)

ORDER_EDITABLE_STATUS = (OrderStatus.DRAFT, OrderStatus.UNCONFIRMED)


def clean_order_update_shipping(
    order, method: ShippingMethodData, manager: "PluginsManager"
):
    if not order.shipping_address:
        raise ValidationError(
            {
                "order": ValidationError(
                    "Cannot choose a shipping method for an order without "
                    "the shipping address.",
                    code=OrderErrorCode.ORDER_NO_SHIPPING_ADDRESS.value,
                )
            }
        )

    valid_methods_ids = {
<<<<<<< HEAD
        method.id for method in get_valid_shipping_methods_for_order(order, manager)
=======
        method.id
        for method in get_valid_shipping_methods_for_order(
            order, order.channel.shipping_method_listings.all()
        )
>>>>>>> a9d53600
    }
    if method.id not in valid_methods_ids:
        raise ValidationError(
            {
                "shipping_method": ValidationError(
                    "Shipping method cannot be used with this order.",
                    code=OrderErrorCode.SHIPPING_METHOD_NOT_APPLICABLE.value,
                )
            }
        )


def clean_order_cancel(order):
    if order and not order.can_cancel():
        raise ValidationError(
            {
                "order": ValidationError(
                    "This order can't be canceled.",
                    code=OrderErrorCode.CANNOT_CANCEL_ORDER,
                )
            }
        )


def clean_payment(payment):
    if not payment:
        raise ValidationError(
            {
                "payment": ValidationError(
                    "There's no payment associated with the order.",
                    code=OrderErrorCode.PAYMENT_MISSING,
                )
            }
        )


def clean_order_capture(payment):
    clean_payment(payment)
    if not payment.is_active:
        raise ValidationError(
            {
                "payment": ValidationError(
                    "Only pre-authorized payments can be captured",
                    code=OrderErrorCode.CAPTURE_INACTIVE_PAYMENT,
                )
            }
        )


def clean_void_payment(payment):
    """Check for payment errors."""
    clean_payment(payment)
    if not payment.is_active:
        raise ValidationError(
            {
                "payment": ValidationError(
                    "Only pre-authorized payments can be voided",
                    code=OrderErrorCode.VOID_INACTIVE_PAYMENT,
                )
            }
        )


def clean_refund_payment(payment):
    clean_payment(payment)
    if not payment.can_refund():
        raise ValidationError(
            {
                "payment": ValidationError(
                    "Payment cannot be refunded.",
                    code=OrderErrorCode.CANNOT_REFUND,
                )
            }
        )


def try_payment_action(order, user, app, payment, func, *args, **kwargs):
    try:
        result = func(*args, **kwargs)
        # provided order might alter it's total_paid.
        order.refresh_from_db()
        return result
    except (PaymentError, ValueError) as e:
        message = str(e)
        events.payment_failed_event(
            order=order, user=user, app=app, message=message, payment=payment
        )
        raise ValidationError(
            {"payment": ValidationError(message, code=OrderErrorCode.PAYMENT_ERROR)}
        )


def clean_order_refund(order):
    if order_has_gift_card_lines(order):
        raise ValidationError(
            {
                "id": ValidationError(
                    "Cannot refund order with gift card lines.",
                    code=OrderErrorCode.CANNOT_REFUND.value,
                )
            }
        )


def get_webhook_handler_by_order_status(status, info):
    if status == OrderStatus.DRAFT:
        return info.context.plugins.draft_order_updated
    else:
        return info.context.plugins.order_updated


class OrderUpdateInput(graphene.InputObjectType):
    billing_address = AddressInput(description="Billing address of the customer.")
    user_email = graphene.String(description="Email address of the customer.")
    shipping_address = AddressInput(description="Shipping address of the customer.")


class OrderUpdate(DraftOrderCreate):
    class Arguments:
        id = graphene.ID(required=True, description="ID of an order to update.")
        input = OrderUpdateInput(
            required=True, description="Fields required to update an order."
        )

    class Meta:
        description = "Updates an order."
        model = models.Order
        permissions = (OrderPermissions.MANAGE_ORDERS,)
        error_type_class = OrderError
        error_type_field = "order_errors"

    @classmethod
    def clean_input(cls, info, instance, data):
        draft_order_cleaned_input = super().clean_input(info, instance, data)

        # We must to filter out field added by DraftOrderUpdate
        editable_fields = ["billing_address", "shipping_address", "user_email"]
        cleaned_input = {}
        for key in draft_order_cleaned_input:
            if key in editable_fields:
                cleaned_input[key] = draft_order_cleaned_input[key]
        return cleaned_input

    @classmethod
    def get_instance(cls, info, **data):
        instance = super().get_instance(info, **data)
        if instance.status == OrderStatus.DRAFT:
            raise ValidationError(
                {
                    "id": ValidationError(
                        "Provided order id belongs to draft order. "
                        "Use `draftOrderUpdate` mutation instead.",
                        code=OrderErrorCode.INVALID,
                    )
                }
            )
        return instance

    @classmethod
    @traced_atomic_transaction()
    def save(cls, info, instance, cleaned_input):
        cls._save_addresses(info, instance, cleaned_input)
        if instance.user_email:
            user = User.objects.filter(email=instance.user_email).first()
            instance.user = user
        instance.search_document = prepare_order_search_document_value(instance)
        instance.save()
        update_order_prices(
            instance,
            info.context.plugins,
            info.context.site.settings.include_taxes_in_prices,
        )
        transaction.on_commit(lambda: info.context.plugins.order_updated(instance))


class OrderUpdateShippingInput(graphene.InputObjectType):
    shipping_method = graphene.ID(
        description="ID of the selected shipping method,"
        " pass null to remove currently assigned shipping method.",
        name="shippingMethod",
    )


class EditableOrderValidationMixin:
    class Meta:
        abstract = True

    @classmethod
    def validate_order(cls, order):
        if order.status not in ORDER_EDITABLE_STATUS:
            raise ValidationError(
                {
                    "id": ValidationError(
                        "Only draft and unconfirmed orders can be edited.",
                        code=OrderErrorCode.NOT_EDITABLE,
                    )
                }
            )


class OrderUpdateShipping(EditableOrderValidationMixin, BaseMutation):
    order = graphene.Field(Order, description="Order with updated shipping method.")

    class Arguments:
        id = graphene.ID(
            required=True,
            name="order",
            description="ID of the order to update a shipping method.",
        )
        input = OrderUpdateShippingInput(
            description="Fields required to change shipping method of the order.",
            required=True,
        )

    class Meta:
        description = (
            "Updates a shipping method of the order."
            " Requires shipping method ID to update, when null is passed "
            "then currently assigned shipping method is removed."
        )
        permissions = (OrderPermissions.MANAGE_ORDERS,)
        error_type_class = OrderError
        error_type_field = "order_errors"

    @classmethod
    def perform_mutation(cls, _root, info, **data):
        order = cls.get_node_or_error(
            info,
            data.get("id"),
            only_type=Order,
            qs=models.Order.objects.prefetch_related(
                "lines", "channel__shipping_method_listings"
            ),
        )
        cls.validate_order(order)

        data = data.get("input")

        if "shipping_method" not in data:
            raise ValidationError(
                {
                    "shipping_method": ValidationError(
                        "Shipping method must be provided to perform mutation.",
                        code=OrderErrorCode.SHIPPING_METHOD_REQUIRED,
                    )
                }
            )

        if not data.get("shipping_method"):
            if not order.is_draft() and order.is_shipping_required():
                raise ValidationError(
                    {
                        "shipping_method": ValidationError(
                            "Shipping method is required for this order.",
                            code=OrderErrorCode.SHIPPING_METHOD_REQUIRED,
                        )
                    }
                )

            # Shipping method is detached only when null is passed in input.
            if data["shipping_method"] == "":
                raise ValidationError(
                    {
                        "shipping_method": ValidationError(
                            "Shipping method cannot be empty.",
                            code=OrderErrorCode.SHIPPING_METHOD_REQUIRED,
                        )
                    }
                )

            order.shipping_method = None
            order.shipping_price = zero_taxed_money(order.currency)
            order.shipping_method_name = None
            order.save(
                update_fields=[
                    "currency",
                    "shipping_method",
                    "shipping_price_net_amount",
                    "shipping_price_gross_amount",
                    "shipping_method_name",
                ]
            )
            recalculate_order(order)
            return OrderUpdateShipping(order=order)

        method = cls.get_node_or_error(
            info,
            data["shipping_method"],
            field="shipping_method",
            only_type=ShippingMethod,
            qs=shipping_models.ShippingMethod.objects.prefetch_related(
                "postal_code_rules"
            ),
        )
        shipping_method_data = convert_to_shipping_method_data(
            method,
            shipping_models.ShippingMethodChannelListing.objects.filter(
                shipping_method=method,
                channel=order.channel,
            ).first(),
        )
        clean_order_update_shipping(order, shipping_method_data, info.context.plugins)

        order.shipping_method = method
        shipping_price = info.context.plugins.calculate_order_shipping(order)
        order.shipping_price = shipping_price
        order.shipping_tax_rate = info.context.plugins.get_order_shipping_tax_rate(
            order, shipping_price
        )
        order.shipping_method_name = method.name
        order.save(
            update_fields=[
                "currency",
                "shipping_method",
                "shipping_method_name",
                "shipping_price_net_amount",
                "shipping_price_gross_amount",
                "shipping_tax_rate",
            ]
        )
        update_order_prices(
            order,
            info.context.plugins,
            info.context.site.settings.include_taxes_in_prices,
        )
        # Post-process the results
        order_shipping_updated(order, info.context.plugins)
        return OrderUpdateShipping(order=order)


class OrderAddNoteInput(graphene.InputObjectType):
    message = graphene.String(
        description="Note message.", name="message", required=True
    )


class OrderAddNote(BaseMutation):
    order = graphene.Field(Order, description="Order with the note added.")
    event = graphene.Field(OrderEvent, description="Order note created.")

    class Arguments:
        id = graphene.ID(
            required=True,
            description="ID of the order to add a note for.",
            name="order",
        )
        input = OrderAddNoteInput(
            required=True, description="Fields required to create a note for the order."
        )

    class Meta:
        description = "Adds note to the order."
        permissions = (OrderPermissions.MANAGE_ORDERS,)
        error_type_class = OrderError
        error_type_field = "order_errors"

    @classmethod
    def clean_input(cls, _info, _instance, data):
        try:
            cleaned_input = validate_required_string_field(data["input"], "message")
        except ValidationError:
            raise ValidationError(
                {
                    "message": ValidationError(
                        "Message can't be empty.",
                        code=OrderErrorCode.REQUIRED,
                    )
                }
            )
        return cleaned_input

    @classmethod
    @traced_atomic_transaction()
    def perform_mutation(cls, _root, info, **data):
        order = cls.get_node_or_error(info, data.get("id"), only_type=Order)
        cleaned_input = cls.clean_input(info, order, data)
        event = events.order_note_added_event(
            order=order,
            user=info.context.user,
            app=info.context.app,
            message=cleaned_input["message"],
        )
        func = get_webhook_handler_by_order_status(order.status, info)
        transaction.on_commit(lambda: func(order))
        return OrderAddNote(order=order, event=event)


class OrderCancel(BaseMutation):
    order = graphene.Field(Order, description="Canceled order.")

    class Arguments:
        id = graphene.ID(required=True, description="ID of the order to cancel.")

    class Meta:
        description = "Cancel an order."
        permissions = (OrderPermissions.MANAGE_ORDERS,)
        error_type_class = OrderError
        error_type_field = "order_errors"

    @classmethod
    @traced_atomic_transaction()
    def perform_mutation(cls, _root, info, **data):
        order = cls.get_node_or_error(info, data.get("id"), only_type=Order)
        clean_order_cancel(order)
        user = info.context.user
        app = info.context.app
        cancel_order(
            order=order,
            user=user,
            app=app,
            manager=info.context.plugins,
        )
        deactivate_order_gift_cards(order.id, user, app)
        return OrderCancel(order=order)


class OrderMarkAsPaid(BaseMutation):
    order = graphene.Field(Order, description="Order marked as paid.")

    class Arguments:
        id = graphene.ID(required=True, description="ID of the order to mark paid.")
        transaction_reference = graphene.String(
            required=False, description="The external transaction reference."
        )

    class Meta:
        description = "Mark order as manually paid."
        permissions = (OrderPermissions.MANAGE_ORDERS,)
        error_type_class = OrderError
        error_type_field = "order_errors"

    @classmethod
    def clean_billing_address(cls, instance):
        if not instance.billing_address:
            raise ValidationError(
                "Order billing address is required to mark order as paid.",
                code=OrderErrorCode.BILLING_ADDRESS_NOT_SET,
            )

    @classmethod
    def perform_mutation(cls, _root, info, **data):
        order = cls.get_node_or_error(info, data.get("id"), only_type=Order)
        transaction_reference = data.get("transaction_reference")
        cls.clean_billing_address(order)
        user = info.context.user
        app = info.context.app
        try_payment_action(order, user, app, None, clean_mark_order_as_paid, order)

        mark_order_as_paid(
            order, user, app, info.context.plugins, transaction_reference
        )

        update_order_search_document(order)

        return OrderMarkAsPaid(order=order)


class OrderCapture(BaseMutation):
    order = graphene.Field(Order, description="Captured order.")

    class Arguments:
        id = graphene.ID(required=True, description="ID of the order to capture.")
        amount = PositiveDecimal(
            required=True, description="Amount of money to capture."
        )

    class Meta:
        description = "Capture an order."
        permissions = (OrderPermissions.MANAGE_ORDERS,)
        error_type_class = OrderError
        error_type_field = "order_errors"

    @classmethod
    def perform_mutation(cls, _root, info, amount, **data):
        if amount <= 0:
            raise ValidationError(
                {
                    "amount": ValidationError(
                        "Amount should be a positive number.",
                        code=OrderErrorCode.ZERO_QUANTITY,
                    )
                }
            )

        order = cls.get_node_or_error(info, data.get("id"), only_type=Order)
        order_info = fetch_order_info(order)
        payment = order_info.payment
        clean_order_capture(payment)

        transaction = try_payment_action(
            order,
            info.context.user,
            info.context.app,
            payment,
            gateway.capture,
            payment,
            info.context.plugins,
            amount=amount,
            channel_slug=order.channel.slug,
        )
        order_info.payment.refresh_from_db()
        # Confirm that we changed the status to capture. Some payment can receive
        # asynchronous webhook with update status
        if transaction.kind == TransactionKind.CAPTURE:
            order_captured(
                order_info,
                info.context.user,
                info.context.app,
                amount,
                payment,
                info.context.plugins,
            )
        return OrderCapture(order=order)


class OrderVoid(BaseMutation):
    order = graphene.Field(Order, description="A voided order.")

    class Arguments:
        id = graphene.ID(required=True, description="ID of the order to void.")

    class Meta:
        description = "Void an order."
        permissions = (OrderPermissions.MANAGE_ORDERS,)
        error_type_class = OrderError
        error_type_field = "order_errors"

    @classmethod
    def perform_mutation(cls, _root, info, **data):
        order = cls.get_node_or_error(info, data.get("id"), only_type=Order)
        payment = order.get_last_payment()
        clean_void_payment(payment)

        transaction = try_payment_action(
            order,
            info.context.user,
            info.context.app,
            payment,
            gateway.void,
            payment,
            info.context.plugins,
            channel_slug=order.channel.slug,
        )
        # Confirm that we changed the status to void. Some payment can receive
        # asynchronous webhook with update status
        if transaction.kind == TransactionKind.VOID:
            order_voided(
                order,
                info.context.user,
                info.context.app,
                payment,
                info.context.plugins,
            )
        return OrderVoid(order=order)


class OrderRefund(BaseMutation):
    order = graphene.Field(Order, description="A refunded order.")

    class Arguments:
        id = graphene.ID(required=True, description="ID of the order to refund.")
        amount = PositiveDecimal(
            required=True, description="Amount of money to refund."
        )

    class Meta:
        description = "Refund an order."
        permissions = (OrderPermissions.MANAGE_ORDERS,)
        error_type_class = OrderError
        error_type_field = "order_errors"

    @classmethod
    def perform_mutation(cls, _root, info, amount, **data):
        if amount <= 0:
            raise ValidationError(
                {
                    "amount": ValidationError(
                        "Amount should be a positive number.",
                        code=OrderErrorCode.ZERO_QUANTITY,
                    )
                }
            )

        order = cls.get_node_or_error(info, data.get("id"), only_type=Order)
        clean_order_refund(order)

        payment = order.get_last_payment()
        clean_refund_payment(payment)

        transaction = try_payment_action(
            order,
            info.context.user,
            info.context.app,
            payment,
            gateway.refund,
            payment,
            info.context.plugins,
            amount=amount,
            channel_slug=order.channel.slug,
        )
        order.fulfillments.create(
            status=FulfillmentStatus.REFUNDED, total_refund_amount=amount
        )

        # Confirm that we changed the status to refund. Some payment can receive
        # asynchronous webhook with update status
        if transaction.kind == TransactionKind.REFUND:
            order_refunded(
                order,
                info.context.user,
                info.context.app,
                amount,
                payment,
                info.context.plugins,
            )
        return OrderRefund(order=order)


class OrderConfirm(ModelMutation):
    order = graphene.Field(Order, description="Order which has been confirmed.")

    class Arguments:
        id = graphene.ID(description="ID of an order to confirm.", required=True)

    class Meta:
        description = "Confirms an unconfirmed order by changing status to unfulfilled."
        model = models.Order
        permissions = (OrderPermissions.MANAGE_ORDERS,)
        error_type_class = OrderError
        error_type_field = "order_errors"

    @classmethod
    def get_instance(cls, info, **data):
        instance = super().get_instance(info, **data)
        if not instance.is_unconfirmed():
            raise ValidationError(
                {
                    "id": ValidationError(
                        "Provided order id belongs to an order with status "
                        "different than unconfirmed.",
                        code=OrderErrorCode.INVALID,
                    )
                }
            )
        if not instance.lines.exists():
            raise ValidationError(
                {
                    "id": ValidationError(
                        "Provided order id belongs to an order without products.",
                        code=OrderErrorCode.INVALID,
                    )
                }
            )
        return instance

    @classmethod
    @traced_atomic_transaction()
    def perform_mutation(cls, root, info, **data):
        order = cls.get_instance(info, **data)
        order.status = OrderStatus.UNFULFILLED
        order.save(update_fields=["status"])
        order_info = fetch_order_info(order)
        payment = order_info.payment
        manager = info.context.plugins
        if payment and payment.is_authorized and payment.can_capture():
            gateway.capture(
                payment, info.context.plugins, channel_slug=order.channel.slug
            )
            order_captured(
                order_info,
                info.context.user,
                info.context.app,
                payment.total,
                payment,
                manager,
            )
        order_confirmed(
            order,
            info.context.user,
            info.context.app,
            manager,
            send_confirmation_email=True,
        )
        return OrderConfirm(order=order)


class OrderLinesCreate(EditableOrderValidationMixin, BaseMutation):
    order = graphene.Field(Order, description="Related order.")
    order_lines = graphene.List(
        graphene.NonNull(OrderLine), description="List of added order lines."
    )

    class Arguments:
        id = graphene.ID(
            required=True, description="ID of the order to add the lines to."
        )
        input = graphene.List(
            OrderLineCreateInput,
            required=True,
            description="Fields required to add order lines.",
        )

    class Meta:
        description = "Create order lines for an order."
        permissions = (OrderPermissions.MANAGE_ORDERS,)
        error_type_class = OrderError
        error_type_field = "order_errors"
        errors_mapping = {"lines": "input", "channel": "input"}

    @classmethod
    def validate_lines(cls, info, data):
        lines_to_add = []
        invalid_ids = []
        for input_line in data.get("input"):
            variant_id = input_line["variant_id"]
            variant = cls.get_node_or_error(
                info, variant_id, "variant_id", only_type=ProductVariant
            )
            quantity = input_line["quantity"]
            if quantity > 0:
                lines_to_add.append((quantity, variant))
            else:
                invalid_ids.append(variant_id)
        if invalid_ids:
            raise ValidationError(
                {
                    "quantity": ValidationError(
                        "Variants quantity must be greater than 0.",
                        code=OrderErrorCode.ZERO_QUANTITY,
                        params={"variants": invalid_ids},
                    ),
                }
            )
        return lines_to_add

    @classmethod
    def validate_variants(cls, order, variants):
        try:
            channel = order.channel
            validate_product_is_published_in_channel(variants, channel)
            validate_variant_channel_listings(variants, channel)
        except ValidationError as error:
            cls.remap_error_fields(error, cls._meta.errors_mapping)
            raise ValidationError(error)

    @staticmethod
    def add_lines_to_order(
        order, lines_to_add, user, app, manager, settings, discounts
    ):
        try:
            return [
                add_variant_to_order(
                    order,
                    variant,
                    quantity,
                    user,
                    app,
                    manager,
                    settings,
                    discounts=discounts,
                    allocate_stock=order.is_unconfirmed(),
                )
                for quantity, variant in lines_to_add
            ]
        except TaxError as tax_error:
            raise ValidationError(
                "Unable to calculate taxes - %s" % str(tax_error),
                code=OrderErrorCode.TAX_ERROR.value,
            )

    @classmethod
    @traced_atomic_transaction()
    def perform_mutation(cls, _root, info, **data):
        order = cls.get_node_or_error(info, data.get("id"), only_type=Order)
        cls.validate_order(order)
        lines_to_add = cls.validate_lines(info, data)
        variants = [line[1] for line in lines_to_add]
        cls.validate_variants(order, variants)

        lines = cls.add_lines_to_order(
            order,
            lines_to_add,
            info.context.user,
            info.context.app,
            info.context.plugins,
            info.context.site.settings,
            info.context.discounts,
        )

        # Create the products added event
        events.order_added_products_event(
            order=order,
            user=info.context.user,
            app=info.context.app,
            order_lines=lines_to_add,
        )

        recalculate_order(order)
        update_order_search_document(order)

        func = get_webhook_handler_by_order_status(order.status, info)
        transaction.on_commit(lambda: func(order))

        return OrderLinesCreate(order=order, order_lines=lines)


class OrderLineDelete(EditableOrderValidationMixin, BaseMutation):
    order = graphene.Field(Order, description="A related order.")
    order_line = graphene.Field(
        OrderLine, description="An order line that was deleted."
    )

    class Arguments:
        id = graphene.ID(description="ID of the order line to delete.", required=True)

    class Meta:
        description = "Deletes an order line from an order."
        permissions = (OrderPermissions.MANAGE_ORDERS,)
        error_type_class = OrderError
        error_type_field = "order_errors"

    @classmethod
    @traced_atomic_transaction()
    def perform_mutation(cls, _root, info, id):
        manager = info.context.plugins
        line = cls.get_node_or_error(
            info,
            id,
            only_type=OrderLine,
        )
        order = line.order
        cls.validate_order(line.order)

        db_id = line.id
        warehouse_pk = (
            line.allocations.first().stock.warehouse.pk
            if order.is_unconfirmed()
            else None
        )
        line_info = OrderLineInfo(
            line=line,
            quantity=line.quantity,
            variant=line.variant,
            warehouse_pk=warehouse_pk,
        )
        delete_order_line(line_info, manager)
        line.id = db_id

        if not order.is_shipping_required():
            order.shipping_method = None
            order.shipping_price = zero_taxed_money(order.currency)
            order.shipping_method_name = None
            order.save(
                update_fields=[
                    "currency",
                    "shipping_method",
                    "shipping_price_net_amount",
                    "shipping_price_gross_amount",
                    "shipping_method_name",
                ]
            )
        # Create the removal event
        events.order_removed_products_event(
            order=order,
            user=info.context.user,
            app=info.context.app,
            order_lines=[(line.quantity, line)],
        )

        recalculate_order(order)
        update_order_search_document(order)
        func = get_webhook_handler_by_order_status(order.status, info)
        transaction.on_commit(lambda: func(order))
        return OrderLineDelete(order=order, order_line=line)


class OrderLineUpdate(EditableOrderValidationMixin, ModelMutation):
    order = graphene.Field(Order, description="Related order.")

    class Arguments:
        id = graphene.ID(description="ID of the order line to update.", required=True)
        input = OrderLineInput(
            required=True, description="Fields required to update an order line."
        )

    class Meta:
        description = "Updates an order line of an order."
        model = models.OrderLine
        permissions = (OrderPermissions.MANAGE_ORDERS,)
        error_type_class = OrderError
        error_type_field = "order_errors"

    @classmethod
    def clean_input(cls, info, instance, data):
        instance.old_quantity = instance.quantity
        cleaned_input = super().clean_input(info, instance, data)
        cls.validate_order(instance.order)

        quantity = data["quantity"]
        if quantity <= 0:
            raise ValidationError(
                {
                    "quantity": ValidationError(
                        "Ensure this value is greater than 0.",
                        code=OrderErrorCode.ZERO_QUANTITY,
                    )
                }
            )
        return cleaned_input

    @classmethod
    @traced_atomic_transaction()
    def save(cls, info, instance, cleaned_input):
        manager = info.context.plugins
        warehouse_pk = (
            instance.allocations.first().stock.warehouse.pk
            if instance.order.is_unconfirmed()
            else None
        )
        line_info = OrderLineInfo(
            line=instance,
            quantity=instance.quantity,
            variant=instance.variant,
            warehouse_pk=warehouse_pk,
        )
        try:
            change_order_line_quantity(
                info.context.user,
                info.context.app,
                line_info,
                instance.old_quantity,
                instance.quantity,
                instance.order.channel.slug,
                manager,
            )
        except InsufficientStock:
            raise ValidationError(
                "Cannot set new quantity because of insufficient stock.",
                code=OrderErrorCode.INSUFFICIENT_STOCK,
            )
        recalculate_order(instance.order)

        func = get_webhook_handler_by_order_status(instance.order.status, info)
        transaction.on_commit(lambda: func(instance.order))

    @classmethod
    def success_response(cls, instance):
        response = super().success_response(instance)
        response.order = instance.order
        return response<|MERGE_RESOLUTION|>--- conflicted
+++ resolved
@@ -74,14 +74,12 @@
         )
 
     valid_methods_ids = {
-<<<<<<< HEAD
-        method.id for method in get_valid_shipping_methods_for_order(order, manager)
-=======
         method.id
         for method in get_valid_shipping_methods_for_order(
-            order, order.channel.shipping_method_listings.all()
-        )
->>>>>>> a9d53600
+            order,
+            order.channel.shipping_method_listings.all(),
+            manager,
+        )
     }
     if method.id not in valid_methods_ids:
         raise ValidationError(
