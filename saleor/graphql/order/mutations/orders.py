--- conflicted
+++ resolved
@@ -20,14 +20,11 @@
     void_payments,
 )
 from ....order.error_codes import OrderErrorCode
-<<<<<<< HEAD
 from ....order.interface import OrderPaymentAction
-=======
 from ....order.search import (
     prepare_order_search_document_value,
     update_order_search_document,
 )
->>>>>>> 42358d5b
 from ....order.utils import (
     add_variant_to_order,
     change_order_line_quantity,
