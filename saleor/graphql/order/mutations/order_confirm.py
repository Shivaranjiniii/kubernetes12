--- conflicted
+++ resolved
@@ -65,7 +65,6 @@
         payment = order_info.payment
         manager = load_plugin_manager(info.context)
         app = load_app(info.context)
-<<<<<<< HEAD
         with traced_atomic_transaction():
             if payment_transactions := list(order.payment_transactions.all()):
                 try:
@@ -86,24 +85,7 @@
                         code=OrderErrorCode.MISSING_TRANSACTION_ACTION_REQUEST_WEBHOOK,
                     )
             elif payment and payment.is_authorized and payment.can_capture():
-                gateway.capture(
-                    payment, info.context.plugins, channel_slug=order.channel.slug
-=======
-
-        if payment_transactions := list(order.payment_transactions.all()):
-            try:
-                # We use the last transaction as we don't have a possibility to
-                # provide way of handling multiple transaction here
-                payment_transaction = payment_transactions[-1]
-                request_charge_action(
-                    transaction=payment_transaction,
-                    manager=manager,
-                    charge_value=payment_transaction.authorized_value,
-                    channel_slug=order.channel.slug,
-                    user=info.context.user,
-                    app=app,
->>>>>>> 9ccf7f79
-                )
+                gateway.capture(payment, manager, channel_slug=order.channel.slug)
                 site = load_site(info.context)
                 transaction.on_commit(
                     lambda: order_captured(
@@ -116,12 +98,6 @@
                         site.settings,
                     )
                 )
-<<<<<<< HEAD
-=======
-        elif payment and payment.is_authorized and payment.can_capture():
-            gateway.capture(payment, manager, channel_slug=order.channel.slug)
-            site = load_site(info.context)
->>>>>>> 9ccf7f79
             transaction.on_commit(
                 lambda: order_confirmed(
                     order,
