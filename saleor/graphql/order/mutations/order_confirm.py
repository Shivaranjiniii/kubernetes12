import graphene
from django.core.exceptions import ValidationError
from django.db import transaction

from ....core.permissions import OrderPermissions
from ....core.tracing import traced_atomic_transaction
from ....order import OrderStatus, models
from ....order.actions import order_captured, order_confirmed
from ....order.error_codes import OrderErrorCode
from ....order.fetch import fetch_order_info
from ....payment import PaymentError, gateway
from ....payment.gateway import request_charge_action
from ...account.dataloaders import load_user
from ...app.dataloaders import load_app
from ...core.mutations import ModelMutation
from ...core.types import OrderError
from ...plugins.dataloaders import load_plugin_manager
from ...site.dataloaders import load_site
from ..types import Order


class OrderConfirm(ModelMutation):
    order = graphene.Field(Order, description="Order which has been confirmed.")

    class Arguments:
        id = graphene.ID(description="ID of an order to confirm.", required=True)

    class Meta:
        description = "Confirms an unconfirmed order by changing status to unfulfilled."
        model = models.Order
        object_type = Order
        permissions = (OrderPermissions.MANAGE_ORDERS,)
        error_type_class = OrderError
        error_type_field = "order_errors"

    @classmethod
    def get_instance(cls, info, **data):
        instance = super().get_instance(info, **data)
        if not instance.is_unconfirmed():
            raise ValidationError(
                {
                    "id": ValidationError(
                        "Provided order id belongs to an order with status "
                        "different than unconfirmed.",
                        code=OrderErrorCode.INVALID,
                    )
                }
            )
        if not instance.lines.exists():
            raise ValidationError(
                {
                    "id": ValidationError(
                        "Provided order id belongs to an order without products.",
                        code=OrderErrorCode.INVALID,
                    )
                }
            )
        return instance

    @classmethod
    def perform_mutation(cls, root, info, **data):
        order = cls.get_instance(info, **data)
        order.status = OrderStatus.UNFULFILLED
        order.save(update_fields=["status", "updated_at"])
        order_info = fetch_order_info(order)
        payment = order_info.payment
        manager = load_plugin_manager(info.context)
        app = load_app(info.context)
<<<<<<< HEAD
        user = load_user(info.context)
        if payment_transactions := list(order.payment_transactions.all()):
            try:
                # We use the last transaction as we don't have a possibility to
                # provide way of handling multiple transaction here
                payment_transaction = payment_transactions[-1]
                request_charge_action(
                    transaction=payment_transaction,
                    manager=manager,
                    charge_value=payment_transaction.authorized_value,
                    channel_slug=order.channel.slug,
                    user=user,
                    app=app,
                )
            except PaymentError as e:
                raise ValidationError(
                    str(e),
                    code=OrderErrorCode.MISSING_TRANSACTION_ACTION_REQUEST_WEBHOOK,
=======
        with traced_atomic_transaction():
            if payment_transactions := list(order.payment_transactions.all()):
                try:
                    # We use the last transaction as we don't have a possibility to
                    # provide way of handling multiple transaction here
                    payment_transaction = payment_transactions[-1]
                    request_charge_action(
                        transaction=payment_transaction,
                        manager=manager,
                        charge_value=payment_transaction.authorized_value,
                        channel_slug=order.channel.slug,
                        user=info.context.user,
                        app=app,
                    )
                except PaymentError as e:
                    raise ValidationError(
                        str(e),
                        code=OrderErrorCode.MISSING_TRANSACTION_ACTION_REQUEST_WEBHOOK,
                    )
            elif payment and payment.is_authorized and payment.can_capture():
                gateway.capture(payment, manager, channel_slug=order.channel.slug)
                site = load_site(info.context)
                transaction.on_commit(
                    lambda: order_captured(
                        order_info,
                        info.context.user,
                        app,
                        payment.total,
                        payment,
                        manager,
                        site.settings,
                    )
>>>>>>> 7b75079a
                )
            transaction.on_commit(
<<<<<<< HEAD
                lambda: order_captured(
                    order_info,
                    user,
=======
                lambda: order_confirmed(
                    order,
                    info.context.user,
>>>>>>> 7b75079a
                    app,
                    manager,
                    send_confirmation_email=True,
                )
            )
<<<<<<< HEAD
        transaction.on_commit(
            lambda: order_confirmed(
                order,
                user,
                app,
                manager,
                send_confirmation_email=True,
            )
        )
=======
>>>>>>> 7b75079a
        return OrderConfirm(order=order)<|MERGE_RESOLUTION|>--- conflicted
+++ resolved
@@ -66,26 +66,7 @@
         payment = order_info.payment
         manager = load_plugin_manager(info.context)
         app = load_app(info.context)
-<<<<<<< HEAD
         user = load_user(info.context)
-        if payment_transactions := list(order.payment_transactions.all()):
-            try:
-                # We use the last transaction as we don't have a possibility to
-                # provide way of handling multiple transaction here
-                payment_transaction = payment_transactions[-1]
-                request_charge_action(
-                    transaction=payment_transaction,
-                    manager=manager,
-                    charge_value=payment_transaction.authorized_value,
-                    channel_slug=order.channel.slug,
-                    user=user,
-                    app=app,
-                )
-            except PaymentError as e:
-                raise ValidationError(
-                    str(e),
-                    code=OrderErrorCode.MISSING_TRANSACTION_ACTION_REQUEST_WEBHOOK,
-=======
         with traced_atomic_transaction():
             if payment_transactions := list(order.payment_transactions.all()):
                 try:
@@ -97,7 +78,7 @@
                         manager=manager,
                         charge_value=payment_transaction.authorized_value,
                         channel_slug=order.channel.slug,
-                        user=info.context.user,
+                        user=user,
                         app=app,
                     )
                 except PaymentError as e:
@@ -118,33 +99,14 @@
                         manager,
                         site.settings,
                     )
->>>>>>> 7b75079a
                 )
             transaction.on_commit(
-<<<<<<< HEAD
-                lambda: order_captured(
-                    order_info,
-                    user,
-=======
                 lambda: order_confirmed(
                     order,
-                    info.context.user,
->>>>>>> 7b75079a
+                    user,
                     app,
                     manager,
                     send_confirmation_email=True,
                 )
             )
-<<<<<<< HEAD
-        transaction.on_commit(
-            lambda: order_confirmed(
-                order,
-                user,
-                app,
-                manager,
-                send_confirmation_email=True,
-            )
-        )
-=======
->>>>>>> 7b75079a
         return OrderConfirm(order=order)