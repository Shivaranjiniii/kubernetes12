import graphene
from django.core.exceptions import ValidationError

from ....core.permissions import OrderPermissions
from ....order.actions import order_voided
from ....order.error_codes import OrderErrorCode
from ....payment import PaymentError, TransactionKind, gateway
from ....payment.gateway import request_void_action
from ...core.mutations import BaseMutation
from ...core.types import OrderError
from ...plugins.dataloaders import load_plugin_manager
from ..types import Order
from .utils import clean_payment, try_payment_action


def clean_void_payment(payment):
    """Check for payment errors."""
    clean_payment(payment)
    if not payment.is_active:
        raise ValidationError(
            {
                "payment": ValidationError(
                    "Only pre-authorized payments can be voided",
                    code=OrderErrorCode.VOID_INACTIVE_PAYMENT,
                )
            }
        )


class OrderVoid(BaseMutation):
    order = graphene.Field(Order, description="A voided order.")

    class Arguments:
        id = graphene.ID(required=True, description="ID of the order to void.")

    class Meta:
        description = "Void an order."
        permissions = (OrderPermissions.MANAGE_ORDERS,)
        error_type_class = OrderError
        error_type_field = "order_errors"

    @classmethod
    def perform_mutation(cls, _root, info, **data):
        order = cls.get_node_or_error(info, data.get("id"), only_type=Order)
<<<<<<< HEAD

=======
        app = load_app(info.context)
        manager = load_plugin_manager(info.context)
>>>>>>> f5b8251d
        if payment_transactions := list(order.payment_transactions.all()):
            # We use the last transaction as we don't have a possibility to
            # provide way of handling multiple transaction here
            try:
                request_void_action(
                    payment_transactions[-1],
                    manager,
                    channel_slug=order.channel.slug,
                    user=info.context.user,
                    app=info.context.app,
                )
            except PaymentError as e:
                raise ValidationError(
                    str(e),
                    code=OrderErrorCode.MISSING_TRANSACTION_ACTION_REQUEST_WEBHOOK,
                )
        else:
            payment = order.get_last_payment()
            clean_void_payment(payment)
            transaction = try_payment_action(
                order,
                info.context.user,
                info.context.app,
                payment,
                gateway.void,
                payment,
                manager,
                channel_slug=order.channel.slug,
            )
            # Confirm that we changed the status to void. Some payment can receive
            # asynchronous webhook with update status
            if transaction.kind == TransactionKind.VOID:
                order_voided(
                    order,
                    info.context.user,
                    info.context.app,
                    payment,
                    manager,
                )
        return OrderVoid(order=order)<|MERGE_RESOLUTION|>--- conflicted
+++ resolved
@@ -6,6 +6,7 @@
 from ....order.error_codes import OrderErrorCode
 from ....payment import PaymentError, TransactionKind, gateway
 from ....payment.gateway import request_void_action
+from ...app.dataloaders import load_app
 from ...core.mutations import BaseMutation
 from ...core.types import OrderError
 from ...plugins.dataloaders import load_plugin_manager
@@ -42,12 +43,8 @@
     @classmethod
     def perform_mutation(cls, _root, info, **data):
         order = cls.get_node_or_error(info, data.get("id"), only_type=Order)
-<<<<<<< HEAD
-
-=======
         app = load_app(info.context)
         manager = load_plugin_manager(info.context)
->>>>>>> f5b8251d
         if payment_transactions := list(order.payment_transactions.all()):
             # We use the last transaction as we don't have a possibility to
             # provide way of handling multiple transaction here
@@ -57,7 +54,7 @@
                     manager,
                     channel_slug=order.channel.slug,
                     user=info.context.user,
-                    app=info.context.app,
+                    app=app,
                 )
             except PaymentError as e:
                 raise ValidationError(
@@ -70,7 +67,7 @@
             transaction = try_payment_action(
                 order,
                 info.context.user,
-                info.context.app,
+                app,
                 payment,
                 gateway.void,
                 payment,
@@ -83,7 +80,7 @@
                 order_voided(
                     order,
                     info.context.user,
-                    info.context.app,
+                    app,
                     payment,
                     manager,
                 )
