from ...channel.models import Channel
from ...core.tracing import traced_resolver
from ...order import OrderStatus, models
from ...order.events import OrderEvents
from ...order.models import OrderEvent
from ...order.utils import sum_order_totals
from ..channel.utils import get_default_channel_slug_or_graphql_error
from ..utils.filters import filter_by_period
<<<<<<< HEAD
from .types import Order, Subscription
=======
>>>>>>> 89dea930

ORDER_SEARCH_FIELDS = ("id", "discount_name", "token", "user_email", "user__email")


@traced_resolver
def resolve_orders(_info, channel_slug, **_kwargs):
    qs = models.Order.objects.non_draft()
    if channel_slug:
        qs = qs.filter(channel__slug=str(channel_slug))
    return qs


@traced_resolver
def resolve_draft_orders(_info, **_kwargs):
    qs = models.Order.objects.drafts()
    return qs


@traced_resolver
def resolve_orders_total(_info, period, channel_slug):
    if channel_slug is None:
        channel_slug = get_default_channel_slug_or_graphql_error()
    channel = Channel.objects.filter(slug=str(channel_slug)).first()
    if not channel:
        return None
    qs = (
        models.Order.objects.non_draft()
        .exclude(status=OrderStatus.CANCELED)
        .filter(channel__slug=str(channel_slug))
    )
    qs = filter_by_period(qs, period, "created")
    return sum_order_totals(qs, channel.currency_code)


def resolve_order(id):
    return models.Order.objects.filter(pk=id).first()


def resolve_homepage_events():
    # Filter only selected events to be displayed on homepage.
    types = [
        OrderEvents.PLACED,
        OrderEvents.PLACED_FROM_DRAFT,
        OrderEvents.ORDER_FULLY_PAID,
    ]
    return OrderEvent.objects.filter(type__in=types)


def resolve_order_by_token(token):
    return (
        models.Order.objects.exclude(status=OrderStatus.DRAFT)
        .filter(token=token)
        .first()
    )


@traced_resolver
def resolve_subscription(info, subscription_id):
    return graphene.Node.get_node_from_global_id(info, subscription_id, Subscription)


@traced_resolver
def resolve_subscriptions(_info, channel_slug, **_kwargs):
    qs = models.Subscription.objects.all()
    if channel_slug:
        qs = qs.filter(channel__slug=str(channel_slug))
    return qs<|MERGE_RESOLUTION|>--- conflicted
+++ resolved
@@ -6,10 +6,6 @@
 from ...order.utils import sum_order_totals
 from ..channel.utils import get_default_channel_slug_or_graphql_error
 from ..utils.filters import filter_by_period
-<<<<<<< HEAD
-from .types import Order, Subscription
-=======
->>>>>>> 89dea930
 
 ORDER_SEARCH_FIELDS = ("id", "discount_name", "token", "user_email", "user__email")
 
@@ -66,9 +62,8 @@
     )
 
 
-@traced_resolver
-def resolve_subscription(info, subscription_id):
-    return graphene.Node.get_node_from_global_id(info, subscription_id, Subscription)
+def resolve_subscription(id):
+    return models.Subscription.objects.filter(pk=id).first()
 
 
 @traced_resolver
