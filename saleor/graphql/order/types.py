from decimal import Decimal
from operator import attrgetter
from typing import Optional

import graphene
import prices
from django.core.exceptions import ValidationError
from graphene import relay
from promise import Promise

from ...account.models import Address
from ...account.utils import requestor_is_staff_member_or_app
from ...core.anonymize import obfuscate_address, obfuscate_email
from ...core.exceptions import PermissionDenied
from ...core.permissions import AccountPermissions, OrderPermissions, ProductPermissions
from ...core.taxes import display_gross_prices
from ...core.tracing import traced_resolver
from ...discount import OrderDiscountType
from ...graphql.utils import get_user_or_app_from_context
from ...graphql.warehouse.dataloaders import WarehouseByIdLoader
from ...order import OrderStatus, models
from ...order.models import FulfillmentStatus
from ...order.utils import get_order_country, get_valid_shipping_methods_for_order
from ...payment import ChargeStatus
from ...product.product_images import get_product_image_thumbnail
from ..account.dataloaders import AddressByIdLoader, UserByUserIdLoader
from ..account.types import User
from ..account.utils import requestor_has_access
from ..channel import ChannelContext
from ..channel.dataloaders import ChannelByIdLoader, ChannelByOrderLineIdLoader
from ..core.connection import CountableDjangoObjectType
from ..core.enums import LanguageCodeEnum
from ..core.scalars import PositiveDecimal
from ..core.types.common import Image
from ..core.types.money import Money, TaxedMoney
from ..core.utils import str_to_enum
from ..decorators import one_of_permissions_required, permission_required
from ..discount.dataloaders import OrderDiscountsByOrderIDLoader, VoucherByIdLoader
from ..discount.enums import DiscountValueTypeEnum
from ..giftcard.types import GiftCard
from ..invoice.types import Invoice
from ..meta.types import ObjectWithMetadata
from ..payment.types import OrderAction, Payment, PaymentChargeStatusEnum
from ..product.dataloaders import (
    ProductChannelListingByProductIdAndChannelSlugLoader,
    ProductVariantByIdLoader,
)
from ..product.types import ProductVariant
from ..shipping.dataloaders import ShippingMethodByIdLoader
from ..shipping.types import ShippingMethod
from ..warehouse.types import Allocation, Warehouse
from .dataloaders import (
    AllocationsByOrderLineIdLoader,
    OrderByIdLoader,
    OrderEventsByOrderIdLoader,
    OrderLineByIdLoader,
    OrderLinesByOrderIdLoader,
    PaymentsByOrderIdLoader,
)
from .enums import OrderEventsEmailsEnum, OrderEventsEnum
from .utils import validate_draft_order


def get_order_discount_event(discount_obj: dict):
    currency = discount_obj["currency"]

    amount = prices.Money(Decimal(discount_obj["amount_value"]), currency)

    old_amount = None
    old_amount_value = discount_obj.get("old_amount_value")
    if old_amount_value:
        old_amount = prices.Money(Decimal(old_amount_value), currency)

    return OrderEventDiscountObject(
        value=discount_obj.get("value"),
        amount=amount,
        value_type=discount_obj.get("value_type"),
        reason=discount_obj.get("reason"),
        old_value_type=discount_obj.get("old_value_type"),
        old_value=discount_obj.get("old_value"),
        old_amount=old_amount,
    )


class OrderDiscount(graphene.ObjectType):
    value_type = graphene.Field(
        DiscountValueTypeEnum,
        required=True,
        description="Type of the discount: fixed or percent.",
    )
    value = PositiveDecimal(
        required=True,
        description="Value of the discount. Can store fixed value or percent value.",
    )
    reason = graphene.String(
        required=False, description="Explanation for the applied discount."
    )
    amount = graphene.Field(Money, description="Returns amount of discount.")


class OrderEventDiscountObject(OrderDiscount):
    old_value_type = graphene.Field(
        DiscountValueTypeEnum,
        required=False,
        description="Type of the discount: fixed or percent.",
    )
    old_value = PositiveDecimal(
        required=False,
        description="Value of the discount. Can store fixed value or percent value.",
    )
    old_amount = graphene.Field(
        Money, required=False, description="Returns amount of discount."
    )


class OrderEventOrderLineObject(graphene.ObjectType):
    quantity = graphene.Int(description="The variant quantity.")
    order_line = graphene.Field(lambda: OrderLine, description="The order line.")
    item_name = graphene.String(description="The variant name.")
    discount = graphene.Field(
        OrderEventDiscountObject, description="The discount applied to the order line."
    )


class OrderEvent(CountableDjangoObjectType):
    date = graphene.types.datetime.DateTime(
        description="Date when event happened at in ISO 8601 format."
    )
    type = OrderEventsEnum(description="Order event type.")
    user = graphene.Field(User, description="User who performed the action.")
    message = graphene.String(description="Content of the event.")
    email = graphene.String(description="Email of the customer.")
    email_type = OrderEventsEmailsEnum(
        description="Type of an email sent to the customer."
    )
    amount = graphene.Float(description="Amount of money.")
    payment_id = graphene.String(description="The payment ID from the payment gateway.")
    payment_gateway = graphene.String(description="The payment gateway of the payment.")
    quantity = graphene.Int(description="Number of items.")
    composed_id = graphene.String(description="Composed ID of the Fulfillment.")
    order_number = graphene.String(description="User-friendly number of an order.")
    invoice_number = graphene.String(
        description="Number of an invoice related to the order."
    )
    oversold_items = graphene.List(
        graphene.String, description="List of oversold lines names."
    )
    lines = graphene.List(OrderEventOrderLineObject, description="The concerned lines.")
    fulfilled_items = graphene.List(
        lambda: FulfillmentLine, description="The lines fulfilled."
    )
    warehouse = graphene.Field(
        Warehouse, description="The warehouse were items were restocked."
    )
    transaction_reference = graphene.String(
        description="The transaction reference of captured payment."
    )
    shipping_costs_included = graphene.Boolean(
        description="Define if shipping costs were included to the refund."
    )
    related_order = graphene.Field(
        lambda: Order, description="The order which is related to this order."
    )
    discount = graphene.Field(
        OrderEventDiscountObject, description="The discount applied to the order."
    )

    class Meta:
        description = "History log of the order."
        model = models.OrderEvent
        interfaces = [relay.Node]
        only_fields = ["id"]

    @staticmethod
    @traced_resolver
    def resolve_user(root: models.OrderEvent, info):
        user = info.context.user
        if (
            user == root.user
            or user.has_perm(AccountPermissions.MANAGE_USERS)
            or user.has_perm(AccountPermissions.MANAGE_STAFF)
        ):
            return root.user
        raise PermissionDenied()

    @staticmethod
    def resolve_email(root: models.OrderEvent, _info):
        return root.parameters.get("email", None)

    @staticmethod
    def resolve_email_type(root: models.OrderEvent, _info):
        return root.parameters.get("email_type", None)

    @staticmethod
    def resolve_amount(root: models.OrderEvent, _info):
        amount = root.parameters.get("amount", None)
        return float(amount) if amount else None

    @staticmethod
    def resolve_payment_id(root: models.OrderEvent, _info):
        return root.parameters.get("payment_id", None)

    @staticmethod
    def resolve_payment_gateway(root: models.OrderEvent, _info):
        return root.parameters.get("payment_gateway", None)

    @staticmethod
    def resolve_quantity(root: models.OrderEvent, _info):
        quantity = root.parameters.get("quantity", None)
        return int(quantity) if quantity else None

    @staticmethod
    def resolve_message(root: models.OrderEvent, _info):
        return root.parameters.get("message", None)

    @staticmethod
    def resolve_composed_id(root: models.OrderEvent, _info):
        return root.parameters.get("composed_id", None)

    @staticmethod
    def resolve_oversold_items(root: models.OrderEvent, _info):
        return root.parameters.get("oversold_items", None)

    @staticmethod
    def resolve_order_number(root: models.OrderEvent, _info):
        return root.order_id

    @staticmethod
    def resolve_invoice_number(root: models.OrderEvent, _info):
        return root.parameters.get("invoice_number")

    @staticmethod
    @traced_resolver
    def resolve_lines(root: models.OrderEvent, info):
        raw_lines = root.parameters.get("lines", None)

        if not raw_lines:
            return None

        line_pks = []
        for entry in raw_lines:
            line_pk = entry.get("line_pk", None)
            if line_pk:
                line_pks.append(line_pk)

        def _resolve_lines(lines):
            results = []
            lines_dict = {line.pk: line for line in lines if line}
            for raw_line in raw_lines:
                line_pk = raw_line.get("line_pk")
                line_object = lines_dict.get(line_pk)
                discount = raw_line.get("discount")
                if discount:
                    discount = get_order_discount_event(discount)
                results.append(
                    OrderEventOrderLineObject(
                        quantity=raw_line["quantity"],
                        order_line=line_object,
                        item_name=raw_line["item"],
                        discount=discount,
                    )
                )

            return results

        return (
            OrderLineByIdLoader(info.context).load_many(line_pks).then(_resolve_lines)
        )

    @staticmethod
    @traced_resolver
    def resolve_fulfilled_items(root: models.OrderEvent, _info):
        lines = root.parameters.get("fulfilled_items", [])
        return models.FulfillmentLine.objects.filter(pk__in=lines)

    @staticmethod
<<<<<<< HEAD
    @traced_resolver
    def resolve_warehouse(root: models.OrderEvent, _info):
        warehouse = root.parameters.get("warehouse")
        return warehouse_models.Warehouse.objects.filter(pk=warehouse).first()
=======
    def resolve_warehouse(root: models.OrderEvent, info):
        if warehouse_pk := root.parameters.get("warehouse"):
            return WarehouseByIdLoader(info.context).load(warehouse_pk)
        return None
>>>>>>> 8d230e2b

    @staticmethod
    def resolve_transaction_reference(root: models.OrderEvent, _info):
        return root.parameters.get("transaction_reference")

    @staticmethod
    def resolve_shipping_costs_included(root: models.OrderEvent, _info):
        return root.parameters.get("shipping_costs_included")

    @staticmethod
    def resolve_related_order(root: models.OrderEvent, info):
        order_pk = root.parameters.get("related_order_pk")
        if not order_pk:
            return None
        return OrderByIdLoader(info.context).load(order_pk)

    @staticmethod
    @traced_resolver
    def resolve_discount(root: models.OrderEvent, info):
        discount_obj = root.parameters.get("discount")
        if not discount_obj:
            return None
        return get_order_discount_event(discount_obj)


class FulfillmentLine(CountableDjangoObjectType):
    order_line = graphene.Field(lambda: OrderLine)

    class Meta:
        description = "Represents line of the fulfillment."
        interfaces = [relay.Node]
        model = models.FulfillmentLine
        only_fields = ["id", "quantity"]

    @staticmethod
    @traced_resolver
    def resolve_order_line(root: models.FulfillmentLine, _info):
        return root.order_line


class Fulfillment(CountableDjangoObjectType):
    lines = graphene.List(
        FulfillmentLine, description="List of lines for the fulfillment."
    )
    status_display = graphene.String(description="User-friendly fulfillment status.")
    warehouse = graphene.Field(
        Warehouse,
        required=False,
        description=("Warehouse from fulfillment was fulfilled."),
    )

    class Meta:
        description = "Represents order fulfillment."
        interfaces = [relay.Node, ObjectWithMetadata]
        model = models.Fulfillment
        only_fields = [
            "fulfillment_order",
            "id",
            "created",
            "status",
            "tracking_number",
        ]

    @staticmethod
    @traced_resolver
    def resolve_lines(root: models.Fulfillment, _info):
        return root.lines.all()

    @staticmethod
    @traced_resolver
    def resolve_status_display(root: models.Fulfillment, _info):
        return root.get_status_display()

    @staticmethod
    @traced_resolver
    def resolve_warehouse(root: models.Fulfillment, _info):
        line = root.lines.first()
        return line.stock.warehouse if line and line.stock else None


class OrderLine(CountableDjangoObjectType):
    thumbnail = graphene.Field(
        Image,
        description="The main thumbnail for the ordered product.",
        size=graphene.Argument(graphene.Int, description="Size of thumbnail."),
    )
    unit_price = graphene.Field(
        TaxedMoney,
        description="Price of the single item in the order line.",
        required=True,
    )
    undiscounted_unit_price = graphene.Field(
        TaxedMoney,
        description=(
            "Price of the single item in the order line without applied an order line "
            "discount."
        ),
        required=True,
    )
    unit_discount = graphene.Field(
        Money,
        description="The discount applied to the single order line.",
        required=True,
    )
    unit_discount_value = graphene.Field(
        PositiveDecimal,
        description="Value of the discount. Can store fixed value or percent value",
        required=True,
    )
    total_price = graphene.Field(
        TaxedMoney, description="Price of the order line.", required=True
    )
    variant = graphene.Field(
        ProductVariant,
        required=False,
        description=(
            "A purchased product variant. Note: this field may be null if the variant "
            "has been removed from stock at all."
        ),
    )
    translated_product_name = graphene.String(
        required=True, description="Product name in the customer's language"
    )
    translated_variant_name = graphene.String(
        required=True, description="Variant name in the customer's language"
    )
    allocations = graphene.List(
        graphene.NonNull(Allocation),
        description="List of allocations across warehouses.",
    )
    unit_discount_type = graphene.Field(
        DiscountValueTypeEnum,
        description="Type of the discount: fixed or percent",
    )

    class Meta:
        description = "Represents order line of particular order."
        model = models.OrderLine
        interfaces = [relay.Node]
        only_fields = [
            "digital_content_url",
            "id",
            "is_shipping_required",
            "product_name",
            "variant_name",
            "product_sku",
            "quantity",
            "quantity_fulfilled",
            "tax_rate",
            "unit_discount_reason",
        ]

    @staticmethod
    @traced_resolver
    def resolve_thumbnail(root: models.OrderLine, info, *, size=255):
        if not root.variant:
            return None
        image = root.variant.get_first_image()
        if image:
            url = get_product_image_thumbnail(image, size, method="thumbnail")
            alt = image.alt
            return Image(alt=alt, url=info.context.build_absolute_uri(url))
        return None

    @staticmethod
    def resolve_unit_price(root: models.OrderLine, _info):
        return root.unit_price

    @staticmethod
    def resolve_undiscounted_unit_price(root: models.OrderLine, _info):
        return root.undiscounted_unit_price

    @staticmethod
    def resolve_unit_discount_type(root: models.OrderLine, _info):
        return root.unit_discount_type

    @staticmethod
    def resolve_unit_discount_value(root: models.OrderLine, _info):
        return root.unit_discount_value

    @staticmethod
    def resolve_unit_discount(root: models.OrderLine, _info):
        return root.unit_discount

    @staticmethod
    def resolve_total_price(root: models.OrderLine, _info):
        return root.total_price

    @staticmethod
    def resolve_translated_product_name(root: models.OrderLine, _info):
        return root.translated_product_name

    @staticmethod
    def resolve_translated_variant_name(root: models.OrderLine, _info):
        return root.translated_variant_name

    @staticmethod
    @traced_resolver
    def resolve_variant(root: models.OrderLine, info):
        context = info.context
        if not root.variant_id:
            return None

        def requestor_has_access_to_variant(data):
            variant, channel = data

            requester = get_user_or_app_from_context(context)
            is_staff = requestor_is_staff_member_or_app(requester)
            if is_staff:
                return ChannelContext(node=variant, channel_slug=channel.slug)

            def product_is_available(product_channel_listing):
                if product_channel_listing and product_channel_listing.is_visible:
                    return ChannelContext(node=variant, channel_slug=channel.slug)
                return None

            return (
                ProductChannelListingByProductIdAndChannelSlugLoader(context)
                .load((variant.product_id, channel.slug))
                .then(product_is_available)
            )

        variant = ProductVariantByIdLoader(context).load(root.variant_id)
        channel = ChannelByOrderLineIdLoader(context).load(root.id)

        return Promise.all([variant, channel]).then(requestor_has_access_to_variant)

    @staticmethod
    @one_of_permissions_required(
        [ProductPermissions.MANAGE_PRODUCTS, OrderPermissions.MANAGE_ORDERS]
    )
    def resolve_allocations(root: models.OrderLine, info):
        return AllocationsByOrderLineIdLoader(info.context).load(root.id)


class Order(CountableDjangoObjectType):
    fulfillments = graphene.List(
        Fulfillment, required=True, description="List of shipments for the order."
    )
    lines = graphene.List(
        lambda: OrderLine, required=True, description="List of order lines."
    )
    actions = graphene.List(
        OrderAction,
        description=(
            "List of actions that can be performed in the current state of an order."
        ),
        required=True,
    )
    available_shipping_methods = graphene.List(
        ShippingMethod,
        required=False,
        description="Shipping methods that can be used with this order.",
    )
    invoices = graphene.List(
        Invoice, required=False, description="List of order invoices."
    )
    number = graphene.String(description="User-friendly number of an order.")
    is_paid = graphene.Boolean(
        description="Informs if an order is fully paid.", required=True
    )
    payment_status = PaymentChargeStatusEnum(
        description="Internal payment status.", required=True
    )
    payment_status_display = graphene.String(
        description="User-friendly payment status.", required=True
    )
    payments = graphene.List(Payment, description="List of payments for the order.")
    total = graphene.Field(
        TaxedMoney, description="Total amount of the order.", required=True
    )
    undiscounted_total = graphene.Field(
        TaxedMoney, description="Undiscounted total amount of the order.", required=True
    )
    shipping_price = graphene.Field(
        TaxedMoney, description="Total price of shipping.", required=True
    )
    subtotal = graphene.Field(
        TaxedMoney,
        description="The sum of line prices not including shipping.",
        required=True,
    )
    gift_cards = graphene.List(GiftCard, description="List of user gift cards.")
    status_display = graphene.String(description="User-friendly order status.")
    can_finalize = graphene.Boolean(
        description=(
            "Informs whether a draft order can be finalized"
            "(turned into a regular order)."
        ),
        required=True,
    )
    total_authorized = graphene.Field(
        Money, description="Amount authorized for the order.", required=True
    )
    total_captured = graphene.Field(
        Money, description="Amount captured by payment.", required=True
    )
    events = graphene.List(
        OrderEvent, description="List of events associated with the order."
    )
    total_balance = graphene.Field(
        Money,
        description="The difference between the paid and the order total amount.",
        required=True,
    )
    user_email = graphene.String(
        required=False, description="Email address of the customer."
    )
    is_shipping_required = graphene.Boolean(
        description="Returns True, if order requires shipping.", required=True
    )
    language_code = graphene.String(
        deprecation_reason=(
            "Use the `languageCodeEnum` field to fetch the language code. "
            "This field will be removed in Saleor 4.0."
        ),
        required=True,
    )
    language_code_enum = graphene.Field(
        LanguageCodeEnum, description="Order language code.", required=True
    )
    discount = graphene.Field(
        Money,
        description="Returns applied discount.",
        deprecation_reason=(
            "Use discounts field. This field will be removed in Saleor 4.0."
        ),
    )
    discount_name = graphene.String(
        description="Discount name.",
        deprecation_reason=(
            "Use discounts field. This field will be removed in Saleor 4.0."
        ),
    )

    translated_discount_name = graphene.String(
        description="Translated discount name.",
        deprecation_reason=(
            "Use discounts field. This field will be removed in Saleor 4.0."
        ),
    )

    discounts = graphene.List(
        graphene.NonNull("saleor.graphql.discount.types.OrderDiscount"),
        description="List of all discounts assigned to the order.",
        required=False,
    )

    class Meta:
        description = "Represents an order in the shop."
        interfaces = [relay.Node, ObjectWithMetadata]
        model = models.Order
        only_fields = [
            "billing_address",
            "created",
            "customer_note",
            "channel",
            "discount",
            "discount_name",
            "display_gross_prices",
            "gift_cards",
            "id",
            "shipping_address",
            "shipping_method",
            "shipping_method_name",
            "shipping_price",
            "shipping_tax_rate",
            "status",
            "token",
            "tracking_client_id",
            "translated_discount_name",
            "user",
            "voucher",
            "weight",
            "redirect_url",
        ]

    @staticmethod
    @traced_resolver
    def resolve_discounts(root: models.Order, info):
        return OrderDiscountsByOrderIDLoader(info.context).load(root.id)

    @staticmethod
    @traced_resolver
    def resolve_discount(root: models.Order, info):
        def return_voucher_discount(discounts) -> Optional[Money]:
            if not discounts:
                return None
            for discount in discounts:
                if discount.type == OrderDiscountType.VOUCHER:
                    return Money(amount=discount.value, currency=discount.currency)
            return None

        return (
            OrderDiscountsByOrderIDLoader(info.context)
            .load(root.id)
            .then(return_voucher_discount)
        )

    @staticmethod
    @traced_resolver
    def resolve_discount_name(root: models.Order, info):
        def return_voucher_name(discounts) -> Optional[Money]:
            if not discounts:
                return None
            for discount in discounts:
                if discount.type == OrderDiscountType.VOUCHER:
                    return discount.name
            return None

        return (
            OrderDiscountsByOrderIDLoader(info.context)
            .load(root.id)
            .then(return_voucher_name)
        )

    @staticmethod
    @traced_resolver
    def resolve_translated_discount_name(root: models.Order, info):
        def return_voucher_translated_name(discounts) -> Optional[Money]:
            if not discounts:
                return None
            for discount in discounts:
                if discount.type == OrderDiscountType.VOUCHER:
                    return discount.translated_name
            return None

        return (
            OrderDiscountsByOrderIDLoader(info.context)
            .load(root.id)
            .then(return_voucher_translated_name)
        )

    @staticmethod
    @traced_resolver
    def resolve_billing_address(root: models.Order, info):
        def _resolve_billing_address(data):
            if isinstance(data, Address):
                user = None
                address = data
            else:
                user, address = data

            requester = get_user_or_app_from_context(info.context)
            if requestor_has_access(requester, user, OrderPermissions.MANAGE_ORDERS):
                return address
            return obfuscate_address(address)

        if not root.billing_address_id:
            return

        if root.user_id:
            user = UserByUserIdLoader(info.context).load(root.user_id)
            address = AddressByIdLoader(info.context).load(root.billing_address_id)
            return Promise.all([user, address]).then(_resolve_billing_address)
        return (
            AddressByIdLoader(info.context)
            .load(root.billing_address_id)
            .then(_resolve_billing_address)
        )

    @staticmethod
    @traced_resolver
    def resolve_shipping_address(root: models.Order, info):
        def _resolve_shipping_address(data):
            if isinstance(data, Address):
                user = None
                address = data
            else:
                user, address = data
            requester = get_user_or_app_from_context(info.context)
            if requestor_has_access(requester, user, OrderPermissions.MANAGE_ORDERS):
                return address
            return obfuscate_address(address)

        if not root.shipping_address_id:
            return

        if root.user_id:
            user = UserByUserIdLoader(info.context).load(root.user_id)
            address = AddressByIdLoader(info.context).load(root.shipping_address_id)
            return Promise.all([user, address]).then(_resolve_shipping_address)
        return (
            AddressByIdLoader(info.context)
            .load(root.shipping_address_id)
            .then(_resolve_shipping_address)
        )

    @staticmethod
    def resolve_shipping_price(root: models.Order, _info):
        return root.shipping_price

    @staticmethod
    @traced_resolver
    def resolve_actions(root: models.Order, _info):
        actions = []
        payment = root.get_last_payment()
        if root.can_capture(payment):
            actions.append(OrderAction.CAPTURE)
        if root.can_mark_as_paid():
            actions.append(OrderAction.MARK_AS_PAID)
        if root.can_refund(payment):
            actions.append(OrderAction.REFUND)
        if root.can_void(payment):
            actions.append(OrderAction.VOID)
        return actions

    @staticmethod
    @traced_resolver
    def resolve_subtotal(root: models.Order, _info):
        return root.get_subtotal()

    @staticmethod
    def resolve_total(root: models.Order, _info):
        return root.total

    @staticmethod
    def resolve_undiscounted_total(root: models.Order, _info):
        return root.undiscounted_total

    @staticmethod
    def resolve_total_authorized(root: models.Order, _info):
        # FIXME adjust to multiple payments in the future
        return root.total_authorized

    @staticmethod
    def resolve_total_captured(root: models.Order, _info):
        # FIXME adjust to multiple payments in the future
        return root.total_captured

    @staticmethod
    def resolve_total_balance(root: models.Order, _info):
        return root.total_balance

    @staticmethod
    @traced_resolver
    def resolve_fulfillments(root: models.Order, info):
        user = info.context.user
        if user.is_staff:
            qs = root.fulfillments.all()
        else:
            qs = root.fulfillments.exclude(status=FulfillmentStatus.CANCELED)
        return qs.order_by("pk")

    @staticmethod
    @traced_resolver
    def resolve_lines(root: models.Order, info):
        return OrderLinesByOrderIdLoader(info.context).load(root.id)

    @staticmethod
    @permission_required(OrderPermissions.MANAGE_ORDERS)
    @traced_resolver
    def resolve_events(root: models.Order, _info):
        return OrderEventsByOrderIdLoader(_info.context).load(root.id)

    @staticmethod
    @traced_resolver
    def resolve_is_paid(root: models.Order, _info):
        return root.is_fully_paid()

    @staticmethod
    def resolve_number(root: models.Order, _info):
        return str(root.pk)

    @staticmethod
<<<<<<< HEAD
    @traced_resolver
    def resolve_payment_status(root: models.Order, _info):
        return root.get_payment_status()

    @staticmethod
    @traced_resolver
    def resolve_payment_status_display(root: models.Order, _info):
        return root.get_payment_status_display()
=======
    def resolve_payment_status(root: models.Order, info):
        def _resolve_payment_status(payments):
            if last_payment := max(payments, default=None, key=attrgetter("pk")):
                return last_payment.charge_status
            return ChargeStatus.NOT_CHARGED

        return (
            PaymentsByOrderIdLoader(info.context)
            .load(root.id)
            .then(_resolve_payment_status)
        )

    @staticmethod
    def resolve_payment_status_display(root: models.Order, info):
        def _resolve_payment_status(payments):
            if last_payment := max(payments, default=None, key=attrgetter("pk")):
                return last_payment.get_charge_status_display()
            return dict(ChargeStatus.CHOICES).get(ChargeStatus.NOT_CHARGED)

        return (
            PaymentsByOrderIdLoader(info.context)
            .load(root.id)
            .then(_resolve_payment_status)
        )
>>>>>>> 8d230e2b

    @staticmethod
    @traced_resolver
    def resolve_payments(root: models.Order, _info):
        return root.payments.all()

    @staticmethod
    @traced_resolver
    def resolve_status_display(root: models.Order, _info):
        return root.get_status_display()

    @staticmethod
    @traced_resolver
    def resolve_can_finalize(root: models.Order, _info):
        if root.status == OrderStatus.DRAFT:
            country = get_order_country(root)
            try:
                validate_draft_order(root, country)
            except ValidationError:
                return False
        return True

    @staticmethod
    @traced_resolver
    def resolve_user_email(root: models.Order, info):
        def _resolve_user_email(user):
            requester = get_user_or_app_from_context(info.context)
            if requestor_has_access(requester, user, OrderPermissions.MANAGE_ORDERS):
                return user.email if user else root.user_email
            return obfuscate_email(user.email if user else root.user_email)

        if not root.user_id:
            return _resolve_user_email(None)

        return (
            UserByUserIdLoader(info.context)
            .load(root.user_id)
            .then(_resolve_user_email)
        )

    @staticmethod
    @traced_resolver
    def resolve_user(root: models.Order, info):
        def _resolve_user(user):
            requester = get_user_or_app_from_context(info.context)
            if requestor_has_access(requester, user, AccountPermissions.MANAGE_USERS):
                return user
            raise PermissionDenied()

        if not root.user_id:
            return None

        return UserByUserIdLoader(info.context).load(root.user_id).then(_resolve_user)

    @staticmethod
    @traced_resolver
    def resolve_shipping_method(root: models.Order, info):
        if not root.shipping_method_id:
            return None

        def wrap_shipping_method_with_channel_context(data):
            shipping_method, channel = data
            return ChannelContext(node=shipping_method, channel_slug=channel.slug)

        shipping_method = ShippingMethodByIdLoader(info.context).load(
            root.shipping_method_id
        )
        channel = ChannelByIdLoader(info.context).load(root.channel_id)

        return Promise.all([shipping_method, channel]).then(
            wrap_shipping_method_with_channel_context
        )

    @staticmethod
    @traced_resolver
    # TODO: We should optimize it in/after PR#5819
    def resolve_available_shipping_methods(root: models.Order, info):
        available = get_valid_shipping_methods_for_order(root)
        if available is None:
            return []
        available_shipping_methods = []
        manager = info.context.plugins
        display_gross = display_gross_prices()
        for shipping_method in available:
            # Ignore typing check because it is checked in
            # get_valid_shipping_methods_for_order
            shipping_channel_listing = shipping_method.channel_listings.filter(
                channel=root.channel
            ).first()
            if shipping_channel_listing:
                taxed_price = manager.apply_taxes_to_shipping(
                    shipping_channel_listing.price,
                    root.shipping_address,  # type: ignore
                )
                if display_gross:
                    shipping_method.price = taxed_price.gross
                else:
                    shipping_method.price = taxed_price.net
                available_shipping_methods.append(shipping_method)
        channel_slug = root.channel.slug
        instances = [
            ChannelContext(node=shipping, channel_slug=channel_slug)
            for shipping in available_shipping_methods
        ]

        return instances

    @staticmethod
    @traced_resolver
    def resolve_invoices(root: models.Order, info):
        requester = get_user_or_app_from_context(info.context)
        if requestor_has_access(requester, root.user, OrderPermissions.MANAGE_ORDERS):
            return root.invoices.all()
        raise PermissionDenied()

    @staticmethod
    @traced_resolver
    def resolve_is_shipping_required(root: models.Order, _info):
        return root.is_shipping_required()

    @staticmethod
    @traced_resolver
    def resolve_gift_cards(root: models.Order, _info):
        return root.gift_cards.all()

    @staticmethod
    @traced_resolver
    def resolve_voucher(root: models.Order, info):
        if not root.voucher_id:
            return None

        def wrap_voucher_with_channel_context(data):
            voucher, channel = data
            return ChannelContext(node=voucher, channel_slug=channel.slug)

        voucher = VoucherByIdLoader(info.context).load(root.voucher_id)
        channel = ChannelByIdLoader(info.context).load(root.channel_id)

        return Promise.all([voucher, channel]).then(wrap_voucher_with_channel_context)

    @staticmethod
    @traced_resolver
    def resolve_language_code_enum(root, _info, **_kwargs):
        return LanguageCodeEnum[str_to_enum(root.language_code)]<|MERGE_RESOLUTION|>--- conflicted
+++ resolved
@@ -274,17 +274,11 @@
         return models.FulfillmentLine.objects.filter(pk__in=lines)
 
     @staticmethod
-<<<<<<< HEAD
-    @traced_resolver
-    def resolve_warehouse(root: models.OrderEvent, _info):
-        warehouse = root.parameters.get("warehouse")
-        return warehouse_models.Warehouse.objects.filter(pk=warehouse).first()
-=======
+    @traced_resolver
     def resolve_warehouse(root: models.OrderEvent, info):
         if warehouse_pk := root.parameters.get("warehouse"):
             return WarehouseByIdLoader(info.context).load(warehouse_pk)
         return None
->>>>>>> 8d230e2b
 
     @staticmethod
     def resolve_transaction_reference(root: models.OrderEvent, _info):
@@ -850,16 +844,7 @@
         return str(root.pk)
 
     @staticmethod
-<<<<<<< HEAD
-    @traced_resolver
-    def resolve_payment_status(root: models.Order, _info):
-        return root.get_payment_status()
-
-    @staticmethod
-    @traced_resolver
-    def resolve_payment_status_display(root: models.Order, _info):
-        return root.get_payment_status_display()
-=======
+    @traced_resolver
     def resolve_payment_status(root: models.Order, info):
         def _resolve_payment_status(payments):
             if last_payment := max(payments, default=None, key=attrgetter("pk")):
@@ -873,6 +858,7 @@
         )
 
     @staticmethod
+    @traced_resolver
     def resolve_payment_status_display(root: models.Order, info):
         def _resolve_payment_status(payments):
             if last_payment := max(payments, default=None, key=attrgetter("pk")):
@@ -884,7 +870,6 @@
             .load(root.id)
             .then(_resolve_payment_status)
         )
->>>>>>> 8d230e2b
 
     @staticmethod
     @traced_resolver
