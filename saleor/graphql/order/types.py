--- conflicted
+++ resolved
@@ -716,12 +716,7 @@
     payment_status_display = graphene.String(
         description="User-friendly payment status.", required=True
     )
-<<<<<<< HEAD
-    payments = graphene.List(Payment, description="List of payments for the order.")
-
-=======
     payments = NonNullList(Payment, description="List of payments for the order.")
->>>>>>> 1d3e7036
     total = graphene.Field(
         TaxedMoney, description="Total amount of the order.", required=True
     )
@@ -1018,7 +1013,6 @@
         )
 
     @staticmethod
-<<<<<<< HEAD
     def resolve_total_captured(root: models.Order, info):
         def _resolve_total_captured(payments):
             payment = get_last_payment(payments)
@@ -1036,10 +1030,6 @@
             .load(root.id)
             .then(_resolve_total_captured)
         )
-=======
-    def resolve_total_captured(root: models.Order, _info):
-        return root.total_paid
->>>>>>> 1d3e7036
 
     @staticmethod
     def resolve_total_balance(root: models.Order, info):
