--- conflicted
+++ resolved
@@ -43,12 +43,9 @@
 from ...product import ProductMediaTypes
 from ...product.models import ALL_PRODUCTS_PERMISSIONS
 from ...product.product_images import get_product_image_thumbnail
-<<<<<<< HEAD
+from ...shipping.interface import ShippingMethodData
 from ...shipping.models import ShippingMethodChannelListing
 from ...shipping.utils import convert_to_shipping_method_data
-=======
-from ...shipping.interface import ShippingMethodData
->>>>>>> 1f6a975c
 from ..account.dataloaders import AddressByIdLoader, UserByUserIdLoader
 from ..account.types import User
 from ..account.utils import requestor_has_access
@@ -1073,17 +1070,11 @@
         if external_app_shipping_id:
             keep_gross = info.context.site.settings.include_taxes_in_prices
             price = root.shipping_price_gross if keep_gross else root.shipping_price_net
-            method = ShippingMethodData(
+            return ShippingMethodData(
                 id=external_app_shipping_id,
                 name=root.shipping_method_name,
                 price=price,
             )
-<<<<<<< HEAD
-            if shipping_method:
-                return shipping_method
-=======
-            return ChannelContext(node=method, channel_slug=root.channel.slug)
->>>>>>> 1f6a975c
 
         if not root.shipping_method_id:
             return None
