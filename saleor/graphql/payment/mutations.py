from decimal import Decimal
from typing import TYPE_CHECKING, Dict, Iterable, List, Optional, Union, cast

import graphene
from django.core.exceptions import ValidationError
from django.core.validators import URLValidator
from django.db import transaction
from django.db.models import Model, QuerySet
from django.utils import timezone
from graphql import GraphQLError

from ...app.models import App
from ...channel import TransactionFlowStrategy
from ...channel.models import Channel
from ...checkout import models as checkout_models
from ...checkout.actions import transaction_amounts_for_checkout_updated
from ...checkout.calculations import (
    calculate_checkout_total_with_gift_cards,
    fetch_checkout_data,
)
from ...checkout.checkout_cleaner import clean_billing_address, clean_checkout_shipping
from ...checkout.fetch import fetch_checkout_info, fetch_checkout_lines
from ...checkout.utils import cancel_active_payments
from ...core.error_codes import MetadataErrorCode
from ...core.exceptions import PermissionDenied
from ...core.tracing import traced_atomic_transaction
from ...core.utils import get_client_ip
from ...core.utils.url import validate_storefront_url
from ...order import models as order_models
from ...order.events import transaction_event as order_transaction_event
from ...order.search import update_order_search_vector
from ...order.utils import updates_amounts_for_order
from ...payment import (
    PaymentError,
    StorePaymentMethod,
    TransactionAction,
    TransactionEventType,
    gateway,
)
from ...payment import models as payment_models
from ...payment.error_codes import (
    PaymentErrorCode,
    TransactionCreateErrorCode,
    TransactionProcessErrorCode,
    TransactionRequestActionErrorCode,
    TransactionUpdateErrorCode,
)
from ...payment.gateway import (
    request_cancelation_action,
    request_charge_action,
    request_refund_action,
)
from ...payment.interface import PaymentGatewayData
from ...payment.transaction_item_calculations import (
    calculate_transaction_amount_based_on_events,
    recalculate_transaction_amounts,
)
from ...payment.utils import (
    authorization_success_already_exists,
    create_failed_transaction_event,
    create_manual_adjustment_events,
    create_payment,
    get_already_existing_event,
    get_final_session_statuses,
    handle_transaction_initialize_session,
    handle_transaction_process_session,
    is_currency_supported,
)
from ...permission.auth_filters import AuthorizationFilters
from ...permission.enums import OrderPermissions, PaymentPermissions
from ..account.i18n import I18nMixin
from ..app.dataloaders import get_app_promise
from ..channel.enums import TransactionFlowStrategyEnum
from ..channel.utils import validate_channel
from ..checkout.mutations.utils import get_checkout
from ..checkout.types import Checkout
from ..core import ResolveInfo
from ..core.descriptions import (
    ADDED_IN_31,
    ADDED_IN_34,
    ADDED_IN_313,
    DEPRECATED_IN_3X_INPUT,
    PREVIEW_FEATURE,
    PREVIEW_FEATURE_DEPRECATED_IN_313_INPUT,
)
<<<<<<< HEAD
from ..core.enums import (
    PaymentGatewayInitializeErrorCode,
    TransactionEventReportErrorCode,
    TransactionInitializeErrorCode,
)
from ..core.fields import JSONString
from ..core.mutations import BaseMutation, ModelMutation
from ..core.scalars import JSON, UUID, PositiveDecimal
=======
from ..core.doc_category import DOC_CATEGORY_PAYMENTS
from ..core.enums import TransactionEventReportErrorCode
from ..core.fields import JSONString
from ..core.mutations import BaseMutation, ModelMutation
from ..core.scalars import UUID, PositiveDecimal
from ..core.types import BaseInputObjectType
>>>>>>> e28882be
from ..core.types import common as common_types
from ..core.utils import from_global_id_or_error
from ..discount.dataloaders import load_discounts
from ..meta.mutations import MetadataInput
from ..plugins.dataloaders import get_plugin_manager_promise
from ..utils import get_user_or_app_from_context
from .enums import (
    StorePaymentMethodEnum,
    TransactionActionEnum,
    TransactionEventStatusEnum,
    TransactionEventTypeEnum,
)
from .types import Payment, PaymentInitialized, TransactionEvent, TransactionItem
from .utils import check_if_requestor_has_access, metadata_contains_empty_key

if TYPE_CHECKING:
    from ...account.models import User
    from ...discount import DiscountInfo
    from ...order.models import Order
    from ...plugins.manager import PluginsManager


class PaymentInput(BaseInputObjectType):
    gateway = graphene.Field(
        graphene.String,
        description="A gateway to use with that payment.",
        required=True,
    )
    token = graphene.String(
        required=False,
        description=(
            "Client-side generated payment token, representing customer's "
            "billing data in a secure manner."
        ),
    )
    amount = PositiveDecimal(
        required=False,
        description=(
            "Total amount of the transaction, including "
            "all taxes and discounts. If no amount is provided, "
            "the checkout total will be used."
        ),
    )
    return_url = graphene.String(
        required=False,
        description=(
            "URL of a storefront view where user should be redirected after "
            "requiring additional actions. Payment with additional actions will not be "
            "finished if this field is not provided."
        ),
    )
    store_payment_method = StorePaymentMethodEnum(
        description="Payment store type." + ADDED_IN_31,
        required=False,
        default_value=StorePaymentMethodEnum.NONE.name,
    )
    metadata = common_types.NonNullList(
        MetadataInput,
        description="User public metadata." + ADDED_IN_31,
        required=False,
    )

    class Meta:
        doc_category = DOC_CATEGORY_PAYMENTS


class CheckoutPaymentCreate(BaseMutation, I18nMixin):
    checkout = graphene.Field(Checkout, description="Related checkout object.")
    payment = graphene.Field(Payment, description="A newly created payment.")

    class Arguments:
        id = graphene.ID(
            description="The checkout's ID." + ADDED_IN_34,
            required=False,
        )
        token = UUID(
            description=f"Checkout token.{DEPRECATED_IN_3X_INPUT} Use `id` instead.",
            required=False,
        )
        checkout_id = graphene.ID(
            required=False,
            description=(
                f"The ID of the checkout. {DEPRECATED_IN_3X_INPUT} Use `id` instead."
            ),
        )
        input = PaymentInput(
            description="Data required to create a new payment.", required=True
        )

    class Meta:
        description = "Create a new payment for given checkout."
        doc_category = DOC_CATEGORY_PAYMENTS
        error_type_class = common_types.PaymentError
        error_type_field = "payment_errors"

    @classmethod
    def clean_payment_amount(cls, info: ResolveInfo, checkout_total, amount):
        if amount != checkout_total.gross.amount:
            raise ValidationError(
                {
                    "amount": ValidationError(
                        "Partial payments are not allowed, amount should be "
                        "equal checkout's total.",
                        code=PaymentErrorCode.PARTIAL_PAYMENT_NOT_ALLOWED.value,
                    )
                }
            )

    @classmethod
    def validate_gateway(cls, manager, gateway_id, checkout):
        """Validate if given gateway can be used for this checkout.

        Check if provided gateway is active and CONFIGURATION_PER_CHANNEL is True.
        If CONFIGURATION_PER_CHANNEL is False then check if gateway has
        defined currency.
        """
        payment_gateway = manager.get_plugin(gateway_id, checkout.channel.slug)

        if not payment_gateway or not payment_gateway.active:
            cls.raise_not_supported_gateway_error(gateway_id)

        if not payment_gateway.CONFIGURATION_PER_CHANNEL:
            if not is_currency_supported(checkout.currency, gateway_id, manager):
                cls.raise_not_supported_gateway_error(gateway_id)

    @classmethod
    def raise_not_supported_gateway_error(cls, gateway_id: str):
        raise ValidationError(
            {
                "gateway": ValidationError(
                    f"The gateway {gateway_id} is not available for this checkout.",
                    code=PaymentErrorCode.NOT_SUPPORTED_GATEWAY.value,
                )
            }
        )

    @classmethod
    def validate_token(cls, manager, gateway: str, input_data: dict, channel_slug: str):
        token = input_data.get("token")
        is_required = manager.token_is_required_as_payment_input(gateway, channel_slug)
        if not token and is_required:
            raise ValidationError(
                {
                    "token": ValidationError(
                        f"Token is required for {gateway}.",
                        code=PaymentErrorCode.REQUIRED.value,
                    ),
                }
            )

    @classmethod
    def validate_return_url(cls, input_data):
        return_url = input_data.get("return_url")
        if not return_url:
            return
        try:
            validate_storefront_url(return_url)
        except ValidationError as error:
            raise ValidationError(
                {"redirect_url": error}, code=PaymentErrorCode.INVALID.value
            )

    @classmethod
    def validate_metadata_keys(cls, metadata_list: List[dict]):
        if metadata_contains_empty_key(metadata_list):
            raise ValidationError(
                {
                    "input": ValidationError(
                        {
                            "metadata": ValidationError(
                                "Metadata key cannot be empty.",
                                code=MetadataErrorCode.REQUIRED.value,
                            )
                        }
                    )
                }
            )

    @staticmethod
    def validate_checkout_email(checkout: "checkout_models.Checkout"):
        if not checkout.email:
            raise ValidationError(
                "Checkout email must be set.",
                code=PaymentErrorCode.CHECKOUT_EMAIL_NOT_SET.value,
            )

    @classmethod
    def perform_mutation(  # type: ignore[override]
        cls,
        _root,
        info: ResolveInfo,
        /,
        *,
        checkout_id=None,
        id=None,
        input,
        token=None
    ):
        checkout = get_checkout(cls, info, checkout_id=checkout_id, token=token, id=id)

        cls.validate_checkout_email(checkout)

        gateway = input["gateway"]

        manager = get_plugin_manager_promise(info.context).get()
        cls.validate_gateway(manager, gateway, checkout)
        cls.validate_return_url(input)

        lines, unavailable_variant_pks = fetch_checkout_lines(checkout)
        if unavailable_variant_pks:
            not_available_variants_ids = {
                graphene.Node.to_global_id("ProductVariant", pk)
                for pk in unavailable_variant_pks
            }
            raise ValidationError(
                {
                    "token": ValidationError(
                        "Some of the checkout lines variants are unavailable.",
                        code=PaymentErrorCode.UNAVAILABLE_VARIANT_IN_CHANNEL.value,
                        params={"variants": not_available_variants_ids},
                    )
                }
            )
        if not lines:
            raise ValidationError(
                {
                    "lines": ValidationError(
                        "Cannot create payment for checkout without lines.",
                        code=PaymentErrorCode.NO_CHECKOUT_LINES.value,
                    )
                }
            )
        discounts = load_discounts(info.context)
        checkout_info = fetch_checkout_info(checkout, lines, discounts, manager)

        cls.validate_token(
            manager, gateway, input, channel_slug=checkout_info.channel.slug
        )

        address = (
            checkout.shipping_address or checkout.billing_address
        )  # FIXME: check which address we need here
        checkout_total = calculate_checkout_total_with_gift_cards(
            manager=manager,
            checkout_info=checkout_info,
            lines=lines,
            address=address,
            discounts=discounts,
        )
        amount = input.get("amount", checkout_total.gross.amount)
        clean_checkout_shipping(checkout_info, lines, PaymentErrorCode)
        clean_billing_address(checkout_info, PaymentErrorCode)
        cls.clean_payment_amount(info, checkout_total, amount)
        extra_data = {
            "customer_user_agent": info.context.META.get("HTTP_USER_AGENT"),
        }

        metadata = input.get("metadata")

        if metadata is not None:
            cls.validate_metadata_keys(metadata)
            metadata = {data.key: data.value for data in metadata}

        # The payment creation and deactivation of old payments should happened in the
        # transaction to avoid creating multiple active payments.
        with transaction.atomic():
            # The checkout lock is used to prevent processing checkout completion
            # and new payment creation. This kind of case could result in the missing
            # payments, that were created for the checkout that was already converted
            # to an order.
            checkout = (
                checkout_models.Checkout.objects.select_for_update()
                .filter(pk=checkout_info.checkout.pk)
                .first()
            )

            if not checkout:
                raise ValidationError(
                    "Checkout doesn't exist anymore.",
                    code=PaymentErrorCode.NOT_FOUND.value,
                )

            cancel_active_payments(checkout)

            payment = None
            if amount != 0:
                store_payment_method = (
                    input.get("store_payment_method") or StorePaymentMethod.NONE
                )

                payment = create_payment(
                    gateway=gateway,
                    payment_token=input.get("token", ""),
                    total=amount,
                    currency=checkout.currency,
                    email=checkout.get_customer_email(),
                    extra_data=extra_data,
                    # FIXME this is not a customer IP address.
                    # It is a client storefront ip
                    customer_ip_address=get_client_ip(info.context),
                    checkout=checkout,
                    return_url=input.get("return_url"),
                    store_payment_method=store_payment_method,
                    metadata=metadata,
                )

        return CheckoutPaymentCreate(payment=payment, checkout=checkout)


class PaymentCapture(BaseMutation):
    payment = graphene.Field(Payment, description="Updated payment.")

    class Arguments:
        payment_id = graphene.ID(required=True, description="Payment ID.")
        amount = PositiveDecimal(description="Transaction amount.")

    class Meta:
        description = "Captures the authorized payment amount."
        doc_category = DOC_CATEGORY_PAYMENTS
        permissions = (OrderPermissions.MANAGE_ORDERS,)
        error_type_class = common_types.PaymentError
        error_type_field = "payment_errors"

    @classmethod
    def perform_mutation(  # type: ignore[override]
        cls, _root, info: ResolveInfo, /, *, amount=None, payment_id
    ):
        payment = cls.get_node_or_error(
            info, payment_id, field="payment_id", only_type=Payment
        )
        channel_slug = (
            payment.order.channel.slug
            if payment.order
            else payment.checkout.channel.slug
        )
        manager = get_plugin_manager_promise(info.context).get()
        try:
            gateway.capture(
                payment,
                manager,
                amount=amount,
                channel_slug=channel_slug,
            )
            payment.refresh_from_db()
        except PaymentError as e:
            raise ValidationError(str(e), code=PaymentErrorCode.PAYMENT_ERROR.value)
        return PaymentCapture(payment=payment)


class PaymentRefund(PaymentCapture):
    class Meta:
        description = "Refunds the captured payment amount."
        doc_category = DOC_CATEGORY_PAYMENTS
        permissions = (OrderPermissions.MANAGE_ORDERS,)
        error_type_class = common_types.PaymentError
        error_type_field = "payment_errors"

    @classmethod
    def perform_mutation(  # type: ignore[override]
        cls, _root, info: ResolveInfo, /, *, amount=None, payment_id
    ):
        payment = cls.get_node_or_error(
            info, payment_id, field="payment_id", only_type=Payment
        )
        channel_slug = (
            payment.order.channel.slug
            if payment.order
            else payment.checkout.channel.slug
        )
        manager = get_plugin_manager_promise(info.context).get()
        try:
            gateway.refund(
                payment,
                manager,
                amount=amount,
                channel_slug=channel_slug,
            )
            payment.refresh_from_db()
        except PaymentError as e:
            raise ValidationError(str(e), code=PaymentErrorCode.PAYMENT_ERROR.value)
        return PaymentRefund(payment=payment)


class PaymentVoid(BaseMutation):
    payment = graphene.Field(Payment, description="Updated payment.")

    class Arguments:
        payment_id = graphene.ID(required=True, description="Payment ID.")

    class Meta:
        description = "Voids the authorized payment."
        doc_category = DOC_CATEGORY_PAYMENTS
        permissions = (OrderPermissions.MANAGE_ORDERS,)
        error_type_class = common_types.PaymentError
        error_type_field = "payment_errors"

    @classmethod
    def perform_mutation(  # type: ignore[override]
        cls, _root, info: ResolveInfo, /, *, payment_id
    ):
        payment = cls.get_node_or_error(
            info, payment_id, field="payment_id", only_type=Payment
        )
        channel_slug = (
            payment.order.channel.slug
            if payment.order
            else payment.checkout.channel.slug
        )
        manager = get_plugin_manager_promise(info.context).get()
        try:
            gateway.void(payment, manager, channel_slug=channel_slug)
            payment.refresh_from_db()
        except PaymentError as e:
            raise ValidationError(str(e), code=PaymentErrorCode.PAYMENT_ERROR.value)
        return PaymentVoid(payment=payment)


class PaymentInitialize(BaseMutation):
    initialized_payment = graphene.Field(PaymentInitialized, required=False)

    class Arguments:
        gateway = graphene.String(
            description="A gateway name used to initialize the payment.",
            required=True,
        )
        channel = graphene.String(
            description="Slug of a channel for which the data should be returned.",
        )
        payment_data = JSONString(
            required=False,
            description=(
                "Client-side generated data required to initialize the payment."
            ),
        )

    class Meta:
        description = "Initializes payment process when it is required by gateway."
        doc_category = DOC_CATEGORY_PAYMENTS
        error_type_class = common_types.PaymentError
        error_type_field = "payment_errors"

    @classmethod
    def validate_channel(cls, channel_slug):
        try:
            channel = Channel.objects.get(slug=channel_slug)
        except Channel.DoesNotExist:
            raise ValidationError(
                {
                    "channel": ValidationError(
                        f"Channel with '{channel_slug}' slug does not exist.",
                        code=PaymentErrorCode.NOT_FOUND.value,
                    )
                }
            )
        if not channel.is_active:
            raise ValidationError(
                {
                    "channel": ValidationError(
                        f"Channel with '{channel_slug}' is inactive.",
                        code=PaymentErrorCode.CHANNEL_INACTIVE.value,
                    )
                }
            )
        return channel

    @classmethod
    def perform_mutation(  # type: ignore[override]
        cls, _root, info: ResolveInfo, /, *, channel, gateway, payment_data
    ):
        cls.validate_channel(channel_slug=channel)
        manager = get_plugin_manager_promise(info.context).get()
        try:
            response = manager.initialize_payment(
                gateway, payment_data, channel_slug=channel
            )
        except PaymentError as e:
            raise ValidationError(
                {
                    "payment_data": ValidationError(
                        str(e), code=PaymentErrorCode.INVALID.value
                    )
                }
            )
        return PaymentInitialize(initialized_payment=response)


class MoneyInput(graphene.InputObjectType):
    currency = graphene.String(description="Currency code.", required=True)
    amount = PositiveDecimal(description="Amount of money.", required=True)


class CardInput(graphene.InputObjectType):
    code = graphene.String(
        description=(
            "Payment method nonce, a token returned "
            "by the appropriate provider's SDK."
        ),
        required=True,
    )
    cvc = graphene.String(description="Card security code.", required=False)
    money = MoneyInput(
        description="Information about currency and amount.", required=True
    )


class PaymentCheckBalanceInput(BaseInputObjectType):
    gateway_id = graphene.types.String(
        description="An ID of a payment gateway to check.", required=True
    )
    method = graphene.types.String(description="Payment method name.", required=True)
    channel = graphene.String(
        description="Slug of a channel for which the data should be returned.",
        required=True,
    )
    card = CardInput(description="Information about card.", required=True)

    class Meta:
        doc_category = DOC_CATEGORY_PAYMENTS


class PaymentCheckBalance(BaseMutation):
    data = JSONString(description="Response from the gateway.")

    class Arguments:
        input = PaymentCheckBalanceInput(
            description="Fields required to check payment balance.", required=True
        )

    class Meta:
        description = "Check payment balance."
        doc_category = DOC_CATEGORY_PAYMENTS
        error_type_class = common_types.PaymentError
        error_type_field = "payment_errors"

    @classmethod
    def perform_mutation(cls, _root, info: ResolveInfo, /, **data):
        manager = get_plugin_manager_promise(info.context).get()
        gateway_id = data["input"]["gateway_id"]
        money = data["input"]["card"].get("money", {})

        cls.validate_gateway(gateway_id, manager)
        cls.validate_currency(money.currency, gateway_id, manager)

        channel = data["input"].pop("channel")
        validate_channel(channel, PaymentErrorCode)

        try:
            data = manager.check_payment_balance(data["input"], channel)
        except PaymentError as e:
            raise ValidationError(
                str(e), code=PaymentErrorCode.BALANCE_CHECK_ERROR.value
            )

        return PaymentCheckBalance(data=data)

    @classmethod
    def validate_gateway(cls, gateway_id, manager):
        gateways_id = [gateway.id for gateway in manager.list_payment_gateways()]

        if gateway_id not in gateways_id:
            raise ValidationError(
                {
                    "gateway_id": ValidationError(
                        f"The gateway_id {gateway_id} is not available.",
                        code=PaymentErrorCode.NOT_SUPPORTED_GATEWAY.value,
                    )
                }
            )

    @classmethod
    def validate_currency(cls, currency, gateway_id, manager):
        if not is_currency_supported(currency, gateway_id, manager):
            raise ValidationError(
                {
                    "currency": ValidationError(
                        f"The currency {currency} is not available for {gateway_id}.",
                        code=PaymentErrorCode.NOT_SUPPORTED_GATEWAY.value,
                    )
                }
            )


class TransactionUpdateInput(BaseInputObjectType):
    status = graphene.String(
        description=(
            "Status of the transaction."
            + PREVIEW_FEATURE_DEPRECATED_IN_313_INPUT
            + " The `status` is not needed. The amounts can be used to define "
            "the current status of transactions."
        ),
    )
    type = graphene.String(
        description="Payment type used for this transaction."
        + PREVIEW_FEATURE_DEPRECATED_IN_313_INPUT
        + " Use `name` and `message` instead.",
    )
    name = graphene.String(
        description="Payment name of the transaction." + ADDED_IN_313
    )
    message = graphene.String(
        description="The message of the transaction." + ADDED_IN_313
    )

    reference = graphene.String(
        description=(
            "Reference of the transaction. "
            + PREVIEW_FEATURE_DEPRECATED_IN_313_INPUT
            + " Use `pspReference` instead."
        )
    )
    psp_reference = graphene.String(
        description=("PSP Reference of the transaction. " + ADDED_IN_313)
    )
    available_actions = graphene.List(
        graphene.NonNull(TransactionActionEnum),
        description="List of all possible actions for the transaction",
    )
    amount_authorized = MoneyInput(description="Amount authorized by this transaction.")
    amount_charged = MoneyInput(description="Amount charged by this transaction.")
    amount_refunded = MoneyInput(description="Amount refunded by this transaction.")
    amount_voided = MoneyInput(
        description="Amount voided by this transaction."
        + PREVIEW_FEATURE_DEPRECATED_IN_313_INPUT
        + " Use `amountCanceled` instead."
    )
    amount_canceled = MoneyInput(
        description="Amount canceled by this transaction." + ADDED_IN_313
    )

    metadata = graphene.List(
        graphene.NonNull(MetadataInput),
        description="Payment public metadata.",
        required=False,
    )
    private_metadata = graphene.List(
        graphene.NonNull(MetadataInput),
        description="Payment private metadata.",
        required=False,
    )
    external_url = graphene.String(
        description=(
            "The url that will allow to redirect user to "
            "payment provider page with transaction event details." + ADDED_IN_313
        )
    )

    class Meta:
        doc_category = DOC_CATEGORY_PAYMENTS


class TransactionCreateInput(TransactionUpdateInput):
    ...

    class Meta:
        doc_category = DOC_CATEGORY_PAYMENTS


class TransactionEventInput(BaseInputObjectType):
    status = graphene.Field(
        TransactionEventStatusEnum,
        required=False,
        description="Current status of the payment transaction."
        + PREVIEW_FEATURE_DEPRECATED_IN_313_INPUT
        + " Status will be calculated by Saleor.",
    )
    reference = graphene.String(
        description=(
            "Reference of the transaction. "
            + PREVIEW_FEATURE_DEPRECATED_IN_313_INPUT
            + " Use `pspReference` instead."
        )
    )

    psp_reference = graphene.String(
        description=("PSP Reference related to this action." + ADDED_IN_313)
    )
    name = graphene.String(
        description="Name of the transaction."
        + PREVIEW_FEATURE_DEPRECATED_IN_313_INPUT
        + " Use `message` instead. `name` field will be added to `message`."
    )
    message = graphene.String(
        description="The message related to the event." + ADDED_IN_313
    )

    class Meta:
        doc_category = DOC_CATEGORY_PAYMENTS


class TransactionCreate(BaseMutation):
    transaction = graphene.Field(TransactionItem)

    class Arguments:
        id = graphene.ID(
            description="The ID of the checkout or order.",
            required=True,
        )
        transaction = TransactionCreateInput(
            required=True,
            description="Input data required to create a new transaction object.",
        )
        transaction_event = TransactionEventInput(
            description="Data that defines a transaction event."
        )

    class Meta:
        description = (
            "Create transaction for checkout or order." + ADDED_IN_34 + PREVIEW_FEATURE
        )
        doc_category = DOC_CATEGORY_PAYMENTS
        error_type_class = common_types.TransactionCreateError
        permissions = (PaymentPermissions.HANDLE_PAYMENTS,)

    @classmethod
    def validate_external_url(cls, external_url: Optional[str], error_code: str):
        if external_url is None:
            return
        validator = URLValidator()
        try:
            validator(external_url)
        except ValidationError:
            raise ValidationError(
                {
                    "transaction": ValidationError(
                        "Invalid format of `externalUrl`.", code=error_code
                    )
                }
            )

    @classmethod
    def validate_metadata_keys(  # type: ignore[override]
        cls, metadata_list: List[dict], field_name, error_code
    ):
        if metadata_contains_empty_key(metadata_list):
            raise ValidationError(
                {
                    "transaction": ValidationError(
                        f"{field_name} key cannot be empty.",
                        code=error_code,
                    )
                }
            )

    @classmethod
    def get_money_data_from_input(cls, cleaned_data: dict) -> Dict[str, Decimal]:
        money_data = {}
        if amount_authorized := cleaned_data.pop("amount_authorized", None):
            money_data["authorized_value"] = amount_authorized["amount"]
        if amount_charged := cleaned_data.pop("amount_charged", None):
            money_data["charged_value"] = amount_charged["amount"]
        if amount_refunded := cleaned_data.pop("amount_refunded", None):
            money_data["refunded_value"] = amount_refunded["amount"]

        if amount_canceled := cleaned_data.pop("amount_canceled", None):
            money_data["canceled_value"] = amount_canceled["amount"]
        elif amount_voided := cleaned_data.pop("amount_voided", None):
            money_data["canceled_value"] = amount_voided["amount"]
        return money_data

    @classmethod
    def cleanup_metadata_data(cls, cleaned_data: dict):
        if metadata := cleaned_data.pop("metadata", None):
            cleaned_data["metadata"] = {data.key: data.value for data in metadata}
        if private_metadata := cleaned_data.pop("private_metadata", None):
            cleaned_data["private_metadata"] = {
                data.key: data.value for data in private_metadata
            }

    @classmethod
    def validate_instance(
        cls, instance: Model, instance_id
    ) -> Union[checkout_models.Checkout, order_models.Order]:
        """Validate if provided instance is an order or checkout type."""
        if not isinstance(instance, (checkout_models.Checkout, order_models.Order)):
            raise ValidationError(
                {
                    "id": ValidationError(
                        f"Couldn't resolve to Checkout or Order: {instance_id}",
                        code=TransactionCreateErrorCode.NOT_FOUND.value,
                    )
                }
            )
        return instance

    @classmethod
    def validate_money_input(
        cls, transaction_data: dict, currency: str, error_code: str
    ):
        if not transaction_data:
            return
        money_input_fields = [
            "amount_authorized",
            "amount_charged",
            "amount_refunded",
            "amount_canceled",
            "amount_voided",
        ]
        errors = {}
        for money_field_name in money_input_fields:
            field = transaction_data.get(money_field_name)
            if not field:
                continue
            if field["currency"] != currency:
                errors[money_field_name] = ValidationError(
                    f"Currency needs to be the same as for order: {currency}",
                    code=error_code,
                )
        if errors:
            raise ValidationError(errors)

    @classmethod
    def validate_input(
        cls, instance: Model, *, id, transaction
    ) -> Union[checkout_models.Checkout, order_models.Order]:
        instance = cls.validate_instance(instance, id)
        currency = instance.currency

        cls.validate_money_input(
            transaction,
            currency,
            TransactionCreateErrorCode.INCORRECT_CURRENCY.value,
        )
        cls.validate_metadata_keys(
            transaction.get("metadata", []),
            field_name="metadata",
            error_code=TransactionCreateErrorCode.METADATA_KEY_REQUIRED.value,
        )
        cls.validate_metadata_keys(
            transaction.get("private_metadata", []),
            field_name="privateMetadata",
            error_code=TransactionCreateErrorCode.METADATA_KEY_REQUIRED.value,
        )
        cls.validate_external_url(
            transaction.get("external_url"),
            error_code=TransactionCreateErrorCode.INVALID.value,
        )
        return instance

    @classmethod
    def create_transaction(
        cls, transaction_input: dict, user, app
    ) -> payment_models.TransactionItem:
        cls.cleanup_metadata_data(transaction_input)

        transaction_type = transaction_input.pop("type", None)
        transaction_input["name"] = transaction_input.get("name", transaction_type)
        reference = transaction_input.pop("reference", None)
        transaction_input["psp_reference"] = transaction_input.get(
            "psp_reference", reference
        )
        app_identifier = None
        if app and app.identifier:
            app_identifier = app.identifier
        return payment_models.TransactionItem.objects.create(
            **transaction_input,
            user=user if user and user.is_authenticated else None,
            app_identifier=app_identifier,
            app=app,
        )

    @classmethod
    def create_transaction_event(
        cls,
        transaction_event_input: dict,
        transaction: payment_models.TransactionItem,
        user,
        app,
    ) -> payment_models.TransactionEvent:
        reference = transaction_event_input.pop("reference", None)
        psp_reference = transaction_event_input.get("psp_reference", reference)
        app_identifier = None
        if app and app.identifier:
            app_identifier = app.identifier
        return transaction.events.create(
            status=transaction_event_input.get("status"),
            psp_reference=psp_reference,
            message=cls.create_event_message(transaction_event_input),
            transaction=transaction,
            user=user if user and user.is_authenticated else None,
            app_identifier=app_identifier,
            app=app,
            type=TransactionEventType.INFO,
        )

    @classmethod
    def create_event_message(cls, transaction_event: dict) -> str:
        message = transaction_event.get("message")
        name = transaction_event.get("name")
        if message and name:
            return message + " " + name
        elif message:
            return message
        elif name:
            return name
        return ""

    @classmethod
    def perform_mutation(  # type: ignore[override]
        cls,
        _root,
        info: ResolveInfo,
        /,
        *,
        id: str,
        transaction: Dict,
        transaction_event=None
    ):
        order_or_checkout_instance = cls.get_node_or_error(info, id)

        order_or_checkout_instance = cls.validate_input(
            order_or_checkout_instance, id=id, transaction=transaction
        )
        transaction_data = {**transaction}
        transaction_data["currency"] = order_or_checkout_instance.currency
        app = get_app_promise(info.context).get()
        user = info.context.user

        if isinstance(order_or_checkout_instance, checkout_models.Checkout):
            transaction_data["checkout_id"] = order_or_checkout_instance.pk
        else:
            transaction_data["order_id"] = order_or_checkout_instance.pk
            if transaction_event:
                reference = transaction_event.get("reference", None)
                psp_reference = transaction_event.get("psp_reference", reference)
                order_transaction_event(
                    order=order_or_checkout_instance,
                    user=user,
                    app=app,
                    reference=psp_reference,
                    status=transaction_event.get("status"),
                    message=cls.create_event_message(transaction_event),
                )
        money_data = cls.get_money_data_from_input(transaction_data)
        new_transaction = cls.create_transaction(transaction_data, user=user, app=app)
        if money_data:
            create_manual_adjustment_events(
                transaction=new_transaction, money_data=money_data, user=user, app=app
            )
            recalculate_transaction_amounts(new_transaction)
        if transaction_data.get("order_id") and money_data:
            order = cast(order_models.Order, new_transaction.order)
            update_order_search_vector(order, save=False)
            updates_amounts_for_order(order, save=False)
            order.save(
                update_fields=[
                    "total_charged_amount",
                    "charge_status",
                    "updated_at",
                    "total_authorized_amount",
                    "authorize_status",
                    "search_vector",
                ]
            )
        if transaction_data.get("checkout_id") and money_data:
            discounts = load_discounts(info.context)
            manager = get_plugin_manager_promise(info.context).get()
            transaction_amounts_for_checkout_updated(
                new_transaction, discounts, manager
            )

        if transaction_event:
            cls.create_transaction_event(transaction_event, new_transaction, user, app)
        return TransactionCreate(transaction=new_transaction)


class TransactionUpdate(TransactionCreate):
    transaction = graphene.Field(TransactionItem)

    class Arguments:
        id = graphene.ID(
            description="The ID of the transaction.",
            required=True,
        )
        transaction = TransactionUpdateInput(
            description="Input data required to create a new transaction object.",
        )
        transaction_event = TransactionEventInput(
            description="Data that defines a transaction transaction."
        )

    class Meta:
        auto_permission_message = False
        description = (
            "Create transaction for checkout or order."
            + ADDED_IN_34
            + PREVIEW_FEATURE
            + "\n\nRequires the following permissions: "
            + f"{AuthorizationFilters.OWNER.name} "
            + f"and {PaymentPermissions.HANDLE_PAYMENTS.name}."
        )
        doc_category = DOC_CATEGORY_PAYMENTS
        error_type_class = common_types.TransactionUpdateError
        permissions = (PaymentPermissions.HANDLE_PAYMENTS,)
        object_type = TransactionItem

    @classmethod
    def check_can_update(
        cls,
        transaction: payment_models.TransactionItem,
        user: Optional["User"],
        app: Optional["App"],
    ):
        if not check_if_requestor_has_access(
            transaction=transaction, user=user, app=app
        ):
            raise PermissionDenied(
                permissions=[
                    AuthorizationFilters.OWNER,
                    PaymentPermissions.HANDLE_PAYMENTS,
                ]
            )

    @classmethod
    def validate_transaction_input(
        cls, instance: payment_models.TransactionItem, transaction_data
    ):
        currency = instance.currency
        cls.validate_money_input(
            transaction_data,
            currency,
            TransactionUpdateErrorCode.INCORRECT_CURRENCY.value,
        )
        cls.validate_metadata_keys(
            transaction_data.get("metadata", []),
            field_name="metadata",
            error_code=TransactionUpdateErrorCode.METADATA_KEY_REQUIRED.value,
        )
        cls.validate_metadata_keys(
            transaction_data.get("private_metadata", []),
            field_name="privateMetadata",
            error_code=TransactionUpdateErrorCode.METADATA_KEY_REQUIRED.value,
        )
        cls.validate_external_url(
            transaction_data.get("external_url"),
            error_code=TransactionCreateErrorCode.INVALID.value,
        )

    @classmethod
    def update_transaction(
        cls,
        instance: payment_models.TransactionItem,
        transaction_data: dict,
        user: Optional["User"],
        app: Optional["App"],
        info: ResolveInfo,
    ):
        money_data = cls.get_money_data_from_input(transaction_data)
        psp_reference = transaction_data.get(
            "psp_reference", transaction_data.pop("reference", None)
        )
        if psp_reference and instance.psp_reference != psp_reference:
            if payment_models.TransactionItem.objects.filter(
                psp_reference=psp_reference
            ).exists():
                raise ValidationError(
                    {
                        "transaction": ValidationError(
                            "Transaction with provided `pspReference` already exists.",
                            code=TransactionUpdateErrorCode.UNIQUE.value,
                        )
                    }
                )
        transaction_data["name"] = transaction_data.get(
            "name", transaction_data.pop("type", None)
        )
        transaction_data["psp_reference"] = psp_reference
        instance = cls.construct_instance(instance, transaction_data)
        instance.save()
        if money_data:
            calculate_transaction_amount_based_on_events(transaction=instance)
            create_manual_adjustment_events(
                transaction=instance, money_data=money_data, user=user, app=app
            )
            recalculate_transaction_amounts(instance)
        if instance.order_id:
            order = cast(order_models.Order, instance.order)
            cls.update_order(order, money_data, psp_reference)
        if instance.checkout_id and money_data:
            discounts = load_discounts(info.context)
            manager = get_plugin_manager_promise(info.context).get()
            transaction_amounts_for_checkout_updated(instance, discounts, manager)

    @classmethod
    def update_order(
        cls, order: "Order", money_data: dict, psp_reference: Optional[str]
    ) -> None:
        update_fields = []
        if money_data:
            updates_amounts_for_order(order)
            update_fields.extend(
                [
                    "total_charged_amount",
                    "charge_status",
                    "total_authorized_amount",
                    "authorize_status",
                ]
            )
        if psp_reference:
            update_order_search_vector(order, save=False)
            update_fields.append(
                "search_vector",
            )
        if update_fields:
            update_fields.append("updated_at")
            order.save(update_fields=update_fields)

    @classmethod
    def perform_mutation(  # type: ignore[override]
        cls,
        _root,
        info: ResolveInfo,
        /,
        *,
        id: str,
        transaction=None,
        transaction_event=None
    ):
        app = get_app_promise(info.context).get()
        user = info.context.user
        instance = cls.get_node_or_error(info, id, only_type=TransactionItem)

        cls.check_can_update(
            transaction=instance,
            user=user if user and user.is_authenticated else None,
            app=app,
        )

        if transaction:
            cls.validate_transaction_input(instance, transaction)
            cls.cleanup_metadata_data(transaction)
            cls.update_transaction(instance, transaction, user, app, info)

        if transaction_event:
            cls.create_transaction_event(transaction_event, instance, user, app)
            if instance.order:
                reference = transaction_event.pop("reference", None)
                psp_reference = transaction_event.get("psp_reference", reference)
                order_transaction_event(
                    order=instance.order,
                    user=user,
                    app=app,
                    reference=psp_reference or "",
                    status=transaction_event["status"],
                    message=cls.create_event_message(transaction_event),
                )
        return TransactionUpdate(transaction=instance)


class TransactionRequestAction(BaseMutation):
    transaction = graphene.Field(TransactionItem)

    class Arguments:
        id = graphene.ID(
            description="The ID of the transaction.",
            required=True,
        )
        action_type = graphene.Argument(
            TransactionActionEnum,
            required=True,
            description="Determines the action type.",
        )
        amount = PositiveDecimal(
            description=(
                "Transaction request amount. If empty for refund or capture, maximal "
                "possible amount will be used."
            )
        )

    class Meta:
        description = (
            "Request an action for payment transaction." + ADDED_IN_34 + PREVIEW_FEATURE
        )
        doc_category = DOC_CATEGORY_PAYMENTS
        error_type_class = common_types.TransactionRequestActionError
        permissions = (PaymentPermissions.HANDLE_PAYMENTS,)

    @classmethod
    def check_permissions(cls, context, permissions=None, **data):
        required_permissions = permissions or cls._meta.permissions
        requestor = get_user_or_app_from_context(context)
        for required_permission in required_permissions:
            # We want to allow to call this mutation for requestor with one of following
            # permission: manage_orders, handle_payments
            if requestor and requestor.has_perm(required_permission):
                return True
        return False

    @classmethod
    def handle_transaction_action(
        cls, action, action_kwargs, action_value: Optional[Decimal]
    ):
        if action == TransactionAction.VOID or action == TransactionAction.CANCEL:
            transaction = action_kwargs["transaction"]
            request_event = cls.create_transaction_event_requested(
                transaction, 0, action
            )
            request_cancelation_action(
                **action_kwargs,
                cancel_value=action_value,
                request_event=request_event,
                action=action,
            )
        elif action == TransactionAction.CHARGE:
            transaction = action_kwargs["transaction"]
            action_value = action_value or transaction.authorized_value
            action_value = min(action_value, transaction.authorized_value)
            request_event = cls.create_transaction_event_requested(
                transaction, action_value, TransactionAction.CHARGE
            )
            request_charge_action(
                **action_kwargs, charge_value=action_value, request_event=request_event
            )
        elif action == TransactionAction.REFUND:
            transaction = action_kwargs["transaction"]
            action_value = action_value or transaction.charged_value
            action_value = min(action_value, transaction.charged_value)
            request_event = cls.create_transaction_event_requested(
                transaction, action_value, TransactionAction.REFUND
            )
            request_refund_action(
                **action_kwargs, refund_value=action_value, request_event=request_event
            )

    @classmethod
    def create_transaction_event_requested(cls, transaction, action_value, action):
        if action in (TransactionAction.CANCEL, TransactionAction.VOID):
            type = TransactionEventType.CANCEL_REQUEST
        elif action == TransactionAction.CHARGE:
            type = TransactionEventType.CHARGE_REQUEST
        elif action == TransactionAction.REFUND:
            type = TransactionEventType.REFUND_REQUEST
        else:
            raise ValidationError(
                {
                    "actionType": ValidationError(
                        "Incorrect action.",
                        code=TransactionRequestActionErrorCode.INVALID.value,
                    )
                }
            )
        return transaction.events.create(
            amount_value=action_value,
            currency=transaction.currency,
            type=type,
        )

    @classmethod
    def perform_mutation(cls, root, info: ResolveInfo, /, **data):
        id = data["id"]
        action_type = data["action_type"]
        action_value = data.get("amount")
        transaction = cls.get_node_or_error(info, id, only_type=TransactionItem)
        channel_slug = (
            transaction.order.channel.slug
            if transaction.order_id
            else transaction.checkout.channel.slug
        )
        app = get_app_promise(info.context).get()
        manager = get_plugin_manager_promise(info.context).get()
        action_kwargs = {
            "channel_slug": channel_slug,
            "user": info.context.user,
            "app": app,
            "transaction": transaction,
            "manager": manager,
        }

        try:
            cls.handle_transaction_action(action_type, action_kwargs, action_value)
        except PaymentError as e:
            error_enum = TransactionRequestActionErrorCode
            code = error_enum.MISSING_TRANSACTION_ACTION_REQUEST_WEBHOOK.value
            raise ValidationError(str(e), code=code)
        return TransactionRequestAction(transaction=transaction)


class TransactionEventReport(ModelMutation):
    already_processed = graphene.Boolean(
        description="Defines if the reported event hasn't been processed earlier."
    )
    transaction = graphene.Field(
        TransactionItem, description="The transaction related to the reported event."
    )
    transaction_event = graphene.Field(
        TransactionEvent,
        description=(
            "The event assigned to this report. if `alreadyProcessed` is set to `true`,"
            " the previously processed event will be returned."
        ),
    )

    class Arguments:
        id = graphene.ID(
            description="The ID of the transaction.",
            required=True,
        )
        psp_reference = graphene.String(
            description="PSP Reference of the event to report.", required=True
        )
        type = graphene.Argument(
            TransactionEventTypeEnum,
            required=True,
            description="Current status of the event to report.",
        )
        amount = PositiveDecimal(
            description="The amount of the event to report.", required=True
        )
        time = graphene.DateTime(
            description=(
                "The time of the event to report. If not provide, "
                "the current time will be used."
            )
        )
        external_url = graphene.String(
            description=(
                "The url that will allow to redirect user to "
                "payment provider page with event details."
            )
        )
        message = graphene.String(description="The message related to the event.")
        available_actions = graphene.List(
            graphene.NonNull(TransactionActionEnum),
            description="List of all possible actions for the transaction",
        )

    class Meta:
        description = (
            "Report the event for the transaction."
            + ADDED_IN_313
            + PREVIEW_FEATURE
            + "\n\nRequires the following permissions: "
            + f"{AuthorizationFilters.OWNER.name} "
            + f"and {PaymentPermissions.HANDLE_PAYMENTS.name}."
        )
        error_type_class = common_types.TransactionEventReportError
        permissions = (PaymentPermissions.HANDLE_PAYMENTS,)
        doc_category = DOC_CATEGORY_PAYMENTS
        model = payment_models.TransactionEvent
        object_type = TransactionEvent
        auto_permission_message = False

    @classmethod
    def _update_mutation_arguments_and_fields(cls, arguments, fields):
        cls._meta.arguments.update(arguments)

    @classmethod
    def perform_mutation(  # type: ignore[override]
        cls,
        root,
        info: ResolveInfo,
        /,
        *,
        id,
        psp_reference,
        type,
        amount,
        time=None,
        external_url=None,
        message=None,
        available_actions=None
    ):
        user = info.context.user
        app = get_app_promise(info.context).get()
        transaction = cls.get_node_or_error(info, id, only_type="TransactionItem")
        transaction = cast(payment_models.TransactionItem, transaction)

        if not check_if_requestor_has_access(
            transaction=transaction, user=user, app=app
        ):
            raise PermissionDenied(
                permissions=[
                    AuthorizationFilters.OWNER,
                    PaymentPermissions.HANDLE_PAYMENTS,
                ]
            )

        app_identifier = None
        if app and app.identifier:
            app_identifier = app.identifier

        transaction_event_data = {
            "psp_reference": psp_reference,
            "type": type,
            "amount_value": amount,
            "currency": transaction.currency,
            "created_at": time or timezone.now(),
            "external_url": external_url or "",
            "message": message or "",
            "transaction": transaction,
            "app_identifier": app_identifier,
            "app": app,
            "user": user,
            "include_in_calculations": True,
        }
        transaction_event = cls.get_instance(info, **transaction_event_data)
        transaction_event = cast(payment_models.TransactionEvent, transaction_event)
        transaction_event = cls.construct_instance(
            transaction_event, transaction_event_data
        )

        cls.clean_instance(info, transaction_event)
        already_processed = False
        error_code = None
        error_msg = None
        error_field = None
        with traced_atomic_transaction():
            # The mutation can be called multiple times by the app. That can cause a
            # thread race. We need to be sure, that we will always create a single event
            # on our side for specific action.
            existing_event = get_already_existing_event(transaction_event)
            if existing_event and existing_event.amount != transaction_event.amount:
                error_code = TransactionEventReportErrorCode.INCORRECT_DETAILS.value
                error_msg = (
                    "The transaction with provided `pspReference` and "
                    "`type` already exists with different amount."
                )
                error_field = "pspReference"
            elif existing_event:
                already_processed = True
                transaction_event = existing_event
            elif (
                transaction_event.type == TransactionEventType.AUTHORIZATION_SUCCESS
                and authorization_success_already_exists(transaction.pk)
            ):
                error_code = TransactionEventReportErrorCode.ALREADY_EXISTS.value
                error_msg = (
                    "Event with `AUTHORIZATION_SUCCESS` already "
                    "reported for the transaction. Use "
                    "`AUTHORIZATION_ADJUSTMENT` to change the "
                    "authorization amount."
                )
                error_field = "type"
            else:
                transaction_event.save()

        if error_msg and error_code and error_field:
            create_failed_transaction_event(transaction_event, cause=error_msg)
            raise ValidationError({error_field: ValidationError(error_msg, error_code)})
        if not already_processed:
            if available_actions is not None:
                transaction.available_actions = available_actions
                transaction.save(update_fields=["available_actions"])
            recalculate_transaction_amounts(transaction)
            if transaction.order_id:
                order = cast(order_models.Order, transaction.order)
                update_order_search_vector(order, save=False)
                updates_amounts_for_order(order, save=False)
                order.save(
                    update_fields=[
                        "total_charged_amount",
                        "charge_status",
                        "updated_at",
                        "total_authorized_amount",
                        "authorize_status",
                        "search_vector",
                    ]
                )
            if transaction.checkout_id:
                discounts = load_discounts(info.context)
                manager = get_plugin_manager_promise(info.context).get()
                transaction_amounts_for_checkout_updated(
                    transaction, discounts, manager
                )

        return cls(
            already_processed=already_processed,
            transaction=transaction,
            transaction_event=transaction_event,
            errors=[],
        )


class PaymentGatewayConfig(graphene.ObjectType):
    id = graphene.String(required=True, description="The app identifier.")
    data = graphene.Field(
        JSON, description="The JSON data required to initialize the payment gateway."
    )
    errors = common_types.NonNullList(common_types.PaymentGatewayConfigError)


class PaymentGatewayToInitialize(graphene.InputObjectType):
    id = graphene.String(
        required=True,
        description="The identifier of the payment gateway app to initialize.",
    )
    data = graphene.Field(
        JSON, description="The data that will be passed to the payment gateway."
    )


class TransactionSessionBase(BaseMutation):
    class Meta:
        abstract = True

    @classmethod
    def clean_source_object(
        cls,
        info,
        id,
        incorrect_type_error_code: str,
        not_found_error: str,
        manager: "PluginsManager",
        discounts: Optional[Iterable["DiscountInfo"]],
    ) -> Union[checkout_models.Checkout, order_models.Order]:
        source_object_type, source_object_id = from_global_id_or_error(
            id, raise_error=False
        )
        if not source_object_type or not source_object_id:
            raise GraphQLError(f"Couldn't resolve id: {id}.")

        if source_object_type not in ["Checkout", "Order"]:
            raise ValidationError(
                {
                    "id": ValidationError(
                        "Must receive a `Checkout` or `Order` id.",
                        code=incorrect_type_error_code,
                    )
                }
            )
        source_object: Optional[Union[checkout_models.Checkout, order_models.Order]]
        if source_object_type == "Checkout":
            source_object = (
                checkout_models.Checkout.objects.select_related("channel")
                .prefetch_related("payment_transactions")
                .filter(pk=source_object_id)
                .first()
            )
            if source_object:
                lines, _ = fetch_checkout_lines(source_object)
                discounts = discounts or []
                checkout_info = fetch_checkout_info(
                    source_object, lines, discounts, manager
                )
                checkout_info, _ = fetch_checkout_data(
                    checkout_info, manager, lines, discounts=discounts
                )
                source_object = checkout_info.checkout
        else:
            source_object = (
                order_models.Order.objects.select_related("channel")
                .prefetch_related("payment_transactions")
                .filter(pk=source_object_id)
                .first()
            )

        if not source_object:
            raise ValidationError(
                {
                    "id": ValidationError(
                        "`Order` or `Checkout` not found.",
                        code=not_found_error,
                    )
                }
            )
        return source_object

    @classmethod
    def get_amount(
        cls,
        source_object: Union[checkout_models.Checkout, order_models.Order],
        input_amount: Optional[Decimal],
    ) -> Decimal:
        if input_amount is not None:
            return input_amount
        amount: Decimal = source_object.total_gross_amount
        transactions = source_object.payment_transactions.all()
        for transaction_item in transactions:
            amount_to_reduce = transaction_item.authorized_value
            if amount_to_reduce < transaction_item.charged_value:
                amount_to_reduce = transaction_item.charged_value
            amount -= amount_to_reduce
            amount -= transaction_item.authorize_pending_value
            amount -= transaction_item.charge_pending_value

        return amount if amount >= Decimal(0) else Decimal(0)


class PaymentGatewayInitialize(TransactionSessionBase):
    gateway_configs = common_types.NonNullList(PaymentGatewayConfig)

    class Arguments:
        id = graphene.ID(
            description="The ID of the checkout or order.",
            required=True,
        )
        amount = graphene.Argument(
            PositiveDecimal,
            description=(
                "The amount requested for initializing the payment gateway. "
                "If not provided, the difference between checkout.total - "
                "transactions that are already processed will be send."
            ),
        )
        payment_gateways = graphene.List(
            graphene.NonNull(PaymentGatewayToInitialize),
            description="List of payment gateways to initialize.",
            required=False,
        )

    class Meta:
        description = (
            "Initializes a payment gateway session. It triggers the webhook "
            "`PAYMENT_GATEWAY_INITIALIZE_SESSION`, to the requested `paymentGateways`. "
            "If `paymentGateways` is not provided, the webhook will be send to all "
            "subscribed payment gateways." + ADDED_IN_313 + PREVIEW_FEATURE
        )
        error_type_class = common_types.PaymentGatewayInitializeError

    @classmethod
    def prepare_response(
        cls,
        payment_gateways_input: list[PaymentGatewayData],
        payment_gateways_response: list[PaymentGatewayData],
    ) -> list[PaymentGatewayConfig]:
        response = []
        payment_gateways_response_dict = {
            gateway.app_identifier: gateway for gateway in payment_gateways_response
        }

        payment_gateways_input_dict = (
            {gateway.app_identifier: gateway for gateway in payment_gateways_input}
            if payment_gateways_input
            else payment_gateways_response_dict
        )
        for identifier in payment_gateways_input_dict:
            app_identifier = identifier
            payment_gateway_response = payment_gateways_response_dict.get(identifier)
            if payment_gateway_response:
                response_data = payment_gateway_response.data
                errors = []
                if payment_gateway_response.error:
                    code = common_types.PaymentGatewayConfigErrorCode.INVALID.value
                    errors = [
                        {
                            "field": "id",
                            "message": payment_gateway_response.error,
                            "code": code,
                        }
                    ]

            else:
                response_data = None
                code = common_types.PaymentGatewayConfigErrorCode.NOT_FOUND.value
                msg = (
                    "Active app with `HANDLE_PAYMENT` permissions or "
                    "app webhook not found."
                )
                errors = [
                    {
                        "field": "id",
                        "message": msg,
                        "code": code,
                    }
                ]
            data_to_return = response_data.get("data") if response_data else None
            response.append(
                PaymentGatewayConfig(
                    id=app_identifier, data=data_to_return, errors=errors
                )
            )
        return response

    @classmethod
    def perform_mutation(cls, root, info, *, id, amount=None, payment_gateways=None):
        discounts = load_discounts(info.context)
        manager = get_plugin_manager_promise(info.context).get()
        source_object = cls.clean_source_object(
            info,
            id,
            PaymentGatewayInitializeErrorCode.INVALID.value,
            PaymentGatewayInitializeErrorCode.NOT_FOUND.value,
            discounts=discounts,
            manager=manager,
        )
        payment_gateways_data = []
        if payment_gateways:
            payment_gateways_data = [
                PaymentGatewayData(
                    app_identifier=gateway["id"], data=gateway.get("data")
                )
                for gateway in payment_gateways
            ]
        amount = cls.get_amount(source_object, amount)
        response_data = manager.payment_gateway_initialize_session(
            amount, payment_gateways_data, source_object
        )
        return cls(
            gateway_configs=cls.prepare_response(payment_gateways_data, response_data),
            errors=[],
        )


class TransactionInitialize(TransactionSessionBase):
    transaction = graphene.Field(
        TransactionItem, description="The initialized transaction."
    )
    transaction_event = graphene.Field(
        TransactionEvent,
        description="The event created for the initialized transaction.",
    )
    data = graphene.Field(
        JSON, description="The JSON data required to finalize the payment."
    )

    class Arguments:
        id = graphene.ID(
            description="The ID of the checkout or order.",
            required=True,
        )
        amount = graphene.Argument(
            PositiveDecimal,
            description=(
                "The amount requested for initializing the payment gateway. "
                "If not provided, the difference between checkout.total - "
                "transactions that are already processed will be send."
            ),
        )
        action = graphene.Argument(
            TransactionFlowStrategyEnum,
            description=(
                "The expected action called for the transaction. By default, the "
                "`channel.defaultTransactionFlowStrategy` will be used. The field "
                "can be used only by app that has `HANDLE_PAYMENTS` permission."
            ),
        )
        payment_gateway = graphene.Argument(
            PaymentGatewayToInitialize,
            description="Payment gateway used to initialize the transaction.",
            required=True,
        )

    class Meta:
        description = (
            "Initializes a transaction session. It triggers the webhook "
            "`TRANSACTION_INITIALIZE_SESSION`, to the requested `paymentGateways`. "
            + ADDED_IN_313
            + PREVIEW_FEATURE
        )
        error_type_class = common_types.TransactionInitializeError

    @classmethod
    def clean_action(cls, info, action: Optional[str], channel: "Channel"):
        if not action:
            return channel.default_transaction_flow_strategy
        app = get_app_promise(info.context).get()
        if not app or not app.has_perm(PaymentPermissions.HANDLE_PAYMENTS):
            raise PermissionDenied(permissions=[PaymentPermissions.HANDLE_PAYMENTS])
        return action

    @classmethod
    def clean_app_from_payment_gateway(cls, payment_gateway: PaymentGatewayData) -> App:
        app = App.objects.filter(identifier=payment_gateway.app_identifier).first()
        if not app:
            raise ValidationError(
                {
                    "payment_gateway": ValidationError(
                        message="App with provided identifier not found.",
                        code=TransactionInitializeErrorCode.NOT_FOUND.value,
                    )
                }
            )
        return app

    @classmethod
    def perform_mutation(
        cls, root, info, *, id, payment_gateway, amount=None, action=None
    ):
        discounts = load_discounts(info.context)
        manager = get_plugin_manager_promise(info.context).get()
        payment_gateway_data = PaymentGatewayData(
            app_identifier=payment_gateway["id"], data=payment_gateway.get("data")
        )
        source_object = cls.clean_source_object(
            info,
            id,
            TransactionInitializeErrorCode.INVALID.value,
            TransactionInitializeErrorCode.NOT_FOUND.value,
            discounts=discounts,
            manager=manager,
        )
        action = cls.clean_action(info, action, source_object.channel)

        amount = cls.get_amount(
            source_object,
            amount,
        )
        app = cls.clean_app_from_payment_gateway(payment_gateway_data)
        transaction, event, data = handle_transaction_initialize_session(
            source_object=source_object,
            payment_gateway=payment_gateway_data,
            amount=amount,
            action=action,
            app=app,
            manager=manager,
            discounts=discounts,
        )
        return cls(transaction=transaction, transaction_event=event, data=data)


class TransactionProcess(BaseMutation):
    transaction = graphene.Field(
        TransactionItem, description="The processed transaction."
    )
    transaction_event = graphene.Field(
        TransactionEvent,
        description="The event created for the processed transaction.",
    )
    data = graphene.Field(
        JSON, description="The json data required to finalize the payment."
    )

    class Arguments:
        id = graphene.ID(
            description="The ID of the transaction to process.",
            required=True,
        )
        data = graphene.Argument(
            JSON, description="The data that will be passed to the payment gateway."
        )

    class Meta:
        description = (
            "Processes a transaction session. It triggers the webhook "
            "`TRANSACTION_PROCESS_SESSION`, to the assigned `paymentGateways`. "
            + ADDED_IN_313
            + PREVIEW_FEATURE
        )
        error_type_class = common_types.TransactionProcessError

    @classmethod
    def get_action(cls, event: payment_models.TransactionEvent, channel: "Channel"):
        if event.type == TransactionEventType.AUTHORIZATION_REQUEST:
            return TransactionFlowStrategy.AUTHORIZATION
        elif event.type == TransactionEventType.CHARGE_REQUEST:
            return TransactionFlowStrategy.CHARGE

        return channel.default_transaction_flow_strategy

    @classmethod
    def get_source_object(
        cls, transaction_item: payment_models.TransactionItem
    ) -> Union[checkout_models.Checkout, order_models.Order]:
        if transaction_item.checkout_id:
            checkout = cast(checkout_models.Checkout, transaction_item.checkout)
            return checkout
        if transaction_item.order_id:
            order = cast(order_models.Order, transaction_item.order)
            return order
        raise ValidationError(
            {
                "id": ValidationError(
                    "Transaction doesn't have attached order or checkout.",
                    code=TransactionProcessErrorCode.INVALID.value,
                )
            }
        )

    @classmethod
    def get_request_event(cls, events: QuerySet) -> payment_models.TransactionEvent:
        """Get event with details of requested action.

        This searches for a request event with the appropriate type and
        include_in_calculations set to false. Request events created from
        transactionInitialize have their include_in_calculation set to false by default.
        """
        for event in events:
            if (
                event.type
                in [
                    TransactionEventType.AUTHORIZATION_REQUEST,
                    TransactionEventType.CHARGE_REQUEST,
                ]
                and not event.include_in_calculations
            ):
                return event
        raise ValidationError(
            {
                "id": ValidationError(
                    "Missing call of `transactionInitialize` mutation.",
                    code=TransactionProcessErrorCode.INVALID.value,
                )
            }
        )

    @classmethod
    def get_already_processed_event(cls, events) -> Optional[TransactionEvent]:
        for event in events:
            if (
                event.type in get_final_session_statuses()
                and event.include_in_calculations
            ):
                return event
        return None

    @classmethod
    def clean_payment_app(cls, transaction_item: payment_models.TransactionItem) -> App:
        if not transaction_item.app_identifier:
            raise ValidationError(
                {
                    "id": ValidationError(
                        "Transaction doesn't have attached app that could process the "
                        "request.",
                        code=TransactionProcessErrorCode.MISSING_PAYMENT_APP_RELATION.value,
                    )
                }
            )
        app = App.objects.filter(identifier=transaction_item.app_identifier).first()
        if not app:
            raise ValidationError(
                {
                    "id": ValidationError(
                        "Payment app attached to the transaction, doesn't exist.",
                        code=TransactionProcessErrorCode.MISSING_PAYMENT_APP.value,
                    )
                }
            )
        return app

    @classmethod
    def perform_mutation(cls, root, info, *, id, data=None):
        transaction_item = cls.get_node_or_error(
            info,
            id,
            only_type="TransactionItem",
        )
        transaction_item = cast(payment_models.TransactionItem, transaction_item)
        events = transaction_item.events.all()
        if processed_event := cls.get_already_processed_event(events):
            return cls(
                transaction=transaction_item,
                transaction_event=processed_event,
                data=None,
            )
        request_event = cls.get_request_event(events)
        source_object = cls.get_source_object(transaction_item)
        app = cls.clean_payment_app(transaction_item)
        app_identifier = app.identifier
        app_identifier = cast(str, app_identifier)
        action = cls.get_action(request_event, source_object.channel)
        manager = get_plugin_manager_promise(info.context).get()
        discounts = load_discounts(info.context)
        event, data = handle_transaction_process_session(
            transaction_item=transaction_item,
            source_object=source_object,
            payment_gateway=PaymentGatewayData(
                app_identifier=app_identifier, data=data
            ),
            app=app,
            action=action,
            manager=manager,
            request_event=request_event,
            discounts=discounts,
        )

        transaction_item.refresh_from_db()
        return cls(transaction=transaction_item, transaction_event=event, data=data)<|MERGE_RESOLUTION|>--- conflicted
+++ resolved
@@ -83,7 +83,7 @@
     PREVIEW_FEATURE,
     PREVIEW_FEATURE_DEPRECATED_IN_313_INPUT,
 )
-<<<<<<< HEAD
+from ..core.doc_category import DOC_CATEGORY_PAYMENTS
 from ..core.enums import (
     PaymentGatewayInitializeErrorCode,
     TransactionEventReportErrorCode,
@@ -92,14 +92,7 @@
 from ..core.fields import JSONString
 from ..core.mutations import BaseMutation, ModelMutation
 from ..core.scalars import JSON, UUID, PositiveDecimal
-=======
-from ..core.doc_category import DOC_CATEGORY_PAYMENTS
-from ..core.enums import TransactionEventReportErrorCode
-from ..core.fields import JSONString
-from ..core.mutations import BaseMutation, ModelMutation
-from ..core.scalars import UUID, PositiveDecimal
 from ..core.types import BaseInputObjectType
->>>>>>> e28882be
 from ..core.types import common as common_types
 from ..core.utils import from_global_id_or_error
 from ..discount.dataloaders import load_discounts
@@ -1580,7 +1573,7 @@
     errors = common_types.NonNullList(common_types.PaymentGatewayConfigError)
 
 
-class PaymentGatewayToInitialize(graphene.InputObjectType):
+class PaymentGatewayToInitialize(BaseInputObjectType):
     id = graphene.String(
         required=True,
         description="The identifier of the payment gateway app to initialize.",
@@ -1588,6 +1581,9 @@
     data = graphene.Field(
         JSON, description="The data that will be passed to the payment gateway."
     )
+
+    class Meta:
+        doc_category = DOC_CATEGORY_PAYMENTS
 
 
 class TransactionSessionBase(BaseMutation):
@@ -1700,6 +1696,7 @@
         )
 
     class Meta:
+        doc_category = DOC_CATEGORY_PAYMENTS
         description = (
             "Initializes a payment gateway session. It triggers the webhook "
             "`PAYMENT_GATEWAY_INITIALIZE_SESSION`, to the requested `paymentGateways`. "
@@ -1832,6 +1829,7 @@
         )
 
     class Meta:
+        doc_category = DOC_CATEGORY_PAYMENTS
         description = (
             "Initializes a transaction session. It triggers the webhook "
             "`TRANSACTION_INITIALIZE_SESSION`, to the requested `paymentGateways`. "
@@ -1921,6 +1919,7 @@
         )
 
     class Meta:
+        doc_category = DOC_CATEGORY_PAYMENTS
         description = (
             "Processes a transaction session. It triggers the webhook "
             "`TRANSACTION_PROCESS_SESSION`, to the assigned `paymentGateways`. "
