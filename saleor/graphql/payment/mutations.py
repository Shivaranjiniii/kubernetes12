import uuid
from decimal import Decimal
from typing import TYPE_CHECKING, Dict, List, Optional, Union, cast

import graphene
from django.core.exceptions import ValidationError
from django.core.validators import URLValidator
from django.db import transaction
from django.db.models import Model, QuerySet
from django.utils import timezone
from graphql import GraphQLError

from ...app.models import App
from ...channel import TransactionFlowStrategy
from ...channel.models import Channel
from ...checkout import models as checkout_models
from ...checkout.actions import transaction_amounts_for_checkout_updated
from ...checkout.calculations import (
    calculate_checkout_total_with_gift_cards,
    fetch_checkout_data,
)
from ...checkout.checkout_cleaner import clean_billing_address, clean_checkout_shipping
from ...checkout.fetch import fetch_checkout_info, fetch_checkout_lines
from ...checkout.utils import cancel_active_payments
from ...core.error_codes import MetadataErrorCode
from ...core.exceptions import PermissionDenied
from ...core.tracing import traced_atomic_transaction
from ...core.utils import get_client_ip
from ...core.utils.url import validate_storefront_url
from ...order import OrderStatus
from ...order import models as order_models
from ...order.actions import order_refunded, order_transaction_updated
from ...order.events import transaction_event as order_transaction_event
from ...order.fetch import fetch_order_info
from ...order.models import Order
from ...order.search import update_order_search_vector
from ...order.utils import updates_amounts_for_order
from ...payment import (
    PaymentError,
    StorePaymentMethod,
    TransactionAction,
    TransactionEventType,
    TransactionKind,
    gateway,
)
from ...payment import models as payment_models
from ...payment.error_codes import (
    PaymentErrorCode,
    TransactionCreateErrorCode,
    TransactionProcessErrorCode,
    TransactionRequestActionErrorCode,
    TransactionUpdateErrorCode,
)
from ...payment.gateway import (
    request_cancelation_action,
    request_charge_action,
    request_refund_action,
)
<<<<<<< HEAD
from ...payment.utils import (
    create_manual_adjustment_events,
    create_payment,
    is_currency_supported,
)
=======
from ...payment.interface import PaymentGatewayData
from ...payment.transaction_item_calculations import (
    calculate_transaction_amount_based_on_events,
    recalculate_transaction_amounts,
)
from ...payment.utils import (
    authorization_success_already_exists,
    create_failed_transaction_event,
    create_manual_adjustment_events,
    create_payment,
    get_already_existing_event,
    get_final_session_statuses,
    handle_transaction_initialize_session,
    handle_transaction_process_session,
    is_currency_supported,
)
from ...permission.auth_filters import AuthorizationFilters
>>>>>>> 99e4b88c
from ...permission.enums import OrderPermissions, PaymentPermissions
from ..account.i18n import I18nMixin
from ..app.dataloaders import get_app_promise
from ..channel.enums import TransactionFlowStrategyEnum
from ..channel.utils import validate_channel
from ..checkout.mutations.utils import get_checkout
from ..checkout.types import Checkout
from ..core import ResolveInfo
from ..core.descriptions import (
    ADDED_IN_31,
    ADDED_IN_34,
    ADDED_IN_313,
    DEPRECATED_IN_3X_INPUT,
    PREVIEW_FEATURE,
    PREVIEW_FEATURE_DEPRECATED_IN_313_INPUT,
)
from ..core.doc_category import DOC_CATEGORY_CHECKOUT, DOC_CATEGORY_PAYMENTS
from ..core.enums import (
    PaymentGatewayInitializeErrorCode,
    TransactionEventReportErrorCode,
    TransactionInitializeErrorCode,
)
from ..core.fields import JSONString
from ..core.mutations import BaseMutation, ModelMutation
from ..core.scalars import JSON, UUID, PositiveDecimal
from ..core.types import BaseInputObjectType, BaseObjectType
from ..core.types import common as common_types
from ..core.utils import from_global_id_or_error
from ..meta.mutations import MetadataInput
from ..plugins.dataloaders import get_plugin_manager_promise
from ..utils import get_user_or_app_from_context
from .enums import (
    StorePaymentMethodEnum,
    TransactionActionEnum,
    TransactionEventStatusEnum,
    TransactionEventTypeEnum,
)
from .types import Payment, PaymentInitialized, TransactionEvent, TransactionItem
from .utils import check_if_requestor_has_access, metadata_contains_empty_key

if TYPE_CHECKING:
    from ...account.models import User
    from ...plugins.manager import PluginsManager


class PaymentInput(BaseInputObjectType):
    gateway = graphene.Field(
        graphene.String,
        description="A gateway to use with that payment.",
        required=True,
    )
    token = graphene.String(
        required=False,
        description=(
            "Client-side generated payment token, representing customer's "
            "billing data in a secure manner."
        ),
    )
    amount = PositiveDecimal(
        required=False,
        description=(
            "Total amount of the transaction, including "
            "all taxes and discounts. If no amount is provided, "
            "the checkout total will be used."
        ),
    )
    return_url = graphene.String(
        required=False,
        description=(
            "URL of a storefront view where user should be redirected after "
            "requiring additional actions. Payment with additional actions will not be "
            "finished if this field is not provided."
        ),
    )
    store_payment_method = StorePaymentMethodEnum(
        description="Payment store type." + ADDED_IN_31,
        required=False,
        default_value=StorePaymentMethodEnum.NONE.name,
    )
    metadata = common_types.NonNullList(
        MetadataInput,
        description="User public metadata." + ADDED_IN_31,
        required=False,
    )

    class Meta:
        doc_category = DOC_CATEGORY_PAYMENTS


class CheckoutPaymentCreate(BaseMutation, I18nMixin):
    checkout = graphene.Field(Checkout, description="Related checkout object.")
    payment = graphene.Field(Payment, description="A newly created payment.")

    class Arguments:
        id = graphene.ID(
            description="The checkout's ID." + ADDED_IN_34,
            required=False,
        )
        token = UUID(
            description=f"Checkout token.{DEPRECATED_IN_3X_INPUT} Use `id` instead.",
            required=False,
        )
        checkout_id = graphene.ID(
            required=False,
            description=(
                f"The ID of the checkout. {DEPRECATED_IN_3X_INPUT} Use `id` instead."
            ),
        )
        input = PaymentInput(
            description="Data required to create a new payment.", required=True
        )

    class Meta:
        description = "Create a new payment for given checkout."
        doc_category = DOC_CATEGORY_CHECKOUT
        error_type_class = common_types.PaymentError
        error_type_field = "payment_errors"

    @classmethod
    def clean_payment_amount(cls, info: ResolveInfo, checkout_total, amount):
        if amount != checkout_total.gross.amount:
            raise ValidationError(
                {
                    "amount": ValidationError(
                        "Partial payments are not allowed, amount should be "
                        "equal checkout's total.",
                        code=PaymentErrorCode.PARTIAL_PAYMENT_NOT_ALLOWED.value,
                    )
                }
            )

    @classmethod
    def validate_gateway(cls, manager, gateway_id, checkout):
        """Validate if given gateway can be used for this checkout.

        Check if provided gateway is active and CONFIGURATION_PER_CHANNEL is True.
        If CONFIGURATION_PER_CHANNEL is False then check if gateway has
        defined currency.
        """
        payment_gateway = manager.get_plugin(gateway_id, checkout.channel.slug)

        if not payment_gateway or not payment_gateway.active:
            cls.raise_not_supported_gateway_error(gateway_id)

        if not payment_gateway.CONFIGURATION_PER_CHANNEL:
            if not is_currency_supported(checkout.currency, gateway_id, manager):
                cls.raise_not_supported_gateway_error(gateway_id)

    @classmethod
    def raise_not_supported_gateway_error(cls, gateway_id: str):
        raise ValidationError(
            {
                "gateway": ValidationError(
                    f"The gateway {gateway_id} is not available for this checkout.",
                    code=PaymentErrorCode.NOT_SUPPORTED_GATEWAY.value,
                )
            }
        )

    @classmethod
    def validate_token(cls, manager, gateway: str, input_data: dict, channel_slug: str):
        token = input_data.get("token")
        is_required = manager.token_is_required_as_payment_input(gateway, channel_slug)
        if not token and is_required:
            raise ValidationError(
                {
                    "token": ValidationError(
                        f"Token is required for {gateway}.",
                        code=PaymentErrorCode.REQUIRED.value,
                    ),
                }
            )

    @classmethod
    def validate_return_url(cls, input_data):
        return_url = input_data.get("return_url")
        if not return_url:
            return
        try:
            validate_storefront_url(return_url)
        except ValidationError as error:
            raise ValidationError(
                {"redirect_url": error}, code=PaymentErrorCode.INVALID.value
            )

    @classmethod
    def validate_metadata_keys(cls, metadata_list: List[dict]):
        if metadata_contains_empty_key(metadata_list):
            raise ValidationError(
                {
                    "input": ValidationError(
                        {
                            "metadata": ValidationError(
                                "Metadata key cannot be empty.",
                                code=MetadataErrorCode.REQUIRED.value,
                            )
                        }
                    )
                }
            )

    @staticmethod
    def validate_checkout_email(checkout: "checkout_models.Checkout"):
        if not checkout.email:
            raise ValidationError(
                "Checkout email must be set.",
                code=PaymentErrorCode.CHECKOUT_EMAIL_NOT_SET.value,
            )

    @classmethod
    def perform_mutation(  # type: ignore[override]
        cls,
        _root,
        info: ResolveInfo,
        /,
        *,
        checkout_id=None,
        id=None,
        input,
        token=None,
    ):
        checkout = get_checkout(cls, info, checkout_id=checkout_id, token=token, id=id)

        cls.validate_checkout_email(checkout)

        gateway = input["gateway"]

        manager = get_plugin_manager_promise(info.context).get()
        cls.validate_gateway(manager, gateway, checkout)
        cls.validate_return_url(input)

        lines, unavailable_variant_pks = fetch_checkout_lines(checkout)
        if unavailable_variant_pks:
            not_available_variants_ids = {
                graphene.Node.to_global_id("ProductVariant", pk)
                for pk in unavailable_variant_pks
            }
            raise ValidationError(
                {
                    "token": ValidationError(
                        "Some of the checkout lines variants are unavailable.",
                        code=PaymentErrorCode.UNAVAILABLE_VARIANT_IN_CHANNEL.value,
                        params={"variants": not_available_variants_ids},
                    )
                }
            )
        if not lines:
            raise ValidationError(
                {
                    "lines": ValidationError(
                        "Cannot create payment for checkout without lines.",
                        code=PaymentErrorCode.NO_CHECKOUT_LINES.value,
                    )
                }
            )
        checkout_info = fetch_checkout_info(checkout, lines, manager)

        cls.validate_token(
            manager, gateway, input, channel_slug=checkout_info.channel.slug
        )

        address = (
            checkout.shipping_address or checkout.billing_address
        )  # FIXME: check which address we need here
        checkout_total = calculate_checkout_total_with_gift_cards(
            manager=manager,
            checkout_info=checkout_info,
            lines=lines,
            address=address,
        )
        amount = input.get("amount", checkout_total.gross.amount)
        clean_checkout_shipping(checkout_info, lines, PaymentErrorCode)
        clean_billing_address(checkout_info, PaymentErrorCode)
        cls.clean_payment_amount(info, checkout_total, amount)
        extra_data = {
            "customer_user_agent": info.context.META.get("HTTP_USER_AGENT"),
        }

        metadata = input.get("metadata")

        if metadata is not None:
            cls.validate_metadata_keys(metadata)
            metadata = {data.key: data.value for data in metadata}

        # The payment creation and deactivation of old payments should happened in the
        # transaction to avoid creating multiple active payments.
        with transaction.atomic():
            # The checkout lock is used to prevent processing checkout completion
            # and new payment creation. This kind of case could result in the missing
            # payments, that were created for the checkout that was already converted
            # to an order.
            checkout = (
                checkout_models.Checkout.objects.select_for_update()
                .filter(pk=checkout_info.checkout.pk)
                .first()
            )

            if not checkout:
                raise ValidationError(
                    "Checkout doesn't exist anymore.",
                    code=PaymentErrorCode.NOT_FOUND.value,
                )

            cancel_active_payments(checkout)

            payment = None
            if amount != 0:
                store_payment_method = (
                    input.get("store_payment_method") or StorePaymentMethod.NONE
                )

                payment = create_payment(
                    gateway=gateway,
                    payment_token=input.get("token", ""),
                    total=amount,
                    currency=checkout.currency,
                    email=checkout.get_customer_email(),
                    extra_data=extra_data,
                    # FIXME this is not a customer IP address.
                    # It is a client storefront ip
                    customer_ip_address=get_client_ip(info.context),
                    checkout=checkout,
                    return_url=input.get("return_url"),
                    store_payment_method=store_payment_method,
                    metadata=metadata,
                )

        return CheckoutPaymentCreate(payment=payment, checkout=checkout)


class PaymentCapture(BaseMutation):
    payment = graphene.Field(Payment, description="Updated payment.")

    class Arguments:
        payment_id = graphene.ID(required=True, description="Payment ID.")
        amount = PositiveDecimal(description="Transaction amount.")

    class Meta:
        description = "Captures the authorized payment amount."
        doc_category = DOC_CATEGORY_PAYMENTS
        permissions = (OrderPermissions.MANAGE_ORDERS,)
        error_type_class = common_types.PaymentError
        error_type_field = "payment_errors"

    @classmethod
    def perform_mutation(  # type: ignore[override]
        cls, _root, info: ResolveInfo, /, *, amount=None, payment_id
    ):
        payment = cls.get_node_or_error(
            info, payment_id, field="payment_id", only_type=Payment
        )
        channel = payment.order.channel if payment.order else payment.checkout.channel
        cls.check_channel_permissions(info, [channel.id])
        channel_slug = channel.slug
        manager = get_plugin_manager_promise(info.context).get()
        try:
            gateway.capture(
                payment,
                manager,
                amount=amount,
                channel_slug=channel_slug,
            )
            payment.refresh_from_db()
        except PaymentError as e:
            raise ValidationError(str(e), code=PaymentErrorCode.PAYMENT_ERROR.value)
        return PaymentCapture(payment=payment)


class PaymentRefund(PaymentCapture):
    class Meta:
        description = "Refunds the captured payment amount."
        doc_category = DOC_CATEGORY_PAYMENTS
        permissions = (OrderPermissions.MANAGE_ORDERS,)
        error_type_class = common_types.PaymentError
        error_type_field = "payment_errors"

    @classmethod
    def perform_mutation(  # type: ignore[override]
        cls, _root, info: ResolveInfo, /, *, amount=None, payment_id
    ):
        app = get_app_promise(info.context).get()
        user = info.context.user
        manager = get_plugin_manager_promise(info.context).get()

        payment = cls.get_node_or_error(
            info, payment_id, field="payment_id", only_type=Payment
        )
        channel = payment.order.channel if payment.order else payment.checkout.channel
        cls.check_channel_permissions(info, [channel.id])
        channel_slug = channel.slug
        manager = get_plugin_manager_promise(info.context).get()
        payment_transaction = None
        try:
            payment_transaction = gateway.refund(
                payment,
                manager,
                amount=amount,
                channel_slug=channel_slug,
            )
            payment.refresh_from_db()
        except PaymentError as e:
            raise ValidationError(str(e), code=PaymentErrorCode.PAYMENT_ERROR.value)
        if (
            payment.order_id
            and payment_transaction
            and payment_transaction.kind == TransactionKind.REFUND
        ):
            order = cast(order_models.Order, payment.order)
            order_refunded(
                order=order,
                user=user,
                app=app,
                amount=amount,
                payment=payment,
                manager=manager,
            )
        return PaymentRefund(payment=payment)


class PaymentVoid(BaseMutation):
    payment = graphene.Field(Payment, description="Updated payment.")

    class Arguments:
        payment_id = graphene.ID(required=True, description="Payment ID.")

    class Meta:
        description = "Voids the authorized payment."
        doc_category = DOC_CATEGORY_PAYMENTS
        permissions = (OrderPermissions.MANAGE_ORDERS,)
        error_type_class = common_types.PaymentError
        error_type_field = "payment_errors"

    @classmethod
    def perform_mutation(  # type: ignore[override]
        cls, _root, info: ResolveInfo, /, *, payment_id
    ):
        payment = cls.get_node_or_error(
            info, payment_id, field="payment_id", only_type=Payment
        )
        channel = payment.order.channel if payment.order else payment.checkout.channel
        cls.check_channel_permissions(info, [channel.id])
        channel_slug = channel.slug
        manager = get_plugin_manager_promise(info.context).get()
        try:
            gateway.void(payment, manager, channel_slug=channel_slug)
            payment.refresh_from_db()
        except PaymentError as e:
            raise ValidationError(str(e), code=PaymentErrorCode.PAYMENT_ERROR.value)
        return PaymentVoid(payment=payment)


class PaymentInitialize(BaseMutation):
    initialized_payment = graphene.Field(PaymentInitialized, required=False)

    class Arguments:
        gateway = graphene.String(
            description="A gateway name used to initialize the payment.",
            required=True,
        )
        channel = graphene.String(
            description="Slug of a channel for which the data should be returned.",
        )
        payment_data = JSONString(
            required=False,
            description=(
                "Client-side generated data required to initialize the payment."
            ),
        )

    class Meta:
        description = "Initializes payment process when it is required by gateway."
        doc_category = DOC_CATEGORY_PAYMENTS
        error_type_class = common_types.PaymentError
        error_type_field = "payment_errors"

    @classmethod
    def validate_channel(cls, channel_slug):
        try:
            channel = Channel.objects.get(slug=channel_slug)
        except Channel.DoesNotExist:
            raise ValidationError(
                {
                    "channel": ValidationError(
                        f"Channel with '{channel_slug}' slug does not exist.",
                        code=PaymentErrorCode.NOT_FOUND.value,
                    )
                }
            )
        if not channel.is_active:
            raise ValidationError(
                {
                    "channel": ValidationError(
                        f"Channel with '{channel_slug}' is inactive.",
                        code=PaymentErrorCode.CHANNEL_INACTIVE.value,
                    )
                }
            )
        return channel

    @classmethod
    def perform_mutation(  # type: ignore[override]
        cls, _root, info: ResolveInfo, /, *, channel, gateway, payment_data
    ):
        cls.validate_channel(channel_slug=channel)
        manager = get_plugin_manager_promise(info.context).get()
        try:
            response = manager.initialize_payment(
                gateway, payment_data, channel_slug=channel
            )
        except PaymentError as e:
            raise ValidationError(
                {
                    "payment_data": ValidationError(
                        str(e), code=PaymentErrorCode.INVALID.value
                    )
                }
            )
        return PaymentInitialize(initialized_payment=response)


class MoneyInput(graphene.InputObjectType):
    currency = graphene.String(description="Currency code.", required=True)
    amount = PositiveDecimal(description="Amount of money.", required=True)


class CardInput(graphene.InputObjectType):
    code = graphene.String(
        description=(
            "Payment method nonce, a token returned "
            "by the appropriate provider's SDK."
        ),
        required=True,
    )
    cvc = graphene.String(description="Card security code.", required=False)
    money = MoneyInput(
        description="Information about currency and amount.", required=True
    )


class PaymentCheckBalanceInput(BaseInputObjectType):
    gateway_id = graphene.types.String(
        description="An ID of a payment gateway to check.", required=True
    )
    method = graphene.types.String(description="Payment method name.", required=True)
    channel = graphene.String(
        description="Slug of a channel for which the data should be returned.",
        required=True,
    )
    card = CardInput(description="Information about card.", required=True)

    class Meta:
        doc_category = DOC_CATEGORY_PAYMENTS


class PaymentCheckBalance(BaseMutation):
    data = JSONString(description="Response from the gateway.")

    class Arguments:
        input = PaymentCheckBalanceInput(
            description="Fields required to check payment balance.", required=True
        )

    class Meta:
        description = "Check payment balance."
        doc_category = DOC_CATEGORY_PAYMENTS
        error_type_class = common_types.PaymentError
        error_type_field = "payment_errors"

    @classmethod
    def perform_mutation(cls, _root, info: ResolveInfo, /, **data):
        manager = get_plugin_manager_promise(info.context).get()
        gateway_id = data["input"]["gateway_id"]
        money = data["input"]["card"].get("money", {})

        cls.validate_gateway(gateway_id, manager)
        cls.validate_currency(money.currency, gateway_id, manager)

        channel = data["input"].pop("channel")
        validate_channel(channel, PaymentErrorCode)

        try:
            data = manager.check_payment_balance(data["input"], channel)
        except PaymentError as e:
            raise ValidationError(
                str(e), code=PaymentErrorCode.BALANCE_CHECK_ERROR.value
            )

        return PaymentCheckBalance(data=data)

    @classmethod
    def validate_gateway(cls, gateway_id, manager):
        gateways_id = [gateway.id for gateway in manager.list_payment_gateways()]

        if gateway_id not in gateways_id:
            raise ValidationError(
                {
                    "gateway_id": ValidationError(
                        f"The gateway_id {gateway_id} is not available.",
                        code=PaymentErrorCode.NOT_SUPPORTED_GATEWAY.value,
                    )
                }
            )

    @classmethod
    def validate_currency(cls, currency, gateway_id, manager):
        if not is_currency_supported(currency, gateway_id, manager):
            raise ValidationError(
                {
                    "currency": ValidationError(
                        f"The currency {currency} is not available for {gateway_id}.",
                        code=PaymentErrorCode.NOT_SUPPORTED_GATEWAY.value,
                    )
                }
            )


class TransactionUpdateInput(BaseInputObjectType):
    status = graphene.String(
        description=(
            "Status of the transaction."
            + PREVIEW_FEATURE_DEPRECATED_IN_313_INPUT
            + " The `status` is not needed. The amounts can be used to define "
            "the current status of transactions."
        ),
    )
    type = graphene.String(
        description="Payment type used for this transaction."
        + PREVIEW_FEATURE_DEPRECATED_IN_313_INPUT
        + " Use `name` and `message` instead.",
    )
    name = graphene.String(
        description="Payment name of the transaction." + ADDED_IN_313
    )
    message = graphene.String(
        description="The message of the transaction." + ADDED_IN_313
    )

    reference = graphene.String(
        description=(
            "Reference of the transaction. "
            + PREVIEW_FEATURE_DEPRECATED_IN_313_INPUT
            + " Use `pspReference` instead."
        )
    )
    psp_reference = graphene.String(
        description=("PSP Reference of the transaction. " + ADDED_IN_313)
    )
    available_actions = graphene.List(
        graphene.NonNull(TransactionActionEnum),
        description="List of all possible actions for the transaction",
    )
    amount_authorized = MoneyInput(description="Amount authorized by this transaction.")
    amount_charged = MoneyInput(description="Amount charged by this transaction.")
    amount_refunded = MoneyInput(description="Amount refunded by this transaction.")
    amount_voided = MoneyInput(
        description="Amount voided by this transaction."
        + PREVIEW_FEATURE_DEPRECATED_IN_313_INPUT
        + " Use `amountCanceled` instead."
    )
    amount_canceled = MoneyInput(
        description="Amount canceled by this transaction." + ADDED_IN_313
    )

    metadata = graphene.List(
        graphene.NonNull(MetadataInput),
        description="Payment public metadata.",
        required=False,
    )
    private_metadata = graphene.List(
        graphene.NonNull(MetadataInput),
        description="Payment private metadata.",
        required=False,
    )
    external_url = graphene.String(
        description=(
            "The url that will allow to redirect user to "
            "payment provider page with transaction event details." + ADDED_IN_313
        )
    )

    class Meta:
        doc_category = DOC_CATEGORY_PAYMENTS


class TransactionCreateInput(TransactionUpdateInput):
    ...

    class Meta:
        doc_category = DOC_CATEGORY_PAYMENTS


class TransactionEventInput(BaseInputObjectType):
    status = graphene.Field(
        TransactionEventStatusEnum,
        required=False,
        description="Current status of the payment transaction."
        + PREVIEW_FEATURE_DEPRECATED_IN_313_INPUT
        + " Status will be calculated by Saleor.",
    )
    reference = graphene.String(
        description=(
            "Reference of the transaction. "
            + PREVIEW_FEATURE_DEPRECATED_IN_313_INPUT
            + " Use `pspReference` instead."
        )
    )

    psp_reference = graphene.String(
        description=("PSP Reference related to this action." + ADDED_IN_313)
    )
    name = graphene.String(
        description="Name of the transaction."
        + PREVIEW_FEATURE_DEPRECATED_IN_313_INPUT
        + " Use `message` instead. `name` field will be added to `message`."
    )
    message = graphene.String(
        description="The message related to the event." + ADDED_IN_313
    )

    class Meta:
        doc_category = DOC_CATEGORY_PAYMENTS


class TransactionCreate(BaseMutation):
    transaction = graphene.Field(TransactionItem)

    class Arguments:
        id = graphene.ID(
            description="The ID of the checkout or order.",
            required=True,
        )
        transaction = TransactionCreateInput(
            required=True,
            description="Input data required to create a new transaction object.",
        )
        transaction_event = TransactionEventInput(
            description="Data that defines a transaction event."
        )

    class Meta:
        description = (
            "Create transaction for checkout or order." + ADDED_IN_34 + PREVIEW_FEATURE
        )
        doc_category = DOC_CATEGORY_PAYMENTS
        error_type_class = common_types.TransactionCreateError
        permissions = (PaymentPermissions.HANDLE_PAYMENTS,)

    @classmethod
    def validate_external_url(cls, external_url: Optional[str], error_code: str):
        if external_url is None:
            return
        validator = URLValidator()
        try:
            validator(external_url)
        except ValidationError:
            raise ValidationError(
                {
                    "transaction": ValidationError(
                        "Invalid format of `externalUrl`.", code=error_code
                    )
                }
            )

    @classmethod
    def validate_metadata_keys(  # type: ignore[override]
        cls, metadata_list: List[dict], field_name, error_code
    ):
        if metadata_contains_empty_key(metadata_list):
            raise ValidationError(
                {
                    "transaction": ValidationError(
                        f"{field_name} key cannot be empty.",
                        code=error_code,
                    )
                }
            )

    @classmethod
    def get_money_data_from_input(cls, cleaned_data: dict) -> Dict[str, Decimal]:
<<<<<<< HEAD
        """Zero-downtime compatibility with 3.13 version."""

        money_data = {}
        for field in ["authorized", "charged", "refunded"]:
            if amount := cleaned_data.get(f"amount_{field}", None):
                money_data[f"{field}_value"] = amount["amount"]

        if amount_canceled := cleaned_data.get("amount_canceled", None):
            money_data["canceled_value"] = amount_canceled["amount"]
        elif amount_voided := cleaned_data.get("amount_voided", None):
            money_data["canceled_value"] = amount_voided["amount"]
        return money_data

    @classmethod
    def cleanup_money_data(cls, cleaned_data: dict):
=======
        money_data = {}
>>>>>>> 99e4b88c
        if amount_authorized := cleaned_data.pop("amount_authorized", None):
            money_data["authorized_value"] = amount_authorized["amount"]
        if amount_charged := cleaned_data.pop("amount_charged", None):
            money_data["charged_value"] = amount_charged["amount"]
        if amount_refunded := cleaned_data.pop("amount_refunded", None):
            money_data["refunded_value"] = amount_refunded["amount"]

        if amount_canceled := cleaned_data.pop("amount_canceled", None):
            money_data["canceled_value"] = amount_canceled["amount"]
        elif amount_voided := cleaned_data.pop("amount_voided", None):
            money_data["canceled_value"] = amount_voided["amount"]
        return money_data

    @classmethod
    def cleanup_metadata_data(cls, cleaned_data: dict):
        if metadata := cleaned_data.pop("metadata", None):
            cleaned_data["metadata"] = {data.key: data.value for data in metadata}
        if private_metadata := cleaned_data.pop("private_metadata", None):
            cleaned_data["private_metadata"] = {
                data.key: data.value for data in private_metadata
            }

    @classmethod
    def validate_instance(
        cls, instance: Model, instance_id
    ) -> Union[checkout_models.Checkout, order_models.Order]:
        """Validate if provided instance is an order or checkout type."""
        if not isinstance(instance, (checkout_models.Checkout, order_models.Order)):
            raise ValidationError(
                {
                    "id": ValidationError(
                        f"Couldn't resolve to Checkout or Order: {instance_id}",
                        code=TransactionCreateErrorCode.NOT_FOUND.value,
                    )
                }
            )
        return instance

    @classmethod
    def validate_money_input(
        cls, transaction_data: dict, currency: str, error_code: str
    ):
        if not transaction_data:
            return
        money_input_fields = [
            "amount_authorized",
            "amount_charged",
            "amount_refunded",
            "amount_canceled",
            "amount_voided",
        ]
        errors = {}
        for money_field_name in money_input_fields:
            field = transaction_data.get(money_field_name)
            if not field:
                continue
            if field["currency"] != currency:
                errors[money_field_name] = ValidationError(
                    f"Currency needs to be the same as for order: {currency}",
                    code=error_code,
                )
        if errors:
            raise ValidationError(errors)

    @classmethod
    def validate_input(
        cls, instance: Union[checkout_models.Checkout, order_models.Order], transaction
    ) -> Union[checkout_models.Checkout, order_models.Order]:
        currency = instance.currency

        cls.validate_money_input(
            transaction,
            currency,
            TransactionCreateErrorCode.INCORRECT_CURRENCY.value,
        )
        cls.validate_metadata_keys(
            transaction.get("metadata", []),
            field_name="metadata",
            error_code=TransactionCreateErrorCode.METADATA_KEY_REQUIRED.value,
        )
        cls.validate_metadata_keys(
            transaction.get("private_metadata", []),
            field_name="privateMetadata",
            error_code=TransactionCreateErrorCode.METADATA_KEY_REQUIRED.value,
        )
        cls.validate_external_url(
            transaction.get("external_url"),
            error_code=TransactionCreateErrorCode.INVALID.value,
        )
        return instance

    @classmethod
    def create_transaction(
        cls, transaction_input: dict, user, app, save: bool = True
    ) -> payment_models.TransactionItem:
        cls.cleanup_metadata_data(transaction_input)
<<<<<<< HEAD
        return payment_models.TransactionItem.objects.create(
=======

        transaction_type = transaction_input.pop("type", None)
        transaction_input["name"] = transaction_input.get("name", transaction_type)
        reference = transaction_input.pop("reference", None)
        transaction_input["psp_reference"] = transaction_input.get(
            "psp_reference", reference
        )
        app_identifier = None
        if app and app.identifier:
            app_identifier = app.identifier
        transaction = payment_models.TransactionItem(
>>>>>>> 99e4b88c
            token=uuid.uuid4(),
            use_old_id=True,
            **transaction_input,
            user=user if user and user.is_authenticated else None,
            app_identifier=app_identifier,
            app=app,
        )
        if save:
            transaction.save()
        return transaction

    @classmethod
    def create_transaction_event(
        cls,
        transaction_event_input: dict,
        transaction: payment_models.TransactionItem,
        user,
        app,
    ) -> payment_models.TransactionEvent:
        reference = transaction_event_input.pop("reference", None)
        psp_reference = transaction_event_input.get("psp_reference", reference)
        app_identifier = None
        if app and app.identifier:
            app_identifier = app.identifier
        return transaction.events.create(
            status=transaction_event_input.get("status"),
            psp_reference=psp_reference,
            message=cls.create_event_message(transaction_event_input),
            transaction=transaction,
<<<<<<< HEAD
=======
            user=user if user and user.is_authenticated else None,
            app_identifier=app_identifier,
            app=app,
            type=TransactionEventType.INFO,
>>>>>>> 99e4b88c
            currency=transaction.currency,
        )

    @classmethod
    def create_event_message(cls, transaction_event: dict) -> str:
        message = transaction_event.get("message")
        name = transaction_event.get("name")
        if message and name:
            return message + " " + name
        elif message:
            return message
        elif name:
            return name
        return ""

    @classmethod
    def update_order(
        cls,
        order: order_models.Order,
        money_data: dict,
        update_search_vector: bool = True,
    ) -> None:
        update_fields = []
        if money_data:
            updates_amounts_for_order(order, save=False)
            update_fields.extend(
                [
                    "total_authorized_amount",
                    "total_charged_amount",
                    "authorize_status",
                    "charge_status",
                ]
            )
        if (
            order.channel.automatically_confirm_all_new_orders
            and order.status == OrderStatus.UNCONFIRMED
        ):
            order.status = OrderStatus.UNFULFILLED
            update_fields.append("status")

        if update_search_vector:
            update_order_search_vector(order, save=False)
            update_fields.append(
                "search_vector",
            )

        if update_fields:
            update_fields.append("updated_at")
            order.save(update_fields=update_fields)

    @classmethod
    def perform_mutation(  # type: ignore[override]
        cls,
        _root,
        info: ResolveInfo,
        /,
        *,
        id: str,
        transaction: Dict,
        transaction_event=None,
    ):
        order_or_checkout_instance = cls.get_node_or_error(info, id)
        order_or_checkout_instance = cls.validate_instance(
            order_or_checkout_instance, id
        )
        order_or_checkout_instance = cls.validate_input(
            order_or_checkout_instance, transaction=transaction
        )
        transaction_data = {**transaction}
        transaction_data["currency"] = order_or_checkout_instance.currency
        app = get_app_promise(info.context).get()
        user = info.context.user
        manager = get_plugin_manager_promise(info.context).get()

        if isinstance(order_or_checkout_instance, checkout_models.Checkout):
            transaction_data["checkout_id"] = order_or_checkout_instance.pk
        else:
            transaction_data["order_id"] = order_or_checkout_instance.pk
            if transaction_event:
                reference = transaction_event.get("reference", None)
                psp_reference = transaction_event.get("psp_reference", reference)
                order_transaction_event(
                    order=order_or_checkout_instance,
                    user=user,
                    app=app,
                    reference=psp_reference,
                    status=transaction_event.get("status"),
                    message=cls.create_event_message(transaction_event),
                )
<<<<<<< HEAD
        # zero-downtime compatibility with 3.13 version
        money_data = cls.get_money_data_from_input(transaction_data)

        new_transaction = cls.create_transaction(transaction_data)

        # zero-downtime compatibility with 3.13 version
        if money_data:
            user = info.context.user
            app = get_app_promise(info.context).get()
            create_manual_adjustment_events(
                transaction=new_transaction,
                money_data=money_data,
                user=user,
                app=app,
                created_transaction=True,
            )

        if order_id := transaction_data.get("order_id"):
            cls.add_amounts_to_order(order_id, transaction_data)
=======
        money_data = cls.get_money_data_from_input(transaction_data)
        new_transaction = cls.create_transaction(transaction_data, user=user, app=app)
        if money_data:
            create_manual_adjustment_events(
                transaction=new_transaction, money_data=money_data, user=user, app=app
            )
            recalculate_transaction_amounts(new_transaction)
        if transaction_data.get("order_id") and money_data:
            order = cast(order_models.Order, new_transaction.order)
            cls.update_order(order, money_data, update_search_vector=True)

            order_info = fetch_order_info(order)
            order_transaction_updated(
                order_info=order_info,
                transaction_item=new_transaction,
                manager=manager,
                user=user,
                app=app,
                previous_authorized_value=Decimal(0),
                previous_charged_value=Decimal(0),
                previous_refunded_value=Decimal(0),
            )
        if transaction_data.get("checkout_id") and money_data:
            transaction_amounts_for_checkout_updated(new_transaction, manager)
>>>>>>> 99e4b88c

        if transaction_event:
            cls.create_transaction_event(transaction_event, new_transaction, user, app)
        return TransactionCreate(transaction=new_transaction)


def get_transaction_item(id: str) -> payment_models.TransactionItem:
    """Get transaction based on global ID.

    The transactions created before 3.13 were using the `id` field as a graphql ID.
    From 3.13, the `token` is used as a graphql ID. All transactionItems created
    before 3.13 will use an `int` id as an identification.
    """
    _, db_id = from_global_id_or_error(
        global_id=id, only_type=TransactionItem, raise_error=True
    )
    if db_id.isdigit():
        query_params = {"id": db_id, "use_old_id": True}
    else:
        query_params = {"token": db_id}
    instance = payment_models.TransactionItem.objects.filter(**query_params).first()
    if not instance:
        raise ValidationError(
            {
                "id": ValidationError(
                    f"Couldn't resolve to a node: {id}",
                    code=TransactionUpdateErrorCode.NOT_FOUND.value,
                )
            }
        )
    return instance


class TransactionUpdate(TransactionCreate):
    transaction = graphene.Field(TransactionItem)

    class Arguments:
        id = graphene.ID(
            description="The ID of the transaction.",
            required=True,
        )
        transaction = TransactionUpdateInput(
            description="Input data required to create a new transaction object.",
        )
        transaction_event = TransactionEventInput(
            description="Data that defines a transaction transaction."
        )

    class Meta:
        auto_permission_message = False
        description = (
            "Update transaction."
            + ADDED_IN_34
            + PREVIEW_FEATURE
            + "\n\nRequires the following permissions: "
            + f"{AuthorizationFilters.OWNER.name} "
            + f"and {PaymentPermissions.HANDLE_PAYMENTS.name} for apps, "
            f"{PaymentPermissions.HANDLE_PAYMENTS.name} for staff users. "
            f"Staff user cannot update a transaction that is owned by the app."
        )
        doc_category = DOC_CATEGORY_PAYMENTS
        error_type_class = common_types.TransactionUpdateError
        permissions = (PaymentPermissions.HANDLE_PAYMENTS,)
        object_type = TransactionItem

    @classmethod
    def check_can_update(
        cls,
        transaction: payment_models.TransactionItem,
        user: Optional["User"],
        app: Optional["App"],
    ):
        if not check_if_requestor_has_access(
            transaction=transaction, user=user, app=app
        ):
            raise PermissionDenied(
                permissions=[
                    AuthorizationFilters.OWNER,
                    PaymentPermissions.HANDLE_PAYMENTS,
                ]
            )

    @classmethod
    def validate_transaction_input(
        cls, instance: payment_models.TransactionItem, transaction_data
    ):
        currency = instance.currency
        cls.validate_money_input(
            transaction_data,
            currency,
            TransactionUpdateErrorCode.INCORRECT_CURRENCY.value,
        )
        cls.validate_metadata_keys(
            transaction_data.get("metadata", []),
            field_name="metadata",
            error_code=TransactionUpdateErrorCode.METADATA_KEY_REQUIRED.value,
        )
        cls.validate_metadata_keys(
            transaction_data.get("private_metadata", []),
            field_name="privateMetadata",
            error_code=TransactionUpdateErrorCode.METADATA_KEY_REQUIRED.value,
        )
        cls.validate_external_url(
            transaction_data.get("external_url"),
            error_code=TransactionCreateErrorCode.INVALID.value,
        )

    @classmethod
    def update_transaction(
        cls,
        instance: payment_models.TransactionItem,
        transaction_data: dict,
        money_data: dict,
        user: Optional["User"],
        app: Optional["App"],
    ):
        psp_reference = transaction_data.get(
            "psp_reference", transaction_data.pop("reference", None)
        )
        if psp_reference and instance.psp_reference != psp_reference:
            if payment_models.TransactionItem.objects.filter(
                psp_reference=psp_reference
            ).exists():
                raise ValidationError(
                    {
                        "transaction": ValidationError(
                            "Transaction with provided `pspReference` already exists.",
                            code=TransactionUpdateErrorCode.UNIQUE.value,
                        )
                    }
                )
        transaction_data["name"] = transaction_data.get(
            "name", transaction_data.pop("type", None)
        )
        transaction_data["psp_reference"] = psp_reference
        instance = cls.construct_instance(instance, transaction_data)
        instance.save()
        if money_data:
            calculate_transaction_amount_based_on_events(transaction=instance)
            create_manual_adjustment_events(
                transaction=instance, money_data=money_data, user=user, app=app
            )
            recalculate_transaction_amounts(instance)

    @classmethod
    def perform_mutation(  # type: ignore[override]
        cls,
        _root,
        info: ResolveInfo,
        /,
        *,
        id: str,
        transaction=None,
        transaction_event=None,
    ):
        app = get_app_promise(info.context).get()
        user = info.context.user
        instance = get_transaction_item(id)
        manager = get_plugin_manager_promise(info.context).get()

        cls.check_can_update(
            transaction=instance,
            user=user if user and user.is_authenticated else None,
            app=app,
        )
        money_data = {}
        previous_transaction_psp_reference = instance.psp_reference
        previous_authorized_value = instance.authorized_value
        previous_charged_value = instance.charged_value
        previous_refunded_value = instance.refunded_value

        if transaction:
            cls.validate_transaction_input(instance, transaction)
<<<<<<< HEAD

            # zero-downtime compatibility with 3.13 version
            money_data = cls.get_money_data_from_input(transaction)
            if money_data:
                user = info.context.user
                app = get_app_promise(info.context).get()
                create_manual_adjustment_events(
                    transaction=instance, money_data=money_data, user=user, app=app
                )

            cls.cleanup_money_data(transaction)
=======
>>>>>>> 99e4b88c
            cls.cleanup_metadata_data(transaction)
            money_data = cls.get_money_data_from_input(transaction)
            cls.update_transaction(instance, transaction, money_data, user, app)

        event = None
        if transaction_event:
            event = cls.create_transaction_event(transaction_event, instance, user, app)
            if instance.order:
                reference = transaction_event.pop("reference", None)
                psp_reference = transaction_event.get("psp_reference", reference)
                order_transaction_event(
                    order=instance.order,
                    user=user,
                    app=app,
                    reference=psp_reference or "",
                    status=transaction_event["status"],
                    message=cls.create_event_message(transaction_event),
                )
        if instance.order_id:
            order = cast(order_models.Order, instance.order)
            should_update_search_vector = bool(
                (instance.psp_reference != previous_transaction_psp_reference)
                or (event and event.psp_reference)
            )
            cls.update_order(
                order, money_data, update_search_vector=should_update_search_vector
            )
            order_info = fetch_order_info(order)
            order_transaction_updated(
                order_info=order_info,
                transaction_item=instance,
                manager=manager,
                user=user,
                app=app,
                previous_authorized_value=previous_authorized_value,
                previous_charged_value=previous_charged_value,
                previous_refunded_value=previous_refunded_value,
            )
        if instance.checkout_id and money_data:
            manager = get_plugin_manager_promise(info.context).get()
            transaction_amounts_for_checkout_updated(instance, manager)

        return TransactionUpdate(transaction=instance)


class TransactionRequestAction(BaseMutation):
    transaction = graphene.Field(TransactionItem)

    class Arguments:
        id = graphene.ID(
            description="The ID of the transaction.",
            required=True,
        )
        action_type = graphene.Argument(
            TransactionActionEnum,
            required=True,
            description="Determines the action type.",
        )
        amount = PositiveDecimal(
            description=(
                "Transaction request amount. If empty for refund or capture, maximal "
                "possible amount will be used."
            )
        )

    class Meta:
        description = (
            "Request an action for payment transaction." + ADDED_IN_34 + PREVIEW_FEATURE
        )
        doc_category = DOC_CATEGORY_PAYMENTS
        error_type_class = common_types.TransactionRequestActionError
        permissions = (PaymentPermissions.HANDLE_PAYMENTS,)

    @classmethod
    def check_permissions(cls, context, permissions=None, **data):
        required_permissions = permissions or cls._meta.permissions
        requestor = get_user_or_app_from_context(context)
        for required_permission in required_permissions:
            # We want to allow to call this mutation for requestor with one of following
            # permission: manage_orders, handle_payments
            if requestor and requestor.has_perm(required_permission):
                return True
        return False

    @classmethod
    def handle_transaction_action(
        cls,
        action,
        action_kwargs,
        action_value: Optional[Decimal],
        user: Optional["User"],
        app: Optional[App],
    ):
        if action == TransactionAction.VOID or action == TransactionAction.CANCEL:
            transaction = action_kwargs["transaction"]
            request_event = cls.create_transaction_event_requested(
                transaction, 0, action, user=user, app=app
            )
            request_cancelation_action(
                **action_kwargs,
                cancel_value=action_value,
                request_event=request_event,
                action=action,
            )
        elif action == TransactionAction.CHARGE:
            transaction = action_kwargs["transaction"]
            action_value = action_value or transaction.authorized_value
            action_value = min(action_value, transaction.authorized_value)
            request_event = cls.create_transaction_event_requested(
                transaction, action_value, TransactionAction.CHARGE, user=user, app=app
            )
            request_charge_action(
                **action_kwargs, charge_value=action_value, request_event=request_event
            )
        elif action == TransactionAction.REFUND:
            transaction = action_kwargs["transaction"]
            action_value = action_value or transaction.charged_value
            action_value = min(action_value, transaction.charged_value)
            request_event = cls.create_transaction_event_requested(
                transaction, action_value, TransactionAction.REFUND, user=user, app=app
            )
            request_refund_action(
                **action_kwargs, refund_value=action_value, request_event=request_event
            )

    @classmethod
    def create_transaction_event_requested(
        cls, transaction, action_value, action, user=None, app=None
    ):
        if action in (TransactionAction.CANCEL, TransactionAction.VOID):
            type = TransactionEventType.CANCEL_REQUEST
        elif action == TransactionAction.CHARGE:
            type = TransactionEventType.CHARGE_REQUEST
        elif action == TransactionAction.REFUND:
            type = TransactionEventType.REFUND_REQUEST
        else:
            raise ValidationError(
                {
                    "actionType": ValidationError(
                        "Incorrect action.",
                        code=TransactionRequestActionErrorCode.INVALID.value,
                    )
                }
            )
        return transaction.events.create(
            amount_value=action_value,
            currency=transaction.currency,
            type=type,
            user=user,
            app=app,
            app_identifier=app.identifier if app else None,
        )

    @classmethod
    def perform_mutation(cls, root, info: ResolveInfo, /, **data):
        id = data["id"]
        action_type = data["action_type"]
        action_value = data.get("amount")
        transaction = get_transaction_item(id)
        if transaction.order_id:
            order = cast(Order, transaction.order)
            channel = order.channel
        else:
            checkout = cast(Checkout, transaction.checkout)
            channel = checkout.channel
        cls.check_channel_permissions(info, [channel.id])
        channel_slug = channel.slug
        user = info.context.user
        app = get_app_promise(info.context).get()
        manager = get_plugin_manager_promise(info.context).get()
        action_kwargs = {
            "channel_slug": channel_slug,
            "user": user,
            "app": app,
            "transaction": transaction,
            "manager": manager,
        }

        try:
            cls.handle_transaction_action(
                action_type, action_kwargs, action_value, user, app
            )
        except PaymentError as e:
            error_enum = TransactionRequestActionErrorCode
            code = error_enum.MISSING_TRANSACTION_ACTION_REQUEST_WEBHOOK.value
            raise ValidationError(str(e), code=code)
        return TransactionRequestAction(transaction=transaction)


class TransactionEventReport(ModelMutation):
    already_processed = graphene.Boolean(
        description="Defines if the reported event hasn't been processed earlier."
    )
    transaction = graphene.Field(
        TransactionItem, description="The transaction related to the reported event."
    )
    transaction_event = graphene.Field(
        TransactionEvent,
        description=(
            "The event assigned to this report. if `alreadyProcessed` is set to `true`,"
            " the previously processed event will be returned."
        ),
    )

    class Arguments:
        id = graphene.ID(
            description="The ID of the transaction.",
            required=True,
        )
        psp_reference = graphene.String(
            description="PSP Reference of the event to report.", required=True
        )
        type = graphene.Argument(
            TransactionEventTypeEnum,
            required=True,
            description="Current status of the event to report.",
        )
        amount = PositiveDecimal(
            description="The amount of the event to report.", required=True
        )
        time = graphene.DateTime(
            description=(
                "The time of the event to report. If not provide, "
                "the current time will be used."
            )
        )
        external_url = graphene.String(
            description=(
                "The url that will allow to redirect user to "
                "payment provider page with event details."
            )
        )
        message = graphene.String(description="The message related to the event.")
        available_actions = graphene.List(
            graphene.NonNull(TransactionActionEnum),
            description="List of all possible actions for the transaction",
        )

    class Meta:
        description = (
            "Report the event for the transaction."
            + ADDED_IN_313
            + PREVIEW_FEATURE
            + "\n\nRequires the following permissions: "
            + f"{AuthorizationFilters.OWNER.name} "
            + f"and {PaymentPermissions.HANDLE_PAYMENTS.name} for apps, "
            f"{PaymentPermissions.HANDLE_PAYMENTS.name} for staff users. "
            f"Staff user cannot update a transaction that is owned by the app."
        )
        error_type_class = common_types.TransactionEventReportError
        permissions = (PaymentPermissions.HANDLE_PAYMENTS,)
        doc_category = DOC_CATEGORY_PAYMENTS
        model = payment_models.TransactionEvent
        object_type = TransactionEvent
        auto_permission_message = False

    @classmethod
    def _update_mutation_arguments_and_fields(cls, arguments, fields):
        cls._meta.arguments.update(arguments)

    @classmethod
    def perform_mutation(  # type: ignore[override]
        cls,
        root,
        info: ResolveInfo,
        /,
        *,
        id,
        psp_reference,
        type,
        amount,
        time=None,
        external_url=None,
        message=None,
        available_actions=None,
    ):
        user = info.context.user
        app = get_app_promise(info.context).get()
        manager = get_plugin_manager_promise(info.context).get()

        transaction = get_transaction_item(id)

        if not check_if_requestor_has_access(
            transaction=transaction, user=user, app=app
        ):
            raise PermissionDenied(
                permissions=[
                    AuthorizationFilters.OWNER,
                    PaymentPermissions.HANDLE_PAYMENTS,
                ]
            )

        app_identifier = None
        if app and app.identifier:
            app_identifier = app.identifier

        transaction_event_data = {
            "psp_reference": psp_reference,
            "type": type,
            "amount_value": amount,
            "currency": transaction.currency,
            "created_at": time or timezone.now(),
            "external_url": external_url or "",
            "message": message or "",
            "transaction": transaction,
            "app_identifier": app_identifier,
            "app": app,
            "user": user,
            "include_in_calculations": True,
        }
        transaction_event = cls.get_instance(info, **transaction_event_data)
        transaction_event = cast(payment_models.TransactionEvent, transaction_event)
        transaction_event = cls.construct_instance(
            transaction_event, transaction_event_data
        )

        cls.clean_instance(info, transaction_event)
        already_processed = False
        error_code = None
        error_msg = None
        error_field = None
        with traced_atomic_transaction():
            # The mutation can be called multiple times by the app. That can cause a
            # thread race. We need to be sure, that we will always create a single event
            # on our side for specific action.
            existing_event = get_already_existing_event(transaction_event)
            if existing_event and existing_event.amount != transaction_event.amount:
                error_code = TransactionEventReportErrorCode.INCORRECT_DETAILS.value
                error_msg = (
                    "The transaction with provided `pspReference` and "
                    "`type` already exists with different amount."
                )
                error_field = "pspReference"
            elif existing_event:
                already_processed = True
                transaction_event = existing_event
            elif (
                transaction_event.type == TransactionEventType.AUTHORIZATION_SUCCESS
                and authorization_success_already_exists(transaction.pk)
            ):
                error_code = TransactionEventReportErrorCode.ALREADY_EXISTS.value
                error_msg = (
                    "Event with `AUTHORIZATION_SUCCESS` already "
                    "reported for the transaction. Use "
                    "`AUTHORIZATION_ADJUSTMENT` to change the "
                    "authorization amount."
                )
                error_field = "type"
            else:
                transaction_event.save()

        if error_msg and error_code and error_field:
            create_failed_transaction_event(transaction_event, cause=error_msg)
            raise ValidationError({error_field: ValidationError(error_msg, error_code)})
        if not already_processed:
            previous_authorized_value = transaction.authorized_value
            previous_charged_value = transaction.charged_value
            previous_refunded_value = transaction.refunded_value
            if available_actions is not None:
                transaction.available_actions = available_actions
                transaction.save(update_fields=["available_actions"])
            recalculate_transaction_amounts(transaction)
            if transaction.order_id:
                order = cast(order_models.Order, transaction.order)
                update_order_search_vector(order, save=False)
                updates_amounts_for_order(order, save=False)
                order.save(
                    update_fields=[
                        "total_charged_amount",
                        "charge_status",
                        "updated_at",
                        "total_authorized_amount",
                        "authorize_status",
                        "search_vector",
                    ]
                )
                order_info = fetch_order_info(order)
                order_transaction_updated(
                    order_info=order_info,
                    transaction_item=transaction,
                    manager=manager,
                    user=user,
                    app=app,
                    previous_authorized_value=previous_authorized_value,
                    previous_charged_value=previous_charged_value,
                    previous_refunded_value=previous_refunded_value,
                )
            if transaction.checkout_id:
                manager = get_plugin_manager_promise(info.context).get()
                transaction_amounts_for_checkout_updated(transaction, manager)

        return cls(
            already_processed=already_processed,
            transaction=transaction,
            transaction_event=transaction_event,
            errors=[],
        )


class PaymentGatewayConfig(BaseObjectType):
    id = graphene.String(required=True, description="The app identifier.")
    data = graphene.Field(
        JSON, description="The JSON data required to initialize the payment gateway."
    )
    errors = common_types.NonNullList(common_types.PaymentGatewayConfigError)

    class Meta:
        doc_category = DOC_CATEGORY_PAYMENTS


class PaymentGatewayToInitialize(BaseInputObjectType):
    id = graphene.String(
        required=True,
        description="The identifier of the payment gateway app to initialize.",
    )
    data = graphene.Field(
        JSON, description="The data that will be passed to the payment gateway."
    )

    class Meta:
        doc_category = DOC_CATEGORY_PAYMENTS


class TransactionSessionBase(BaseMutation):
    class Meta:
        abstract = True

    @classmethod
    def clean_source_object(
        cls,
        info,
        id,
        incorrect_type_error_code: str,
        not_found_error: str,
        manager: "PluginsManager",
    ) -> Union[checkout_models.Checkout, order_models.Order]:
        source_object_type, source_object_id = from_global_id_or_error(
            id, raise_error=False
        )
        if not source_object_type or not source_object_id:
            raise GraphQLError(f"Couldn't resolve id: {id}.")

        if source_object_type not in ["Checkout", "Order"]:
            raise ValidationError(
                {
                    "id": ValidationError(
                        "Must receive a `Checkout` or `Order` id.",
                        code=incorrect_type_error_code,
                    )
                }
            )
        source_object: Optional[Union[checkout_models.Checkout, order_models.Order]]
        if source_object_type == "Checkout":
            source_object = (
                checkout_models.Checkout.objects.select_related("channel")
                .prefetch_related("payment_transactions")
                .filter(pk=source_object_id)
                .first()
            )
            if source_object:
                lines, _ = fetch_checkout_lines(source_object)
                checkout_info = fetch_checkout_info(source_object, lines, manager)
                checkout_info, _ = fetch_checkout_data(checkout_info, manager, lines)
                source_object = checkout_info.checkout
        else:
            source_object = (
                order_models.Order.objects.select_related("channel")
                .prefetch_related("payment_transactions")
                .filter(pk=source_object_id)
                .first()
            )

        if not source_object:
            raise ValidationError(
                {
                    "id": ValidationError(
                        "`Order` or `Checkout` not found.",
                        code=not_found_error,
                    )
                }
            )
        return source_object

    @classmethod
    def get_amount(
        cls,
        source_object: Union[checkout_models.Checkout, order_models.Order],
        input_amount: Optional[Decimal],
    ) -> Decimal:
        if input_amount is not None:
            return input_amount
        amount: Decimal = source_object.total_gross_amount
        transactions = source_object.payment_transactions.all()
        for transaction_item in transactions:
            amount_to_reduce = transaction_item.authorized_value
            if amount_to_reduce < transaction_item.charged_value:
                amount_to_reduce = transaction_item.charged_value
            amount -= amount_to_reduce
            amount -= transaction_item.authorize_pending_value
            amount -= transaction_item.charge_pending_value

        return amount if amount >= Decimal(0) else Decimal(0)


class PaymentGatewayInitialize(TransactionSessionBase):
    gateway_configs = common_types.NonNullList(PaymentGatewayConfig)

    class Arguments:
        id = graphene.ID(
            description="The ID of the checkout or order.",
            required=True,
        )
        amount = graphene.Argument(
            PositiveDecimal,
            description=(
                "The amount requested for initializing the payment gateway. "
                "If not provided, the difference between checkout.total - "
                "transactions that are already processed will be send."
            ),
        )
        payment_gateways = graphene.List(
            graphene.NonNull(PaymentGatewayToInitialize),
            description="List of payment gateways to initialize.",
            required=False,
        )

    class Meta:
        doc_category = DOC_CATEGORY_PAYMENTS
        description = (
            "Initializes a payment gateway session. It triggers the webhook "
            "`PAYMENT_GATEWAY_INITIALIZE_SESSION`, to the requested `paymentGateways`. "
            "If `paymentGateways` is not provided, the webhook will be send to all "
            "subscribed payment gateways." + ADDED_IN_313 + PREVIEW_FEATURE
        )
        error_type_class = common_types.PaymentGatewayInitializeError

    @classmethod
    def prepare_response(
        cls,
        payment_gateways_input: list[PaymentGatewayData],
        payment_gateways_response: list[PaymentGatewayData],
    ) -> list[PaymentGatewayConfig]:
        response = []
        payment_gateways_response_dict = {
            gateway.app_identifier: gateway for gateway in payment_gateways_response
        }

        payment_gateways_input_dict = (
            {gateway.app_identifier: gateway for gateway in payment_gateways_input}
            if payment_gateways_input
            else payment_gateways_response_dict
        )
        for identifier in payment_gateways_input_dict:
            app_identifier = identifier
            payment_gateway_response = payment_gateways_response_dict.get(identifier)
            if payment_gateway_response:
                response_data = payment_gateway_response.data
                errors = []
                if payment_gateway_response.error:
                    code = common_types.PaymentGatewayConfigErrorCode.INVALID.value
                    errors = [
                        {
                            "field": "id",
                            "message": payment_gateway_response.error,
                            "code": code,
                        }
                    ]

            else:
                response_data = None
                code = common_types.PaymentGatewayConfigErrorCode.NOT_FOUND.value
                msg = (
                    "Active app with `HANDLE_PAYMENT` permissions or "
                    "app webhook not found."
                )
                errors = [
                    {
                        "field": "id",
                        "message": msg,
                        "code": code,
                    }
                ]
            data_to_return = response_data.get("data") if response_data else None
            response.append(
                PaymentGatewayConfig(
                    id=app_identifier, data=data_to_return, errors=errors
                )
            )
        return response

    @classmethod
    def perform_mutation(cls, root, info, *, id, amount=None, payment_gateways=None):
        manager = get_plugin_manager_promise(info.context).get()
        source_object = cls.clean_source_object(
            info,
            id,
            PaymentGatewayInitializeErrorCode.INVALID.value,
            PaymentGatewayInitializeErrorCode.NOT_FOUND.value,
            manager=manager,
        )
        payment_gateways_data = []
        if payment_gateways:
            payment_gateways_data = [
                PaymentGatewayData(
                    app_identifier=gateway["id"], data=gateway.get("data")
                )
                for gateway in payment_gateways
            ]
        amount = cls.get_amount(source_object, amount)
        response_data = manager.payment_gateway_initialize_session(
            amount, payment_gateways_data, source_object
        )
        return cls(
            gateway_configs=cls.prepare_response(payment_gateways_data, response_data),
            errors=[],
        )


class TransactionInitialize(TransactionSessionBase):
    transaction = graphene.Field(
        TransactionItem, description="The initialized transaction."
    )
    transaction_event = graphene.Field(
        TransactionEvent,
        description="The event created for the initialized transaction.",
    )
    data = graphene.Field(
        JSON, description="The JSON data required to finalize the payment."
    )

    class Arguments:
        id = graphene.ID(
            description="The ID of the checkout or order.",
            required=True,
        )
        amount = graphene.Argument(
            PositiveDecimal,
            description=(
                "The amount requested for initializing the payment gateway. "
                "If not provided, the difference between checkout.total - "
                "transactions that are already processed will be send."
            ),
        )
        action = graphene.Argument(
            TransactionFlowStrategyEnum,
            description=(
                "The expected action called for the transaction. By default, the "
                "`channel.defaultTransactionFlowStrategy` will be used. The field "
                "can be used only by app that has `HANDLE_PAYMENTS` permission."
            ),
        )
        payment_gateway = graphene.Argument(
            PaymentGatewayToInitialize,
            description="Payment gateway used to initialize the transaction.",
            required=True,
        )

    class Meta:
        doc_category = DOC_CATEGORY_PAYMENTS
        description = (
            "Initializes a transaction session. It triggers the webhook "
            "`TRANSACTION_INITIALIZE_SESSION`, to the requested `paymentGateways`. "
            + ADDED_IN_313
            + PREVIEW_FEATURE
        )
        error_type_class = common_types.TransactionInitializeError

    @classmethod
    def clean_action(cls, info, action: Optional[str], channel: "Channel"):
        if not action:
            return channel.default_transaction_flow_strategy
        app = get_app_promise(info.context).get()
        if not app or not app.has_perm(PaymentPermissions.HANDLE_PAYMENTS):
            raise PermissionDenied(permissions=[PaymentPermissions.HANDLE_PAYMENTS])
        return action

    @classmethod
    def clean_app_from_payment_gateway(cls, payment_gateway: PaymentGatewayData) -> App:
        app = App.objects.filter(identifier=payment_gateway.app_identifier).first()
        if not app:
            raise ValidationError(
                {
                    "payment_gateway": ValidationError(
                        message="App with provided identifier not found.",
                        code=TransactionInitializeErrorCode.NOT_FOUND.value,
                    )
                }
            )
        return app

    @classmethod
    def perform_mutation(
        cls, root, info, *, id, payment_gateway, amount=None, action=None
    ):
        manager = get_plugin_manager_promise(info.context).get()
        payment_gateway_data = PaymentGatewayData(
            app_identifier=payment_gateway["id"], data=payment_gateway.get("data")
        )
        source_object = cls.clean_source_object(
            info,
            id,
            TransactionInitializeErrorCode.INVALID.value,
            TransactionInitializeErrorCode.NOT_FOUND.value,
            manager=manager,
        )
        action = cls.clean_action(info, action, source_object.channel)

        amount = cls.get_amount(
            source_object,
            amount,
        )
        app = cls.clean_app_from_payment_gateway(payment_gateway_data)
        transaction, event, data = handle_transaction_initialize_session(
            source_object=source_object,
            payment_gateway=payment_gateway_data,
            amount=amount,
            action=action,
            app=app,
            manager=manager,
        )
        return cls(transaction=transaction, transaction_event=event, data=data)


class TransactionProcess(BaseMutation):
    transaction = graphene.Field(
        TransactionItem, description="The processed transaction."
    )
    transaction_event = graphene.Field(
        TransactionEvent,
        description="The event created for the processed transaction.",
    )
    data = graphene.Field(
        JSON, description="The json data required to finalize the payment."
    )

    class Arguments:
        id = graphene.ID(
            description="The ID of the transaction to process.",
            required=True,
        )
        data = graphene.Argument(
            JSON, description="The data that will be passed to the payment gateway."
        )

    class Meta:
        doc_category = DOC_CATEGORY_PAYMENTS
        description = (
            "Processes a transaction session. It triggers the webhook "
            "`TRANSACTION_PROCESS_SESSION`, to the assigned `paymentGateways`. "
            + ADDED_IN_313
            + PREVIEW_FEATURE
        )
        error_type_class = common_types.TransactionProcessError

    @classmethod
    def get_action(cls, event: payment_models.TransactionEvent, channel: "Channel"):
        if event.type == TransactionEventType.AUTHORIZATION_REQUEST:
            return TransactionFlowStrategy.AUTHORIZATION
        elif event.type == TransactionEventType.CHARGE_REQUEST:
            return TransactionFlowStrategy.CHARGE

        return channel.default_transaction_flow_strategy

    @classmethod
    def get_source_object(
        cls, transaction_item: payment_models.TransactionItem
    ) -> Union[checkout_models.Checkout, order_models.Order]:
        if transaction_item.checkout_id:
            checkout = cast(checkout_models.Checkout, transaction_item.checkout)
            return checkout
        if transaction_item.order_id:
            order = cast(order_models.Order, transaction_item.order)
            return order
        raise ValidationError(
            {
                "id": ValidationError(
                    "Transaction doesn't have attached order or checkout.",
                    code=TransactionProcessErrorCode.INVALID.value,
                )
            }
        )

    @classmethod
    def get_request_event(cls, events: QuerySet) -> payment_models.TransactionEvent:
        """Get event with details of requested action.

        This searches for a request event with the appropriate type and
        include_in_calculations set to false. Request events created from
        transactionInitialize have their include_in_calculation set to false by default.
        """
        for event in events:
            if (
                event.type
                in [
                    TransactionEventType.AUTHORIZATION_REQUEST,
                    TransactionEventType.CHARGE_REQUEST,
                ]
                and not event.include_in_calculations
            ):
                return event
        raise ValidationError(
            {
                "id": ValidationError(
                    "Missing call of `transactionInitialize` mutation.",
                    code=TransactionProcessErrorCode.INVALID.value,
                )
            }
        )

    @classmethod
    def get_already_processed_event(cls, events) -> Optional[TransactionEvent]:
        for event in events:
            if (
                event.type in get_final_session_statuses()
                and event.include_in_calculations
            ):
                return event
        return None

    @classmethod
    def clean_payment_app(cls, transaction_item: payment_models.TransactionItem) -> App:
        if not transaction_item.app_identifier:
            raise ValidationError(
                {
                    "id": ValidationError(
                        "Transaction doesn't have attached app that could process the "
                        "request.",
                        code=TransactionProcessErrorCode.MISSING_PAYMENT_APP_RELATION.value,
                    )
                }
            )
        app = App.objects.filter(identifier=transaction_item.app_identifier).first()
        if not app:
            raise ValidationError(
                {
                    "id": ValidationError(
                        "Payment app attached to the transaction, doesn't exist.",
                        code=TransactionProcessErrorCode.MISSING_PAYMENT_APP.value,
                    )
                }
            )
        return app

    @classmethod
    def perform_mutation(cls, root, info, *, id, data=None):
        transaction_item = cls.get_node_or_error(
            info, id, only_type="TransactionItem", field="token"
        )
        transaction_item = cast(payment_models.TransactionItem, transaction_item)
        events = transaction_item.events.all()
        if processed_event := cls.get_already_processed_event(events):
            return cls(
                transaction=transaction_item,
                transaction_event=processed_event,
                data=None,
            )
        request_event = cls.get_request_event(events)
        source_object = cls.get_source_object(transaction_item)
        app = cls.clean_payment_app(transaction_item)
        app_identifier = app.identifier
        app_identifier = cast(str, app_identifier)
        action = cls.get_action(request_event, source_object.channel)
        manager = get_plugin_manager_promise(info.context).get()
        event, data = handle_transaction_process_session(
            transaction_item=transaction_item,
            source_object=source_object,
            payment_gateway=PaymentGatewayData(
                app_identifier=app_identifier, data=data
            ),
            app=app,
            action=action,
            manager=manager,
            request_event=request_event,
        )

        transaction_item.refresh_from_db()
        return cls(transaction=transaction_item, transaction_event=event, data=data)<|MERGE_RESOLUTION|>--- conflicted
+++ resolved
@@ -56,13 +56,6 @@
     request_charge_action,
     request_refund_action,
 )
-<<<<<<< HEAD
-from ...payment.utils import (
-    create_manual_adjustment_events,
-    create_payment,
-    is_currency_supported,
-)
-=======
 from ...payment.interface import PaymentGatewayData
 from ...payment.transaction_item_calculations import (
     calculate_transaction_amount_based_on_events,
@@ -80,7 +73,6 @@
     is_currency_supported,
 )
 from ...permission.auth_filters import AuthorizationFilters
->>>>>>> 99e4b88c
 from ...permission.enums import OrderPermissions, PaymentPermissions
 from ..account.i18n import I18nMixin
 from ..app.dataloaders import get_app_promise
@@ -860,25 +852,7 @@
 
     @classmethod
     def get_money_data_from_input(cls, cleaned_data: dict) -> Dict[str, Decimal]:
-<<<<<<< HEAD
-        """Zero-downtime compatibility with 3.13 version."""
-
         money_data = {}
-        for field in ["authorized", "charged", "refunded"]:
-            if amount := cleaned_data.get(f"amount_{field}", None):
-                money_data[f"{field}_value"] = amount["amount"]
-
-        if amount_canceled := cleaned_data.get("amount_canceled", None):
-            money_data["canceled_value"] = amount_canceled["amount"]
-        elif amount_voided := cleaned_data.get("amount_voided", None):
-            money_data["canceled_value"] = amount_voided["amount"]
-        return money_data
-
-    @classmethod
-    def cleanup_money_data(cls, cleaned_data: dict):
-=======
-        money_data = {}
->>>>>>> 99e4b88c
         if amount_authorized := cleaned_data.pop("amount_authorized", None):
             money_data["authorized_value"] = amount_authorized["amount"]
         if amount_charged := cleaned_data.pop("amount_charged", None):
@@ -975,9 +949,6 @@
         cls, transaction_input: dict, user, app, save: bool = True
     ) -> payment_models.TransactionItem:
         cls.cleanup_metadata_data(transaction_input)
-<<<<<<< HEAD
-        return payment_models.TransactionItem.objects.create(
-=======
 
         transaction_type = transaction_input.pop("type", None)
         transaction_input["name"] = transaction_input.get("name", transaction_type)
@@ -989,7 +960,6 @@
         if app and app.identifier:
             app_identifier = app.identifier
         transaction = payment_models.TransactionItem(
->>>>>>> 99e4b88c
             token=uuid.uuid4(),
             use_old_id=True,
             **transaction_input,
@@ -1019,13 +989,10 @@
             psp_reference=psp_reference,
             message=cls.create_event_message(transaction_event_input),
             transaction=transaction,
-<<<<<<< HEAD
-=======
             user=user if user and user.is_authenticated else None,
             app_identifier=app_identifier,
             app=app,
             type=TransactionEventType.INFO,
->>>>>>> 99e4b88c
             currency=transaction.currency,
         )
 
@@ -1115,27 +1082,6 @@
                     status=transaction_event.get("status"),
                     message=cls.create_event_message(transaction_event),
                 )
-<<<<<<< HEAD
-        # zero-downtime compatibility with 3.13 version
-        money_data = cls.get_money_data_from_input(transaction_data)
-
-        new_transaction = cls.create_transaction(transaction_data)
-
-        # zero-downtime compatibility with 3.13 version
-        if money_data:
-            user = info.context.user
-            app = get_app_promise(info.context).get()
-            create_manual_adjustment_events(
-                transaction=new_transaction,
-                money_data=money_data,
-                user=user,
-                app=app,
-                created_transaction=True,
-            )
-
-        if order_id := transaction_data.get("order_id"):
-            cls.add_amounts_to_order(order_id, transaction_data)
-=======
         money_data = cls.get_money_data_from_input(transaction_data)
         new_transaction = cls.create_transaction(transaction_data, user=user, app=app)
         if money_data:
@@ -1160,7 +1106,6 @@
             )
         if transaction_data.get("checkout_id") and money_data:
             transaction_amounts_for_checkout_updated(new_transaction, manager)
->>>>>>> 99e4b88c
 
         if transaction_event:
             cls.create_transaction_event(transaction_event, new_transaction, user, app)
@@ -1334,20 +1279,6 @@
 
         if transaction:
             cls.validate_transaction_input(instance, transaction)
-<<<<<<< HEAD
-
-            # zero-downtime compatibility with 3.13 version
-            money_data = cls.get_money_data_from_input(transaction)
-            if money_data:
-                user = info.context.user
-                app = get_app_promise(info.context).get()
-                create_manual_adjustment_events(
-                    transaction=instance, money_data=money_data, user=user, app=app
-                )
-
-            cls.cleanup_money_data(transaction)
-=======
->>>>>>> 99e4b88c
             cls.cleanup_metadata_data(transaction)
             money_data = cls.get_money_data_from_input(transaction)
             cls.update_transaction(instance, transaction, money_data, user, app)
