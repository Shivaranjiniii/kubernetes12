--- conflicted
+++ resolved
@@ -43,11 +43,7 @@
 from ...payment.error_codes import (
     PaymentErrorCode,
     TransactionCreateErrorCode,
-<<<<<<< HEAD
     TransactionProcessErrorCode,
-=======
-    TransactionEventReportErrorCode,
->>>>>>> 1dbde699
     TransactionRequestActionErrorCode,
     TransactionUpdateErrorCode,
 )
@@ -89,16 +85,12 @@
     PREVIEW_FEATURE,
     PREVIEW_FEATURE_DEPRECATED_IN_313_INPUT,
 )
-<<<<<<< HEAD
-from ..core.doc_category import DOC_CATEGORY_PAYMENTS
+from ..core.doc_category import DOC_CATEGORY_CHECKOUT, DOC_CATEGORY_PAYMENTS
 from ..core.enums import (
     PaymentGatewayInitializeErrorCode,
     TransactionEventReportErrorCode,
     TransactionInitializeErrorCode,
 )
-=======
-from ..core.doc_category import DOC_CATEGORY_CHECKOUT, DOC_CATEGORY_PAYMENTS
->>>>>>> 1dbde699
 from ..core.fields import JSONString
 from ..core.mutations import BaseMutation, ModelMutation
 from ..core.scalars import JSON, UUID, PositiveDecimal
