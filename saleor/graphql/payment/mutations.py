--- conflicted
+++ resolved
@@ -70,11 +70,8 @@
     PREVIEW_FEATURE,
     PREVIEW_FEATURE_DEPRECATED_IN_313_INPUT,
 )
-<<<<<<< HEAD
+from ..core.doc_category import DOC_CATEGORY_PAYMENTS
 from ..core.enums import TransactionEventReportErrorCode
-=======
-from ..core.doc_category import DOC_CATEGORY_PAYMENTS
->>>>>>> d6a9fbe8
 from ..core.fields import JSONString
 from ..core.mutations import BaseMutation, ModelMutation
 from ..core.scalars import UUID, PositiveDecimal
@@ -1402,6 +1399,7 @@
         )
         error_type_class = common_types.TransactionEventReportError
         permissions = (PaymentPermissions.HANDLE_PAYMENTS,)
+        doc_category = DOC_CATEGORY_PAYMENTS
         model = payment_models.TransactionEvent
         object_type = TransactionEvent
         auto_permission_message = False
