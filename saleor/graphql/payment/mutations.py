--- conflicted
+++ resolved
@@ -50,15 +50,11 @@
     request_charge_action,
     request_refund_action,
 )
-<<<<<<< HEAD
 from ...payment.interface import PaymentGatewayData
-from ...payment.transaction_item_calculations import recalculate_transaction_amounts
-=======
 from ...payment.transaction_item_calculations import (
     calculate_transaction_amount_based_on_events,
     recalculate_transaction_amounts,
 )
->>>>>>> 56d6f84f
 from ...payment.utils import (
     authorization_success_already_exists,
     create_failed_transaction_event,
