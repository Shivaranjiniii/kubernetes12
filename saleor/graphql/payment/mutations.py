--- conflicted
+++ resolved
@@ -8,7 +8,6 @@
 from ...checkout.checkout_cleaner import clean_billing_address, clean_checkout_shipping
 from ...checkout.complete_checkout import complete_checkout_payment
 from ...checkout.fetch import fetch_checkout_info, fetch_checkout_lines
-<<<<<<< HEAD
 from ...checkout.utils import (
     call_payment_refund_or_void,
     get_active_payments,
@@ -16,20 +15,13 @@
     validate_variants_in_checkout_lines,
 )
 from ...core import analytics
-=======
-from ...checkout.utils import cancel_active_payments
 from ...core.error_codes import MetadataErrorCode
->>>>>>> 633dcd50
 from ...core.permissions import OrderPermissions
 from ...core.taxes import zero_money
 from ...core.transactions import transaction_with_commit_on_errors
 from ...core.utils import get_client_ip
 from ...core.utils.url import validate_storefront_url
-<<<<<<< HEAD
-from ...payment import PaymentError, gateway, models
-=======
-from ...payment import PaymentError, StorePaymentMethod, gateway
->>>>>>> 633dcd50
+from ...payment import PaymentError, StorePaymentMethod, gateway, models
 from ...payment.error_codes import PaymentErrorCode
 from ...payment.utils import create_payment, is_currency_supported
 from ..account.i18n import I18nMixin
@@ -37,10 +29,7 @@
 from ..checkout.mutations import get_checkout_by_token
 from ..checkout.types import Checkout
 from ..core.descriptions import ADDED_IN_31, DEPRECATED_IN_3X_INPUT
-<<<<<<< HEAD
-=======
 from ..core.enums import to_enum
->>>>>>> 633dcd50
 from ..core.mutations import BaseMutation
 from ..core.scalars import UUID, PositiveDecimal
 from ..core.types import common as common_types
@@ -104,7 +93,6 @@
             "finished if this field is not provided."
         ),
     )
-<<<<<<< HEAD
     partial = graphene.Boolean(
         required=False,
         description=(
@@ -112,7 +100,7 @@
             "a single checkout. Creating a payment with partial=False will cancel "
             "all previous payments."
         ),
-=======
+    )
     store_payment_method = StorePaymentMethodEnum(
         description=f"{ADDED_IN_31} Payment store type.",
         required=False,
@@ -122,7 +110,6 @@
         graphene.NonNull(MetadataInput),
         description=f"{ADDED_IN_31} User public metadata.",
         required=False,
->>>>>>> 633dcd50
     )
 
 
