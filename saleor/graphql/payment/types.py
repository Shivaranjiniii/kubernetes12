--- conflicted
+++ resolved
@@ -197,17 +197,16 @@
         return CreditCard(**data)
 
     @staticmethod
-<<<<<<< HEAD
     def resolve_gateway_name(root: models.Payment, _info):
         return _info.context.plugins.get_plugin_name(root.gateway)
-=======
+
+    @staticmethod
     def resolve_metadata(root: models.Payment, info):
         permissions = public_payment_permissions(info, root.pk)
         requester = get_user_or_app_from_context(info.context)
         if not requester.has_perms(permissions):
             raise PermissionDenied()
         return resolve_metadata(root.metadata)
->>>>>>> 633dcd50
 
 
 class PaymentInitialized(graphene.ObjectType):
