import datetime
from decimal import Decimal
from unittest import mock

import graphene
import pytest
import pytz
from freezegun import freeze_time

from .....channel import TransactionFlowStrategy
from .....checkout import CheckoutAuthorizeStatus, CheckoutChargeStatus
from .....checkout.calculations import fetch_checkout_data
from .....checkout.fetch import fetch_checkout_info, fetch_checkout_lines
from .....core.prices import quantize_price
from .....payment import TransactionEventType
from .....payment.interface import (
    PaymentGatewayData,
    TransactionProcessActionData,
    TransactionSessionData,
    TransactionSessionResult,
)
from .....payment.models import TransactionEvent
from ....core.enums import TransactionProcessErrorCode
from ....core.utils import to_global_id_or_none
from ....tests.utils import assert_no_permission, get_graphql_content

TRANSACTION_PROCESS = """
mutation TransactionProcess(
  $id: ID!,
  $data: JSON
  $customerIpAddress: String

) {
  transactionProcess(
    id: $id
    data: $data
    customerIpAddress: $customerIpAddress
  ) {
    data
    transaction {
      id
      authorizedAmount {
        currency
        amount
      }
      chargedAmount {
        currency
        amount
      }
      chargePendingAmount {
        amount
        currency
      }
      authorizePendingAmount {
        amount
        currency
      }
    }
    transactionEvent {
      id
      amount {
        currency
        amount
      }
      type
      createdBy {
        ... on App {
          id
        }
      }
      pspReference
      message
      externalUrl
    }
    errors{
      field
      message
      code
    }
  }
}
"""


def _assert_fields(
    content,
    source_object,
    expected_amount,
    expected_psp_reference,
    response_event_type,
    app_identifier,
    mocked_process,
    request_event_type=TransactionEventType.CHARGE_REQUEST,
    action_type=TransactionFlowStrategy.CHARGE,
    request_event_include_in_calculations=False,
    data=None,
    authorized_value=Decimal(0),
    charged_value=Decimal(0),
    charge_pending_value=Decimal(0),
    authorize_pending_value=Decimal(0),
    returned_data=None,
):
    assert not content["data"]["transactionProcess"]["errors"]
    response_data = content["data"]["transactionProcess"]
    assert response_data["data"] == returned_data
    transaction_data = response_data["transaction"]
    transaction = source_object.payment_transactions.last()
    assert transaction
    assert (
        quantize_price(
            Decimal(transaction_data["authorizePendingAmount"]["amount"]),
            source_object.currency,
        )
        == authorize_pending_value
        == transaction.authorize_pending_value
    )
    assert (
        quantize_price(
            Decimal(transaction_data["authorizedAmount"]["amount"]),
            source_object.currency,
        )
        == authorized_value
        == transaction.authorized_value
    )
    assert (
        quantize_price(
            Decimal(transaction_data["chargePendingAmount"]["amount"]),
            source_object.currency,
        )
        == charge_pending_value
        == transaction.charge_pending_value
    )

    assert (
        quantize_price(
            Decimal(transaction_data["chargedAmount"]["amount"]), source_object.currency
        )
        == charged_value
        == transaction.charged_value
    )

    assert response_data["transactionEvent"]
    assert response_data["transactionEvent"]["type"] == response_event_type.upper()
    assert (
        quantize_price(
            Decimal(response_data["transactionEvent"]["amount"]["amount"]),
            source_object.currency,
        )
        == expected_amount
    )

    request_event = transaction.events.filter(type=request_event_type).first()
    assert request_event

    assert request_event.amount_value == expected_amount
    assert (
        request_event.include_in_calculations == request_event_include_in_calculations
    )
    assert request_event.psp_reference == expected_psp_reference
    response_event = transaction.events.filter(type=response_event_type).first()
    assert response_event
    assert response_event.amount_value == expected_amount
    assert response_event.include_in_calculations
    assert response_event.psp_reference == expected_psp_reference

    mocked_process.assert_called_with(
        TransactionSessionData(
            transaction=transaction,
            source_object=source_object,
            action=TransactionProcessActionData(
                action_type=action_type,
                amount=expected_amount,
                currency=source_object.currency,
            ),
            customer_ip_address="127.0.0.1",
            payment_gateway_data=PaymentGatewayData(
                app_identifier=app_identifier, data=data, error=None
            ),
        )
    )


@mock.patch("saleor.plugins.manager.PluginsManager.transaction_process_session")
def test_for_checkout_without_data(
    mocked_process,
    user_api_client,
    checkout_with_prices,
    webhook_app,
    transaction_session_response,
    transaction_item_generator,
):
    # given
    expected_amount = Decimal("10.00")

    checkout = checkout_with_prices
    expected_app_identifier = "webhook.app.identifier"
    webhook_app.identifier = expected_app_identifier
    webhook_app.save()

    transaction_item = transaction_item_generator(
        checkout_id=checkout_with_prices.pk, app=webhook_app
    )
    TransactionEvent.objects.create(
        transaction=transaction_item,
        amount_value=expected_amount,
        currency=transaction_item.currency,
        type=TransactionEventType.CHARGE_REQUEST,
    )

    expected_psp_reference = "ppp-123"
    expected_response = transaction_session_response.copy()
    expected_response["amount"] = expected_amount
    expected_response["result"] = TransactionEventType.CHARGE_SUCCESS.upper()
    expected_response["pspReference"] = expected_psp_reference
    del expected_response["data"]
    mocked_process.return_value = TransactionSessionResult(
        app_identifier=expected_app_identifier, response=expected_response
    )

    variables = {
        "id": graphene.Node.to_global_id("TransactionItem", transaction_item.token),
        "data": None,
    }

    # when
    response = user_api_client.post_graphql(TRANSACTION_PROCESS, variables)

    # then
    content = get_graphql_content(response)
    checkout.refresh_from_db()
    _assert_fields(
        content=content,
        source_object=checkout,
        expected_amount=expected_amount,
        expected_psp_reference=expected_psp_reference,
        response_event_type=TransactionEventType.CHARGE_SUCCESS,
        app_identifier=webhook_app.identifier,
        mocked_process=mocked_process,
        charged_value=expected_amount,
        returned_data=None,
    )
    assert checkout.charge_status == CheckoutChargeStatus.PARTIAL
    assert checkout.authorize_status == CheckoutAuthorizeStatus.PARTIAL


@mock.patch("saleor.plugins.manager.PluginsManager.transaction_process_session")
def test_for_order_without_data(
    mocked_process,
    user_api_client,
    order_with_lines,
    webhook_app,
    transaction_session_response,
    transaction_item_generator,
):
    # given
    expected_amount = Decimal("10.00")

    order = order_with_lines
    expected_app_identifier = "webhook.app.identifier"
    webhook_app.identifier = expected_app_identifier
    webhook_app.save()

    transaction_item = transaction_item_generator(order_id=order.pk, app=webhook_app)
    TransactionEvent.objects.create(
        transaction=transaction_item,
        amount_value=expected_amount,
        currency=transaction_item.currency,
        type=TransactionEventType.CHARGE_REQUEST,
    )

    expected_psp_reference = "ppp-123"
    expected_response = transaction_session_response.copy()
    expected_response["amount"] = expected_amount
    expected_response["result"] = TransactionEventType.CHARGE_SUCCESS.upper()
    expected_response["pspReference"] = expected_psp_reference
    del expected_response["data"]
    mocked_process.return_value = TransactionSessionResult(
        app_identifier=expected_app_identifier, response=expected_response
    )

    variables = {
        "id": graphene.Node.to_global_id("TransactionItem", transaction_item.token),
        "data": None,
    }

    # when
    response = user_api_client.post_graphql(TRANSACTION_PROCESS, variables)

    # then
    content = get_graphql_content(response)
    _assert_fields(
        content=content,
        source_object=order,
        expected_amount=expected_amount,
        expected_psp_reference=expected_psp_reference,
        response_event_type=TransactionEventType.CHARGE_SUCCESS,
        app_identifier=webhook_app.identifier,
        mocked_process=mocked_process,
        charged_value=expected_amount,
        returned_data=None,
    )


@mock.patch("saleor.plugins.manager.PluginsManager.transaction_process_session")
def test_for_checkout_with_data(
    mocked_process,
    user_api_client,
    checkout_with_prices,
    webhook_app,
    transaction_session_response,
    transaction_item_generator,
):
    # given
    expected_amount = Decimal("10.00")

    checkout = checkout_with_prices
    expected_app_identifier = "webhook.app.identifier"
    webhook_app.identifier = expected_app_identifier
    webhook_app.save()

    transaction_item = transaction_item_generator(
        checkout_id=checkout_with_prices.pk, app=webhook_app
    )
    TransactionEvent.objects.create(
        transaction=transaction_item,
        amount_value=expected_amount,
        currency=transaction_item.currency,
        type=TransactionEventType.CHARGE_REQUEST,
    )

    expected_psp_reference = "ppp-123"
    expected_response = transaction_session_response.copy()
    expected_response["amount"] = expected_amount
    expected_response["result"] = TransactionEventType.CHARGE_SUCCESS.upper()
    expected_response["pspReference"] = expected_psp_reference
    mocked_process.return_value = TransactionSessionResult(
        app_identifier=expected_app_identifier, response=expected_response
    )
    expected_data = {"some": "json-data"}
    variables = {
        "id": graphene.Node.to_global_id("TransactionItem", transaction_item.token),
        "data": expected_data,
    }

    # when
    response = user_api_client.post_graphql(TRANSACTION_PROCESS, variables)

    # then
    content = get_graphql_content(response)
    checkout.refresh_from_db()
    _assert_fields(
        content=content,
        source_object=checkout,
        expected_amount=expected_amount,
        expected_psp_reference=expected_psp_reference,
        response_event_type=TransactionEventType.CHARGE_SUCCESS,
        app_identifier=webhook_app.identifier,
        mocked_process=mocked_process,
        charged_value=expected_amount,
        data=expected_data,
        returned_data=expected_response["data"],
    )
    assert checkout.charge_status == CheckoutChargeStatus.PARTIAL
    assert checkout.authorize_status == CheckoutAuthorizeStatus.PARTIAL


@mock.patch("saleor.plugins.manager.PluginsManager.transaction_process_session")
def test_for_order_with_data(
    mocked_process,
    user_api_client,
    order_with_lines,
    webhook_app,
    transaction_session_response,
    transaction_item_generator,
):
    # given
    expected_amount = Decimal("10.00")

    order = order_with_lines
    expected_app_identifier = "webhook.app.identifier"
    webhook_app.identifier = expected_app_identifier
    webhook_app.save()

    transaction_item = transaction_item_generator(order_id=order.pk, app=webhook_app)
    TransactionEvent.objects.create(
        transaction=transaction_item,
        amount_value=expected_amount,
        currency=transaction_item.currency,
        type=TransactionEventType.CHARGE_REQUEST,
    )

    expected_psp_reference = "ppp-123"
    expected_response = transaction_session_response.copy()
    expected_response["amount"] = expected_amount
    expected_response["result"] = TransactionEventType.CHARGE_SUCCESS.upper()
    expected_response["pspReference"] = expected_psp_reference
    mocked_process.return_value = TransactionSessionResult(
        app_identifier=expected_app_identifier, response=expected_response
    )

    expected_data = {"some": "json-data"}
    variables = {
        "id": graphene.Node.to_global_id("TransactionItem", transaction_item.token),
        "data": expected_data,
    }

    # when
    response = user_api_client.post_graphql(TRANSACTION_PROCESS, variables)

    # then
    content = get_graphql_content(response)
    _assert_fields(
        content=content,
        source_object=order,
        expected_amount=expected_amount,
        expected_psp_reference=expected_psp_reference,
        response_event_type=TransactionEventType.CHARGE_SUCCESS,
        app_identifier=webhook_app.identifier,
        mocked_process=mocked_process,
        charged_value=expected_amount,
        data=expected_data,
        returned_data=expected_response["data"],
    )


@mock.patch("saleor.plugins.manager.PluginsManager.transaction_process_session")
def test_checkout_with_pending_amount(
    mocked_process,
    user_api_client,
    checkout_with_prices,
    webhook_app,
    transaction_session_response,
    transaction_item_generator,
):
    # given
    expected_amount = Decimal("10.00")

    checkout = checkout_with_prices
    expected_app_identifier = "webhook.app.identifier"
    webhook_app.identifier = expected_app_identifier
    webhook_app.save()

    transaction_item = transaction_item_generator(
        checkout_id=checkout.pk, app=webhook_app
    )
    TransactionEvent.objects.create(
        transaction=transaction_item,
        amount_value=expected_amount,
        currency=transaction_item.currency,
        type=TransactionEventType.CHARGE_REQUEST,
    )

    expected_psp_reference = "ppp-123"
    expected_response = transaction_session_response.copy()
    expected_response["amount"] = expected_amount
    expected_response["result"] = TransactionEventType.CHARGE_REQUEST.upper()
    expected_response["pspReference"] = expected_psp_reference
    mocked_process.return_value = TransactionSessionResult(
        app_identifier=expected_app_identifier, response=expected_response
    )

    variables = {
        "id": graphene.Node.to_global_id("TransactionItem", transaction_item.token)
    }

    # when
    response = user_api_client.post_graphql(TRANSACTION_PROCESS, variables)

    # then
    checkout.refresh_from_db()
    content = get_graphql_content(response)
    _assert_fields(
        content=content,
        source_object=checkout,
        expected_amount=expected_amount,
        expected_psp_reference=expected_psp_reference,
        response_event_type=TransactionEventType.CHARGE_REQUEST,
        app_identifier=webhook_app.identifier,
        mocked_process=mocked_process,
        charge_pending_value=expected_amount,
        request_event_include_in_calculations=True,
        returned_data=expected_response["data"],
    )
    assert checkout.charge_status == CheckoutChargeStatus.PARTIAL
    assert checkout.authorize_status == CheckoutAuthorizeStatus.PARTIAL


@mock.patch("saleor.plugins.manager.PluginsManager.transaction_process_session")
def test_order_with_pending_amount(
    mocked_process,
    user_api_client,
    order_with_lines,
    webhook_app,
    transaction_session_response,
    transaction_item_generator,
):
    # given
    expected_amount = Decimal("10.00")

    order = order_with_lines
    expected_app_identifier = "webhook.app.identifier"
    webhook_app.identifier = expected_app_identifier
    webhook_app.save()

    transaction_item = transaction_item_generator(order_id=order.pk, app=webhook_app)
    TransactionEvent.objects.create(
        transaction=transaction_item,
        amount_value=expected_amount,
        currency=transaction_item.currency,
        type=TransactionEventType.CHARGE_REQUEST,
    )

    expected_psp_reference = "ppp-123"
    expected_response = transaction_session_response.copy()
    expected_response["amount"] = expected_amount
    expected_response["result"] = TransactionEventType.CHARGE_REQUEST.upper()
    expected_response["pspReference"] = expected_psp_reference
    mocked_process.return_value = TransactionSessionResult(
        app_identifier=expected_app_identifier, response=expected_response
    )

    variables = {
        "id": graphene.Node.to_global_id("TransactionItem", transaction_item.token)
    }

    # when
    response = user_api_client.post_graphql(TRANSACTION_PROCESS, variables)

    # then
    content = get_graphql_content(response)
    _assert_fields(
        content=content,
        source_object=order,
        expected_amount=expected_amount,
        expected_psp_reference=expected_psp_reference,
        response_event_type=TransactionEventType.CHARGE_REQUEST,
        app_identifier=webhook_app.identifier,
        mocked_process=mocked_process,
        charge_pending_value=expected_amount,
        request_event_include_in_calculations=True,
        returned_data=expected_response["data"],
    )


@mock.patch("saleor.plugins.manager.PluginsManager.transaction_process_session")
def test_checkout_with_action_required_response(
    mocked_process,
    user_api_client,
    checkout_with_prices,
    webhook_app,
    transaction_session_response,
    transaction_item_generator,
):
    # given
    expected_amount = Decimal("10.00")

    checkout = checkout_with_prices
    expected_app_identifier = "webhook.app.identifier"
    webhook_app.identifier = expected_app_identifier
    webhook_app.save()

    transaction_item = transaction_item_generator(
        checkout_id=checkout.pk, app=webhook_app
    )
    TransactionEvent.objects.create(
        transaction=transaction_item,
        amount_value=expected_amount,
        currency=transaction_item.currency,
        type=TransactionEventType.CHARGE_REQUEST,
    )

    expected_psp_reference = "ppp-123"
    expected_response = transaction_session_response.copy()
    expected_response["amount"] = expected_amount
    expected_response["result"] = TransactionEventType.CHARGE_ACTION_REQUIRED.upper()
    expected_response["pspReference"] = expected_psp_reference
    mocked_process.return_value = TransactionSessionResult(
        app_identifier=expected_app_identifier, response=expected_response
    )

    variables = {
        "id": graphene.Node.to_global_id("TransactionItem", transaction_item.token)
    }

    # when
    response = user_api_client.post_graphql(TRANSACTION_PROCESS, variables)

    # then
    checkout.refresh_from_db()
    content = get_graphql_content(response)
    _assert_fields(
        content=content,
        source_object=checkout,
        expected_amount=expected_amount,
        expected_psp_reference=expected_psp_reference,
        response_event_type=TransactionEventType.CHARGE_ACTION_REQUIRED,
        app_identifier=webhook_app.identifier,
        mocked_process=mocked_process,
        returned_data=expected_response["data"],
    )
    assert checkout.charge_status == CheckoutChargeStatus.NONE
    assert checkout.authorize_status == CheckoutAuthorizeStatus.NONE


@mock.patch("saleor.plugins.manager.PluginsManager.transaction_process_session")
def test_order_with_action_required_response(
    mocked_process,
    user_api_client,
    order_with_lines,
    webhook_app,
    transaction_session_response,
    transaction_item_generator,
):
    # given
    expected_amount = Decimal("10.00")

    order = order_with_lines
    expected_app_identifier = "webhook.app.identifier"
    webhook_app.identifier = expected_app_identifier
    webhook_app.save()

    transaction_item = transaction_item_generator(order_id=order.pk, app=webhook_app)
    TransactionEvent.objects.create(
        transaction=transaction_item,
        amount_value=expected_amount,
        currency=transaction_item.currency,
        type=TransactionEventType.CHARGE_REQUEST,
    )

    expected_psp_reference = "ppp-123"
    expected_response = transaction_session_response.copy()
    expected_response["amount"] = expected_amount
    expected_response["result"] = TransactionEventType.CHARGE_ACTION_REQUIRED.upper()
    expected_response["pspReference"] = expected_psp_reference
    mocked_process.return_value = TransactionSessionResult(
        app_identifier=expected_app_identifier, response=expected_response
    )

    variables = {
        "id": graphene.Node.to_global_id("TransactionItem", transaction_item.token)
    }

    # when
    response = user_api_client.post_graphql(TRANSACTION_PROCESS, variables)

    # then
    content = get_graphql_content(response)
    _assert_fields(
        content=content,
        source_object=order,
        expected_amount=expected_amount,
        expected_psp_reference=expected_psp_reference,
        response_event_type=TransactionEventType.CHARGE_ACTION_REQUIRED,
        app_identifier=webhook_app.identifier,
        mocked_process=mocked_process,
        returned_data=expected_response["data"],
    )


def test_transaction_already_processed(
    user_api_client,
    order_with_lines,
    webhook_app,
    transaction_session_response,
    transaction_item_generator,
):
    # given
    order = order_with_lines
    expected_app_identifier = "webhook.app.identifier"
    webhook_app.identifier = expected_app_identifier
    webhook_app.save()

    transaction_item = transaction_item_generator(
        order_id=order.pk, app=webhook_app, charged_value=Decimal("10")
    )
    transaction_event = transaction_item.events.get()

    variables = {
        "id": graphene.Node.to_global_id("TransactionItem", transaction_item.token)
    }

    # when
    response = user_api_client.post_graphql(TRANSACTION_PROCESS, variables)

    # then
    assert transaction_item.events.count() == 1
    content = get_graphql_content(response)
    response_data = content["data"]["transactionProcess"]
    transaction_data = response_data["transaction"]
    assert transaction_data["id"] == graphene.Node.to_global_id(
        "TransactionItem", transaction_item.token
    )
    assert response_data["transactionEvent"]["type"] == transaction_event.type.upper()
    assert response_data["transactionEvent"]["id"] == to_global_id_or_none(
        transaction_event
    )


def test_request_event_is_missing(
    user_api_client,
    order_with_lines,
    webhook_app,
    transaction_session_response,
    transaction_item_generator,
):
    # given
    order = order_with_lines
    expected_app_identifier = "webhook.app.identifier"
    webhook_app.identifier = expected_app_identifier
    webhook_app.save()

    transaction_item = transaction_item_generator(
        order_id=order.pk,
        app=webhook_app,
    )

    variables = {
        "id": graphene.Node.to_global_id("TransactionItem", transaction_item.token)
    }

    # when
    response = user_api_client.post_graphql(TRANSACTION_PROCESS, variables)

    # then
    content = get_graphql_content(response)
    response_data = content["data"]["transactionProcess"]
    assert len(response_data["errors"]) == 1
    assert response_data["errors"][0]["field"] == "id"
    assert (
        response_data["errors"][0]["code"] == TransactionProcessErrorCode.INVALID.name
    )


def test_transaction_doesnt_have_source_object(
    user_api_client,
    webhook_app,
    transaction_session_response,
    transaction_item_generator,
):
    # given
    expected_app_identifier = "webhook.app.identifier"
    webhook_app.identifier = expected_app_identifier
    webhook_app.save()

    transaction_item = transaction_item_generator(
        app=webhook_app,
    )
    TransactionEvent.objects.create(
        transaction=transaction_item,
        amount_value=Decimal("10"),
        currency=transaction_item.currency,
        type=TransactionEventType.CHARGE_REQUEST,
    )

    variables = {
        "id": graphene.Node.to_global_id("TransactionItem", transaction_item.token)
    }

    # when
    response = user_api_client.post_graphql(TRANSACTION_PROCESS, variables)

    # then
    content = get_graphql_content(response)
    response_data = content["data"]["transactionProcess"]
    assert len(response_data["errors"]) == 1
    assert response_data["errors"][0]["field"] == "id"
    assert (
        response_data["errors"][0]["code"] == TransactionProcessErrorCode.INVALID.name
    )


def test_transaction_doesnt_have_app_identifier(
    order_with_lines,
    user_api_client,
    transaction_session_response,
    transaction_item_generator,
):
    # given
    transaction_item = transaction_item_generator(order_id=order_with_lines.pk)
    TransactionEvent.objects.create(
        transaction=transaction_item,
        amount_value=Decimal("10"),
        currency=transaction_item.currency,
        type=TransactionEventType.CHARGE_REQUEST,
    )

    variables = {
        "id": graphene.Node.to_global_id("TransactionItem", transaction_item.token)
    }

    # when
    response = user_api_client.post_graphql(TRANSACTION_PROCESS, variables)

    # then
    content = get_graphql_content(response)
    response_data = content["data"]["transactionProcess"]
    assert len(response_data["errors"]) == 1
    assert response_data["errors"][0]["field"] == "id"
    assert (
        response_data["errors"][0]["code"]
        == TransactionProcessErrorCode.MISSING_PAYMENT_APP_RELATION.name
    )


def test_app_attached_to_transaction_doesnt_exist(
    order_with_lines,
    user_api_client,
    webhook_app,
    transaction_session_response,
    transaction_item_generator,
):
    # given
    expected_app_identifier = "webhook.app.identifier"
    webhook_app.identifier = expected_app_identifier
    webhook_app.save()

    transaction_item = transaction_item_generator(
        order_id=order_with_lines.pk,
        app=webhook_app,
    )
    TransactionEvent.objects.create(
        transaction=transaction_item,
        amount_value=Decimal("10"),
        currency=transaction_item.currency,
        type=TransactionEventType.CHARGE_REQUEST,
    )
    webhook_app.delete()

    variables = {
        "id": graphene.Node.to_global_id("TransactionItem", transaction_item.token)
    }

    # when
    response = user_api_client.post_graphql(TRANSACTION_PROCESS, variables)

    # then
    content = get_graphql_content(response)
    response_data = content["data"]["transactionProcess"]
    assert len(response_data["errors"]) == 1
    assert response_data["errors"][0]["field"] == "id"
    assert (
        response_data["errors"][0]["code"]
        == TransactionProcessErrorCode.MISSING_PAYMENT_APP.name
    )


@pytest.mark.parametrize(
    "result", [TransactionEventType.CHARGE_REQUEST, TransactionEventType.CHARGE_SUCCESS]
)
@mock.patch("saleor.plugins.manager.PluginsManager.checkout_fully_paid")
@mock.patch("saleor.plugins.manager.PluginsManager.transaction_process_session")
def test_checkout_fully_paid(
    mocked_process,
    mocked_fully_paid,
    result,
    user_api_client,
    checkout_with_prices,
    webhook_app,
    transaction_session_response,
    plugins_manager,
    transaction_item_generator,
):
    # given
    checkout = checkout_with_prices
    lines, _ = fetch_checkout_lines(checkout)
    checkout_info = fetch_checkout_info(checkout, lines, plugins_manager)
    checkout_info, _ = fetch_checkout_data(checkout_info, plugins_manager, lines)
    expected_app_identifier = "webhook.app.identifier"
    webhook_app.identifier = expected_app_identifier
    webhook_app.save()

    transaction_item = transaction_item_generator(
        checkout_id=checkout.pk,
        app=webhook_app,
    )
    TransactionEvent.objects.create(
        include_in_calculations=False,
        transaction=transaction_item,
        amount_value=checkout_info.checkout.total_gross_amount,
        currency=transaction_item.currency,
        type=TransactionEventType.CHARGE_REQUEST,
    )

    expected_psp_reference = "ppp-123"
    expected_response = transaction_session_response.copy()
    expected_response["amount"] = str(checkout_info.checkout.total_gross_amount)
    expected_response["result"] = result.upper()
    expected_response["pspReference"] = expected_psp_reference
    mocked_process.return_value = TransactionSessionResult(
        app_identifier=expected_app_identifier, response=expected_response
    )

    variables = {
        "id": graphene.Node.to_global_id("TransactionItem", transaction_item.token),
        "paymentGateway": {"id": expected_app_identifier, "data": None},
    }

    # when
    response = user_api_client.post_graphql(TRANSACTION_PROCESS, variables)

    # then
    content = get_graphql_content(response)
    assert not content["data"]["transactionProcess"]["errors"]

    checkout.refresh_from_db()
    mocked_fully_paid.assert_called_once_with(checkout)
    assert checkout.charge_status == CheckoutChargeStatus.FULL
    assert checkout.authorize_status == CheckoutAuthorizeStatus.FULL


def test_transaction_process_doesnt_accept_old_id(
    user_api_client,
    order_with_lines,
    webhook_app,
    transaction_session_response,
    transaction_item_generator,
):
    # given
    order = order_with_lines
    expected_app_identifier = "webhook.app.identifier"
    webhook_app.identifier = expected_app_identifier
    webhook_app.save()

    transaction_item = transaction_item_generator(
        order_id=order.pk, app=webhook_app, use_old_id=True
    )

    variables = {
        "id": graphene.Node.to_global_id("TransactionItem", transaction_item.pk)
    }

    # when
    response = user_api_client.post_graphql(TRANSACTION_PROCESS, variables)

    # then
    content = get_graphql_content(response)
    response_data = content["data"]["transactionProcess"]
    assert len(response_data["errors"]) == 1
    assert response_data["errors"][0]["field"] == "id"
    assert (
        response_data["errors"][0]["code"] == TransactionProcessErrorCode.INVALID.name
    )


def test_transaction_process_for_removed_app(
    user_api_client,
    checkout_with_prices,
    removed_app,
    transaction_item_generator,
):
    # given
    expected_amount = Decimal("10.00")
    expected_app_identifier = "webhook.app.identifier"
    removed_app.identifier = expected_app_identifier
    removed_app.save()

    transaction_item = transaction_item_generator(
        checkout_id=checkout_with_prices.pk, app=removed_app
    )
    TransactionEvent.objects.create(
        transaction=transaction_item,
        amount_value=expected_amount,
        currency=transaction_item.currency,
        type=TransactionEventType.CHARGE_REQUEST,
    )

    variables = {
        "id": graphene.Node.to_global_id("TransactionItem", transaction_item.token)
    }

    # when
    response = user_api_client.post_graphql(TRANSACTION_PROCESS, variables)

    # then
    content = get_graphql_content(response)
    data = content["data"]["transactionProcess"]
    assert (
        data["errors"][0]["code"]
        == TransactionProcessErrorCode.MISSING_PAYMENT_APP.name
    )
    assert data["errors"][0]["field"] == "id"


def test_user_missing_permission_for_customer_ip_address(
    user_api_client,
    checkout_with_prices,
    webhook_app,
    transaction_session_response,
    transaction_item_generator,
):
    # given
    checkout = checkout_with_prices

    expected_app_identifier = "webhook.app.identifier"
    webhook_app.identifier = expected_app_identifier
    webhook_app.save()

    expected_amount = Decimal("10.00")

    transaction_item = transaction_item_generator(
        checkout_id=checkout.pk, app=webhook_app
    )
    TransactionEvent.objects.create(
        transaction=transaction_item,
        amount_value=expected_amount,
        currency=transaction_item.currency,
        type=TransactionEventType.CHARGE_REQUEST,
    )

    variables = {
        "id": graphene.Node.to_global_id("TransactionItem", transaction_item.token),
        "data": None,
        "customerIpAddress": "127.0.0.1",
    }

    # when
    response = user_api_client.post_graphql(TRANSACTION_PROCESS, variables)

    # then
    assert_no_permission(response)


def test_app_missing_permission_for_customer_ip_address(
    app_api_client,
    checkout_with_prices,
    webhook_app,
    transaction_item_generator,
    transaction_session_response,
):
    # given
    checkout = checkout_with_prices

    expected_app_identifier = "webhook.app.identifier"
    webhook_app.identifier = expected_app_identifier
    webhook_app.save()

    expected_amount = Decimal("10.00")

    transaction_item = transaction_item_generator(
        checkout_id=checkout.pk, app=webhook_app
    )
    TransactionEvent.objects.create(
        transaction=transaction_item,
        amount_value=expected_amount,
        currency=transaction_item.currency,
        type=TransactionEventType.CHARGE_REQUEST,
    )

    variables = {
        "id": graphene.Node.to_global_id("TransactionItem", transaction_item.token),
        "data": None,
        "customerIpAddress": "127.0.0.1",
    }

    # when
    response = app_api_client.post_graphql(TRANSACTION_PROCESS, variables)

    # then
    assert_no_permission(response)


@mock.patch("saleor.plugins.manager.PluginsManager.transaction_process_session")
def test_with_customer_ip_address(
    mocked_process,
    app_api_client,
    checkout_with_prices,
    transaction_item_generator,
    webhook_app,
    transaction_session_response,
    permission_manage_payments,
):
    # given
    expected_amount = Decimal("10.00")

    checkout = checkout_with_prices
    expected_app_identifier = "webhook.app.identifier"
    webhook_app.identifier = expected_app_identifier
    webhook_app.save()

    transaction_item = transaction_item_generator(
        checkout_id=checkout_with_prices.pk, app=webhook_app
    )
    TransactionEvent.objects.create(
        transaction=transaction_item,
        amount_value=expected_amount,
        currency=transaction_item.currency,
        type=TransactionEventType.CHARGE_REQUEST,
    )

    mocked_process.return_value = TransactionSessionResult(
        app_identifier=expected_app_identifier, response=transaction_session_response
    )

    app_api_client.app.permissions.set([permission_manage_payments])

    variables = {
        "id": graphene.Node.to_global_id("TransactionItem", transaction_item.token),
        "data": None,
        "customerIpAddress": "127.0.0.2",
    }

    # when
    response = app_api_client.post_graphql(TRANSACTION_PROCESS, variables)

    # then
    get_graphql_content(response)

    mocked_process.assert_called_with(
        TransactionSessionData(
            transaction=transaction_item,
            source_object=checkout,
            action=TransactionProcessActionData(
                action_type=TransactionFlowStrategy.CHARGE,
                amount=expected_amount,
                currency=checkout.currency,
            ),
            customer_ip_address="127.0.0.2",
            payment_gateway_data=PaymentGatewayData(
                app_identifier=webhook_app.identifier, data=None, error=None
            ),
        )
    )


@mock.patch("saleor.plugins.manager.PluginsManager.transaction_process_session")
def test_sets_customer_ip_address_when_not_provided(
    mocked_process,
    app_api_client,
    checkout_with_prices,
    webhook_app,
    transaction_session_response,
    transaction_item_generator,
    permission_manage_payments,
):
    # given
    expected_amount = Decimal("10.00")

    checkout = checkout_with_prices
    expected_app_identifier = "webhook.app.identifier"
    webhook_app.identifier = expected_app_identifier
    webhook_app.save()

    transaction_item = transaction_item_generator(
        checkout_id=checkout_with_prices.pk, app=webhook_app
    )
    TransactionEvent.objects.create(
        transaction=transaction_item,
        amount_value=expected_amount,
        currency=transaction_item.currency,
        type=TransactionEventType.CHARGE_REQUEST,
    )

    mocked_process.return_value = TransactionSessionResult(
        app_identifier=expected_app_identifier, response=transaction_session_response
    )

    app_api_client.app.permissions.set([permission_manage_payments])

    variables = {
        "id": graphene.Node.to_global_id("TransactionItem", transaction_item.token),
        "data": None,
    }

    # when
    response = app_api_client.post_graphql(
        TRANSACTION_PROCESS, variables, REMOTE_ADDR="127.0.0.2"
    )

    # then
    get_graphql_content(response)

    mocked_process.assert_called_with(
        TransactionSessionData(
            transaction=transaction_item,
            source_object=checkout,
            action=TransactionProcessActionData(
                action_type=TransactionFlowStrategy.CHARGE,
                amount=expected_amount,
                currency=checkout.currency,
            ),
            customer_ip_address="127.0.0.2",
            payment_gateway_data=PaymentGatewayData(
                app_identifier=webhook_app.identifier, data=None, error=None
            ),
        )
    )


def test_customer_ip_address_wrong_format(
    checkout_with_prices,
    webhook_app,
    transaction_session_response,
    permission_manage_payments,
    transaction_item_generator,
    app_api_client,
):
    # given
    expected_amount = Decimal("10.00")

    expected_app_identifier = "webhook.app.identifier"
    webhook_app.identifier = expected_app_identifier
    webhook_app.save()

    transaction_item = transaction_item_generator(
        checkout_id=checkout_with_prices.pk, app=webhook_app
    )
    TransactionEvent.objects.create(
        transaction=transaction_item,
        amount_value=expected_amount,
        currency=transaction_item.currency,
        type=TransactionEventType.CHARGE_REQUEST,
    )

    app_api_client.app.permissions.set([permission_manage_payments])

    variables = {
        "id": graphene.Node.to_global_id("TransactionItem", transaction_item.token),
        "data": None,
        "customerIpAddress": "127.0.02",
    }
    # when
    response = app_api_client.post_graphql(TRANSACTION_PROCESS, variables)

    # then
    content = get_graphql_content(response)

    errors = content["data"]["transactionProcess"]["errors"]
    assert len(errors) == 1
    assert errors[0]["field"] == "customerIpAddress"
    assert errors[0]["code"] == TransactionProcessErrorCode.INVALID.name


@mock.patch("saleor.plugins.manager.PluginsManager.transaction_process_session")
def test_customer_ip_address_ipv6(
    mocked_process,
    app_api_client,
    checkout_with_prices,
    webhook_app,
    transaction_session_response,
    permission_manage_payments,
    transaction_item_generator,
):
    # given
    expected_amount = Decimal("10.00")

    checkout = checkout_with_prices
    expected_app_identifier = "webhook.app.identifier"
    webhook_app.identifier = expected_app_identifier
    webhook_app.save()

    transaction_item = transaction_item_generator(
        checkout_id=checkout_with_prices.pk, app=webhook_app
    )
    TransactionEvent.objects.create(
        transaction=transaction_item,
        amount_value=expected_amount,
        currency=transaction_item.currency,
        type=TransactionEventType.CHARGE_REQUEST,
    )

    mocked_process.return_value = TransactionSessionResult(
        app_identifier=expected_app_identifier, response=transaction_session_response
    )

    app_api_client.app.permissions.set([permission_manage_payments])

    variables = {
        "id": graphene.Node.to_global_id("TransactionItem", transaction_item.token),
        "data": None,
        "customerIpAddress": "::1",
    }

    # when
    response = app_api_client.post_graphql(TRANSACTION_PROCESS, variables)

    # then
    get_graphql_content(response)

    mocked_process.assert_called_with(
        TransactionSessionData(
            transaction=transaction_item,
            source_object=checkout,
            action=TransactionProcessActionData(
                action_type=TransactionFlowStrategy.CHARGE,
                amount=expected_amount,
                currency=checkout.currency,
            ),
            customer_ip_address="::1",
            payment_gateway_data=PaymentGatewayData(
                app_identifier=webhook_app.identifier, data=None, error=None
            ),
        )
    )


<<<<<<< HEAD
def test_transaction_process_for_disabled_app(
    user_api_client,
    checkout_with_prices,
    app,
    transaction_item_generator,
):
    # given
    expected_amount = Decimal("10.00")
    expected_app_identifier = "webhook.app.identifier"
    app.identifier = expected_app_identifier
    app.is_active = False
    app.save()

    transaction_item = transaction_item_generator(
        checkout_id=checkout_with_prices.pk, app=app
    )
    TransactionEvent.objects.create(
        transaction=transaction_item,
        amount_value=expected_amount,
=======
@freeze_time("2023-03-18 12:00:00")
@pytest.mark.parametrize(
    "previous_last_transaction_modified_at",
    [None, datetime.datetime(2020, 1, 1, tzinfo=pytz.UTC)],
)
@mock.patch("saleor.plugins.manager.PluginsManager.checkout_fully_paid")
@mock.patch("saleor.plugins.manager.PluginsManager.transaction_process_session")
def test_updates_checkout_last_transaction_modified_at(
    mocked_process,
    mocked_fully_paid,
    previous_last_transaction_modified_at,
    user_api_client,
    checkout_with_prices,
    webhook_app,
    transaction_session_response,
    plugins_manager,
    transaction_item_generator,
):
    # given
    checkout = checkout_with_prices
    checkout.last_transaction_modified_at = previous_last_transaction_modified_at
    checkout.save()
    lines, _ = fetch_checkout_lines(checkout)
    checkout_info = fetch_checkout_info(checkout, lines, plugins_manager)
    checkout_info, _ = fetch_checkout_data(
        checkout_info,
        plugins_manager,
        lines,
    )
    expected_app_identifier = "webhook.app.identifier"
    webhook_app.identifier = expected_app_identifier
    webhook_app.save()

    transaction_item = transaction_item_generator(
        checkout_id=checkout.pk,
        app=webhook_app,
    )
    TransactionEvent.objects.create(
        include_in_calculations=False,
        transaction=transaction_item,
        amount_value=checkout_info.checkout.total_gross_amount,
>>>>>>> 76c91626
        currency=transaction_item.currency,
        type=TransactionEventType.CHARGE_REQUEST,
    )

<<<<<<< HEAD
    variables = {
        "id": graphene.Node.to_global_id("TransactionItem", transaction_item.token)
=======
    expected_psp_reference = "ppp-123"
    expected_response = transaction_session_response.copy()
    expected_response["amount"] = str(checkout_info.checkout.total_gross_amount)
    expected_response["result"] = TransactionEventType.CHARGE_SUCCESS.upper()
    expected_response["pspReference"] = expected_psp_reference
    mocked_process.return_value = TransactionSessionResult(
        app_identifier=expected_app_identifier, response=expected_response
    )

    variables = {
        "id": graphene.Node.to_global_id("TransactionItem", transaction_item.token),
        "paymentGateway": {"id": expected_app_identifier, "data": None},
>>>>>>> 76c91626
    }

    # when
    response = user_api_client.post_graphql(TRANSACTION_PROCESS, variables)

    # then
    content = get_graphql_content(response)
<<<<<<< HEAD
    content = get_graphql_content(response)
    data = content["data"]["transactionProcess"]
    assert (
        data["errors"][0]["code"]
        == TransactionProcessErrorCode.MISSING_PAYMENT_APP.name
    )
    assert data["errors"][0]["field"] == "id"
=======
    assert not content["data"]["transactionProcess"]["errors"]

    checkout.refresh_from_db()
    transaction = checkout.payment_transactions.first()
    assert checkout.last_transaction_modified_at == transaction.modified_at
    assert (
        checkout.last_transaction_modified_at != previous_last_transaction_modified_at
    )
>>>>>>> 76c91626
<|MERGE_RESOLUTION|>--- conflicted
+++ resolved
@@ -1293,7 +1293,6 @@
     )
 
 
-<<<<<<< HEAD
 def test_transaction_process_for_disabled_app(
     user_api_client,
     checkout_with_prices,
@@ -1313,7 +1312,28 @@
     TransactionEvent.objects.create(
         transaction=transaction_item,
         amount_value=expected_amount,
-=======
+        currency=transaction_item.currency,
+        type=TransactionEventType.CHARGE_REQUEST,
+    )
+
+    variables = {
+        "id": graphene.Node.to_global_id("TransactionItem", transaction_item.token)
+    }
+
+    # when
+    response = user_api_client.post_graphql(TRANSACTION_PROCESS, variables)
+
+    # then
+    content = get_graphql_content(response)
+    content = get_graphql_content(response)
+    data = content["data"]["transactionProcess"]
+    assert (
+        data["errors"][0]["code"]
+        == TransactionProcessErrorCode.MISSING_PAYMENT_APP.name
+    )
+    assert data["errors"][0]["field"] == "id"
+
+
 @freeze_time("2023-03-18 12:00:00")
 @pytest.mark.parametrize(
     "previous_last_transaction_modified_at",
@@ -1355,15 +1375,10 @@
         include_in_calculations=False,
         transaction=transaction_item,
         amount_value=checkout_info.checkout.total_gross_amount,
->>>>>>> 76c91626
-        currency=transaction_item.currency,
-        type=TransactionEventType.CHARGE_REQUEST,
-    )
-
-<<<<<<< HEAD
-    variables = {
-        "id": graphene.Node.to_global_id("TransactionItem", transaction_item.token)
-=======
+        currency=transaction_item.currency,
+        type=TransactionEventType.CHARGE_REQUEST,
+    )
+
     expected_psp_reference = "ppp-123"
     expected_response = transaction_session_response.copy()
     expected_response["amount"] = str(checkout_info.checkout.total_gross_amount)
@@ -1376,23 +1391,13 @@
     variables = {
         "id": graphene.Node.to_global_id("TransactionItem", transaction_item.token),
         "paymentGateway": {"id": expected_app_identifier, "data": None},
->>>>>>> 76c91626
-    }
-
-    # when
-    response = user_api_client.post_graphql(TRANSACTION_PROCESS, variables)
-
-    # then
-    content = get_graphql_content(response)
-<<<<<<< HEAD
-    content = get_graphql_content(response)
-    data = content["data"]["transactionProcess"]
-    assert (
-        data["errors"][0]["code"]
-        == TransactionProcessErrorCode.MISSING_PAYMENT_APP.name
-    )
-    assert data["errors"][0]["field"] == "id"
-=======
+    }
+
+    # when
+    response = user_api_client.post_graphql(TRANSACTION_PROCESS, variables)
+
+    # then
+    content = get_graphql_content(response)
     assert not content["data"]["transactionProcess"]["errors"]
 
     checkout.refresh_from_db()
@@ -1400,5 +1405,4 @@
     assert checkout.last_transaction_modified_at == transaction.modified_at
     assert (
         checkout.last_transaction_modified_at != previous_last_transaction_modified_at
-    )
->>>>>>> 76c91626
+    )