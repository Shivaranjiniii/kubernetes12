from decimal import Decimal
from unittest.mock import patch

import graphene
import pytest
from freezegun import freeze_time

from .....checkout import CheckoutAuthorizeStatus, CheckoutChargeStatus
from .....checkout.calculations import fetch_checkout_data
from .....checkout.fetch import fetch_checkout_info, fetch_checkout_lines
from .....order import OrderAuthorizeStatus, OrderChargeStatus, OrderEvents
from .....payment import TransactionEventType
from .....payment.error_codes import TransactionUpdateErrorCode
from .....payment.models import TransactionEvent, TransactionItem
from .....payment.transaction_item_calculations import recalculate_transaction_amounts
from ....core.utils import to_global_id_or_none
from ....tests.utils import assert_no_permission, get_graphql_content
from ...enums import TransactionActionEnum

TEST_SERVER_DOMAIN = "testserver.com"

MUTATION_TRANSACTION_UPDATE = """
mutation TransactionUpdate(
    $id: ID!,
    $transaction_event: TransactionEventInput,
    $transaction: TransactionUpdateInput
    ){
    transactionUpdate(
            id: $id,
            transactionEvent: $transaction_event,
            transaction: $transaction
        ){
        transaction{
                id
                actions
                pspReference
                name
                message
                modifiedAt
                createdAt
                externalUrl
                authorizedAmount{
                    amount
                    currency
                }
                canceledAmount{
                    currency
                    amount
                }
                chargedAmount{
                    currency
                    amount
                }
                refundedAmount{
                    currency
                    amount
                }
                privateMetadata{
                    key
                    value
                }
                metadata{
                    key
                    value
                }
                createdBy{
                    ... on User {
                        id
                    }
                    ... on App {
                        id
                    }
                }
                events{
                    pspReference
                    message
                    createdAt
                    externalUrl
                    amount{
                        amount
                        currency
                    }
                    type
                    createdBy{
                        ... on User {
                            id
                        }
                        ... on App {
                            id
                        }
                    }
                }
        }
        errors{
            field
            message
            code
        }
    }
}
"""


def test_only_owner_can_update_its_transaction_by_app(
    transaction_item_created_by_app,
    permission_manage_payments,
    app_api_client,
    external_app,
):
    # given
    transaction = transaction_item_created_by_app
    transaction.app = None
    transaction.app_identifier = external_app.identifier
    transaction.save()

    message = "Captured for 10$"

    variables = {
        "id": graphene.Node.to_global_id("TransactionItem", transaction.token),
        "transaction": {
            "message": message,
        },
    }
    # when
    response = app_api_client.post_graphql(
        MUTATION_TRANSACTION_UPDATE, variables, permissions=[permission_manage_payments]
    )

    # then
    assert_no_permission(response)


def test_transaction_update_metadata_by_app(
    transaction_item_created_by_app, permission_manage_payments, app_api_client
):
    # given
    transaction = transaction_item_created_by_app

    meta_key = "key-name"
    meta_value = "key_value"
    variables = {
        "id": graphene.Node.to_global_id("TransactionItem", transaction.token),
        "transaction": {
            "metadata": [{"key": meta_key, "value": meta_value}],
        },
    }

    # when
    response = app_api_client.post_graphql(
        MUTATION_TRANSACTION_UPDATE, variables, permissions=[permission_manage_payments]
    )

    # then
    transaction.refresh_from_db()
    content = get_graphql_content(response)
    data = content["data"]["transactionUpdate"]["transaction"]
    assert len(data["metadata"]) == 1
    assert data["metadata"][0]["key"] == meta_key
    assert data["metadata"][0]["value"] == meta_value
    assert transaction_item_created_by_app.metadata == {meta_key: meta_value}


def test_transaction_update_metadata_incorrect_key_by_app(
    transaction_item_created_by_app, permission_manage_payments, app_api_client
):
    # given
    transaction = transaction_item_created_by_app

    meta_key = ""
    meta_value = "key_value"
    variables = {
        "id": graphene.Node.to_global_id("TransactionItem", transaction.token),
        "transaction": {
            "metadata": [{"key": meta_key, "value": meta_value}],
        },
    }

    # when
    response = app_api_client.post_graphql(
        MUTATION_TRANSACTION_UPDATE, variables, permissions=[permission_manage_payments]
    )

    # then
    content = get_graphql_content(response, ignore_errors=True)
    assert not content["data"]["transactionUpdate"]["transaction"]
    errors = content["data"]["transactionUpdate"]["errors"]
    assert len(errors) == 1
    error = errors[0]
    assert error["code"] == TransactionUpdateErrorCode.METADATA_KEY_REQUIRED.name


def test_transaction_update_private_metadata_by_app(
    transaction_item_created_by_app, permission_manage_payments, app_api_client
):
    # given
    transaction = transaction_item_created_by_app

    meta_key = "key-name"
    meta_value = "key_value"
    variables = {
        "id": graphene.Node.to_global_id("TransactionItem", transaction.token),
        "transaction": {
            "privateMetadata": [{"key": meta_key, "value": meta_value}],
        },
    }

    # when
    response = app_api_client.post_graphql(
        MUTATION_TRANSACTION_UPDATE, variables, permissions=[permission_manage_payments]
    )

    # then
    transaction.refresh_from_db()
    content = get_graphql_content(response)
    data = content["data"]["transactionUpdate"]["transaction"]
    assert len(data["privateMetadata"]) == 1
    assert data["privateMetadata"][0]["key"] == meta_key
    assert data["privateMetadata"][0]["value"] == meta_value
    assert transaction_item_created_by_app.private_metadata == {meta_key: meta_value}


def test_transaction_update_private_metadata_incorrect_key_by_app(
    transaction_item_created_by_app, permission_manage_payments, app_api_client
):
    # given
    transaction = transaction_item_created_by_app

    meta_key = ""
    meta_value = "key_value"
    variables = {
        "id": graphene.Node.to_global_id("TransactionItem", transaction.token),
        "transaction": {
            "privateMetadata": [{"key": meta_key, "value": meta_value}],
        },
    }

    # when
    response = app_api_client.post_graphql(
        MUTATION_TRANSACTION_UPDATE, variables, permissions=[permission_manage_payments]
    )

    # then
    content = get_graphql_content(response, ignore_errors=True)
    assert not content["data"]["transactionUpdate"]["transaction"]
    errors = content["data"]["transactionUpdate"]["errors"]
    assert len(errors) == 1
    error = errors[0]
    assert error["code"] == TransactionUpdateErrorCode.METADATA_KEY_REQUIRED.name


def test_transaction_update_name_by_app(
    transaction_item_created_by_app, permission_manage_payments, app_api_client
):
    # given
    transaction = transaction_item_created_by_app
    name = "New credit card"

    variables = {
        "id": graphene.Node.to_global_id("TransactionItem", transaction.token),
        "transaction": {
            "name": name,
        },
    }

    # when
    response = app_api_client.post_graphql(
        MUTATION_TRANSACTION_UPDATE, variables, permissions=[permission_manage_payments]
    )

    # then
    transaction.refresh_from_db()
    content = get_graphql_content(response)
    data = content["data"]["transactionUpdate"]["transaction"]
    assert data["name"] == name
    assert transaction.name == name


def test_transaction_update_message_by_app(
    transaction_item_created_by_app, permission_manage_payments, app_api_client
):
    # given
    transaction = transaction_item_created_by_app
    message = "Message"

    variables = {
        "id": graphene.Node.to_global_id("TransactionItem", transaction.token),
        "transaction": {
            "message": message,
        },
    }

    # when
    response = app_api_client.post_graphql(
        MUTATION_TRANSACTION_UPDATE, variables, permissions=[permission_manage_payments]
    )

    # then
    transaction.refresh_from_db()
    content = get_graphql_content(response)
    data = content["data"]["transactionUpdate"]["transaction"]
    assert data["message"] == message
    assert transaction.message == message


def test_transaction_update_psp_reference_by_app(
    transaction_item_created_by_app, permission_manage_payments, app_api_client
):
    # given
    psp_peference = "PSP:123AAA"
    transaction = transaction_item_created_by_app

    variables = {
        "id": graphene.Node.to_global_id("TransactionItem", transaction.token),
        "transaction": {
            "pspReference": psp_peference,
        },
    }

    # when
    response = app_api_client.post_graphql(
        MUTATION_TRANSACTION_UPDATE, variables, permissions=[permission_manage_payments]
    )

    # then
    transaction.refresh_from_db()
    content = get_graphql_content(response)
    data = content["data"]["transactionUpdate"]["transaction"]
    assert data["pspReference"] == psp_peference
    assert transaction.psp_reference == psp_peference
    assert transaction.order
    assert transaction.order.search_vector


def test_transaction_update_available_actions_by_app(
    transaction_item_created_by_app, permission_manage_payments, app_api_client
):
    # given
    transaction = transaction_item_created_by_app
    available_actions = [
        TransactionActionEnum.REFUND.name,
        TransactionActionEnum.REFUND.name,
    ]

    variables = {
        "id": graphene.Node.to_global_id("TransactionItem", transaction.token),
        "transaction": {
            "availableActions": available_actions,
        },
    }

    # when
    response = app_api_client.post_graphql(
        MUTATION_TRANSACTION_UPDATE, variables, permissions=[permission_manage_payments]
    )

    # then
    transaction.refresh_from_db()
    content = get_graphql_content(response)
    data = content["data"]["transactionUpdate"]["transaction"]
    assert data["actions"] == list(set(available_actions))
    assert transaction.available_actions == [TransactionActionEnum.REFUND.value]


@pytest.mark.parametrize(
    ("field_name", "response_field", "db_field_name", "value"),
    [
        ("amountAuthorized", "authorizedAmount", "authorized_value", Decimal("12")),
        ("amountCharged", "chargedAmount", "charged_value", Decimal("13")),
        ("amountCanceled", "canceledAmount", "canceled_value", Decimal("14")),
        ("amountRefunded", "refundedAmount", "refunded_value", Decimal("15")),
    ],
)
def test_transaction_update_amounts_by_app(
    field_name,
    response_field,
    db_field_name,
    value,
    permission_manage_payments,
    app_api_client,
    transaction_item_generator,
    order,
    app,
):
    # given
    current_authorized_value = Decimal("1")
    current_charged_value = Decimal("2")
    current_refunded_value = Decimal("3")
    current_canceled_value = Decimal("4")

    transaction = transaction_item_generator(
        order_id=order.pk,
        app=app,
        authorized_value=current_authorized_value,
        charged_value=current_charged_value,
        canceled_value=current_canceled_value,
        refunded_value=current_refunded_value,
    )

    variables = {
        "id": graphene.Node.to_global_id("TransactionItem", transaction.token),
        "transaction": {field_name: {"amount": value, "currency": "USD"}},
    }

    # when
    response = app_api_client.post_graphql(
        MUTATION_TRANSACTION_UPDATE, variables, permissions=[permission_manage_payments]
    )

    # then
    transaction.refresh_from_db()
    content = get_graphql_content(response)
    data = content["data"]["transactionUpdate"]["transaction"]
    assert data[response_field]["amount"] == value
    assert getattr(transaction, db_field_name) == value
    provided_amounts = {
        "authorized_value": current_authorized_value,
        "charged_value": current_charged_value,
        "refunded_value": current_refunded_value,
        "canceled_value": current_canceled_value,
        "authorize_pending_value": Decimal(0),
        "charge_pending_value": Decimal(0),
        "refund_pending_value": Decimal(0),
        "cancel_pending_value": Decimal(0),
    }
    provided_amounts[db_field_name] = value
    assert sum(
        [
            transaction.authorized_value,
            transaction.charged_value,
            transaction.refunded_value,
            transaction.canceled_value,
            transaction.authorize_pending_value,
            transaction.charge_pending_value,
            transaction.refund_pending_value,
            transaction.cancel_pending_value,
        ]
    ) == sum(provided_amounts.values())


def test_transaction_update_for_order_increases_order_total_authorized_by_app(
    order_with_lines,
    permission_manage_payments,
    app_api_client,
    transaction_item_generator,
    app,
):
    # given
    transaction = transaction_item_generator(
        order_id=order_with_lines.pk,
        app=app,
        authorized_value=Decimal("10"),
    )
    previously_authorized_value = Decimal("90")
    transaction_item_generator(
        order_id=order_with_lines.pk,
        app=app,
        authorized_value=previously_authorized_value,
    )

    authorized_value = transaction.authorized_value + Decimal("10")

    variables = {
        "id": graphene.Node.to_global_id("TransactionItem", transaction.token),
        "transaction": {
            "amountAuthorized": {
                "amount": authorized_value,
                "currency": "USD",
            },
        },
    }

    # when
    response = app_api_client.post_graphql(
        MUTATION_TRANSACTION_UPDATE, variables, permissions=[permission_manage_payments]
    )

    # then
    order_with_lines.refresh_from_db()
    transaction.refresh_from_db()
    content = get_graphql_content(response)

    data = content["data"]["transactionUpdate"]["transaction"]
    assert data["authorizedAmount"]["amount"] == authorized_value
    assert (
        order_with_lines.total_authorized_amount
        == previously_authorized_value + authorized_value
    )
    assert authorized_value == transaction.authorized_value


def test_transaction_update_for_order_reduces_order_total_authorized_by_app(
    order_with_lines,
    permission_manage_payments,
    app_api_client,
    transaction_item_generator,
    app,
):
    # given
    transaction = transaction_item_generator(
        order_id=order_with_lines.pk,
        app=app,
        authorized_value=Decimal("10"),
    )
    previously_authorized_value = Decimal("90")
    transaction_item_generator(
        order_id=order_with_lines.pk,
        app=app,
        authorized_value=previously_authorized_value,
    )

    authorized_value = transaction.authorized_value - Decimal("5")

    variables = {
        "id": graphene.Node.to_global_id("TransactionItem", transaction.token),
        "transaction": {
            "amountAuthorized": {
                "amount": authorized_value,
                "currency": "USD",
            },
        },
    }

    # when
    response = app_api_client.post_graphql(
        MUTATION_TRANSACTION_UPDATE, variables, permissions=[permission_manage_payments]
    )

    # then
    order_with_lines.refresh_from_db()
    transaction.refresh_from_db()
    content = get_graphql_content(response)

    data = content["data"]["transactionUpdate"]["transaction"]
    assert data["authorizedAmount"]["amount"] == authorized_value
    assert (
        order_with_lines.total_authorized_amount
        == previously_authorized_value + authorized_value
    )
    assert authorized_value == transaction.authorized_value


def test_transaction_update_for_order_reduces_transaction_authorized_to_zero_by_app(
    order_with_lines,
    permission_manage_payments,
    app_api_client,
    app,
    transaction_item_generator,
):
    # given
    transaction = transaction_item_generator(
        order_id=order_with_lines.pk,
        app=app,
        authorized_value=Decimal("10"),
    )
    previously_authorized_value = Decimal("90")
    transaction_item_generator(
        order_id=order_with_lines.pk,
        app=app,
        authorized_value=previously_authorized_value,
    )

    authorized_value = Decimal("0")

    variables = {
        "id": graphene.Node.to_global_id("TransactionItem", transaction.token),
        "transaction": {
            "amountAuthorized": {
                "amount": authorized_value,
                "currency": "USD",
            },
        },
    }

    # when
    response = app_api_client.post_graphql(
        MUTATION_TRANSACTION_UPDATE, variables, permissions=[permission_manage_payments]
    )

    # then
    order_with_lines.refresh_from_db()
    transaction.refresh_from_db()
    content = get_graphql_content(response)

    data = content["data"]["transactionUpdate"]["transaction"]
    assert data["authorizedAmount"]["amount"] == authorized_value
    assert order_with_lines.total_authorized_amount == previously_authorized_value
    assert authorized_value == transaction.authorized_value


def test_transaction_update_for_order_increases_order_total_charged_by_app(
    order_with_lines,
    permission_manage_payments,
    app_api_client,
    transaction_item_generator,
    app,
):
    # given
    transaction = transaction_item_generator(
        order_id=order_with_lines.pk,
        app=app,
        charged_value=Decimal("10"),
    )
    previously_charged_value = Decimal("90")
    transaction_item_generator(
        order_id=order_with_lines.pk,
        app=app,
        charged_value=previously_charged_value,
    )

    charged_value = transaction.charged_value + Decimal("10")

    variables = {
        "id": graphene.Node.to_global_id("TransactionItem", transaction.token),
        "transaction": {
            "amountCharged": {
                "amount": charged_value,
                "currency": "USD",
            },
        },
    }

    # when
    response = app_api_client.post_graphql(
        MUTATION_TRANSACTION_UPDATE, variables, permissions=[permission_manage_payments]
    )

    # then
    order_with_lines.refresh_from_db()
    transaction.refresh_from_db()
    content = get_graphql_content(response)
    data = content["data"]["transactionUpdate"]["transaction"]
    assert data["chargedAmount"]["amount"] == charged_value
    assert (
        order_with_lines.total_charged_amount
        == previously_charged_value + charged_value
    )
    assert charged_value == transaction.charged_value


def test_transaction_update_for_order_reduces_order_total_charged_by_app(
    order_with_lines,
    permission_manage_payments,
    app_api_client,
    transaction_item_generator,
    app,
):
    # given
    transaction = transaction_item_generator(
        order_id=order_with_lines.pk,
        app=app,
        charged_value=Decimal("30"),
    )
    previously_charged_value = Decimal("90")
    transaction_item_generator(
        order_id=order_with_lines.pk,
        app=app,
        charged_value=previously_charged_value,
    )

    charged_value = transaction.charged_value - Decimal("5")

    variables = {
        "id": graphene.Node.to_global_id("TransactionItem", transaction.token),
        "transaction": {
            "amountCharged": {
                "amount": charged_value,
                "currency": "USD",
            },
        },
    }

    # when
    response = app_api_client.post_graphql(
        MUTATION_TRANSACTION_UPDATE, variables, permissions=[permission_manage_payments]
    )

    # then
    order_with_lines.refresh_from_db()
    transaction.refresh_from_db()
    content = get_graphql_content(response)
    data = content["data"]["transactionUpdate"]["transaction"]
    assert data["chargedAmount"]["amount"] == charged_value
    assert (
        order_with_lines.total_charged_amount
        == previously_charged_value + charged_value
    )
    assert charged_value == transaction.charged_value


def test_transaction_update_for_order_reduces_transaction_charged_to_zero_by_app(
    order_with_lines,
    permission_manage_payments,
    app_api_client,
    transaction_item_generator,
    app,
):
    # given
    transaction = transaction_item_generator(
        order_id=order_with_lines.pk,
        app=app,
        charged_value=Decimal("30"),
    )
    previously_charged_value = Decimal("90")
    transaction_item_generator(
        order_id=order_with_lines.pk,
        app=app,
        charged_value=previously_charged_value,
    )

    charged_value = Decimal("0")

    variables = {
        "id": graphene.Node.to_global_id("TransactionItem", transaction.token),
        "transaction": {
            "amountCharged": {
                "amount": charged_value,
                "currency": "USD",
            },
        },
    }

    # when
    response = app_api_client.post_graphql(
        MUTATION_TRANSACTION_UPDATE, variables, permissions=[permission_manage_payments]
    )

    # then
    order_with_lines.refresh_from_db()
    transaction.refresh_from_db()
    content = get_graphql_content(response)
    data = content["data"]["transactionUpdate"]["transaction"]
    assert data["chargedAmount"]["amount"] == charged_value
    assert order_with_lines.total_charged_amount == previously_charged_value
    assert charged_value == transaction.charged_value


def test_transaction_update_multiple_amounts_provided_by_app(
    permission_manage_payments, app_api_client, order, transaction_item_generator, app
):
    # given
    transaction = transaction_item_generator(
        order_id=order.pk,
        app=app,
        charged_value=Decimal("1"),
        authorized_value=Decimal("2"),
        refunded_value=Decimal("3"),
        canceled_value=Decimal("4"),
    )

    authorized_value = Decimal("10")
    charged_value = Decimal("11")
    refunded_value = Decimal("12")
    canceled_value = Decimal("13")

    variables = {
        "id": graphene.Node.to_global_id("TransactionItem", transaction.token),
        "transaction": {
            "amountAuthorized": {
                "amount": authorized_value,
                "currency": "USD",
            },
            "amountCharged": {
                "amount": charged_value,
                "currency": "USD",
            },
            "amountRefunded": {
                "amount": refunded_value,
                "currency": "USD",
            },
            "amountCanceled": {
                "amount": canceled_value,
                "currency": "USD",
            },
        },
    }

    # when
    response = app_api_client.post_graphql(
        MUTATION_TRANSACTION_UPDATE, variables, permissions=[permission_manage_payments]
    )

    # then
    transaction = TransactionItem.objects.first()
    content = get_graphql_content(response)
    data = content["data"]["transactionUpdate"]["transaction"]
    assert data["authorizedAmount"]["amount"] == authorized_value
    assert data["chargedAmount"]["amount"] == charged_value
    assert data["refundedAmount"]["amount"] == refunded_value
    assert data["canceledAmount"]["amount"] == canceled_value

    assert transaction
    assert transaction.authorized_value == authorized_value
    assert transaction.charged_value == charged_value
    assert transaction.canceled_value == canceled_value
    assert transaction.refunded_value == refunded_value


def test_transaction_update_for_order_missing_permission_by_app(
    transaction_item_created_by_app, app_api_client
):
    # given
    transaction = transaction_item_created_by_app
    message = "Authorized for 10$"
    name = "Credit Card"

    variables = {
        "id": graphene.Node.to_global_id("TransactionItem", transaction.token),
        "transaction": {
            "message": message,
            "name": name,
        },
    }

    # when
    response = app_api_client.post_graphql(MUTATION_TRANSACTION_UPDATE, variables)

    # then
    assert_no_permission(response)


@pytest.mark.parametrize(
    ("amount_field_name", "amount_db_field"),
    [
        ("amountAuthorized", "authorized_value"),
        ("amountCharged", "charged_value"),
        ("amountCanceled", "canceled_value"),
        ("amountRefunded", "refunded_value"),
    ],
)
def test_transaction_update_incorrect_currency_by_app(
    amount_field_name,
    amount_db_field,
    transaction_item_created_by_app,
    permission_manage_payments,
    app_api_client,
):
    # given
    transaction = transaction_item_created_by_app
    expected_value = Decimal("10")

    variables = {
        "id": graphene.Node.to_global_id("TransactionItem", transaction.token),
        "transaction": {
            amount_field_name: {
                "amount": expected_value,
                "currency": "PLN",
            },
        },
    }

    # when
    response = app_api_client.post_graphql(
        MUTATION_TRANSACTION_UPDATE, variables, permissions=[permission_manage_payments]
    )

    # then
    content = get_graphql_content(response)
    data = content["data"]["transactionUpdate"]
    assert data["errors"][0]["field"] == amount_field_name
    assert (
        data["errors"][0]["code"] == TransactionUpdateErrorCode.INCORRECT_CURRENCY.name
    )


def test_transaction_update_adds_transaction_event_to_order_by_app(
    transaction_item_created_by_app,
    order_with_lines,
    permission_manage_payments,
    app_api_client,
):
    # given
    transaction = transaction_item_created_by_app
    transaction_reference = "transaction reference"
    transaction_name = "Processing transaction"

    variables = {
        "id": graphene.Node.to_global_id("TransactionItem", transaction.token),
        "transaction_event": {
            "pspReference": transaction_reference,
            "message": transaction_name,
        },
    }

    # when
    response = app_api_client.post_graphql(
        MUTATION_TRANSACTION_UPDATE, variables, permissions=[permission_manage_payments]
    )
    # then
    event = order_with_lines.events.first()
    content = get_graphql_content(response)
    data = content["data"]["transactionUpdate"]

    assert not data["errors"]
    assert event.type == OrderEvents.TRANSACTION_EVENT
    assert event.parameters == {
        "message": transaction_name,
        "reference": transaction_reference,
    }


def test_creates_transaction_event_for_order_by_app(
    transaction_item_created_by_app,
    order_with_lines,
    permission_manage_payments,
    app_api_client,
):
    # given

    transaction = order_with_lines.payment_transactions.first()
    event_reference = "PSP-ref"
    event_message = "Failed authorization"
    variables = {
        "id": graphene.Node.to_global_id("TransactionItem", transaction.token),
        "transaction_event": {
            "pspReference": event_reference,
            "message": event_message,
        },
    }

    # when
    response = app_api_client.post_graphql(
        MUTATION_TRANSACTION_UPDATE, variables, permissions=[permission_manage_payments]
    )

    # then
    content = get_graphql_content(response)
    data = content["data"]["transactionUpdate"]["transaction"]

    events_data = data["events"]
    assert len(events_data) == 2
    event_data = [
        event for event in events_data if event["pspReference"] == event_reference
    ][0]
    assert event_data["message"] == event_message
    assert event_data["createdBy"]["id"] == to_global_id_or_none(app_api_client.app)

    assert transaction.events.count() == 2
    event = transaction.events.filter(psp_reference=event_reference).first()
    assert event.message == event_message
    assert event.app_identifier == app_api_client.app.identifier
    assert event.user is None


def test_creates_transaction_event_by_reinstalled_app(
    transaction_item_created_by_app,
    order_with_lines,
    permission_manage_payments,
    app_api_client,
):
    # given
    transaction_item_created_by_app.app = None
    transaction_item_created_by_app.save()

    transaction = order_with_lines.payment_transactions.first()
    event_reference = "PSP-ref"
    event_message = "Failed authorization"
    variables = {
        "id": graphene.Node.to_global_id("TransactionItem", transaction.token),
        "transaction_event": {
            "pspReference": event_reference,
            "message": event_message,
        },
    }

    # when
    response = app_api_client.post_graphql(
        MUTATION_TRANSACTION_UPDATE, variables, permissions=[permission_manage_payments]
    )

    # then
    get_graphql_content(response)

    assert transaction.events.count() == 2
    event = transaction.events.filter(psp_reference=event_reference).first()
    assert event.message == event_message
    assert event.app_identifier == app_api_client.app.identifier
    assert event.user is None


def test_only_app_owner_can_update_its_transaction_by_staff(
    transaction_item_created_by_app,
    permission_manage_payments,
    staff_api_client,
):
    # given
    transaction = transaction_item_created_by_app

    message = "Captured for 10$"

    variables = {
        "id": graphene.Node.to_global_id("TransactionItem", transaction.token),
        "transaction": {
            "message": message,
        },
    }
    # when
    response = staff_api_client.post_graphql(
        MUTATION_TRANSACTION_UPDATE, variables, permissions=[permission_manage_payments]
    )

    # then
    assert_no_permission(response)


def test_transaction_update_by_another_staff(
    transaction_item_created_by_user,
    permission_manage_payments,
    staff_api_client,
    admin_user,
):
    # given
    transaction = transaction_item_created_by_user
    transaction.user = admin_user
    transaction.save()

    message = "Captured for 10$"

    variables = {
        "id": graphene.Node.to_global_id("TransactionItem", transaction.token),
        "transaction": {
            "message": message,
        },
    }

    # when
    response = staff_api_client.post_graphql(
        MUTATION_TRANSACTION_UPDATE, variables, permissions=[permission_manage_payments]
    )

    # then
    transaction.refresh_from_db()
    content = get_graphql_content(response)
    data = content["data"]["transactionUpdate"]["transaction"]
    assert data
    assert transaction_item_created_by_user.user != staff_api_client.user
    assert len(data["events"]) == 1
    assert data["events"][0]["createdBy"]["id"] == graphene.Node.to_global_id(
        "User", staff_api_client.user.pk
    )


def test_transaction_update_metadata_by_staff(
    transaction_item_created_by_user, permission_manage_payments, staff_api_client
):
    # given
    transaction = transaction_item_created_by_user

    meta_key = "key-name"
    meta_value = "key_value"
    variables = {
        "id": graphene.Node.to_global_id("TransactionItem", transaction.token),
        "transaction": {
            "metadata": [{"key": meta_key, "value": meta_value}],
        },
    }

    # when
    response = staff_api_client.post_graphql(
        MUTATION_TRANSACTION_UPDATE, variables, permissions=[permission_manage_payments]
    )

    # then
    transaction.refresh_from_db()
    content = get_graphql_content(response)
    data = content["data"]["transactionUpdate"]["transaction"]
    assert len(data["metadata"]) == 1
    assert data["metadata"][0]["key"] == meta_key
    assert data["metadata"][0]["value"] == meta_value
    assert transaction.metadata == {meta_key: meta_value}


def test_transaction_update_metadata_incorrect_key_by_staff(
    transaction_item_created_by_user, permission_manage_payments, staff_api_client
):
    # given
    transaction = transaction_item_created_by_user

    meta_key = ""
    meta_value = "key_value"
    variables = {
        "id": graphene.Node.to_global_id("TransactionItem", transaction.token),
        "transaction": {
            "metadata": [{"key": meta_key, "value": meta_value}],
        },
    }

    # when
    response = staff_api_client.post_graphql(
        MUTATION_TRANSACTION_UPDATE, variables, permissions=[permission_manage_payments]
    )

    # then
    content = get_graphql_content(response, ignore_errors=True)
    assert not content["data"]["transactionUpdate"]["transaction"]
    errors = content["data"]["transactionUpdate"]["errors"]
    assert len(errors) == 1
    error = errors[0]
    assert error["code"] == TransactionUpdateErrorCode.METADATA_KEY_REQUIRED.name


def test_transaction_update_private_metadata_by_staff(
    transaction_item_created_by_user, permission_manage_payments, staff_api_client
):
    # given
    transaction = transaction_item_created_by_user

    meta_key = "key-name"
    meta_value = "key_value"
    variables = {
        "id": graphene.Node.to_global_id("TransactionItem", transaction.token),
        "transaction": {
            "privateMetadata": [{"key": meta_key, "value": meta_value}],
        },
    }

    # when
    response = staff_api_client.post_graphql(
        MUTATION_TRANSACTION_UPDATE, variables, permissions=[permission_manage_payments]
    )

    # then
    transaction.refresh_from_db()
    content = get_graphql_content(response)
    data = content["data"]["transactionUpdate"]["transaction"]
    assert len(data["privateMetadata"]) == 1
    assert data["privateMetadata"][0]["key"] == meta_key
    assert data["privateMetadata"][0]["value"] == meta_value
    assert transaction.private_metadata == {meta_key: meta_value}


def test_transaction_update_private_metadata_incorrect_key_by_staff(
    transaction_item_created_by_user, permission_manage_payments, staff_api_client
):
    # given
    transaction = transaction_item_created_by_user

    meta_key = ""
    meta_value = "key_value"
    variables = {
        "id": graphene.Node.to_global_id("TransactionItem", transaction.token),
        "transaction": {
            "privateMetadata": [{"key": meta_key, "value": meta_value}],
        },
    }

    # when
    response = staff_api_client.post_graphql(
        MUTATION_TRANSACTION_UPDATE, variables, permissions=[permission_manage_payments]
    )

    # then
    content = get_graphql_content(response, ignore_errors=True)
    assert not content["data"]["transactionUpdate"]["transaction"]
    errors = content["data"]["transactionUpdate"]["errors"]
    assert len(errors) == 1
    error = errors[0]
    assert error["code"] == TransactionUpdateErrorCode.METADATA_KEY_REQUIRED.name


def test_transaction_update_name_by_staff(
    transaction_item_created_by_user, permission_manage_payments, staff_api_client
):
    # given
    transaction = transaction_item_created_by_user
    name = "New credit card"

    variables = {
        "id": graphene.Node.to_global_id("TransactionItem", transaction.token),
        "transaction": {
            "name": name,
        },
    }

    # when
    response = staff_api_client.post_graphql(
        MUTATION_TRANSACTION_UPDATE, variables, permissions=[permission_manage_payments]
    )

    # then
    transaction.refresh_from_db()
    content = get_graphql_content(response)
    data = content["data"]["transactionUpdate"]["transaction"]
    assert data["name"] == name
    assert transaction.name == name


def test_transaction_update_message_by_staff(
    transaction_item_created_by_user, permission_manage_payments, staff_api_client
):
    # given
    transaction = transaction_item_created_by_user
    message = "Message"

    variables = {
        "id": graphene.Node.to_global_id("TransactionItem", transaction.token),
        "transaction": {
            "message": message,
        },
    }

    # when
    response = staff_api_client.post_graphql(
        MUTATION_TRANSACTION_UPDATE, variables, permissions=[permission_manage_payments]
    )

    # then
    transaction.refresh_from_db()
    content = get_graphql_content(response)
    data = content["data"]["transactionUpdate"]["transaction"]
    assert data["message"] == message
    assert transaction.message == message


def test_transaction_update_psp_reference_by_staff(
    transaction_item_created_by_user, permission_manage_payments, staff_api_client
):
    # given
    reference = "PSP:123AAA"
    transaction = transaction_item_created_by_user

    variables = {
        "id": graphene.Node.to_global_id("TransactionItem", transaction.token),
        "transaction": {
            "pspReference": reference,
        },
    }

    # when
    response = staff_api_client.post_graphql(
        MUTATION_TRANSACTION_UPDATE, variables, permissions=[permission_manage_payments]
    )

    # then
    transaction.refresh_from_db()
    content = get_graphql_content(response)
    data = content["data"]["transactionUpdate"]["transaction"]
    assert data["pspReference"] == reference
    assert transaction.psp_reference == reference


def test_transaction_update_available_actions_by_staff(
    transaction_item_created_by_user, permission_manage_payments, staff_api_client
):
    # given
    transaction = transaction_item_created_by_user
    available_actions = [
        TransactionActionEnum.REFUND.name,
        TransactionActionEnum.REFUND.name,
    ]

    variables = {
        "id": graphene.Node.to_global_id("TransactionItem", transaction.token),
        "transaction": {
            "availableActions": available_actions,
        },
    }

    # when
    response = staff_api_client.post_graphql(
        MUTATION_TRANSACTION_UPDATE, variables, permissions=[permission_manage_payments]
    )

    # then
    transaction.refresh_from_db()
    content = get_graphql_content(response)
    data = content["data"]["transactionUpdate"]["transaction"]
    assert data["actions"] == list(set(available_actions))
    assert transaction.available_actions == [TransactionActionEnum.REFUND.value]


@pytest.mark.parametrize(
    ("field_name", "response_field", "db_field_name", "value"),
    [
        ("amountAuthorized", "authorizedAmount", "authorized_value", Decimal("12")),
        ("amountCharged", "chargedAmount", "charged_value", Decimal("13")),
        ("amountCanceled", "canceledAmount", "canceled_value", Decimal("14")),
        ("amountRefunded", "refundedAmount", "refunded_value", Decimal("15")),
    ],
)
def test_transaction_update_amounts_by_staff(
    field_name,
    response_field,
    db_field_name,
    value,
    permission_manage_payments,
    staff_api_client,
    transaction_item_generator,
    staff_user,
):
    # given
    transaction = transaction_item_generator(user=staff_user)
    variables = {
        "id": graphene.Node.to_global_id("TransactionItem", transaction.token),
        "transaction": {field_name: {"amount": value, "currency": "USD"}},
    }

    # when
    response = staff_api_client.post_graphql(
        MUTATION_TRANSACTION_UPDATE, variables, permissions=[permission_manage_payments]
    )

    # then
    transaction.refresh_from_db()
    content = get_graphql_content(response)
    data = content["data"]["transactionUpdate"]["transaction"]
    assert data[response_field]["amount"] == value
    assert getattr(transaction, db_field_name) == value


def test_transaction_update_for_order_increases_order_total_authorized_by_staff(
    order_with_lines,
    permission_manage_payments,
    staff_api_client,
    transaction_item_generator,
    staff_user,
):
    # given
    previously_authorized_value = Decimal("90")
    transaction = transaction_item_generator(
        order_id=order_with_lines.pk,
        user=staff_user,
        authorized_value=Decimal("10"),
    )
    previously_authorized_value = Decimal("90")
    transaction_item_generator(
        order_id=order_with_lines.pk,
        user=staff_user,
        authorized_value=previously_authorized_value,
    )

    authorized_value = transaction.authorized_value + Decimal("10")

    variables = {
        "id": graphene.Node.to_global_id("TransactionItem", transaction.token),
        "transaction": {
            "amountAuthorized": {
                "amount": authorized_value,
                "currency": "USD",
            },
        },
    }

    # when
    response = staff_api_client.post_graphql(
        MUTATION_TRANSACTION_UPDATE, variables, permissions=[permission_manage_payments]
    )

    # then
    order_with_lines.refresh_from_db()
    transaction.refresh_from_db()
    content = get_graphql_content(response)

    data = content["data"]["transactionUpdate"]["transaction"]
    assert data["authorizedAmount"]["amount"] == authorized_value
    assert (
        order_with_lines.total_authorized_amount
        == previously_authorized_value + authorized_value
    )
    assert authorized_value == transaction.authorized_value


def test_transaction_update_for_order_reduces_order_total_authorized_by_staff(
    order_with_lines,
    permission_manage_payments,
    staff_api_client,
    transaction_item_generator,
    staff_user,
):
    # given
    transaction = transaction_item_generator(
        order_id=order_with_lines.pk,
        user=staff_user,
        authorized_value=Decimal("10"),
    )
    previously_authorized_value = Decimal("90")
    transaction_item_generator(
        order_id=order_with_lines.pk,
        user=staff_user,
        authorized_value=previously_authorized_value,
    )

    authorized_value = transaction.authorized_value - Decimal("5")

    variables = {
        "id": graphene.Node.to_global_id("TransactionItem", transaction.token),
        "transaction": {
            "amountAuthorized": {
                "amount": authorized_value,
                "currency": "USD",
            },
        },
    }

    # when
    response = staff_api_client.post_graphql(
        MUTATION_TRANSACTION_UPDATE, variables, permissions=[permission_manage_payments]
    )

    # then
    order_with_lines.refresh_from_db()
    transaction.refresh_from_db()
    content = get_graphql_content(response)

    data = content["data"]["transactionUpdate"]["transaction"]
    assert data["authorizedAmount"]["amount"] == authorized_value
    assert (
        order_with_lines.total_authorized_amount
        == previously_authorized_value + authorized_value
    )
    assert authorized_value == transaction.authorized_value


def test_transaction_update_for_order_reduces_transaction_authorized_to_zero_by_staff(
    order_with_lines,
    permission_manage_payments,
    staff_api_client,
    transaction_item_created_by_user,
    transaction_item_generator,
    staff_user,
):
    # given
    transaction = transaction_item_generator(
        order_id=order_with_lines.pk,
        user=staff_user,
        authorized_value=Decimal("10"),
    )
    previously_authorized_value = Decimal("90")
    transaction_item_generator(
        order_id=order_with_lines.pk,
        user=staff_user,
        authorized_value=previously_authorized_value,
    )

    authorized_value = Decimal("0")

    variables = {
        "id": graphene.Node.to_global_id("TransactionItem", transaction.token),
        "transaction": {
            "amountAuthorized": {
                "amount": authorized_value,
                "currency": "USD",
            },
        },
    }

    # when
    response = staff_api_client.post_graphql(
        MUTATION_TRANSACTION_UPDATE, variables, permissions=[permission_manage_payments]
    )

    # then
    order_with_lines.refresh_from_db()
    transaction.refresh_from_db()
    content = get_graphql_content(response)

    data = content["data"]["transactionUpdate"]["transaction"]
    assert data["authorizedAmount"]["amount"] == authorized_value
    assert order_with_lines.total_authorized_amount == previously_authorized_value
    assert authorized_value == transaction.authorized_value


def test_transaction_update_for_order_increases_order_total_charged_by_staff(
    order_with_lines,
    permission_manage_payments,
    staff_api_client,
    transaction_item_generator,
    staff_user,
):
    # given
    transaction = transaction_item_generator(
        order_id=order_with_lines.pk,
        user=staff_user,
        charged_value=Decimal("10"),
    )
    previously_charged_value = Decimal("90")
    transaction_item_generator(
        order_id=order_with_lines.pk,
        user=staff_user,
        charged_value=previously_charged_value,
    )
    charged_value = transaction.charged_value + Decimal("10")

    variables = {
        "id": graphene.Node.to_global_id("TransactionItem", transaction.token),
        "transaction": {
            "amountCharged": {
                "amount": charged_value,
                "currency": "USD",
            },
        },
    }

    # when
    response = staff_api_client.post_graphql(
        MUTATION_TRANSACTION_UPDATE, variables, permissions=[permission_manage_payments]
    )

    # then
    order_with_lines.refresh_from_db()
    transaction.refresh_from_db()
    content = get_graphql_content(response)
    data = content["data"]["transactionUpdate"]["transaction"]
    assert data["chargedAmount"]["amount"] == charged_value
    assert (
        order_with_lines.total_charged_amount
        == previously_charged_value + charged_value
    )
    assert charged_value == transaction.charged_value


def test_transaction_update_for_order_reduces_order_total_charged_by_staff(
    order_with_lines,
    permission_manage_payments,
    staff_api_client,
    transaction_item_generator,
    staff_user,
):
    # given

    transaction = transaction_item_generator(
        order_id=order_with_lines.pk,
        user=staff_user,
        charged_value=Decimal("30"),
    )
    previously_charged_value = Decimal("90")
    transaction_item_generator(
        order_id=order_with_lines.pk,
        user=staff_user,
        charged_value=previously_charged_value,
    )
    charged_value = transaction.charged_value - Decimal("5")

    variables = {
        "id": graphene.Node.to_global_id("TransactionItem", transaction.token),
        "transaction": {
            "amountCharged": {
                "amount": charged_value,
                "currency": "USD",
            },
        },
    }

    # when
    response = staff_api_client.post_graphql(
        MUTATION_TRANSACTION_UPDATE, variables, permissions=[permission_manage_payments]
    )

    # then
    order_with_lines.refresh_from_db()
    transaction.refresh_from_db()
    content = get_graphql_content(response)
    data = content["data"]["transactionUpdate"]["transaction"]
    assert data["chargedAmount"]["amount"] == charged_value
    assert (
        order_with_lines.total_charged_amount
        == previously_charged_value + charged_value
    )
    assert charged_value == transaction.charged_value


def test_transaction_update_for_order_reduces_transaction_charged_to_zero_by_staff(
    order_with_lines,
    permission_manage_payments,
    staff_api_client,
    transaction_item_generator,
    staff_user,
):
    # given
    transaction = transaction_item_generator(
        order_id=order_with_lines.pk,
        user=staff_user,
        charged_value=Decimal("30"),
    )
    previously_charged_value = Decimal("90")
    transaction_item_generator(
        order_id=order_with_lines.pk,
        user=staff_user,
        charged_value=previously_charged_value,
    )

    charged_value = Decimal("0")

    variables = {
        "id": graphene.Node.to_global_id("TransactionItem", transaction.token),
        "transaction": {
            "amountCharged": {
                "amount": charged_value,
                "currency": "USD",
            },
        },
    }

    # when
    response = staff_api_client.post_graphql(
        MUTATION_TRANSACTION_UPDATE, variables, permissions=[permission_manage_payments]
    )

    # then
    order_with_lines.refresh_from_db()
    transaction.refresh_from_db()
    content = get_graphql_content(response)
    data = content["data"]["transactionUpdate"]["transaction"]
    assert data["chargedAmount"]["amount"] == charged_value
    assert order_with_lines.total_charged_amount == previously_charged_value
    assert charged_value == transaction.charged_value


def test_transaction_update_multiple_amounts_provided_by_staff(
    transaction_item_created_by_user, permission_manage_payments, staff_api_client
):
    # given
    transaction = transaction_item_created_by_user
    authorized_value = Decimal("10")
    charged_value = Decimal("11")
    refunded_value = Decimal("12")
    canceled_value = Decimal("13")

    variables = {
        "id": graphene.Node.to_global_id("TransactionItem", transaction.token),
        "transaction": {
            "amountAuthorized": {
                "amount": authorized_value,
                "currency": "USD",
            },
            "amountCharged": {
                "amount": charged_value,
                "currency": "USD",
            },
            "amountRefunded": {
                "amount": refunded_value,
                "currency": "USD",
            },
            "amountCanceled": {
                "amount": canceled_value,
                "currency": "USD",
            },
        },
    }

    # when
    response = staff_api_client.post_graphql(
        MUTATION_TRANSACTION_UPDATE, variables, permissions=[permission_manage_payments]
    )

    # then
    transaction = TransactionItem.objects.first()
    content = get_graphql_content(response)
    data = content["data"]["transactionUpdate"]["transaction"]
    assert data["authorizedAmount"]["amount"] == authorized_value
    assert data["chargedAmount"]["amount"] == charged_value
    assert data["refundedAmount"]["amount"] == refunded_value
    assert data["canceledAmount"]["amount"] == canceled_value

    assert transaction
    assert transaction.authorized_value == authorized_value
    assert transaction.charged_value == charged_value
    assert transaction.canceled_value == canceled_value
    assert transaction.refunded_value == refunded_value


def test_transaction_update_for_order_missing_permission_by_staff(
    transaction_item_created_by_user, staff_api_client
):
    # given
    transaction = transaction_item_created_by_user
    message = "Authorized for 10$"
    name = "Credit Card"

    variables = {
        "id": graphene.Node.to_global_id("TransactionItem", transaction.token),
        "transaction": {
            "message": message,
            "name": name,
        },
    }

    # when
    response = staff_api_client.post_graphql(MUTATION_TRANSACTION_UPDATE, variables)

    # then
    assert_no_permission(response)


@pytest.mark.parametrize(
    ("amount_field_name", "amount_db_field"),
    [
        ("amountAuthorized", "authorized_value"),
        ("amountCharged", "charged_value"),
        ("amountCanceled", "canceled_value"),
        ("amountRefunded", "refunded_value"),
    ],
)
def test_transaction_update_incorrect_currency_by_staff(
    amount_field_name,
    amount_db_field,
    transaction_item_created_by_user,
    permission_manage_payments,
    staff_api_client,
):
    # given
    transaction = transaction_item_created_by_user
    expected_value = Decimal("10")

    variables = {
        "id": graphene.Node.to_global_id("TransactionItem", transaction.token),
        "transaction": {
            amount_field_name: {
                "amount": expected_value,
                "currency": "PLN",
            },
        },
    }

    # when
    response = staff_api_client.post_graphql(
        MUTATION_TRANSACTION_UPDATE, variables, permissions=[permission_manage_payments]
    )

    # then
    content = get_graphql_content(response)
    data = content["data"]["transactionUpdate"]
    assert data["errors"][0]["field"] == amount_field_name
    assert (
        data["errors"][0]["code"] == TransactionUpdateErrorCode.INCORRECT_CURRENCY.name
    )


def test_transaction_update_adds_transaction_event_to_order_by_staff(
    transaction_item_created_by_user,
    order_with_lines,
    permission_manage_payments,
    staff_api_client,
):
    # given
    transaction = transaction_item_created_by_user
    transaction_reference = "transaction reference"
    transaction_name = "Processing transaction"

    variables = {
        "id": graphene.Node.to_global_id("TransactionItem", transaction.token),
        "transaction_event": {
            "pspReference": transaction_reference,
            "message": transaction_name,
        },
    }

    # when
    response = staff_api_client.post_graphql(
        MUTATION_TRANSACTION_UPDATE, variables, permissions=[permission_manage_payments]
    )
    # then
    event = order_with_lines.events.first()
    content = get_graphql_content(response)
    data = content["data"]["transactionUpdate"]

    assert not data["errors"]
    assert event.type == OrderEvents.TRANSACTION_EVENT
    assert event.parameters == {
        "message": transaction_name,
        "reference": transaction_reference,
    }


def test_creates_transaction_event_for_order_by_staff(
    transaction_item_created_by_user,
    order_with_lines,
    permission_manage_payments,
    staff_api_client,
):
    # given

    transaction = order_with_lines.payment_transactions.first()
    event_reference = "PSP-ref"
    event_message = "Failed authorization"
    variables = {
        "id": graphene.Node.to_global_id("TransactionItem", transaction.token),
        "transaction_event": {
            "pspReference": event_reference,
            "message": event_message,
        },
    }

    # when
    response = staff_api_client.post_graphql(
        MUTATION_TRANSACTION_UPDATE, variables, permissions=[permission_manage_payments]
    )

    # then
    content = get_graphql_content(response)
    data = content["data"]["transactionUpdate"]["transaction"]

    events_data = data["events"]
    assert len(events_data) == 2
    event_data = [
        event for event in events_data if event["pspReference"] == event_reference
    ][0]
    assert event_data["message"] == event_message
    assert event_data["createdBy"]["id"] == to_global_id_or_none(staff_api_client.user)

    assert transaction.events.count() == 2
    event = transaction.events.filter(psp_reference=event_reference).first()
    assert event.message == event_message
    assert event.psp_reference == event_reference
    assert event.app_identifier is None
    assert event.user == staff_api_client.user


def test_transaction_raises_error_when_psp_reference_already_exists_by_staff(
    transaction_item_generator,
    order_with_lines,
    permission_manage_payments,
    staff_api_client,
    staff_user,
):
    # given
    psp_reference = "psp-ref"
    transaction = transaction_item_generator(
        order_id=order_with_lines.pk, user=staff_user, psp_reference=psp_reference
    )
    second_transaction = transaction_item_generator(
        order_id=order_with_lines.pk,
        user=staff_user,
    )

    variables = {
        "id": graphene.Node.to_global_id("TransactionItem", second_transaction.token),
        "transaction": {
            "pspReference": psp_reference,
        },
    }

    # when
    response = staff_api_client.post_graphql(
        MUTATION_TRANSACTION_UPDATE, variables, permissions=[permission_manage_payments]
    )

    # then
    content = get_graphql_content(response, ignore_errors=True)
    transaction = content["data"]["transactionUpdate"]["transaction"]
    errors = content["data"]["transactionUpdate"]["errors"]

    assert not transaction
    assert len(errors) == 1
    error = errors[0]
    assert error["code"] == TransactionUpdateErrorCode.UNIQUE.name
    assert error["field"] == "transaction"

    assert order_with_lines.payment_transactions.count() == 2
    assert TransactionEvent.objects.count() == 0


def test_transaction_raises_error_when_psp_reference_already_exists_by_app(
    transaction_item_generator,
    order_with_lines,
    permission_manage_payments,
    app_api_client,
    app,
):
    # given

    psp_reference = "psp-ref"
    transaction = transaction_item_generator(
        order_id=order_with_lines.pk, app=app, psp_reference=psp_reference
    )
    second_transaction = transaction_item_generator(
        order_id=order_with_lines.pk,
        app=app,
    )
    variables = {
        "id": graphene.Node.to_global_id("TransactionItem", second_transaction.token),
        "transaction": {
            "pspReference": psp_reference,
        },
    }

    # when
    response = app_api_client.post_graphql(
        MUTATION_TRANSACTION_UPDATE, variables, permissions=[permission_manage_payments]
    )

    # then
    content = get_graphql_content(response, ignore_errors=True)
    transaction = content["data"]["transactionUpdate"]["transaction"]
    errors = content["data"]["transactionUpdate"]["errors"]

    assert not transaction
    assert len(errors) == 1
    error = errors[0]
    assert error["code"] == TransactionUpdateErrorCode.UNIQUE.name
    assert error["field"] == "transaction"

    assert order_with_lines.payment_transactions.count() == 2
    assert TransactionEvent.objects.count() == 0


def test_transaction_update_external_url_by_app(
    transaction_item_created_by_app, permission_manage_payments, app_api_client
):
    # given
    transaction = transaction_item_created_by_app
    external_url = f"http://{TEST_SERVER_DOMAIN}/external-url"

    variables = {
        "id": graphene.Node.to_global_id("TransactionItem", transaction.token),
        "transaction": {
            "externalUrl": external_url,
        },
    }

    # when
    response = app_api_client.post_graphql(
        MUTATION_TRANSACTION_UPDATE, variables, permissions=[permission_manage_payments]
    )

    # then
    transaction.refresh_from_db()
    content = get_graphql_content(response)
    data = content["data"]["transactionUpdate"]["transaction"]
    assert data["externalUrl"] == external_url
    assert transaction_item_created_by_app.external_url == external_url


def test_transaction_update_external_url_incorrect_url_format_by_app(
    transaction_item_created_by_app, permission_manage_payments, app_api_client
):
    # given
    transaction = transaction_item_created_by_app
    external_url = "incorrect"

    variables = {
        "id": graphene.Node.to_global_id("TransactionItem", transaction.token),
        "transaction": {
            "externalUrl": external_url,
        },
    }

    # when
    response = app_api_client.post_graphql(
        MUTATION_TRANSACTION_UPDATE, variables, permissions=[permission_manage_payments]
    )

    # then
    content = get_graphql_content(response, ignore_errors=True)
    assert not content["data"]["transactionUpdate"]["transaction"]
    errors = content["data"]["transactionUpdate"]["errors"]
    assert len(errors) == 1
    error = errors[0]
    assert error["code"] == TransactionUpdateErrorCode.INVALID.name


def test_transaction_update_external_url_by_staff(
    transaction_item_created_by_user, permission_manage_payments, staff_api_client
):
    # given
    transaction = transaction_item_created_by_user
    external_url = f"http://{TEST_SERVER_DOMAIN}/external-url"

    variables = {
        "id": graphene.Node.to_global_id("TransactionItem", transaction.token),
        "transaction": {
            "externalUrl": external_url,
        },
    }

    # when
    response = staff_api_client.post_graphql(
        MUTATION_TRANSACTION_UPDATE, variables, permissions=[permission_manage_payments]
    )

    # then
    transaction.refresh_from_db()
    content = get_graphql_content(response)
    data = content["data"]["transactionUpdate"]["transaction"]
    assert data["externalUrl"] == external_url
    assert transaction_item_created_by_user.external_url == external_url


def test_transaction_update_external_url_incorrect_url_format_by_staff(
    transaction_item_created_by_user, permission_manage_payments, staff_api_client
):
    # given
    transaction = transaction_item_created_by_user
    external_url = "incorrect"

    variables = {
        "id": graphene.Node.to_global_id("TransactionItem", transaction.token),
        "transaction": {
            "externalUrl": external_url,
        },
    }

    # when
    response = staff_api_client.post_graphql(
        MUTATION_TRANSACTION_UPDATE, variables, permissions=[permission_manage_payments]
    )

    # then
    content = get_graphql_content(response, ignore_errors=True)
    assert not content["data"]["transactionUpdate"]["transaction"]
    errors = content["data"]["transactionUpdate"]["errors"]
    assert len(errors) == 1
    error = errors[0]
    assert error["code"] == TransactionUpdateErrorCode.INVALID.name


def test_transaction_update_creates_calculation_event(
    permission_manage_payments,
    app_api_client,
    transaction_item_generator,
    order,
    app,
):
    # given
    current_authorized_value = Decimal("1")
    current_charged_value = Decimal("2")
    current_canceled_value = Decimal("3")
    current_refunded_value = Decimal("4")
    transaction = transaction_item_generator(
        order_id=order.pk,
        app=app,
        authorized_value=current_authorized_value,
        charged_value=current_charged_value,
        canceled_value=current_canceled_value,
        refunded_value=current_refunded_value,
    )
    authorized_value = Decimal("20")
    charged_value = Decimal("17")
    canceled_value = Decimal("14")
    refunded_value = Decimal("15")

    variables = {
        "id": graphene.Node.to_global_id("TransactionItem", transaction.token),
        "transaction": {
            "amountAuthorized": {
                "amount": authorized_value,
                "currency": "USD",
            },
            "amountCharged": {
                "amount": charged_value,
                "currency": "USD",
            },
            "amountRefunded": {
                "amount": refunded_value,
                "currency": "USD",
            },
            "amountCanceled": {
                "amount": canceled_value,
                "currency": "USD",
            },
        },
    }

    # when
    response = app_api_client.post_graphql(
        MUTATION_TRANSACTION_UPDATE, variables, permissions=[permission_manage_payments]
    )

    # then
    transaction.refresh_from_db()
    get_graphql_content(response)

    order.refresh_from_db()
    transaction = order.payment_transactions.first()
    assert order.total_authorized.amount == authorized_value
    assert order.total_charged.amount == charged_value

    assert transaction.authorized_value == authorized_value
    assert transaction.charged_value == charged_value
    assert transaction.refunded_value == refunded_value
    assert transaction.canceled_value == canceled_value

    # 4 existing events and 4 newly created for new amounts
    assert transaction.events.count() == 8

    authorize_event = transaction.events.filter(
        type=TransactionEventType.AUTHORIZATION_ADJUSTMENT,
        amount_value=authorized_value,
    ).first()
    assert authorize_event

    charge_event = transaction.events.filter(
        type=TransactionEventType.CHARGE_SUCCESS,
        amount_value=charged_value - current_charged_value,
    ).first()
    assert charge_event

    refund_event = transaction.events.filter(
        type=TransactionEventType.REFUND_SUCCESS,
        amount_value=refunded_value - current_refunded_value,
    ).first()
    assert refund_event

    cancel_event = transaction.events.filter(
        type=TransactionEventType.CANCEL_SUCCESS,
        amount_value=canceled_value - current_canceled_value,
    ).first()
    assert cancel_event


@pytest.mark.parametrize(
    (
        "field_name",
        "response_field",
        "db_field_name",
        "value",
        "current_authorized_value",
        "current_charged_value",
        "current_canceled_value",
        "current_refunded_value",
    ),
    [
        (
            "amountAuthorized",
            "authorizedAmount",
            "authorized_value",
            Decimal("12"),
            Decimal("1"),
            Decimal("2"),
            Decimal("3"),
            Decimal("4"),
        ),
        (
            "amountAuthorized",
            "authorizedAmount",
            "authorized_value",
            Decimal("12"),
            Decimal("0"),
            Decimal("0"),
            Decimal("0"),
            Decimal("0"),
        ),
        (
            "amountAuthorized",
            "authorizedAmount",
            "authorized_value",
            Decimal("12"),
            Decimal("0"),
            Decimal("3"),
            Decimal("1"),
            Decimal("0"),
        ),
        (
            "amountAuthorized",
            "authorizedAmount",
            "authorized_value",
            Decimal("12"),
            Decimal("100"),
            Decimal("3"),
            Decimal("1"),
            Decimal("0"),
        ),
        (
            "amountAuthorized",
            "authorizedAmount",
            "authorized_value",
            Decimal("0"),
            Decimal("1"),
            Decimal("2"),
            Decimal("3"),
            Decimal("4"),
        ),
        (
            "amountAuthorized",
            "authorizedAmount",
            "authorized_value",
            Decimal("1"),
            Decimal("3"),
            Decimal("2"),
            Decimal("3"),
            Decimal("4"),
        ),
        (
            "amountCharged",
            "chargedAmount",
            "charged_value",
            Decimal("13"),
            Decimal("1"),
            Decimal("2"),
            Decimal("3"),
            Decimal("4"),
        ),
        (
            "amountCharged",
            "chargedAmount",
            "charged_value",
            Decimal("13"),
            Decimal("0"),
            Decimal("0"),
            Decimal("0"),
            Decimal("0"),
        ),
        (
            "amountCharged",
            "chargedAmount",
            "charged_value",
            Decimal("13"),
            Decimal("0"),
            Decimal("200"),
            Decimal("0"),
            Decimal("0"),
        ),
        (
            "amountCharged",
            "chargedAmount",
            "charged_value",
            Decimal("0"),
            Decimal("1"),
            Decimal("2"),
            Decimal("3"),
            Decimal("4"),
        ),
        (
            "amountCanceled",
            "canceledAmount",
            "canceled_value",
            Decimal("1"),
            Decimal("1"),
            Decimal("2"),
            Decimal("3"),
            Decimal("4"),
        ),
        (
            "amountCanceled",
            "canceledAmount",
            "canceled_value",
            Decimal("14"),
            Decimal("1"),
            Decimal("2"),
            Decimal("3"),
            Decimal("4"),
        ),
        (
            "amountCanceled",
            "canceledAmount",
            "canceled_value",
            Decimal("14"),
            Decimal("0"),
            Decimal("0"),
            Decimal("0"),
            Decimal("0"),
        ),
        (
            "amountCanceled",
            "canceledAmount",
            "canceled_value",
            Decimal("14"),
            Decimal("0"),
            Decimal("0"),
            Decimal("0"),
            Decimal("100"),
        ),
        (
            "amountCanceled",
            "canceledAmount",
            "canceled_value",
            Decimal("0"),
            Decimal("1"),
            Decimal("2"),
            Decimal("3"),
            Decimal("4"),
        ),
        (
            "amountRefunded",
            "refundedAmount",
            "refunded_value",
            Decimal("15"),
            Decimal("1"),
            Decimal("2"),
            Decimal("3"),
            Decimal("4"),
        ),
        (
            "amountRefunded",
            "refundedAmount",
            "refunded_value",
            Decimal("15"),
            Decimal("0"),
            Decimal("0"),
            Decimal("0"),
            Decimal("0"),
        ),
        (
            "amountRefunded",
            "refundedAmount",
            "refunded_value",
            Decimal("15"),
            Decimal("0"),
            Decimal("0"),
            Decimal("0"),
            Decimal("100"),
        ),
        (
            "amountRefunded",
            "refundedAmount",
            "refunded_value",
            Decimal("0"),
            Decimal("1"),
            Decimal("2"),
            Decimal("3"),
            Decimal("4"),
        ),
        (
            "amountRefunded",
            "refundedAmount",
            "refunded_value",
            Decimal("1"),
            Decimal("1"),
            Decimal("2"),
            Decimal("3"),
            Decimal("4"),
        ),
    ],
)
def test_transaction_update_amounts_are_correct(
    field_name,
    response_field,
    db_field_name,
    value,
    current_authorized_value,
    current_charged_value,
    current_canceled_value,
    current_refunded_value,
    permission_manage_payments,
    app_api_client,
    transaction_item_generator,
    order,
    app,
):
    # given
    transaction = transaction_item_generator(
        order_id=order.pk,
        app=app,
        authorized_value=current_authorized_value,
        charged_value=current_charged_value,
        canceled_value=current_canceled_value,
        refunded_value=current_refunded_value,
    )
    recalculate_transaction_amounts(transaction)

    variables = {
        "id": graphene.Node.to_global_id("TransactionItem", transaction.token),
        "transaction": {field_name: {"amount": value, "currency": "USD"}},
    }

    # when
    response = app_api_client.post_graphql(
        MUTATION_TRANSACTION_UPDATE, variables, permissions=[permission_manage_payments]
    )

    # then
    transaction.refresh_from_db()
    content = get_graphql_content(response)
    data = content["data"]["transactionUpdate"]["transaction"]
    assert data[response_field]["amount"] == value
    assert getattr(transaction, db_field_name) == value
    provided_amounts = {
        "authorized_value": current_authorized_value,
        "charged_value": current_charged_value,
        "refunded_value": current_refunded_value,
        "canceled_value": current_canceled_value,
        "authorize_pending_value": Decimal(0),
        "charge_pending_value": Decimal(0),
        "refund_pending_value": Decimal(0),
        "cancel_pending_value": Decimal(0),
    }
    provided_amounts[db_field_name] = value
    assert sum(
        [
            transaction.authorized_value,
            transaction.charged_value,
            transaction.refunded_value,
            transaction.canceled_value,
            transaction.authorize_pending_value,
            transaction.charge_pending_value,
            transaction.refund_pending_value,
            transaction.cancel_pending_value,
        ]
    ) == sum(provided_amounts.values())


def test_transaction_update_for_checkout_updates_payment_statuses(
    checkout_with_items,
    permission_manage_payments,
    app_api_client,
    transaction_item_generator,
    app,
):
    # given
    current_authorized_value = Decimal("1")
    current_charged_value = Decimal("2")
    transaction = transaction_item_generator(
        checkout_id=checkout_with_items.pk,
        app=app,
        authorized_value=current_authorized_value,
        charged_value=current_charged_value,
    )
    authorized_value = Decimal("12")
    charged_value = Decimal("13")

    variables = {
        "id": graphene.Node.to_global_id("TransactionItem", transaction.token),
        "transaction": {
            "amountAuthorized": {
                "amount": authorized_value,
                "currency": "USD",
            },
            "amountCharged": {
                "amount": charged_value,
                "currency": "USD",
            },
        },
    }

    # when
    app_api_client.post_graphql(
        MUTATION_TRANSACTION_UPDATE, variables, permissions=[permission_manage_payments]
    )

    # then
    checkout_with_items.refresh_from_db()
    assert checkout_with_items.charge_status == CheckoutChargeStatus.PARTIAL
    assert checkout_with_items.authorize_status == CheckoutAuthorizeStatus.PARTIAL


@patch("saleor.plugins.manager.PluginsManager.checkout_fully_paid")
def test_transaction_update_for_checkout_fully_paid(
    mocked_checkout_fully_paid,
    checkout_with_prices,
    permission_manage_payments,
    app_api_client,
    transaction_item_generator,
    app,
    plugins_manager,
):
    # given
    current_authorized_value = Decimal("1")
    current_charged_value = Decimal("2")
    transaction = transaction_item_generator(
        checkout_id=checkout_with_prices.pk,
        app=app,
        authorized_value=current_authorized_value,
        charged_value=current_charged_value,
    )

    checkout = checkout_with_prices
    lines, _ = fetch_checkout_lines(checkout)
    checkout_info = fetch_checkout_info(checkout, lines, plugins_manager)
    checkout_info, _ = fetch_checkout_data(checkout_info, plugins_manager, lines)

    variables = {
        "id": graphene.Node.to_global_id("TransactionItem", transaction.token),
        "transaction": {
            "amountCharged": {
                "amount": checkout_info.checkout.total.gross.amount,
                "currency": "USD",
            },
        },
    }

    # when
    app_api_client.post_graphql(
        MUTATION_TRANSACTION_UPDATE, variables, permissions=[permission_manage_payments]
    )

    # then
    checkout.refresh_from_db()
    assert checkout.charge_status == CheckoutChargeStatus.FULL
    assert checkout.authorize_status == CheckoutAuthorizeStatus.FULL

    mocked_checkout_fully_paid.assert_called_once_with(checkout)


def test_transaction_update_accepts_old_id_for_old_transaction(
    transaction_item_generator, permission_manage_payments, app_api_client
):
    # given
    transaction = transaction_item_generator(use_old_id=True)
    message = "Captured for 10$"

    variables = {
        "id": graphene.Node.to_global_id("TransactionItem", transaction.pk),
        "transaction": {
            "message": message,
        },
    }

    # when
    response = app_api_client.post_graphql(
        MUTATION_TRANSACTION_UPDATE, variables, permissions=[permission_manage_payments]
    )

    # then
    transaction.refresh_from_db()
    content = get_graphql_content(response)
    data = content["data"]["transactionUpdate"]["transaction"]
    assert data["message"] == message
    assert transaction.message == message


def test_transaction_update_doesnt_accept_old_id_for_new_transactions(
    transaction_item_generator, permission_manage_payments, app_api_client
):
    # given
    transaction = transaction_item_generator(use_old_id=False)
    message = "Captured for 10$"

    variables = {
        "id": graphene.Node.to_global_id("TransactionItem", transaction.pk),
        "transaction": {
            "message": message,
        },
    }

    # when
    response = app_api_client.post_graphql(
        MUTATION_TRANSACTION_UPDATE, variables, permissions=[permission_manage_payments]
    )

    # then
    content = get_graphql_content(response)
    assert not content["data"]["transactionUpdate"]["transaction"]
    errors = content["data"]["transactionUpdate"]["errors"]
    assert len(errors) == 1
    error = errors[0]
    assert error["code"] == TransactionUpdateErrorCode.NOT_FOUND.name
    assert error["field"] == "id"


@patch("saleor.plugins.manager.PluginsManager.order_paid")
@patch("saleor.plugins.manager.PluginsManager.order_updated")
@patch("saleor.plugins.manager.PluginsManager.order_fully_paid")
def test_transaction_update_for_order_triggers_webhooks_when_fully_paid(
    mock_order_fully_paid,
    mock_order_updated,
    mock_order_paid,
    order_with_lines,
    permission_manage_payments,
    app_api_client,
    app,
    transaction_item_generator,
):
    # given
    current_authorized_value = Decimal("1")
    current_charged_value = Decimal("2")
    transaction = transaction_item_generator(
        order_id=order_with_lines.pk,
        app=app,
        authorized_value=current_authorized_value,
        charged_value=current_charged_value,
    )

    variables = {
        "id": graphene.Node.to_global_id("TransactionItem", transaction.token),
        "transaction": {
            "amountCharged": {
                "amount": order_with_lines.total.gross.amount,
                "currency": "USD",
            },
        },
    }

    # when
    response = app_api_client.post_graphql(
        MUTATION_TRANSACTION_UPDATE, variables, permissions=[permission_manage_payments]
    )

    # then
    order_with_lines.refresh_from_db()

    get_graphql_content(response)

    assert order_with_lines.charge_status == OrderChargeStatus.FULL
    mock_order_fully_paid.assert_called_once_with(order_with_lines)
    mock_order_updated.assert_called_once_with(order_with_lines)
    mock_order_paid.assert_called_once_with(order_with_lines)


@patch("saleor.plugins.manager.PluginsManager.order_paid")
@patch("saleor.plugins.manager.PluginsManager.order_updated")
@patch("saleor.plugins.manager.PluginsManager.order_fully_paid")
def test_transaction_update_for_order_triggers_webhook_when_partially_paid(
    mock_order_fully_paid,
    mock_order_updated,
    mock_order_paid,
    order_with_lines,
    permission_manage_payments,
    app_api_client,
    app,
    transaction_item_generator,
):
    # given
    current_authorized_value = Decimal("1")
    current_charged_value = Decimal("2")
    transaction = transaction_item_generator(
        order_id=order_with_lines.pk,
        app=app,
        authorized_value=current_authorized_value,
        charged_value=current_charged_value,
    )

    variables = {
        "id": graphene.Node.to_global_id("TransactionItem", transaction.token),
        "transaction": {
            "amountCharged": {
                "amount": Decimal("10"),
                "currency": "USD",
            },
        },
    }

    # when
    response = app_api_client.post_graphql(
        MUTATION_TRANSACTION_UPDATE, variables, permissions=[permission_manage_payments]
    )

    # then
    order_with_lines.refresh_from_db()

    get_graphql_content(response)

    assert order_with_lines.charge_status == OrderChargeStatus.PARTIAL
    assert not mock_order_fully_paid.called
    mock_order_updated.assert_called_once_with(order_with_lines)
    mock_order_paid.assert_called_once_with(order_with_lines)


@patch("saleor.plugins.manager.PluginsManager.order_updated")
@patch("saleor.plugins.manager.PluginsManager.order_fully_paid")
def test_transaction_update_for_order_triggers_webhook_when_authorized(
    mock_order_fully_paid,
    mock_order_updated,
    order_with_lines,
    permission_manage_payments,
    app_api_client,
    app,
    transaction_item_generator,
):
    # given
    current_authorized_value = Decimal("1")
    current_charged_value = Decimal("2")
    transaction = transaction_item_generator(
        order_id=order_with_lines.pk,
        app=app,
        authorized_value=current_authorized_value,
        charged_value=current_charged_value,
    )

    variables = {
        "id": graphene.Node.to_global_id("TransactionItem", transaction.token),
        "transaction": {
            "amountAuthorized": {
                "amount": Decimal("10"),
                "currency": "USD",
            },
        },
    }

    # when
    response = app_api_client.post_graphql(
        MUTATION_TRANSACTION_UPDATE, variables, permissions=[permission_manage_payments]
    )

    # then
    order_with_lines.refresh_from_db()

    get_graphql_content(response)

    assert order_with_lines.authorize_status == OrderAuthorizeStatus.PARTIAL
    assert not mock_order_fully_paid.called
    mock_order_updated.assert_called_once_with(order_with_lines)


@patch("saleor.plugins.manager.PluginsManager.order_updated")
@patch("saleor.plugins.manager.PluginsManager.order_refunded")
@patch("saleor.plugins.manager.PluginsManager.order_fully_refunded")
def test_transaction_update_for_order_triggers_webhooks_when_fully_refunded(
    mock_order_fully_refunded,
    mock_order_refunded,
    mock_order_updated,
    order_with_lines,
    permission_manage_payments,
    app_api_client,
    app,
    transaction_item_generator,
):
    # given
    current_refunded_value = Decimal("2")
    transaction = transaction_item_generator(
        order_id=order_with_lines.pk,
        app=app,
        refunded_value=current_refunded_value,
    )

    variables = {
        "id": graphene.Node.to_global_id("TransactionItem", transaction.token),
        "transaction": {
            "amountRefunded": {
                "amount": order_with_lines.total.gross.amount,
                "currency": "USD",
            },
        },
    }

    # when
    response = app_api_client.post_graphql(
        MUTATION_TRANSACTION_UPDATE, variables, permissions=[permission_manage_payments]
    )

    # then
    order_with_lines.refresh_from_db()

    get_graphql_content(response)

    mock_order_refunded.assert_called_once_with(order_with_lines)
    mock_order_fully_refunded.assert_called_once_with(order_with_lines)
    mock_order_updated.assert_called_once_with(order_with_lines)


@patch("saleor.plugins.manager.PluginsManager.order_updated")
@patch("saleor.plugins.manager.PluginsManager.order_refunded")
@patch("saleor.plugins.manager.PluginsManager.order_fully_refunded")
def test_transaction_update_for_order_triggers_webhook_when_partially_refunded(
    mock_order_fully_refunded,
    mock_order_refunded,
    mock_order_updated,
    order_with_lines,
    permission_manage_payments,
    app_api_client,
    app,
    transaction_item_generator,
):
    # given
    current_refunded_value = Decimal("2")
    transaction = transaction_item_generator(
        order_id=order_with_lines.pk,
        app=app,
        refunded_value=current_refunded_value,
    )

    variables = {
        "id": graphene.Node.to_global_id("TransactionItem", transaction.token),
        "transaction": {
            "amountRefunded": {
                "amount": Decimal("10"),
                "currency": "USD",
            },
        },
    }

    # when
    response = app_api_client.post_graphql(
        MUTATION_TRANSACTION_UPDATE, variables, permissions=[permission_manage_payments]
    )

    # then
    order_with_lines.refresh_from_db()

    get_graphql_content(response)

    assert not mock_order_fully_refunded.called
    mock_order_updated.assert_called_once_with(order_with_lines)
    mock_order_refunded.assert_called_once_with(order_with_lines)


def test_transaction_update_by_app_assign_app_owner(
    transaction_item_generator, permission_manage_payments, app_api_client
):
    # given
    transaction = transaction_item_generator()
    name = "Captured for 10$"

    variables = {
        "id": graphene.Node.to_global_id("TransactionItem", transaction.token),
        "transaction": {
            "name": name,
        },
    }

    # when
    response = app_api_client.post_graphql(
        MUTATION_TRANSACTION_UPDATE, variables, permissions=[permission_manage_payments]
    )

    # then
    transaction.refresh_from_db()
    content = get_graphql_content(response)
    data = content["data"]["transactionUpdate"]["transaction"]
    assert data["createdBy"]["id"] == to_global_id_or_none(app_api_client.app)
    assert transaction.app_identifier == app_api_client.app.identifier
    assert transaction.app == app_api_client.app
    assert transaction.user is None


<<<<<<< HEAD
def test_transaction_update_psp_reference_length_exceed(
    transaction_item_created_by_app, permission_manage_payments, app_api_client
):
    # given
    transaction = transaction_item_created_by_app

    psp_reference = "a" * 513
=======
@freeze_time("2018-05-31 12:00:01")
def test_transaction_update_for_checkout_updates_last_transaction_modified_at(
    checkout_with_items,
    permission_manage_payments,
    app_api_client,
    transaction_item_generator,
    app,
):
    # given
    current_authorized_value = Decimal("1")
    current_charged_value = Decimal("2")
    transaction = transaction_item_generator(
        checkout_id=checkout_with_items.pk,
        app=app,
        authorized_value=current_authorized_value,
        charged_value=current_charged_value,
    )
    with freeze_time("2000-05-31 12:00:01"):
        transaction.save(update_fields=["modified_at"])
    previous_modified_at = transaction.modified_at
    checkout_with_items.last_transaction_modified_at = previous_modified_at
    checkout_with_items.save()

    authorized_value = Decimal("12")
    charged_value = Decimal("13")
>>>>>>> 5b35777f

    variables = {
        "id": graphene.Node.to_global_id("TransactionItem", transaction.token),
        "transaction": {
<<<<<<< HEAD
            "pspReference": psp_reference,
=======
            "amountAuthorized": {
                "amount": authorized_value,
                "currency": "USD",
            },
            "amountCharged": {
                "amount": charged_value,
                "currency": "USD",
            },
>>>>>>> 5b35777f
        },
    }

    # when
<<<<<<< HEAD
    response = app_api_client.post_graphql(
=======
    app_api_client.post_graphql(
>>>>>>> 5b35777f
        MUTATION_TRANSACTION_UPDATE, variables, permissions=[permission_manage_payments]
    )

    # then
<<<<<<< HEAD
    content = get_graphql_content(response)
    data = content["data"]["transactionUpdate"]
    assert data["errors"][0]["field"] == "transaction"
    assert (
        data["errors"][0]["code"] == TransactionUpdateErrorCode.INVALID.name
    )
=======
    checkout_with_items.refresh_from_db()
    transaction.refresh_from_db()

    assert checkout_with_items.last_transaction_modified_at != previous_modified_at
    assert checkout_with_items.last_transaction_modified_at == transaction.modified_at
>>>>>>> 5b35777f
<|MERGE_RESOLUTION|>--- conflicted
+++ resolved
@@ -2790,16 +2790,7 @@
     assert transaction.app == app_api_client.app
     assert transaction.user is None
 
-
-<<<<<<< HEAD
-def test_transaction_update_psp_reference_length_exceed(
-    transaction_item_created_by_app, permission_manage_payments, app_api_client
-):
-    # given
-    transaction = transaction_item_created_by_app
-
-    psp_reference = "a" * 513
-=======
+    
 @freeze_time("2018-05-31 12:00:01")
 def test_transaction_update_for_checkout_updates_last_transaction_modified_at(
     checkout_with_items,
@@ -2825,14 +2816,10 @@
 
     authorized_value = Decimal("12")
     charged_value = Decimal("13")
->>>>>>> 5b35777f
-
-    variables = {
-        "id": graphene.Node.to_global_id("TransactionItem", transaction.token),
-        "transaction": {
-<<<<<<< HEAD
-            "pspReference": psp_reference,
-=======
+
+    variables = {
+        "id": graphene.Node.to_global_id("TransactionItem", transaction.token),
+        "transaction": {
             "amountAuthorized": {
                 "amount": authorized_value,
                 "currency": "USD",
@@ -2841,31 +2828,46 @@
                 "amount": charged_value,
                 "currency": "USD",
             },
->>>>>>> 5b35777f
-        },
-    }
-
-    # when
-<<<<<<< HEAD
-    response = app_api_client.post_graphql(
-=======
+        },
+    }
+
+    # when
     app_api_client.post_graphql(
->>>>>>> 5b35777f
-        MUTATION_TRANSACTION_UPDATE, variables, permissions=[permission_manage_payments]
-    )
-
-    # then
-<<<<<<< HEAD
+        MUTATION_TRANSACTION_UPDATE, variables, permissions=[permission_manage_payments]
+    )
+
+    # then
+    checkout_with_items.refresh_from_db()
+    transaction.refresh_from_db()
+
+    assert checkout_with_items.last_transaction_modified_at != previous_modified_at
+    assert checkout_with_items.last_transaction_modified_at == transaction.modified_at
+
+
+def test_transaction_update_psp_reference_length_exceed(
+    transaction_item_created_by_app, permission_manage_payments, app_api_client
+):
+    # given
+    transaction = transaction_item_created_by_app
+
+    psp_reference = "a" * 513
+
+    variables = {
+        "id": graphene.Node.to_global_id("TransactionItem", transaction.token),
+        "transaction": {
+            "pspReference": psp_reference,
+        },
+    }
+
+    # when
+    response = app_api_client.post_graphql(
+        MUTATION_TRANSACTION_UPDATE, variables, permissions=[permission_manage_payments]
+    )
+
+    # then
     content = get_graphql_content(response)
     data = content["data"]["transactionUpdate"]
     assert data["errors"][0]["field"] == "transaction"
     assert (
         data["errors"][0]["code"] == TransactionUpdateErrorCode.INVALID.name
-    )
-=======
-    checkout_with_items.refresh_from_db()
-    transaction.refresh_from_db()
-
-    assert checkout_with_items.last_transaction_modified_at != previous_modified_at
-    assert checkout_with_items.last_transaction_modified_at == transaction.modified_at
->>>>>>> 5b35777f
+    )