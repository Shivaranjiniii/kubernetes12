--- conflicted
+++ resolved
@@ -765,13 +765,6 @@
     assert event_data["externalUrl"] == ""
     assert event_data["createdBy"]["id"] == to_global_id_or_none(app_api_client.app)
 
-<<<<<<< HEAD
-    assert transaction.events.count() == 2
-    event = transaction.events.filter(include_in_calculations=False).first()
-    assert event.name == event_name
-    assert event.status == event_status
-    assert event.reference == event_reference
-=======
     assert transaction.events.count() == 1
     event = transaction.events.first()
     assert event.message == event_message + " " + event_name
@@ -780,7 +773,6 @@
     assert event.app_identifier == app_api_client.app.identifier
     assert event.app == app_api_client.app
     assert event.user is None
->>>>>>> 99e4b88c
 
 
 def test_creates_transaction_event_for_checkout_by_app(
@@ -839,32 +831,6 @@
     assert event_data["pspReference"] == event_psp_reference
     assert event_data["createdBy"]["id"] == to_global_id_or_none(app_api_client.app)
 
-<<<<<<< HEAD
-    assert transaction.events.count() == 2
-    event = transaction.events.filter(include_in_calculations=False).first()
-    assert event.name == event_name
-    assert event.status == event_status
-    assert event.reference == event_reference
-
-
-@pytest.mark.parametrize(
-    "amount_field_name, amount_value",
-    [
-        ("amountAuthorized", Decimal("12")),
-        ("amountCharged", Decimal("13")),
-        ("amountVoided", Decimal("14")),
-        ("amountRefunded", Decimal("15")),
-    ],
-)
-def test_creates_transaction_manual_adjustment_events(
-    amount_field_name,
-    amount_value,
-    order_with_lines,
-    permission_manage_payments,
-    app_api_client,
-):
-    # given
-=======
     assert transaction.events.count() == 1
     event = transaction.events.first()
     assert event.message == event_name
@@ -1635,23 +1601,16 @@
     order_with_lines.channel.automatically_confirm_all_new_orders = True
     order_with_lines.channel.save()
 
->>>>>>> 99e4b88c
     status = "Failed authorized for 10$"
     type = "Credit Card"
     reference = "PSP reference - 123"
     available_actions = []
-<<<<<<< HEAD
-    metadata = {"key": "test-1", "value": "123"}
-    private_metadata = {"key": "test-2", "value": "321"}
-
-=======
     authorized_value = Decimal("0")
     metadata = {"key": "test-1", "value": "123"}
     private_metadata = {"key": "test-2", "value": "321"}
 
     event_reference = "PSP-ref"
     event_name = "Test"
->>>>>>> 99e4b88c
     variables = {
         "id": graphene.Node.to_global_id("Order", order_with_lines.pk),
         "transaction": {
@@ -1659,10 +1618,6 @@
             "type": type,
             "reference": reference,
             "availableActions": available_actions,
-<<<<<<< HEAD
-            amount_field_name: {
-                "amount": amount_value,
-=======
             "amountAuthorized": {
                 "amount": authorized_value,
                 "currency": "USD",
@@ -1713,13 +1668,10 @@
             "availableActions": available_actions,
             "amountAuthorized": {
                 "amount": authorized_value,
->>>>>>> 99e4b88c
                 "currency": "USD",
             },
             "metadata": [metadata],
             "privateMetadata": [private_metadata],
-<<<<<<< HEAD
-=======
             "externalUrl": external_url,
         },
     }
@@ -1770,7 +1722,6 @@
                 "amount": canceled_value,
                 "currency": "USD",
             },
->>>>>>> 99e4b88c
         },
     }
 
@@ -1780,16 +1731,6 @@
     )
 
     # then
-<<<<<<< HEAD
-    transaction = order_with_lines.payment_transactions.first()
-    get_graphql_content(response)
-
-    events = transaction.events.filter(include_in_calculations=True)
-    assert len(events) == 1
-    event = events.first()
-    assert event
-    assert event.amount_value == amount_value
-=======
     get_graphql_content(response)
     order_with_lines.refresh_from_db()
     transaction = order_with_lines.payment_transactions.first()
@@ -2033,5 +1974,4 @@
 
     assert not mock_order_fully_refunded.called
     mock_order_updated.assert_called_once_with(order_with_lines)
-    mock_order_refunded.assert_called_once_with(order_with_lines)
->>>>>>> 99e4b88c
+    mock_order_refunded.assert_called_once_with(order_with_lines)