--- conflicted
+++ resolved
@@ -3,11 +3,7 @@
 import graphene
 import pytest
 
-<<<<<<< HEAD
-from .....order import OrderEvents, OrderStatus
-=======
-from .....order import OrderAuthorizeStatus, OrderEvents
->>>>>>> ea2e4916
+from .....order import OrderAuthorizeStatus, OrderEvents, OrderStatus
 from .....order.utils import update_order_authorize_data, update_order_charge_data
 from .....payment import TransactionEventStatus, TransactionEventType
 from .....payment.error_codes import TransactionCreateErrorCode
@@ -829,25 +825,6 @@
 
     assert transaction.events.count() == 1
     event = transaction.events.first()
-<<<<<<< HEAD
-    assert event.name == event_name
-    assert event.status == event_status
-    assert event.reference == event_reference
-
-
-def test_creates_transaction_automatically_confirm(
-    order_with_lines, permission_manage_payments, app_api_client
-):
-    # given
-    order_with_lines.status = OrderStatus.UNCONFIRMED
-    order_with_lines.save()
-    order_with_lines.channel.automatically_confirm_all_new_orders = True
-    order_with_lines.channel.save()
-
-    status = "Failed authorized for 10$"
-    type = "Credit Card"
-    reference = "PSP reference - 123"
-=======
     assert event.message == event_name
     assert event.psp_reference == event_psp_reference
     assert event.app_identifier == app_api_client.app.identifier
@@ -1416,30 +1393,20 @@
     status = "Failed authorized for 10$"
     type = "Credit Card"
     psp_reference = "PSP reference - 123"
->>>>>>> ea2e4916
     available_actions = []
     authorized_value = Decimal("0")
     metadata = {"key": "test-1", "value": "123"}
     private_metadata = {"key": "test-2", "value": "321"}
 
-<<<<<<< HEAD
-    event_reference = "PSP-ref"
-    event_name = "Test"
-=======
     event_status = TransactionEventStatus.FAILURE
     event_psp_reference = "PSP-ref"
     event_name = "Failed authorization"
->>>>>>> ea2e4916
-    variables = {
-        "id": graphene.Node.to_global_id("Order", order_with_lines.pk),
-        "transaction": {
-            "status": status,
-            "type": type,
-<<<<<<< HEAD
-            "reference": reference,
-=======
-            "pspReference": psp_reference,
->>>>>>> ea2e4916
+    variables = {
+        "id": graphene.Node.to_global_id("Order", order_with_lines.pk),
+        "transaction": {
+            "status": status,
+            "type": type,
+            "pspReference": psp_reference,
             "availableActions": available_actions,
             "amountAuthorized": {
                 "amount": authorized_value,
@@ -1449,11 +1416,6 @@
             "privateMetadata": [private_metadata],
         },
         "transaction_event": {
-<<<<<<< HEAD
-            "status": TransactionStatusEnum.SUCCESS.name,
-            "reference": event_reference,
-            "name": event_name,
-=======
             "status": TransactionEventStatusEnum.FAILURE.name,
             "pspReference": event_psp_reference,
             "message": event_name,
@@ -1566,6 +1528,58 @@
     assert event.type == TransactionEventType.INFO
 
 
+def test_creates_transaction_automatically_confirm(
+    order_with_lines, permission_manage_payments, app_api_client
+):
+    # given
+    order_with_lines.status = OrderStatus.UNCONFIRMED
+    order_with_lines.save()
+    order_with_lines.channel.automatically_confirm_all_new_orders = True
+    order_with_lines.channel.save()
+
+    status = "Failed authorized for 10$"
+    type = "Credit Card"
+    reference = "PSP reference - 123"
+    available_actions = []
+    authorized_value = Decimal("0")
+    metadata = {"key": "test-1", "value": "123"}
+    private_metadata = {"key": "test-2", "value": "321"}
+
+    event_reference = "PSP-ref"
+    event_name = "Test"
+    variables = {
+        "id": graphene.Node.to_global_id("Order", order_with_lines.pk),
+        "transaction": {
+            "status": status,
+            "type": type,
+            "reference": reference,
+            "availableActions": available_actions,
+            "amountAuthorized": {
+                "amount": authorized_value,
+                "currency": "USD",
+            },
+            "metadata": [metadata],
+            "privateMetadata": [private_metadata],
+        },
+        "transaction_event": {
+            "status": TransactionEventStatusEnum.SUCCESS.name,
+            "reference": event_reference,
+            "name": event_name,
+        },
+    }
+
+    # when
+    response = app_api_client.post_graphql(
+        MUTATION_TRANSACTION_CREATE, variables, permissions=[permission_manage_payments]
+    )
+
+    # then
+    get_graphql_content(response)
+
+    order_with_lines.refresh_from_db()
+    assert order_with_lines.status == OrderStatus.UNFULFILLED
+
+
 def test_transaction_create_external_url_incorrect_url_format_by_app(
     order_with_lines, permission_manage_payments, app_api_client
 ):
@@ -1595,7 +1609,6 @@
             "metadata": [metadata],
             "privateMetadata": [private_metadata],
             "externalUrl": external_url,
->>>>>>> ea2e4916
         },
     }
 
@@ -1605,12 +1618,6 @@
     )
 
     # then
-<<<<<<< HEAD
-    get_graphql_content(response)
-
-    order_with_lines.refresh_from_db()
-    assert order_with_lines.status == OrderStatus.UNFULFILLED
-=======
     content = get_graphql_content(response, ignore_errors=True)
     assert not content["data"]["transactionCreate"]["transaction"]
     errors = content["data"]["transactionCreate"]["errors"]
@@ -1693,5 +1700,4 @@
         type=TransactionEventType.CANCEL_SUCCESS
     ).first()
     assert cancel_event
-    assert cancel_event.amount.amount == canceled_value
->>>>>>> ea2e4916
+    assert cancel_event.amount.amount == canceled_value