from collections import defaultdict
from datetime import datetime
from typing import TYPE_CHECKING, Dict, List

import graphene
import pytz
from django.core.exceptions import ValidationError

from ....attribute import AttributeInputType, AttributeType
from ....attribute import models as attribute_models
from ....core.permissions import PagePermissions, PageTypePermissions
from ....core.tracing import traced_atomic_transaction
from ....page import models
from ....page.error_codes import PageErrorCode
from ...attribute.types import AttributeValueInput
from ...attribute.utils import AttributeAssignmentMixin
from ...core.descriptions import ADDED_IN_33, DEPRECATED_IN_3X_INPUT, RICH_CONTENT
from ...core.fields import JSONString
from ...core.mutations import ModelDeleteMutation, ModelMutation
from ...core.types import NonNullList, PageError, SeoInput
from ...core.utils import clean_seo_fields, validate_slug_and_generate_if_needed
from ...plugins.dataloaders import load_plugin_manager
from ...utils.validators import check_for_duplicates
from ..types import Page, PageType

if TYPE_CHECKING:
    from ....attribute.models import Attribute


class PageInput(graphene.InputObjectType):
    slug = graphene.String(description="Page internal name.")
    title = graphene.String(description="Page title.")
    content = JSONString(description="Page content." + RICH_CONTENT)
    attributes = NonNullList(AttributeValueInput, description="List of attributes.")
    is_published = graphene.Boolean(
        description="Determines if page is visible in the storefront."
    )
    publication_date = graphene.String(
        description=(
            f"Publication date. ISO 8601 standard. {DEPRECATED_IN_3X_INPUT} "
            "Use `publishedAt` field instead."
        )
    )
    published_at = graphene.DateTime(
        description="Publication date time. ISO 8601 standard." + ADDED_IN_33
    )
    seo = SeoInput(description="Search engine optimization fields.")


class PageCreateInput(PageInput):
    page_type = graphene.ID(
        description="ID of the page type that page belongs to.", required=True
    )


class PageCreate(ModelMutation):
    class Arguments:
        input = PageCreateInput(
            required=True, description="Fields required to create a page."
        )

    class Meta:
        description = "Creates a new page."
        model = models.Page
        object_type = Page
        permissions = (PagePermissions.MANAGE_PAGES,)
        error_type_class = PageError
        error_type_field = "page_errors"

    @classmethod
    def clean_attributes(cls, attributes: dict, page_type: models.PageType):
        attributes_qs = page_type.page_attributes.all()
        attributes = AttributeAssignmentMixin.clean_input(
            attributes, attributes_qs, is_page_attributes=True
        )
        return attributes

    @classmethod
    def clean_input(cls, info, instance, data):
        cleaned_input = super().clean_input(info, instance, data)
        try:
            cleaned_input = validate_slug_and_generate_if_needed(
                instance, "title", cleaned_input
            )
        except ValidationError as error:
            error.code = PageErrorCode.REQUIRED
            raise ValidationError({"slug": error})

        if "publication_date" in cleaned_input and "published_at" in cleaned_input:
            raise ValidationError(
                {
                    "publication_date": ValidationError(
                        "Only one of argument: publicationDate or publishedAt "
                        "must be specified.",
                        code=PageErrorCode.INVALID.value,
                    )
                }
            )

        is_published = cleaned_input.get("is_published")
        publication_date = cleaned_input.get("published_at") or cleaned_input.get(
            "publication_date"
        )
        if is_published and not publication_date:
            cleaned_input["published_at"] = datetime.now(pytz.UTC)
        elif "publication_date" in cleaned_input or "published_at" in cleaned_input:
            cleaned_input["published_at"] = publication_date

        attributes = cleaned_input.get("attributes")
        page_type = (
            instance.page_type if instance.pk else cleaned_input.get("page_type")
        )
        if attributes and page_type:
            try:
                cleaned_input["attributes"] = cls.clean_attributes(
                    attributes, page_type
                )
            except ValidationError as exc:
                raise ValidationError({"attributes": exc})

        clean_seo_fields(cleaned_input)

        return cleaned_input

    @classmethod
    def _save_m2m(cls, info, instance, cleaned_data):
        with traced_atomic_transaction():
            super()._save_m2m(info, instance, cleaned_data)

            attributes = cleaned_data.get("attributes")
            if attributes:
                AttributeAssignmentMixin.save(instance, attributes)

    @classmethod
    def save(cls, info, instance, cleaned_input):
        super().save(info, instance, cleaned_input)
<<<<<<< HEAD
        cls.call_event(lambda i=instance: info.context.plugins.page_created(i))
=======
        manager = load_plugin_manager(info.context)
        manager.page_created(instance)
>>>>>>> 9ccf7f79


class PageUpdate(PageCreate):
    class Arguments:
        id = graphene.ID(required=True, description="ID of a page to update.")
        input = PageInput(
            required=True, description="Fields required to update a page."
        )

    class Meta:
        description = "Updates an existing page."
        model = models.Page
        object_type = Page
        permissions = (PagePermissions.MANAGE_PAGES,)
        error_type_class = PageError
        error_type_field = "page_errors"

    @classmethod
    def clean_attributes(cls, attributes: dict, page_type: models.PageType):
        attributes_qs = page_type.page_attributes.all()
        attributes = AttributeAssignmentMixin.clean_input(
            attributes, attributes_qs, creation=False, is_page_attributes=True
        )
        return attributes

    @classmethod
    def save(cls, info, instance, cleaned_input):
        super(PageCreate, cls).save(info, instance, cleaned_input)
<<<<<<< HEAD
        cls.call_event(lambda i=instance: info.context.plugins.page_updated(i))
=======
        manager = load_plugin_manager(info.context)
        manager.page_updated(instance)
>>>>>>> 9ccf7f79


class PageDelete(ModelDeleteMutation):
    class Arguments:
        id = graphene.ID(required=True, description="ID of a page to delete.")

    class Meta:
        description = "Deletes a page."
        model = models.Page
        object_type = Page
        permissions = (PagePermissions.MANAGE_PAGES,)
        error_type_class = PageError
        error_type_field = "page_errors"

    @classmethod
    def perform_mutation(cls, _root, info, **data):
        page = cls.get_instance(info, **data)
<<<<<<< HEAD
        with traced_atomic_transaction():
            cls.delete_assigned_attribute_values(page)
            response = super().perform_mutation(_root, info, **data)
            cls.call_event(lambda p=page: info.context.plugins.page_deleted(p))
=======
        cls.delete_assigned_attribute_values(page)
        response = super().perform_mutation(_root, info, **data)
        manager = load_plugin_manager(info.context)
        transaction.on_commit(lambda: manager.page_deleted(page))
>>>>>>> 9ccf7f79
        return response

    @staticmethod
    def delete_assigned_attribute_values(instance):
        attribute_models.AttributeValue.objects.filter(
            pageassignments__page_id=instance.id,
            attribute__input_type__in=AttributeInputType.TYPES_WITH_UNIQUE_VALUES,
        ).delete()


class PageTypeCreateInput(graphene.InputObjectType):
    name = graphene.String(description="Name of the page type.")
    slug = graphene.String(description="Page type slug.")
    add_attributes = NonNullList(
        graphene.ID,
        description="List of attribute IDs to be assigned to the page type.",
    )


class PageTypeUpdateInput(PageTypeCreateInput):
    remove_attributes = NonNullList(
        graphene.ID,
        description="List of attribute IDs to be assigned to the page type.",
    )


class PageTypeMixin:
    @classmethod
    def validate_attributes(
        cls,
        errors: Dict[str, List[ValidationError]],
        attributes: List["Attribute"],
        field: str,
    ):
        """All attributes must be page type attribute.

        Raise an error if any of the attributes are not page attribute.
        """
        if attributes:
            not_valid_attributes = [
                graphene.Node.to_global_id("Attribute", attr.pk)
                for attr in attributes
                if attr.type != AttributeType.PAGE_TYPE
            ]
            if not_valid_attributes:
                error = ValidationError(
                    "Only page type attributes allowed.",
                    code=PageErrorCode.INVALID.value,
                    params={"attributes": not_valid_attributes},
                )
                errors[field].append(error)


class PageTypeCreate(PageTypeMixin, ModelMutation):
    class Arguments:
        input = PageTypeCreateInput(
            description="Fields required to create page type.", required=True
        )

    class Meta:
        description = "Create a new page type."
        model = models.PageType
        object_type = PageType
        permissions = (PageTypePermissions.MANAGE_PAGE_TYPES_AND_ATTRIBUTES,)
        error_type_class = PageError
        error_type_field = "page_errors"

    @classmethod
    def clean_input(cls, info, instance, data):
        cleaned_input = super().clean_input(info, instance, data)
        errors = defaultdict(list)
        try:
            cleaned_input = validate_slug_and_generate_if_needed(
                instance, "name", cleaned_input
            )
        except ValidationError as error:
            error.code = PageErrorCode.REQUIRED.value
            errors["slug"].append(error)

        cls.validate_attributes(
            errors, cleaned_input.get("add_attributes"), "add_attributes"
        )

        if errors:
            raise ValidationError(errors)

        return cleaned_input

    @classmethod
    def _save_m2m(cls, info, instance, cleaned_data):
        super()._save_m2m(info, instance, cleaned_data)
        attributes = cleaned_data.get("add_attributes")
        if attributes is not None:
            instance.page_attributes.add(*attributes)

    @classmethod
    def post_save_action(cls, info, instance, cleaned_input):
<<<<<<< HEAD
        cls.call_event(lambda i=instance: info.context.plugins.page_type_created(i))
=======
        manager = load_plugin_manager(info.context)
        manager.page_type_created(instance)
>>>>>>> 9ccf7f79


class PageTypeUpdate(PageTypeMixin, ModelMutation):
    class Arguments:
        id = graphene.ID(description="ID of the page type to update.")
        input = PageTypeUpdateInput(
            description="Fields required to update page type.", required=True
        )

    class Meta:
        description = "Update page type."
        model = models.PageType
        object_type = PageType
        permissions = (PageTypePermissions.MANAGE_PAGE_TYPES_AND_ATTRIBUTES,)
        error_type_class = PageError
        error_type_field = "page_errors"

    @classmethod
    def clean_input(cls, info, instance, data):
        errors = defaultdict(list)
        error = check_for_duplicates(
            data, "add_attributes", "remove_attributes", "attributes"
        )
        if error:
            error.code = PageErrorCode.DUPLICATED_INPUT_ITEM.value
            errors["attributes"].append(error)

        cleaned_input = super().clean_input(info, instance, data)
        try:
            cleaned_input = validate_slug_and_generate_if_needed(
                instance, "name", cleaned_input
            )
        except ValidationError as error:
            error.code = PageErrorCode.REQUIRED
            errors["slug"].append(error)

        add_attributes = cleaned_input.get("add_attributes")
        cls.validate_attributes(errors, add_attributes, "add_attributes")

        remove_attributes = cleaned_input.get("remove_attributes")
        cls.validate_attributes(errors, remove_attributes, "remove_attributes")

        if errors:
            raise ValidationError(errors)

        return cleaned_input

    @classmethod
    def _save_m2m(cls, info, instance, cleaned_data):
        super()._save_m2m(info, instance, cleaned_data)
        remove_attributes = cleaned_data.get("remove_attributes")
        add_attributes = cleaned_data.get("add_attributes")
        if remove_attributes is not None:
            instance.page_attributes.remove(*remove_attributes)
        if add_attributes is not None:
            instance.page_attributes.add(*add_attributes)

    @classmethod
    def post_save_action(cls, info, instance, cleaned_input):
<<<<<<< HEAD
        cls.call_event(lambda i=instance: info.context.plugins.page_type_updated(i))
=======
        manager = load_plugin_manager(info.context)
        manager.page_type_updated(instance)
>>>>>>> 9ccf7f79


class PageTypeDelete(ModelDeleteMutation):
    class Arguments:
        id = graphene.ID(required=True, description="ID of the page type to delete.")

    class Meta:
        description = "Delete a page type."
        model = models.PageType
        object_type = PageType
        permissions = (PageTypePermissions.MANAGE_PAGE_TYPES_AND_ATTRIBUTES,)
        error_type_class = PageError
        error_type_field = "page_errors"

    @classmethod
    def perform_mutation(cls, _root, info, **data):
        node_id = data.get("id")
        page_type_pk = cls.get_global_id_or_error(
            node_id, only_type=PageType, field="pk"
        )
        with traced_atomic_transaction():
            cls.delete_assigned_attribute_values(page_type_pk)
            return super().perform_mutation(_root, info, **data)

    @staticmethod
    def delete_assigned_attribute_values(instance_pk):
        attribute_models.AttributeValue.objects.filter(
            attribute__input_type__in=AttributeInputType.TYPES_WITH_UNIQUE_VALUES,
            pageassignments__assignment__page_type_id=instance_pk,
        ).delete()

    @classmethod
    def post_save_action(cls, info, instance, cleaned_input):
<<<<<<< HEAD
        cls.call_event(lambda i=instance: info.context.plugins.page_type_deleted(i))
=======
        manager = load_plugin_manager(info.context)
        transaction.on_commit(lambda: manager.page_type_deleted(instance))
>>>>>>> 9ccf7f79
<|MERGE_RESOLUTION|>--- conflicted
+++ resolved
@@ -134,12 +134,8 @@
     @classmethod
     def save(cls, info, instance, cleaned_input):
         super().save(info, instance, cleaned_input)
-<<<<<<< HEAD
-        cls.call_event(lambda i=instance: info.context.plugins.page_created(i))
-=======
-        manager = load_plugin_manager(info.context)
-        manager.page_created(instance)
->>>>>>> 9ccf7f79
+        manager = load_plugin_manager(info.context)
+        cls.call_event(lambda i=instance: manager.page_created(i))
 
 
 class PageUpdate(PageCreate):
@@ -168,12 +164,8 @@
     @classmethod
     def save(cls, info, instance, cleaned_input):
         super(PageCreate, cls).save(info, instance, cleaned_input)
-<<<<<<< HEAD
-        cls.call_event(lambda i=instance: info.context.plugins.page_updated(i))
-=======
-        manager = load_plugin_manager(info.context)
-        manager.page_updated(instance)
->>>>>>> 9ccf7f79
+        manager = load_plugin_manager(info.context)
+        cls.call_event(lambda i=instance: manager.page_updated(i))
 
 
 class PageDelete(ModelDeleteMutation):
@@ -191,17 +183,11 @@
     @classmethod
     def perform_mutation(cls, _root, info, **data):
         page = cls.get_instance(info, **data)
-<<<<<<< HEAD
+        manager = load_plugin_manager(info.context)
         with traced_atomic_transaction():
             cls.delete_assigned_attribute_values(page)
             response = super().perform_mutation(_root, info, **data)
-            cls.call_event(lambda p=page: info.context.plugins.page_deleted(p))
-=======
-        cls.delete_assigned_attribute_values(page)
-        response = super().perform_mutation(_root, info, **data)
-        manager = load_plugin_manager(info.context)
-        transaction.on_commit(lambda: manager.page_deleted(page))
->>>>>>> 9ccf7f79
+            cls.call_event(lambda p=page: manager.page_deleted(p))
         return response
 
     @staticmethod
@@ -299,12 +285,8 @@
 
     @classmethod
     def post_save_action(cls, info, instance, cleaned_input):
-<<<<<<< HEAD
-        cls.call_event(lambda i=instance: info.context.plugins.page_type_created(i))
-=======
-        manager = load_plugin_manager(info.context)
-        manager.page_type_created(instance)
->>>>>>> 9ccf7f79
+        manager = load_plugin_manager(info.context)
+        cls.call_event(lambda i=instance: manager.page_type_created(i))
 
 
 class PageTypeUpdate(PageTypeMixin, ModelMutation):
@@ -364,12 +346,8 @@
 
     @classmethod
     def post_save_action(cls, info, instance, cleaned_input):
-<<<<<<< HEAD
-        cls.call_event(lambda i=instance: info.context.plugins.page_type_updated(i))
-=======
-        manager = load_plugin_manager(info.context)
-        manager.page_type_updated(instance)
->>>>>>> 9ccf7f79
+        manager = load_plugin_manager(info.context)
+        cls.call_event(lambda i=instance: manager.page_type_updated(i))
 
 
 class PageTypeDelete(ModelDeleteMutation):
@@ -403,9 +381,5 @@
 
     @classmethod
     def post_save_action(cls, info, instance, cleaned_input):
-<<<<<<< HEAD
-        cls.call_event(lambda i=instance: info.context.plugins.page_type_deleted(i))
-=======
-        manager = load_plugin_manager(info.context)
-        transaction.on_commit(lambda: manager.page_type_deleted(instance))
->>>>>>> 9ccf7f79
+        manager = load_plugin_manager(info.context)
+        cls.call_event(lambda i=instance: manager.page_type_deleted(i))