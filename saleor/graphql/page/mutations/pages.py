--- conflicted
+++ resolved
@@ -14,17 +14,8 @@
 from ...attribute.utils import AttributeAssignmentMixin
 from ...core.mutations import ModelDeleteMutation, ModelMutation
 from ...core.types.common import PageError, SeoInput
-<<<<<<< HEAD
-from ...core.utils import (
-    clean_seo_fields,
-    get_duplicates_ids,
-    validate_slug_and_generate_if_needed,
-)
-=======
 from ...core.utils import clean_seo_fields, validate_slug_and_generate_if_needed
-from ...product.mutations.products import AttributeValueInput
 from ...utils.validators import check_for_duplicates
->>>>>>> 8d96ae7d
 
 if TYPE_CHECKING:
     from ....attribute.models import Attribute
