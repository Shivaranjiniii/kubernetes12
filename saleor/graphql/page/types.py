--- conflicted
+++ resolved
@@ -32,17 +32,11 @@
 from ..utils import get_user_or_app_from_context
 from .dataloaders import (
     PageAttributesAllByPageTypeIdLoader,
-<<<<<<< HEAD
-    PagesByPageTypeIdLoader,
-    PageTypeByIdLoader,
-    SelectedAttributesAllByPageIdLoader,
-=======
     PageAttributesVisibleInStorefrontByPageTypeIdLoader,
     PagesByPageTypeIdLoader,
     PageTypeByIdLoader,
     SelectedAttributesAllByPageIdLoader,
     SelectedAttributesVisibleInStorefrontPageIdLoader,
->>>>>>> 3dcaabc6
     ThumbnailByPageMediaIdSizeAndFormatLoader,
     MediaByPageIdLoader
 )
@@ -91,9 +85,6 @@
 
     @staticmethod
     def resolve_attributes(root: models.PageType, info: ResolveInfo):
-<<<<<<< HEAD
-        return PageAttributesAllByPageTypeIdLoader(info.context).load(root.pk)
-=======
         requestor = get_user_or_app_from_context(info.context)
         if (
             requestor
@@ -105,7 +96,7 @@
             return PageAttributesVisibleInStorefrontByPageTypeIdLoader(
                 info.context
             ).load(root.pk)
->>>>>>> 3dcaabc6
+        return PageAttributesAllByPageTypeIdLoader(info.context).load(root.pk)
 
     @staticmethod
     def resolve_available_attributes(
@@ -218,9 +209,6 @@
 
     @staticmethod
     def resolve_attributes(root: models.Page, info: ResolveInfo):
-<<<<<<< HEAD
-        return SelectedAttributesAllByPageIdLoader(info.context).load(root.id)
-=======
         requestor = get_user_or_app_from_context(info.context)
         if (
             requestor
@@ -232,7 +220,6 @@
             return SelectedAttributesVisibleInStorefrontPageIdLoader(info.context).load(
                 root.id
             )
->>>>>>> 3dcaabc6
 
 
     @staticmethod
