from operator import itemgetter

from ...account import models as account_models
from ...app import models as app_models
from ...checkout import models as checkout_models
from ...core.exceptions import PermissionDenied
from ...core.models import ModelWithMetadata
from ...order import models as order_models
from ...page import models as page_models
from ...product import models as product_models
from ...shipping import models as shipping_models
from ..utils import get_user_or_app_from_context
from .permissions import PRIVATE_META_PERMISSION_MAP


def resolve_object_with_metadata_type(instance: ModelWithMetadata):
    # Imports inside resolvers to avoid circular imports.
    from ...invoice import models as invoice_models
    from ..account import types as account_types
    from ..app import types as app_types
    from ..checkout import types as checkout_types
    from ..invoice import types as invoice_types
    from ..order import types as order_types
    from ..page import types as page_types
    from ..product import types as product_types
<<<<<<< HEAD
=======
    from ..shipping import types as shipping_types
    from ..invoice import types as invoice_types
    from ...invoice import models as invoice_models
>>>>>>> ecc752ff

    MODEL_TO_TYPE_MAP = {
        product_models.Attribute: product_types.Attribute,
        product_models.Category: product_types.Category,
        checkout_models.Checkout: checkout_types.Checkout,
        product_models.Collection: product_types.Collection,
        product_models.DigitalContent: product_types.DigitalContent,
        order_models.Fulfillment: order_types.Fulfillment,
        order_models.Order: order_types.Order,
        invoice_models.Invoice: invoice_types.Invoice,
        page_models.Page: page_types.Page,
        product_models.Product: product_types.Product,
        product_models.ProductType: product_types.ProductType,
        product_models.ProductVariant: product_types.ProductVariant,
        shipping_models.ShippingMethod: shipping_types.ShippingMethod,
        shipping_models.ShippingZone: shipping_types.ShippingZone,
        app_models.App: app_types.App,
        account_models.User: account_types.User,
    }
    return MODEL_TO_TYPE_MAP.get(instance.__class__, None)


def resolve_metadata(metadata: dict):
    return sorted(
        [{"key": k, "value": v} for k, v in metadata.items()], key=itemgetter("key"),
    )


def resolve_private_metadata(root: ModelWithMetadata, info):
    item_type = resolve_object_with_metadata_type(root)
    if not item_type:
        raise NotImplementedError(
            f"Model {type(root)} can't be mapped to type with metadata. "
            "Make sure that model exists inside MODEL_TO_TYPE_MAP."
        )

    get_required_permission = PRIVATE_META_PERMISSION_MAP[item_type.__name__]
    if not get_required_permission:
        raise PermissionDenied()

    required_permission = get_required_permission(info, root.pk)
    if not required_permission:
        raise PermissionDenied()

    requester = get_user_or_app_from_context(info.context)
    if not requester.has_perms(required_permission):
        raise PermissionDenied()

    return resolve_metadata(root.private_metadata)<|MERGE_RESOLUTION|>--- conflicted
+++ resolved
@@ -23,12 +23,7 @@
     from ..order import types as order_types
     from ..page import types as page_types
     from ..product import types as product_types
-<<<<<<< HEAD
-=======
     from ..shipping import types as shipping_types
-    from ..invoice import types as invoice_types
-    from ...invoice import models as invoice_models
->>>>>>> ecc752ff
 
     MODEL_TO_TYPE_MAP = {
         product_models.Attribute: product_types.Attribute,
