import dataclasses
from operator import itemgetter
from typing import Optional

from ...account import models as account_models
from ...app import models as app_models
from ...attribute import models as attribute_models
from ...checkout import models as checkout_models
from ...core.exceptions import PermissionDenied
from ...core.models import ModelWithMetadata
from ...discount import models as discount_models
from ...giftcard import models as giftcard_models
from ...order import models as order_models
from ...page import models as page_models
from ...payment import models as payment_models
from ...product import models as product_models
from ...shipping import models as shipping_models
from ...shipping.interface import ShippingMethodData
from ...warehouse import models as warehouse_models
from ..utils import get_user_or_app_from_context
from .permissions import PRIVATE_META_PERMISSION_MAP


def resolve_object_with_metadata_type(instance: Optional[ModelWithMetadata]):
    # Imports inside resolvers to avoid circular imports.
    from ...invoice import models as invoice_models
    from ...menu import models as menu_models
    from ...shipping import interface as shipping_interface
    from ..account import types as account_types
    from ..app import types as app_types
    from ..attribute import types as attribute_types
    from ..checkout import types as checkout_types
    from ..discount import types as discount_types
    from ..giftcard import types as giftcard_types
    from ..invoice import types as invoice_types
    from ..menu import types as menu_types
    from ..order import types as order_types
    from ..page import types as page_types
    from ..payment import types as payment_types
    from ..product import types as product_types
    from ..shipping import types as shipping_types
    from ..warehouse import types as warehouse_types

    if isinstance(instance, ModelWithMetadata):
        MODEL_TO_TYPE_MAP = {
            app_models.App: app_types.App,
            attribute_models.Attribute: attribute_types.Attribute,
            product_models.Category: product_types.Category,
            checkout_models.Checkout: checkout_types.Checkout,
            product_models.Collection: product_types.Collection,
            product_models.DigitalContent: product_types.DigitalContent,
            order_models.Fulfillment: order_types.Fulfillment,
            giftcard_models.GiftCard: giftcard_types.GiftCard,
            order_models.Order: order_types.Order,
            invoice_models.Invoice: invoice_types.Invoice,
            page_models.Page: page_types.Page,
            page_models.PageType: page_types.PageType,
            payment_models.Payment: payment_types.Payment,
            product_models.Product: product_types.Product,
            product_models.ProductType: product_types.ProductType,
            product_models.ProductVariant: product_types.ProductVariant,
            menu_models.Menu: menu_types.Menu,
            menu_models.MenuItem: menu_types.MenuItem,
<<<<<<< HEAD
            shipping_models.ShippingMethod: shipping_types.ShippingMethodType,
=======
            shipping_models.ShippingMethod: shipping_types.ShippingMethod,
>>>>>>> 6dddd220
            shipping_models.ShippingZone: shipping_types.ShippingZone,
            account_models.User: account_types.User,
            warehouse_models.Warehouse: warehouse_types.Warehouse,
            discount_models.Sale: discount_types.Sale,
            discount_models.Voucher: discount_types.Voucher,
        }
        return MODEL_TO_TYPE_MAP.get(instance.__class__, None), instance.pk

    elif dataclasses.is_dataclass(instance):
<<<<<<< HEAD
        DATACLASS_TO_TYPE_MAP = {ShippingMethodData: shipping_types.ShippingMethod}
        return DATACLASS_TO_TYPE_MAP.get(instance.__class__, None), instance.id
=======
        DATACLASS_TO_TYPE_MAP = {
            shipping_interface.ShippingMethodData: shipping_types.ShippingMethod
        }
        return (
            DATACLASS_TO_TYPE_MAP.get(instance.__class__, None),  # type: ignore
            instance.id,  # type: ignore
        )
>>>>>>> 6dddd220


def resolve_metadata(metadata: dict):
    return sorted(
        [{"key": k, "value": v} for k, v in metadata.items()],
        key=itemgetter("key"),
    )


def resolve_private_metadata(root: ModelWithMetadata, info):
    item_type, item_id = resolve_object_with_metadata_type(root)
    if not item_type:
        raise NotImplementedError(
            f"Model {type(root)} can't be mapped to type with metadata. "
            "Make sure that model exists inside MODEL_TO_TYPE_MAP."
        )

    get_required_permission = PRIVATE_META_PERMISSION_MAP[item_type.__name__]
    if not get_required_permission:
        raise PermissionDenied()

    required_permission = get_required_permission(info, item_id)

    if not required_permission:
        raise PermissionDenied()

    requester = get_user_or_app_from_context(info.context)
    if not requester.has_perms(required_permission):
        raise PermissionDenied()

    return resolve_metadata(root.private_metadata)<|MERGE_RESOLUTION|>--- conflicted
+++ resolved
@@ -1,6 +1,5 @@
 import dataclasses
 from operator import itemgetter
-from typing import Optional
 
 from ...account import models as account_models
 from ...app import models as app_models
@@ -21,11 +20,10 @@
 from .permissions import PRIVATE_META_PERMISSION_MAP
 
 
-def resolve_object_with_metadata_type(instance: Optional[ModelWithMetadata]):
+def resolve_object_with_metadata_type(instance):
     # Imports inside resolvers to avoid circular imports.
     from ...invoice import models as invoice_models
     from ...menu import models as menu_models
-    from ...shipping import interface as shipping_interface
     from ..account import types as account_types
     from ..app import types as app_types
     from ..attribute import types as attribute_types
@@ -61,11 +59,7 @@
             product_models.ProductVariant: product_types.ProductVariant,
             menu_models.Menu: menu_types.Menu,
             menu_models.MenuItem: menu_types.MenuItem,
-<<<<<<< HEAD
             shipping_models.ShippingMethod: shipping_types.ShippingMethodType,
-=======
-            shipping_models.ShippingMethod: shipping_types.ShippingMethod,
->>>>>>> 6dddd220
             shipping_models.ShippingZone: shipping_types.ShippingZone,
             account_models.User: account_types.User,
             warehouse_models.Warehouse: warehouse_types.Warehouse,
@@ -75,18 +69,8 @@
         return MODEL_TO_TYPE_MAP.get(instance.__class__, None), instance.pk
 
     elif dataclasses.is_dataclass(instance):
-<<<<<<< HEAD
         DATACLASS_TO_TYPE_MAP = {ShippingMethodData: shipping_types.ShippingMethod}
         return DATACLASS_TO_TYPE_MAP.get(instance.__class__, None), instance.id
-=======
-        DATACLASS_TO_TYPE_MAP = {
-            shipping_interface.ShippingMethodData: shipping_types.ShippingMethod
-        }
-        return (
-            DATACLASS_TO_TYPE_MAP.get(instance.__class__, None),  # type: ignore
-            instance.id,  # type: ignore
-        )
->>>>>>> 6dddd220
 
 
 def resolve_metadata(metadata: dict):
