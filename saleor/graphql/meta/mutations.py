--- conflicted
+++ resolved
@@ -57,12 +57,6 @@
 
         try:
             type_name, _ = from_global_id_or_error(object_id)
-<<<<<<< HEAD
-            if type_name == "Order":
-                warnings.warn("DEPRECATED. Use token for changing order metadata.")
-            # ShippingMethodType represents the ShippingMethod model
-            if type_name == "ShippingMethodType":
-=======
             if type_name in ["Order", "Checkout"]:
                 type_name = type_name.lower()
                 raise ValidationError(
@@ -74,9 +68,8 @@
                         )
                     }
                 )
-            # ShippingMethod type isn't model-based class
-            if type_name == "ShippingMethod":
->>>>>>> 02705228
+            # ShippingMethodType represents the ShippingMethod model
+            if type_name == "ShippingMethodType":
                 qs = shipping_models.ShippingMethod.objects
             return cls.get_node_or_error(info, object_id, qs=qs)
         except GraphQLError as e:
