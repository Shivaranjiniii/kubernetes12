--- conflicted
+++ resolved
@@ -213,33 +213,7 @@
     value = graphene.String(required=True, description="Value of a metadata item.")
 
 
-<<<<<<< HEAD
-class ShippingMethodMetadataMixin:
-    @classmethod
-    def get_instance(cls, info, **data):
-        object_id = data.get("id")
-        qs = data.get("qs", None)
-
-        type_name, _ = from_global_id_or_error(object_id)
-        # ShippingMethod type isn't model-based class
-        if type_name == "ShippingMethodType":
-            qs = shipping_models.ShippingMethod.objects
-
-        return cls.get_node_or_error(info, object_id, qs=qs)
-
-    @classmethod
-    def get_model_for_type_name(cls, info, type_name):
-        # ShippingMethod type isn't model-based class
-        if type_name == "ShippingMethodType":
-            return shipping_models.ShippingMethod
-        graphene_type = info.schema.get_type(type_name).graphene_type
-        return graphene_type._meta.model
-
-
-class UpdateMetadata(ShippingMethodMetadataMixin, BaseMetadataMutation):
-=======
 class UpdateMetadata(BaseMetadataMutation):
->>>>>>> 24fb16bc
     class Meta:
         description = "Updates metadata of an object."
         permission_map = PUBLIC_META_PERMISSION_MAP
