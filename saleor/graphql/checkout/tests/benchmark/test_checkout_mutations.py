from decimal import Decimal
from unittest.mock import patch

import graphene
import pytest
from graphene import Node

from .....checkout import calculations
from .....checkout.fetch import fetch_checkout_info, fetch_checkout_lines
from .....checkout.models import Checkout
from .....checkout.utils import add_variants_to_checkout, set_external_shipping_id
from .....discount import RewardValueType
from .....discount.models import CheckoutLineDiscount, PromotionRule
from .....plugins.manager import get_plugins_manager
from .....product.models import Product, ProductVariant, ProductVariantChannelListing
from .....product.utils.variant_prices import update_discounted_prices_for_promotion
from .....product.utils.variants import fetch_variants_for_promotion_rules
from .....warehouse.models import Stock
from ....core.utils import to_global_id_or_none
from ....tests.utils import get_graphql_content
from ...mutations.utils import CheckoutLineData

CHECKOUT_GIFT_CARD_QUERY = """
    query CheckoutGiftCard {
      checkouts(first: 100) {
        edges {
          node {
            id
            giftCards {
              id
              isActive
              code
              last4CodeChars
              currentBalance {
                amount
              }
            }
          }
        }
      }
    }
"""

FRAGMENT_PRICE = """
    fragment Price on TaxedMoney {
      gross {
        amount
        currency
      }
      net {
        amount
        currency
      }
    }
"""

FRAGMENT_PRODUCT_VARIANT = (
    FRAGMENT_PRICE
    + """
        fragment ProductVariant on ProductVariant {
          id
          name
          pricing {
            onSale
            priceUndiscounted {
              ...Price
            }
            price {
              ...Price
            }
          }
          product {
            id
            name
            thumbnail {
              url
              alt
            }
            thumbnail2x: thumbnail(size: 510) {
              url
            }
          }
        }
    """
)

FRAGMENT_CHECKOUT_LINE = (
    FRAGMENT_PRODUCT_VARIANT
    + """
        fragment CheckoutLine on CheckoutLine {
          id
          quantity
          isGift
          totalPrice {
            ...Price
          }
          variant {
            ...ProductVariant
          }
          quantity
        }
    """
)

FRAGMENT_ADDRESS = """
    fragment Address on Address {
      id
      firstName
      lastName
      companyName
      streetAddress1
      streetAddress2
      city
      postalCode
      country {
        code
        country
      }
      countryArea
      phone
      isDefaultBillingAddress
      isDefaultShippingAddress
    }
"""


FRAGMENT_SHIPPING_METHOD = """
    fragment ShippingMethod on ShippingMethod {
        id
        name
        price {
            amount
        }
    }
"""

FRAGMENT_COLLECTION_POINT = """
   fragment CollectionPoint on Warehouse {
        id
        name
        isPrivate
        clickAndCollectOption
        address {
             streetAddress1
          }
     }
"""


FRAGMENT_CHECKOUT = (
    FRAGMENT_CHECKOUT_LINE
    + FRAGMENT_ADDRESS
    + FRAGMENT_SHIPPING_METHOD
    + """
        fragment Checkout on Checkout {
          availablePaymentGateways {
            id
            name
            config {
              field
              value
            }
          }
          token
          id
          totalPrice {
            ...Price
          }
          subtotalPrice {
            ...Price
          }
          billingAddress {
            ...Address
          }
          shippingAddress {
            ...Address
          }
          email
          availableShippingMethods {
            ...ShippingMethod
          }
          shippingMethod {
            ...ShippingMethod
          }
          shippingPrice {
            ...Price
          }
          lines {
            ...CheckoutLine
          }
          stockReservationExpires
          isShippingRequired
          discount {
            currency
            amount
          }
          discountName
          translatedDiscountName
          voucherCode
          displayGrossPrices
        }
    """
)

FRAGMENT_CHECKOUT_FOR_CC = (
    FRAGMENT_CHECKOUT_LINE
    + FRAGMENT_ADDRESS
    + FRAGMENT_SHIPPING_METHOD
    + FRAGMENT_COLLECTION_POINT
    + """
        fragment Checkout on Checkout {
          availablePaymentGateways {
            id
            name
            config {
              field
              value
            }
          }
          token
          id
          totalPrice {
            ...Price
          }
          subtotalPrice {
            ...Price
          }
          billingAddress {
            ...Address
          }
          shippingAddress {
            ...Address
          }
          email
          availableShippingMethods {
            ...ShippingMethod
          }
          availableCollectionPoints {
            ...CollectionPoint
          }
          deliveryMethod {
            __typename
            ... on ShippingMethod {
              ...ShippingMethod
            }
            ... on Warehouse {
              ...CollectionPoint
            }
          }
          shippingPrice {
            ...Price
          }
          lines {
            ...CheckoutLine
          }
          isShippingRequired
          discount {
            currency
            amount
          }
          discountName
          translatedDiscountName
          voucherCode
        }
    """
)


MUTATION_CHECKOUT_CREATE = (
    FRAGMENT_CHECKOUT
    + """
        mutation CreateCheckout($checkoutInput: CheckoutCreateInput!) {
            checkoutCreate(input: $checkoutInput) {
                errors {
                    field
                    message
                }
                checkout {
                    ...Checkout
                }
            }
        }
    """
)


@pytest.mark.django_db
@pytest.mark.count_queries(autouse=False)
def test_create_checkout(
    api_client,
    graphql_address_data,
    stock,
    channel_USD,
    product_with_default_variant,
    product_with_single_variant,
    product_with_two_variants,
    count_queries,
):
    checkout_counts = Checkout.objects.count()
    variables = {
        "checkoutInput": {
            "channel": channel_USD.slug,
            "email": "test@example.com",
            "shippingAddress": graphql_address_data,
            "lines": [
                {
                    "quantity": 1,
                    "variantId": Node.to_global_id(
                        "ProductVariant", stock.product_variant.pk
                    ),
                },
                {
                    "quantity": 2,
                    "variantId": Node.to_global_id(
                        "ProductVariant",
                        product_with_default_variant.variants.first().pk,
                    ),
                },
                {
                    "quantity": 10,
                    "variantId": Node.to_global_id(
                        "ProductVariant",
                        product_with_single_variant.variants.first().pk,
                    ),
                },
                {
                    "quantity": 3,
                    "variantId": Node.to_global_id(
                        "ProductVariant",
                        product_with_two_variants.variants.first().pk,
                    ),
                },
                {
                    "quantity": 2,
                    "variantId": Node.to_global_id(
                        "ProductVariant",
                        product_with_two_variants.variants.last().pk,
                    ),
                },
            ],
        }
    }
    get_graphql_content(api_client.post_graphql(MUTATION_CHECKOUT_CREATE, variables))
    assert checkout_counts + 1 == Checkout.objects.count()


@pytest.mark.django_db
@pytest.mark.count_queries(autouse=False)
def test_create_checkout_with_reservations(
    site_settings_with_reservations,
    api_client,
    product,
    stock,
    warehouse,
    graphql_address_data,
    channel_USD,
    django_assert_num_queries,
    count_queries,
):
    # TODO: replace this with MUTATION_CHECKOUT_CREATE when query number stabilizes
    query = (
        FRAGMENT_CHECKOUT_LINE
        + """
            mutation CreateCheckout($checkoutInput: CheckoutCreateInput!) {
              checkoutCreate(input: $checkoutInput) {
                errors {
                  field
                  message
                }
                checkout {
                  lines {
                    ...CheckoutLine
                  }
                  stockReservationExpires
                }
              }
            }
        """
    )

    variants = ProductVariant.objects.bulk_create(
        [ProductVariant(product=product, sku=f"SKU_A_{i}") for i in range(10)]
    )
    ProductVariantChannelListing.objects.bulk_create(
        [
            ProductVariantChannelListing(
                variant=variant,
                channel=channel_USD,
                price_amount=Decimal(10),
                discounted_price_amount=Decimal(10),
                cost_price_amount=Decimal(1),
                currency=channel_USD.currency_code,
            )
            for variant in variants
        ]
    )
    Stock.objects.bulk_create(
        [
            Stock(product_variant=variant, warehouse=warehouse, quantity=15)
            for variant in variants
        ]
    )

    new_lines = []
    for variant in variants:
        variant_id = graphene.Node.to_global_id("ProductVariant", variant.id)
        new_lines.append({"quantity": 2, "variantId": variant_id})

    test_email = "test@example.com"
    shipping_address = graphql_address_data
    variables = {
        "checkoutInput": {
            "channel": channel_USD.slug,
            "lines": [new_lines[0]],
            "email": test_email,
            "shippingAddress": shipping_address,
        }
    }

    with django_assert_num_queries(74):
        response = api_client.post_graphql(query, variables)
        assert get_graphql_content(response)["data"]["checkoutCreate"]
        assert Checkout.objects.first().lines.count() == 1

    Checkout.objects.all().delete()

    test_email = "test@example.com"
    shipping_address = graphql_address_data
    variables = {
        "checkoutInput": {
            "channel": channel_USD.slug,
            "lines": new_lines,
            "email": test_email,
            "shippingAddress": shipping_address,
        }
    }

    with django_assert_num_queries(74):
        response = api_client.post_graphql(query, variables)
        assert get_graphql_content(response)["data"]["checkoutCreate"]
        assert Checkout.objects.first().lines.count() == 10


@pytest.mark.django_db
@pytest.mark.count_queries(autouse=False)
def test_create_checkout_with_gift_promotion(
    api_client,
    graphql_address_data,
    stock,
    channel_USD,
    product_with_default_variant,
    product_with_single_variant,
    product_with_two_variants,
    gift_promotion_rule,
    count_queries,
):
    checkout_counts = Checkout.objects.count()
    variables = {
        "checkoutInput": {
            "channel": channel_USD.slug,
            "email": "test@example.com",
            "shippingAddress": graphql_address_data,
            "lines": [
                {
                    "quantity": 1,
                    "variantId": Node.to_global_id(
                        "ProductVariant", stock.product_variant.pk
                    ),
                },
                {
                    "quantity": 2,
                    "variantId": Node.to_global_id(
                        "ProductVariant",
                        product_with_default_variant.variants.first().pk,
                    ),
                },
                {
                    "quantity": 10,
                    "variantId": Node.to_global_id(
                        "ProductVariant",
                        product_with_single_variant.variants.first().pk,
                    ),
                },
                {
                    "quantity": 3,
                    "variantId": Node.to_global_id(
                        "ProductVariant",
                        product_with_two_variants.variants.first().pk,
                    ),
                },
                {
                    "quantity": 2,
                    "variantId": Node.to_global_id(
                        "ProductVariant",
                        product_with_two_variants.variants.last().pk,
                    ),
                },
            ],
        }
    }
    data = get_graphql_content(
        api_client.post_graphql(MUTATION_CHECKOUT_CREATE, variables)
    )
    assert checkout_counts + 1 == Checkout.objects.count()
    assert data["data"]["checkoutCreate"]["checkout"]


@pytest.mark.django_db
@pytest.mark.count_queries(autouse=False)
def test_create_checkout_with_order_promotion(
    user_api_client,
    order_promotion_with_rule,
    channel_USD,
    stock,
    product_with_default_variant,
    product_with_single_variant,
    product_with_two_variants,
    graphql_address_data,
    django_assert_num_queries,
    count_queries,
    variant_with_many_stocks,
):
    # given
    variables = {
        "checkoutInput": {
            "channel": channel_USD.slug,
            "email": "test@example.com",
            "shippingAddress": graphql_address_data,
            "lines": [
                {
                    "quantity": 10,
                    "variantId": Node.to_global_id(
                        "ProductVariant", stock.product_variant.pk
                    ),
                },
                {
                    "quantity": 2,
                    "variantId": Node.to_global_id(
                        "ProductVariant",
                        product_with_default_variant.variants.first().pk,
                    ),
                },
                {
                    "quantity": 10,
                    "variantId": Node.to_global_id(
                        "ProductVariant",
                        product_with_single_variant.variants.first().pk,
                    ),
                },
                {
                    "quantity": 3,
                    "variantId": Node.to_global_id(
                        "ProductVariant",
                        product_with_two_variants.variants.first().pk,
                    ),
                },
                {
                    "quantity": 2,
                    "variantId": Node.to_global_id(
                        "ProductVariant",
                        product_with_two_variants.variants.last().pk,
                    ),
                },
            ],
        }
    }

    # when
<<<<<<< HEAD
    with django_assert_num_queries(80):
=======
    user_api_client.ensure_access_token()
    with django_assert_num_queries(79):
>>>>>>> e525f75a
        response = user_api_client.post_graphql(MUTATION_CHECKOUT_CREATE, variables)

    # then
    assert Checkout.objects.get().discounts.exists()
    content = get_graphql_content(response)
    data = content["data"]["checkoutCreate"]
    assert not data["errors"]


@pytest.mark.django_db
@pytest.mark.count_queries(autouse=False)
def test_add_shipping_to_checkout(
    api_client,
    checkout_with_shipping_address,
    shipping_method,
    count_queries,
):
    query = (
        FRAGMENT_CHECKOUT
        + """
            mutation updateCheckoutShippingOptions(
              $id: ID, $shippingMethodId: ID
            ) {
              checkoutShippingMethodUpdate(
                id: $id, shippingMethodId: $shippingMethodId
              ) {
                errors {
                  field
                  message
                }
                checkout {
                  ...Checkout
                }
              }
            }
        """
    )
    variables = {
        "id": to_global_id_or_none(checkout_with_shipping_address),
        "shippingMethodId": Node.to_global_id("ShippingMethod", shipping_method.pk),
    }
    response = get_graphql_content(api_client.post_graphql(query, variables))
    assert not response["data"]["checkoutShippingMethodUpdate"]["errors"]


@pytest.mark.django_db
@pytest.mark.count_queries(autouse=False)
def test_add_delivery_to_checkout(
    api_client,
    checkout_with_item_for_cc,
    warehouse_for_cc,
    count_queries,
):
    query = (
        FRAGMENT_CHECKOUT
        + """
            mutation updateCheckoutDeliveryOptions(
              $id: ID, $deliveryMethodId: ID
            ) {
              checkoutDeliveryMethodUpdate(
                id: $id, deliveryMethodId: $deliveryMethodId
              ) {
                errors {
                  field
                  message
                }
                checkout {
                  ...Checkout
                }
              }
            }
        """
    )
    variables = {
        "id": to_global_id_or_none(checkout_with_item_for_cc),
        "deliveryMethodId": Node.to_global_id("Warehouse", warehouse_for_cc.pk),
    }
    response = get_graphql_content(api_client.post_graphql(query, variables))
    assert not response["data"]["checkoutDeliveryMethodUpdate"]["errors"]


@pytest.mark.django_db
@pytest.mark.count_queries(autouse=False)
def test_add_billing_address_to_checkout(
    api_client, graphql_address_data, checkout_with_shipping_method, count_queries
):
    query = (
        FRAGMENT_CHECKOUT
        + """
            mutation UpdateCheckoutBillingAddress(
              $id: ID, $billingAddress: AddressInput!
            ) {
              checkoutBillingAddressUpdate(
                  id: $id, billingAddress: $billingAddress
              ) {
                errors {
                  field
                  message
                }
                checkout {
                  ...Checkout
                }
              }
            }
        """
    )
    variables = {
        "id": to_global_id_or_none(checkout_with_shipping_method),
        "billingAddress": graphql_address_data,
    }
    response = get_graphql_content(api_client.post_graphql(query, variables))
    assert not response["data"]["checkoutBillingAddressUpdate"]["errors"]


MUTATION_CHECKOUT_LINES_UPDATE = (
    FRAGMENT_CHECKOUT_LINE
    + """
        mutation updateCheckoutLine($id: ID, $lines: [CheckoutLineUpdateInput!]!){
          checkoutLinesUpdate(id: $id, lines: $lines) {
            checkout {
              id
              lines {
                ...CheckoutLine
              }
              totalPrice {
                ...Price
              }
              subtotalPrice {
                ...Price
              }
              isShippingRequired
            }
            errors {
                field
                message
            }
          }
        }
    """
)


@pytest.mark.django_db
@pytest.mark.count_queries(autouse=False)
def test_update_checkout_lines(
    api_client,
    checkout_with_items,
    stock,
    product_with_default_variant,
    product_with_single_variant,
    product_with_two_variants,
    count_queries,
):
    variables = {
        "id": to_global_id_or_none(checkout_with_items),
        "lines": [
            {
                "quantity": 1,
                "variantId": Node.to_global_id(
                    "ProductVariant", stock.product_variant.pk
                ),
            },
            {
                "quantity": 2,
                "variantId": Node.to_global_id(
                    "ProductVariant",
                    product_with_default_variant.variants.first().pk,
                ),
            },
            {
                "quantity": 10,
                "variantId": Node.to_global_id(
                    "ProductVariant",
                    product_with_single_variant.variants.first().pk,
                ),
            },
            {
                "quantity": 3,
                "variantId": Node.to_global_id(
                    "ProductVariant",
                    product_with_two_variants.variants.first().pk,
                ),
            },
            {
                "quantity": 2,
                "variantId": Node.to_global_id(
                    "ProductVariant",
                    product_with_two_variants.variants.last().pk,
                ),
            },
        ],
    }
    response = get_graphql_content(
        api_client.post_graphql(MUTATION_CHECKOUT_LINES_UPDATE, variables)
    )
    assert not response["data"]["checkoutLinesUpdate"]["errors"]


@pytest.mark.django_db
@pytest.mark.count_queries(autouse=False)
def test_update_checkout_lines_with_reservations(
    site_settings_with_reservations,
    user_api_client,
    channel_USD,
    checkout_with_item,
    product,
    stock,
    warehouse,
    django_assert_num_queries,
    count_queries,
):
    checkout = checkout_with_item

    variants = ProductVariant.objects.bulk_create(
        [ProductVariant(product=product, sku=f"SKU_A_{i}") for i in range(10)]
    )
    ProductVariantChannelListing.objects.bulk_create(
        [
            ProductVariantChannelListing(
                variant=variant,
                channel=channel_USD,
                price_amount=Decimal(10),
                discounted_price_amount=Decimal(10),
                cost_price_amount=Decimal(1),
                currency=channel_USD.currency_code,
            )
            for variant in variants
        ]
    )
    Stock.objects.bulk_create(
        [
            Stock(product_variant=variant, warehouse=warehouse, quantity=15)
            for variant in variants
        ]
    )

    add_variants_to_checkout(
        checkout,
        variants,
        [
            CheckoutLineData(
                variant_id=str(variant.pk),
                quantity=2,
                quantity_to_update=True,
                custom_price=None,
                custom_price_to_update=False,
            )
            for variant in variants
        ],
        channel_USD,
        replace_reservations=True,
        reservation_length=5,
    )

    user_api_client.ensure_access_token()
    with django_assert_num_queries(95):
        variant_id = graphene.Node.to_global_id("ProductVariant", variants[0].pk)
        variables = {
            "id": to_global_id_or_none(checkout),
            "lines": [{"quantity": 3, "variantId": variant_id}],
        }
        response = user_api_client.post_graphql(
            MUTATION_CHECKOUT_LINES_UPDATE, variables
        )
        content = get_graphql_content(response)
        data = content["data"]["checkoutLinesUpdate"]
        assert not data["errors"]

    # Updating multiple lines in checkout has same query count as updating one
    with django_assert_num_queries(95):
        variables = {
            "id": to_global_id_or_none(checkout),
            "lines": [],
        }

        for variant in variants:
            variant_id = graphene.Node.to_global_id("ProductVariant", variant.pk)
            variables["lines"].append({"quantity": 4, "variantId": variant_id})

        response = user_api_client.post_graphql(
            MUTATION_CHECKOUT_LINES_UPDATE, variables
        )
        content = get_graphql_content(response)
        data = content["data"]["checkoutLinesUpdate"]
        assert not data["errors"]


MUTATION_CHECKOUT_LINES_ADD = (
    FRAGMENT_CHECKOUT_LINE
    + """
        mutation addCheckoutLines($id: ID, $lines: [CheckoutLineInput!]!){
          checkoutLinesAdd(id: $id, lines: $lines) {
            checkout {
              id
              lines {
                ...CheckoutLine
              }
            }
            errors {
              field
              message
            }
          }
        }
    """
)


@pytest.mark.django_db
@pytest.mark.count_queries(autouse=False)
@patch("saleor.webhook.transport.synchronous.transport.send_webhook_request_sync")
def test_add_checkout_lines(
    mock_send_request,
    api_client,
    checkout_with_single_item,
    stock,
    product_with_default_variant,
    product_with_single_variant,
    product_with_two_variants,
    count_queries,
    shipping_app,
    settings,
):
    settings.PLUGINS = ["saleor.plugins.webhook.plugin.WebhookPlugin"]
    mock_json_response = [
        {
            "id": "abcd",
            "name": "Provider - Economy",
            "amount": "10",
            "currency": "USD",
            "maximum_delivery_days": "7",
        }
    ]
    mock_send_request.return_value = mock_json_response

    variables = {
        "id": Node.to_global_id("Checkout", checkout_with_single_item.pk),
        "lines": [
            {
                "quantity": 1,
                "variantId": Node.to_global_id(
                    "ProductVariant", stock.product_variant.pk
                ),
            },
            {
                "quantity": 2,
                "variantId": Node.to_global_id(
                    "ProductVariant",
                    product_with_default_variant.variants.first().pk,
                ),
            },
            {
                "quantity": 10,
                "variantId": Node.to_global_id(
                    "ProductVariant",
                    product_with_single_variant.variants.first().pk,
                ),
            },
            {
                "quantity": 3,
                "variantId": Node.to_global_id(
                    "ProductVariant",
                    product_with_two_variants.variants.first().pk,
                ),
            },
            {
                "quantity": 2,
                "variantId": Node.to_global_id(
                    "ProductVariant",
                    product_with_two_variants.variants.last().pk,
                ),
            },
        ],
    }
    response = get_graphql_content(
        api_client.post_graphql(MUTATION_CHECKOUT_LINES_ADD, variables)
    )
    assert not response["data"]["checkoutLinesAdd"]["errors"]
    assert mock_send_request.call_count == 0


@pytest.mark.django_db
@pytest.mark.count_queries(autouse=False)
@patch("saleor.webhook.transport.synchronous.transport.send_webhook_request_sync")
def test_add_checkout_lines_with_external_shipping(
    mock_send_request,
    api_client,
    checkout_with_single_item,
    address,
    stock,
    product_with_default_variant,
    product_with_single_variant,
    product_with_two_variants,
    count_queries,
    shipping_app,
    settings,
):
    settings.PLUGINS = ["saleor.plugins.webhook.plugin.WebhookPlugin"]
    response_method_id = "abcd"
    mock_json_response = [
        {
            "id": response_method_id,
            "name": "Provider - Economy",
            "amount": "10",
            "currency": "USD",
            "maximum_delivery_days": "7",
        }
    ]
    mock_send_request.return_value = mock_json_response

    external_shipping_method_id = Node.to_global_id(
        "app", f"{shipping_app.id}:{response_method_id}"
    )

    checkout_with_single_item.shipping_address = address
    set_external_shipping_id(checkout_with_single_item, external_shipping_method_id)
    checkout_with_single_item.save()
    checkout_with_single_item.metadata_storage.save()

    variables = {
        "id": Node.to_global_id("Checkout", checkout_with_single_item.pk),
        "lines": [
            {
                "quantity": 1,
                "variantId": Node.to_global_id(
                    "ProductVariant", stock.product_variant.pk
                ),
            },
            {
                "quantity": 2,
                "variantId": Node.to_global_id(
                    "ProductVariant",
                    product_with_default_variant.variants.first().pk,
                ),
            },
            {
                "quantity": 10,
                "variantId": Node.to_global_id(
                    "ProductVariant",
                    product_with_single_variant.variants.first().pk,
                ),
            },
            {
                "quantity": 3,
                "variantId": Node.to_global_id(
                    "ProductVariant",
                    product_with_two_variants.variants.first().pk,
                ),
            },
            {
                "quantity": 2,
                "variantId": Node.to_global_id(
                    "ProductVariant",
                    product_with_two_variants.variants.last().pk,
                ),
            },
        ],
    }
    response = get_graphql_content(
        api_client.post_graphql(MUTATION_CHECKOUT_LINES_ADD, variables)
    )
    assert not response["data"]["checkoutLinesAdd"]["errors"]
    # Two api calls :
    # - post-mutate() logic used to validate currently selected method
    # - fetch_checkout_prices_if_expired - calculating all prices for checkout
    # - (cached) in check_stock_quantity_bulk to check if the shipping method is set
    assert mock_send_request.call_count == 2


@pytest.mark.django_db
@pytest.mark.count_queries(autouse=False)
def test_add_checkout_lines_with_reservations(
    site_settings_with_reservations,
    user_api_client,
    channel_USD,
    checkout_with_item,
    product,
    stock,
    warehouse,
    django_assert_num_queries,
    count_queries,
):
    checkout = checkout_with_item
    line = checkout.lines.first()

    variants = ProductVariant.objects.bulk_create(
        [ProductVariant(product=product, sku=f"SKU_A_{i}") for i in range(10)]
    )
    ProductVariantChannelListing.objects.bulk_create(
        [
            ProductVariantChannelListing(
                variant=variant,
                channel=channel_USD,
                price_amount=Decimal(10),
                discounted_price_amount=Decimal(10),
                cost_price_amount=Decimal(1),
                currency=channel_USD.currency_code,
            )
            for variant in variants
        ]
    )
    Stock.objects.bulk_create(
        [
            Stock(product_variant=variant, warehouse=warehouse, quantity=15)
            for variant in variants
        ]
    )

    new_lines = []
    for variant in variants:
        variant_id = graphene.Node.to_global_id("ProductVariant", variant.id)
        new_lines.append({"quantity": 2, "variantId": variant_id})

    user_api_client.ensure_access_token()
    # Adding multiple lines to checkout has same query count as adding one
    with django_assert_num_queries(94):
        variables = {
            "id": Node.to_global_id("Checkout", checkout.pk),
            "lines": [new_lines[0]],
            "channelSlug": checkout.channel.slug,
        }
        response = user_api_client.post_graphql(MUTATION_CHECKOUT_LINES_ADD, variables)
        content = get_graphql_content(response)
        data = content["data"]["checkoutLinesAdd"]
        assert not data["errors"]

    checkout.lines.exclude(id=line.id).delete()

    with django_assert_num_queries(94):
        variables = {
            "id": Node.to_global_id("Checkout", checkout.pk),
            "lines": new_lines,
            "channelSlug": checkout.channel.slug,
        }
        response = user_api_client.post_graphql(MUTATION_CHECKOUT_LINES_ADD, variables)
        content = get_graphql_content(response)
        data = content["data"]["checkoutLinesAdd"]
        assert not data["errors"]


@pytest.mark.django_db
@pytest.mark.count_queries(autouse=False)
def test_add_checkout_lines_catalogue_discount_applies(
    user_api_client,
    catalogue_promotion_without_rules,
    checkout,
    channel_USD,
    django_assert_num_queries,
    count_queries,
    variant_with_many_stocks,
):
    # given
    Stock.objects.update(quantity=100)
    variant = variant_with_many_stocks
    variant_id = graphene.Node.to_global_id("ProductVariant", variant.pk)

    # prepare promotion with 50% discount
    promotion = catalogue_promotion_without_rules
    catalogue_predicate = {"variantPredicate": {"ids": [variant_id]}}
    rule = promotion.rules.create(
        name="Catalogue rule percentage 50",
        catalogue_predicate=catalogue_predicate,
        reward_value_type=RewardValueType.PERCENTAGE,
        reward_value=Decimal(50),
    )
    rule.channels.add(channel_USD)
    fetch_variants_for_promotion_rules(PromotionRule.objects.all())

    # update prices
    update_discounted_prices_for_promotion(Product.objects.all())

    variables = {
        "id": to_global_id_or_none(checkout),
        "lines": [{"variantId": variant_id, "quantity": 3}],
        "channelSlug": checkout.channel.slug,
    }

    # when
    user_api_client.ensure_access_token()
    with django_assert_num_queries(86):
        response = user_api_client.post_graphql(MUTATION_CHECKOUT_LINES_ADD, variables)

    # then
    content = get_graphql_content(response)
    data = content["data"]["checkoutLinesAdd"]
    assert not data["errors"]
    assert checkout.lines.count() == 1
    assert CheckoutLineDiscount.objects.count() == 1


@pytest.mark.django_db
@pytest.mark.count_queries(autouse=False)
def test_add_checkout_lines_multiple_catalogue_discount_applies(
    user_api_client,
    catalogue_promotion_without_rules,
    checkout,
    channel_USD,
    django_assert_num_queries,
    count_queries,
    product_variant_list,
    warehouse,
):
    # given
    variants = product_variant_list
    variant_global_ids = [variant.get_global_id() for variant in variants]

    channel_listing = variants[2].channel_listings.first()
    channel_listing.channel = channel_USD
    channel_listing.currency = channel_USD.currency_code
    channel_listing.save(update_fields=["channel_id", "currency"])

    Stock.objects.bulk_create(
        [
            Stock(product_variant=variant, warehouse=warehouse, quantity=1000)
            for variant in variants
        ]
    )

    # create many rules
    promotion = catalogue_promotion_without_rules
    rules = []
    catalogue_predicate = {"variantPredicate": {"ids": variant_global_ids}}
    for idx in range(5):
        reward_value = 2 + idx
        rules.append(
            PromotionRule(
                name=f"Catalogue rule fixed {reward_value}",
                promotion=promotion,
                catalogue_predicate=catalogue_predicate,
                reward_value_type=RewardValueType.FIXED,
                reward_value=Decimal(reward_value),
            )
        )
    for idx in range(5):
        reward_value = idx * 10 + 25
        rules.append(
            PromotionRule(
                name=f"Catalogue rule percentage {reward_value}",
                promotion=promotion,
                catalogue_predicate=catalogue_predicate,
                reward_value_type=RewardValueType.PERCENTAGE,
                reward_value=Decimal(reward_value),
            )
        )
    rules = PromotionRule.objects.bulk_create(rules)
    for rule in rules:
        rule.channels.add(channel_USD)
    fetch_variants_for_promotion_rules(PromotionRule.objects.all())

    # update prices
    update_discounted_prices_for_promotion(Product.objects.all())

    variables = {
        "id": to_global_id_or_none(checkout),
        "lines": [
            {"variantId": variant_global_ids[0], "quantity": 4},
            {"variantId": variant_global_ids[1], "quantity": 5},
            {"variantId": variant_global_ids[2], "quantity": 6},
            {"variantId": variant_global_ids[3], "quantity": 7},
        ],
        "channelSlug": checkout.channel.slug,
    }

    # when
    user_api_client.ensure_access_token()
    with django_assert_num_queries(86):
        response = user_api_client.post_graphql(MUTATION_CHECKOUT_LINES_ADD, variables)

    # then
    content = get_graphql_content(response)
    data = content["data"]["checkoutLinesAdd"]
    assert not data["errors"]
    assert checkout.lines.count() == 4
    assert CheckoutLineDiscount.objects.count() == 4


@pytest.mark.django_db
@pytest.mark.count_queries(autouse=False)
def test_add_checkout_lines_order_discount_applies(
    user_api_client,
    order_promotion_with_rule,
    checkout,
    channel_USD,
    django_assert_num_queries,
    count_queries,
    variant_with_many_stocks,
):
    # given
    Stock.objects.update(quantity=100)
    variant_id = graphene.Node.to_global_id(
        "ProductVariant", variant_with_many_stocks.id
    )

    variables = {
        "id": to_global_id_or_none(checkout),
        "lines": [{"variantId": variant_id, "quantity": 10}],
        "channelSlug": checkout.channel.slug,
    }

    # when
    user_api_client.ensure_access_token()
    with django_assert_num_queries(89):
        response = user_api_client.post_graphql(MUTATION_CHECKOUT_LINES_ADD, variables)

    # then
    assert checkout.discounts.exists()
    content = get_graphql_content(response)
    data = content["data"]["checkoutLinesAdd"]
    assert not data["errors"]


@pytest.mark.django_db
@pytest.mark.count_queries(autouse=False)
def test_add_checkout_lines_gift_discount_applies(
    user_api_client,
    gift_promotion_rule,
    checkout,
    channel_USD,
    django_assert_num_queries,
    count_queries,
    variant_with_many_stocks,
):
    # given
    Stock.objects.update(quantity=100)
    variant_id = graphene.Node.to_global_id(
        "ProductVariant", variant_with_many_stocks.id
    )

    variables = {
        "id": to_global_id_or_none(checkout),
        "lines": [{"variantId": variant_id, "quantity": 3}],
        "channelSlug": checkout.channel.slug,
    }

    # when
    user_api_client.ensure_access_token()
    with django_assert_num_queries(115):
        response = user_api_client.post_graphql(MUTATION_CHECKOUT_LINES_ADD, variables)

    # then
    assert checkout.lines.count() == 2
    content = get_graphql_content(response)
    data = content["data"]["checkoutLinesAdd"]
    assert not data["errors"]


@pytest.mark.django_db
@pytest.mark.count_queries(autouse=False)
def test_checkout_shipping_address_update(
    api_client, graphql_address_data, checkout_with_variants, count_queries
):
    query = (
        FRAGMENT_CHECKOUT
        + """
            mutation UpdateCheckoutShippingAddress(
              $id: ID, $shippingAddress: AddressInput!
            ) {
              checkoutShippingAddressUpdate(
                id: $id, shippingAddress: $shippingAddress
              ) {
                errors {
                  field
                  message
                }
                checkout {
                  ...Checkout
                }
              }
            }
        """
    )
    variables = {
        "id": to_global_id_or_none(checkout_with_variants),
        "shippingAddress": graphql_address_data,
    }
    response = get_graphql_content(api_client.post_graphql(query, variables))
    assert not response["data"]["checkoutShippingAddressUpdate"]["errors"]


@pytest.mark.django_db
@pytest.mark.count_queries(autouse=False)
def test_checkout_email_update(api_client, checkout_with_variants, count_queries):
    query = (
        FRAGMENT_CHECKOUT
        + """
            mutation UpdateCheckoutEmail(
              $id: ID, $email: String!
            ) {
              checkoutEmailUpdate(id: $id, email: $email) {
                checkout {
                  ...Checkout
                }
                errors {
                  field
                  message
                }
              }
            }
        """
    )
    variables = {
        "id": to_global_id_or_none(checkout_with_variants),
        "email": "newEmail@example.com",
    }
    response = get_graphql_content(api_client.post_graphql(query, variables))
    assert not response["data"]["checkoutEmailUpdate"]["errors"]


@pytest.mark.django_db
@pytest.mark.count_queries(autouse=False)
def test_checkout_voucher_code(
    api_client, checkout_with_billing_address, voucher, count_queries
):
    query = (
        FRAGMENT_CHECKOUT
        + """
            mutation AddCheckoutPromoCode($id: ID, $promoCode: String!) {
              checkoutAddPromoCode(id: $id, promoCode: $promoCode) {
                checkout {
                  ...Checkout
                }
                errors {
                  field
                  message
                }
                errors {
                  field
                  message
                  code
                }
              }
            }
        """
    )
    variables = {
        "id": to_global_id_or_none(checkout_with_billing_address),
        "promoCode": voucher.code,
    }
    response = get_graphql_content(api_client.post_graphql(query, variables))
    assert not response["data"]["checkoutAddPromoCode"]["errors"]


@pytest.mark.django_db
@pytest.mark.count_queries(autouse=False)
def test_checkout_payment_charge(
    api_client, checkout_with_billing_address, count_queries
):
    query = """
        mutation createPayment($input: PaymentInput!, $id: ID) {
          checkoutPaymentCreate(input: $input, id: $id) {
            errors {
              field
              message
            }
          }
        }
    """

    manager = get_plugins_manager(allow_replica=False)
    lines, _ = fetch_checkout_lines(checkout_with_billing_address)
    checkout_info = fetch_checkout_info(checkout_with_billing_address, lines, manager)
    manager = get_plugins_manager(allow_replica=False)
    total = calculations.checkout_total(
        manager=manager,
        checkout_info=checkout_info,
        lines=lines,
        address=checkout_with_billing_address.shipping_address,
    )

    variables = {
        "id": to_global_id_or_none(checkout_with_billing_address),
        "input": {
            "amount": total.gross.amount,
            "gateway": "mirumee.payments.dummy",
            "token": "charged",
        },
    }
    response = get_graphql_content(api_client.post_graphql(query, variables))
    assert not response["data"]["checkoutPaymentCreate"]["errors"]


ORDER_PRICE_FRAGMENT = """
fragment OrderPrice on TaxedMoney {
  gross {
    amount
    currency
    __typename
  }
  net {
    amount
    currency
    __typename
  }
  __typename
}
"""


FRAGMENT_ORDER_DETAIL = (
    FRAGMENT_ADDRESS
    + FRAGMENT_PRODUCT_VARIANT
    + ORDER_PRICE_FRAGMENT
    + """
  fragment OrderDetail on Order {
    userEmail
    paymentStatus
    paymentStatusDisplay
    status
    statusDisplay
    id
    token
    number
    shippingAddress {
      ...Address
      __typename
    }
    lines {
      productName
      quantity
      variant {
        ...ProductVariant
        __typename
      }
      unitPrice {
        currency
        ...OrderPrice
        __typename
      }
      totalPrice {
        currency
        ...OrderPrice
        __typename
      }
      __typename
    }
    subtotal {
      ...OrderPrice
      __typename
    }
    total {
      ...OrderPrice
      __typename
    }
    shippingPrice {
      ...OrderPrice
      __typename
    }
    __typename
  }
  """
)

FRAGMENT_ORDER_DETAIL_FOR_CC = (
    FRAGMENT_ADDRESS
    + FRAGMENT_PRODUCT_VARIANT
    + ORDER_PRICE_FRAGMENT
    + FRAGMENT_COLLECTION_POINT
    + FRAGMENT_SHIPPING_METHOD
    + """
  fragment OrderDetail on Order {
    userEmail
    paymentStatus
    paymentStatusDisplay
    status
    statusDisplay
    id
    token
    number
    shippingAddress {
      ...Address
      __typename
    }
    deliveryMethod {
      __typename
      ... on ShippingMethod {
        ...ShippingMethod
      }
      ... on Warehouse {
        ...CollectionPoint
      }
    }
    lines {
      productName
      quantity
      variant {
        ...ProductVariant
        __typename
      }
      unitPrice {
        currency
        ...OrderPrice
        __typename
      }
      totalPrice {
        currency
        ...OrderPrice
        __typename
      }
      __typename
    }
    subtotal {
      ...OrderPrice
      __typename
    }
    total {
      ...OrderPrice
      __typename
    }
    shippingPrice {
      ...OrderPrice
      __typename
    }
    __typename
  }
  """
)

COMPLETE_CHECKOUT_MUTATION_PART = """
    mutation completeCheckout($id: ID) {
      checkoutComplete(id: $id) {
        errors {
          code
          field
          message
        }
        order {
          ...OrderDetail
          __typename
        }
        confirmationNeeded
        confirmationData
      }
    }
"""


COMPLETE_CHECKOUT_MUTATION = FRAGMENT_ORDER_DETAIL + COMPLETE_CHECKOUT_MUTATION_PART

COMPLETE_CHECKOUT_MUTATION_FOR_CC = (
    FRAGMENT_ORDER_DETAIL_FOR_CC + COMPLETE_CHECKOUT_MUTATION_PART
)


@pytest.mark.django_db
@pytest.mark.count_queries(autouse=False)
def test_complete_checkout(api_client, checkout_with_charged_payment, count_queries):
    query = COMPLETE_CHECKOUT_MUTATION

    variables = {
        "id": to_global_id_or_none(checkout_with_charged_payment),
    }

    response = get_graphql_content(api_client.post_graphql(query, variables))
    assert not response["data"]["checkoutComplete"]["errors"]


@pytest.mark.django_db
@pytest.mark.count_queries(autouse=False)
@patch("saleor.plugins.manager.PluginsManager.product_variant_out_of_stock")
def test_complete_checkout_with_out_of_stock_webhook(
    product_variant_out_of_stock_webhook_mock,
    api_client,
    checkout_with_charged_payment,
    count_queries,
):
    query = COMPLETE_CHECKOUT_MUTATION
    Stock.objects.update(quantity=10)
    variables = {
        "id": to_global_id_or_none(checkout_with_charged_payment),
    }

    response = get_graphql_content(api_client.post_graphql(query, variables))
    assert not response["data"]["checkoutComplete"]["errors"]
    product_variant_out_of_stock_webhook_mock.assert_called_once_with(
        Stock.objects.last()
    )


@pytest.mark.django_db
@pytest.mark.count_queries(autouse=False)
def test_complete_checkout_with_single_line(
    api_client, checkout_with_charged_payment, count_queries
):
    query = COMPLETE_CHECKOUT_MUTATION
    checkout_with_charged_payment.lines.set(
        [checkout_with_charged_payment.lines.first()]
    )

    variables = {
        "id": to_global_id_or_none(checkout_with_charged_payment),
    }

    response = get_graphql_content(api_client.post_graphql(query, variables))
    assert not response["data"]["checkoutComplete"]["errors"]


@pytest.mark.django_db
@pytest.mark.count_queries(autouse=False)
def test_complete_checkout_with_digital_line(
    api_client, checkout_with_digital_line_with_charged_payment, count_queries
):
    query = COMPLETE_CHECKOUT_MUTATION

    variables = {
        "id": to_global_id_or_none(checkout_with_digital_line_with_charged_payment),
    }

    response = get_graphql_content(api_client.post_graphql(query, variables))
    assert not response["data"]["checkoutComplete"]["errors"]


@pytest.mark.django_db
@pytest.mark.count_queries(autouse=False)
def test_customer_complete_checkout(
    api_client, checkout_with_charged_payment, customer_user, count_queries
):
    query = COMPLETE_CHECKOUT_MUTATION
    checkout = checkout_with_charged_payment
    checkout.user = customer_user
    checkout.save()
    variables = {
        "id": to_global_id_or_none(checkout),
    }

    response = get_graphql_content(api_client.post_graphql(query, variables))
    assert not response["data"]["checkoutComplete"]["errors"]


@pytest.mark.django_db
@pytest.mark.count_queries(autouse=False)
def test_customer_complete_checkout_for_cc(
    api_client, checkout_with_charged_payment_for_cc, customer_user, count_queries
):
    query = COMPLETE_CHECKOUT_MUTATION_FOR_CC
    checkout = checkout_with_charged_payment_for_cc
    checkout.user = customer_user
    checkout.save()
    variables = {
        "id": to_global_id_or_none(checkout),
    }

    response = get_graphql_content(api_client.post_graphql(query, variables))
    assert not response["data"]["checkoutComplete"]["errors"]


@pytest.mark.django_db
@pytest.mark.count_queries(autouse=False)
def test_complete_checkout_preorder(
    api_client, checkout_preorder_with_charged_payment, count_queries
):
    query = COMPLETE_CHECKOUT_MUTATION

    variables = {
        "id": to_global_id_or_none(checkout_preorder_with_charged_payment),
    }

    response = get_graphql_content(api_client.post_graphql(query, variables))
    assert not response["data"]["checkoutComplete"]["errors"]


MUTATION_CHECKOUT_CREATE_FROM_ORDER = (
    FRAGMENT_CHECKOUT
    + """
mutation CheckoutCreateFromOrder($id: ID!) {
  checkoutCreateFromOrder(id:$id){
    errors{
      field
      message
      code
    }
    unavailableVariants{
      message
      code
      variantId
      lineId
    }
    checkout{
      ...Checkout
    }
  }
}
"""
)


@pytest.mark.django_db
@pytest.mark.count_queries(autouse=False)
def test_checkout_create_from_order(user_api_client, order_with_lines):
    # given
    order_with_lines.user = user_api_client.user
    order_with_lines.save()
    Stock.objects.update(quantity=10)

    variables = {"id": graphene.Node.to_global_id("Order", order_with_lines.pk)}
    # when
    response = user_api_client.post_graphql(
        MUTATION_CHECKOUT_CREATE_FROM_ORDER, variables
    )

    # then
    content = get_graphql_content(response)
    assert not content["data"]["checkoutCreateFromOrder"]["errors"]


@pytest.mark.django_db
@pytest.mark.count_queries(autouse=False)
def test_checkout_gift_cards(
    staff_api_client,
    checkout_with_gift_card,
    checkout_with_gift_card_items,
    gift_card_created_by_staff,
    gift_card,
    permission_manage_gift_card,
    permission_manage_checkouts,
):
    # given
    checkout_with_gift_card.gift_cards.add(gift_card_created_by_staff)
    checkout_with_gift_card.gift_cards.add(gift_card)
    checkout_with_gift_card.save()
    checkout_with_gift_card_items.gift_cards.add(gift_card_created_by_staff)
    checkout_with_gift_card_items.gift_cards.add(gift_card)
    checkout_with_gift_card_items.save()

    # when
    response = staff_api_client.post_graphql(
        CHECKOUT_GIFT_CARD_QUERY,
        {},
        permissions=[permission_manage_gift_card, permission_manage_checkouts],
        check_no_permissions=False,
    )

    # then
    assert response.status_code == 200


@pytest.mark.django_db
@pytest.mark.count_queries(autouse=False)
def test_checkout_customer_note_update(
    api_client, checkout_with_variants, count_queries
):
    query = (
        FRAGMENT_CHECKOUT
        + """
            mutation UpdateCheckoutCustomerNote(
              $id: ID!, $customerNote: String!
            ) {
              checkoutCustomerNoteUpdate(id: $id, customerNote: $customerNote) {
                checkout {
                  ...Checkout
                }
                errors {
                  field
                  message
                }
              }
            }
        """
    )
    variables = {
        "id": to_global_id_or_none(checkout_with_variants),
        "customerNote": "New note text",
    }
    response = get_graphql_content(api_client.post_graphql(query, variables))
    assert not response["data"]["checkoutCustomerNoteUpdate"]["errors"]<|MERGE_RESOLUTION|>--- conflicted
+++ resolved
@@ -566,12 +566,8 @@
     }
 
     # when
-<<<<<<< HEAD
+    user_api_client.ensure_access_token()
     with django_assert_num_queries(80):
-=======
-    user_api_client.ensure_access_token()
-    with django_assert_num_queries(79):
->>>>>>> e525f75a
         response = user_api_client.post_graphql(MUTATION_CHECKOUT_CREATE, variables)
 
     # then
