from decimal import Decimal
from unittest.mock import patch

import graphene
import pytest
from graphene import Node

from .....checkout import calculations
from .....checkout.fetch import fetch_checkout_info, fetch_checkout_lines
from .....checkout.models import Checkout
from .....checkout.utils import add_variants_to_checkout, set_external_shipping_id
from .....discount import RewardValueType
from .....discount.models import CheckoutLineDiscount, PromotionRule
from .....plugins.manager import get_plugins_manager
from .....product.models import Product, ProductVariant, ProductVariantChannelListing
from .....product.utils.variant_prices import update_discounted_prices_for_promotion
from .....product.utils.variants import fetch_variants_for_promotion_rules
from .....warehouse.models import Stock
from ....core.utils import to_global_id_or_none
from ....tests.utils import get_graphql_content
from ...mutations.utils import CheckoutLineData

CHECKOUT_GIFT_CARD_QUERY = """
    query CheckoutGiftCard {
      checkouts(first: 100) {
        edges {
          node {
            id
            giftCards {
              id
              isActive
              code
              last4CodeChars
              currentBalance {
                amount
              }
            }
          }
        }
      }
    }
"""

FRAGMENT_PRICE = """
    fragment Price on TaxedMoney {
      gross {
        amount
        currency
      }
      net {
        amount
        currency
      }
    }
"""

FRAGMENT_PRODUCT_VARIANT = (
    FRAGMENT_PRICE
    + """
        fragment ProductVariant on ProductVariant {
          id
          name
          pricing {
            onSale
            priceUndiscounted {
              ...Price
            }
            price {
              ...Price
            }
          }
          product {
            id
            name
            thumbnail {
              url
              alt
            }
            thumbnail2x: thumbnail(size: 510) {
              url
            }
          }
        }
    """
)

FRAGMENT_CHECKOUT_LINE = (
    FRAGMENT_PRODUCT_VARIANT
    + """
        fragment CheckoutLine on CheckoutLine {
          id
          quantity
          isGift
          totalPrice {
            ...Price
          }
          variant {
            ...ProductVariant
          }
          quantity
        }
    """
)

FRAGMENT_ADDRESS = """
    fragment Address on Address {
      id
      firstName
      lastName
      companyName
      streetAddress1
      streetAddress2
      city
      postalCode
      country {
        code
        country
      }
      countryArea
      phone
      isDefaultBillingAddress
      isDefaultShippingAddress
    }
"""


FRAGMENT_SHIPPING_METHOD = """
    fragment ShippingMethod on ShippingMethod {
        id
        name
        price {
            amount
        }
    }
"""

FRAGMENT_COLLECTION_POINT = """
   fragment CollectionPoint on Warehouse {
        id
        name
        isPrivate
        clickAndCollectOption
        address {
             streetAddress1
          }
     }
"""


FRAGMENT_CHECKOUT = (
    FRAGMENT_CHECKOUT_LINE
    + FRAGMENT_ADDRESS
    + FRAGMENT_SHIPPING_METHOD
    + """
        fragment Checkout on Checkout {
          availablePaymentGateways {
            id
            name
            config {
              field
              value
            }
          }
          token
          id
          totalPrice {
            ...Price
          }
          subtotalPrice {
            ...Price
          }
          billingAddress {
            ...Address
          }
          shippingAddress {
            ...Address
          }
          email
          availableShippingMethods {
            ...ShippingMethod
          }
          shippingMethod {
            ...ShippingMethod
          }
          shippingPrice {
            ...Price
          }
          lines {
            ...CheckoutLine
          }
          stockReservationExpires
          isShippingRequired
          discount {
            currency
            amount
          }
          discountName
          translatedDiscountName
          voucherCode
          displayGrossPrices
        }
    """
)

FRAGMENT_CHECKOUT_FOR_CC = (
    FRAGMENT_CHECKOUT_LINE
    + FRAGMENT_ADDRESS
    + FRAGMENT_SHIPPING_METHOD
    + FRAGMENT_COLLECTION_POINT
    + """
        fragment Checkout on Checkout {
          availablePaymentGateways {
            id
            name
            config {
              field
              value
            }
          }
          token
          id
          totalPrice {
            ...Price
          }
          subtotalPrice {
            ...Price
          }
          billingAddress {
            ...Address
          }
          shippingAddress {
            ...Address
          }
          email
          availableShippingMethods {
            ...ShippingMethod
          }
          availableCollectionPoints {
            ...CollectionPoint
          }
          deliveryMethod {
            __typename
            ... on ShippingMethod {
              ...ShippingMethod
            }
            ... on Warehouse {
              ...CollectionPoint
            }
          }
          shippingPrice {
            ...Price
          }
          lines {
            ...CheckoutLine
          }
          isShippingRequired
          discount {
            currency
            amount
          }
          discountName
          translatedDiscountName
          voucherCode
        }
    """
)


MUTATION_CHECKOUT_CREATE = (
    FRAGMENT_CHECKOUT
    + """
        mutation CreateCheckout($checkoutInput: CheckoutCreateInput!) {
            checkoutCreate(input: $checkoutInput) {
                errors {
                    field
                    message
                }
                checkout {
                    ...Checkout
                }
            }
        }
    """
)


@pytest.mark.django_db
@pytest.mark.count_queries(autouse=False)
def test_create_checkout(
    api_client,
    graphql_address_data,
    stock,
    channel_USD,
    product_with_default_variant,
    product_with_single_variant,
    product_with_two_variants,
    count_queries,
):
    checkout_counts = Checkout.objects.count()
    variables = {
        "checkoutInput": {
            "channel": channel_USD.slug,
            "email": "test@example.com",
            "shippingAddress": graphql_address_data,
            "lines": [
                {
                    "quantity": 1,
                    "variantId": Node.to_global_id(
                        "ProductVariant", stock.product_variant.pk
                    ),
                },
                {
                    "quantity": 2,
                    "variantId": Node.to_global_id(
                        "ProductVariant",
                        product_with_default_variant.variants.first().pk,
                    ),
                },
                {
                    "quantity": 10,
                    "variantId": Node.to_global_id(
                        "ProductVariant",
                        product_with_single_variant.variants.first().pk,
                    ),
                },
                {
                    "quantity": 3,
                    "variantId": Node.to_global_id(
                        "ProductVariant",
                        product_with_two_variants.variants.first().pk,
                    ),
                },
                {
                    "quantity": 2,
                    "variantId": Node.to_global_id(
                        "ProductVariant",
                        product_with_two_variants.variants.last().pk,
                    ),
                },
            ],
        }
    }
    get_graphql_content(api_client.post_graphql(MUTATION_CHECKOUT_CREATE, variables))
    assert checkout_counts + 1 == Checkout.objects.count()


@pytest.mark.django_db
@pytest.mark.count_queries(autouse=False)
def test_create_checkout_with_reservations(
    site_settings_with_reservations,
    api_client,
    product,
    stock,
    warehouse,
    graphql_address_data,
    channel_USD,
    django_assert_num_queries,
    count_queries,
):
    # TODO: replace this with MUTATION_CHECKOUT_CREATE when query number stabilizes
    query = (
        FRAGMENT_CHECKOUT_LINE
        + """
            mutation CreateCheckout($checkoutInput: CheckoutCreateInput!) {
              checkoutCreate(input: $checkoutInput) {
                errors {
                  field
                  message
                }
                checkout {
                  lines {
                    ...CheckoutLine
                  }
                  stockReservationExpires
                }
              }
            }
        """
    )

    variants = ProductVariant.objects.bulk_create(
        [ProductVariant(product=product, sku=f"SKU_A_{i}") for i in range(10)]
    )
    ProductVariantChannelListing.objects.bulk_create(
        [
            ProductVariantChannelListing(
                variant=variant,
                channel=channel_USD,
                price_amount=Decimal(10),
                discounted_price_amount=Decimal(10),
                cost_price_amount=Decimal(1),
                currency=channel_USD.currency_code,
            )
            for variant in variants
        ]
    )
    Stock.objects.bulk_create(
        [
            Stock(product_variant=variant, warehouse=warehouse, quantity=15)
            for variant in variants
        ]
    )

    new_lines = []
    for variant in variants:
        variant_id = graphene.Node.to_global_id("ProductVariant", variant.id)
        new_lines.append({"quantity": 2, "variantId": variant_id})

    test_email = "test@example.com"
    shipping_address = graphql_address_data
    variables = {
        "checkoutInput": {
            "channel": channel_USD.slug,
            "lines": [new_lines[0]],
            "email": test_email,
            "shippingAddress": shipping_address,
        }
    }

    with django_assert_num_queries(71):
        response = api_client.post_graphql(query, variables)
        assert get_graphql_content(response)["data"]["checkoutCreate"]
        assert Checkout.objects.first().lines.count() == 1

    Checkout.objects.all().delete()

    test_email = "test@example.com"
    shipping_address = graphql_address_data
    variables = {
        "checkoutInput": {
            "channel": channel_USD.slug,
            "lines": new_lines,
            "email": test_email,
            "shippingAddress": shipping_address,
        }
    }

    with django_assert_num_queries(71):
        response = api_client.post_graphql(query, variables)
        assert get_graphql_content(response)["data"]["checkoutCreate"]
        assert Checkout.objects.first().lines.count() == 10


@pytest.mark.django_db
@pytest.mark.count_queries(autouse=False)
def test_create_checkout_with_gift_promotion(
    api_client,
    graphql_address_data,
    stock,
    channel_USD,
    product_with_default_variant,
    product_with_single_variant,
    product_with_two_variants,
    gift_promotion_rule,
    count_queries,
):
    checkout_counts = Checkout.objects.count()
    variables = {
        "checkoutInput": {
            "channel": channel_USD.slug,
            "email": "test@example.com",
            "shippingAddress": graphql_address_data,
            "lines": [
                {
                    "quantity": 1,
                    "variantId": Node.to_global_id(
                        "ProductVariant", stock.product_variant.pk
                    ),
                },
                {
                    "quantity": 2,
                    "variantId": Node.to_global_id(
                        "ProductVariant",
                        product_with_default_variant.variants.first().pk,
                    ),
                },
                {
                    "quantity": 10,
                    "variantId": Node.to_global_id(
                        "ProductVariant",
                        product_with_single_variant.variants.first().pk,
                    ),
                },
                {
                    "quantity": 3,
                    "variantId": Node.to_global_id(
                        "ProductVariant",
                        product_with_two_variants.variants.first().pk,
                    ),
                },
                {
                    "quantity": 2,
                    "variantId": Node.to_global_id(
                        "ProductVariant",
                        product_with_two_variants.variants.last().pk,
                    ),
                },
            ],
        }
    }
    data = get_graphql_content(
        api_client.post_graphql(MUTATION_CHECKOUT_CREATE, variables)
    )
    assert checkout_counts + 1 == Checkout.objects.count()
    assert data["data"]["checkoutCreate"]["checkout"]


@pytest.mark.django_db
@pytest.mark.count_queries(autouse=False)
def test_create_checkout_with_order_promotion(
    user_api_client,
    order_promotion_with_rule,
    channel_USD,
    stock,
    product_with_default_variant,
    product_with_single_variant,
    product_with_two_variants,
    graphql_address_data,
    django_assert_num_queries,
    count_queries,
    variant_with_many_stocks,
):
    # given
    variables = {
        "checkoutInput": {
            "channel": channel_USD.slug,
            "email": "test@example.com",
            "shippingAddress": graphql_address_data,
            "lines": [
                {
                    "quantity": 10,
                    "variantId": Node.to_global_id(
                        "ProductVariant", stock.product_variant.pk
                    ),
                },
                {
                    "quantity": 2,
                    "variantId": Node.to_global_id(
                        "ProductVariant",
                        product_with_default_variant.variants.first().pk,
                    ),
                },
                {
                    "quantity": 10,
                    "variantId": Node.to_global_id(
                        "ProductVariant",
                        product_with_single_variant.variants.first().pk,
                    ),
                },
                {
                    "quantity": 3,
                    "variantId": Node.to_global_id(
                        "ProductVariant",
                        product_with_two_variants.variants.first().pk,
                    ),
                },
                {
                    "quantity": 2,
                    "variantId": Node.to_global_id(
                        "ProductVariant",
                        product_with_two_variants.variants.last().pk,
                    ),
                },
            ],
        }
    }

    # when
<<<<<<< HEAD
    with django_assert_num_queries(73):
=======
    with django_assert_num_queries(93):
>>>>>>> f1dc3aa2
        response = user_api_client.post_graphql(MUTATION_CHECKOUT_CREATE, variables)

    # then
    assert Checkout.objects.get().discounts.exists()
    content = get_graphql_content(response)
    data = content["data"]["checkoutCreate"]
    assert not data["errors"]


@pytest.mark.django_db
@pytest.mark.count_queries(autouse=False)
def test_add_shipping_to_checkout(
    api_client,
    checkout_with_shipping_address,
    shipping_method,
    count_queries,
):
    query = (
        FRAGMENT_CHECKOUT
        + """
            mutation updateCheckoutShippingOptions(
              $id: ID, $shippingMethodId: ID
            ) {
              checkoutShippingMethodUpdate(
                id: $id, shippingMethodId: $shippingMethodId
              ) {
                errors {
                  field
                  message
                }
                checkout {
                  ...Checkout
                }
              }
            }
        """
    )
    variables = {
        "id": to_global_id_or_none(checkout_with_shipping_address),
        "shippingMethodId": Node.to_global_id("ShippingMethod", shipping_method.pk),
    }
    response = get_graphql_content(api_client.post_graphql(query, variables))
    assert not response["data"]["checkoutShippingMethodUpdate"]["errors"]


@pytest.mark.django_db
@pytest.mark.count_queries(autouse=False)
def test_add_delivery_to_checkout(
    api_client,
    checkout_with_item_for_cc,
    warehouse_for_cc,
    count_queries,
):
    query = (
        FRAGMENT_CHECKOUT
        + """
            mutation updateCheckoutDeliveryOptions(
              $id: ID, $deliveryMethodId: ID
            ) {
              checkoutDeliveryMethodUpdate(
                id: $id, deliveryMethodId: $deliveryMethodId
              ) {
                errors {
                  field
                  message
                }
                checkout {
                  ...Checkout
                }
              }
            }
        """
    )
    variables = {
        "id": to_global_id_or_none(checkout_with_item_for_cc),
        "deliveryMethodId": Node.to_global_id("Warehouse", warehouse_for_cc.pk),
    }
    response = get_graphql_content(api_client.post_graphql(query, variables))
    assert not response["data"]["checkoutDeliveryMethodUpdate"]["errors"]


@pytest.mark.django_db
@pytest.mark.count_queries(autouse=False)
def test_add_billing_address_to_checkout(
    api_client, graphql_address_data, checkout_with_shipping_method, count_queries
):
    query = (
        FRAGMENT_CHECKOUT
        + """
            mutation UpdateCheckoutBillingAddress(
              $id: ID, $billingAddress: AddressInput!
            ) {
              checkoutBillingAddressUpdate(
                  id: $id, billingAddress: $billingAddress
              ) {
                errors {
                  field
                  message
                }
                checkout {
                  ...Checkout
                }
              }
            }
        """
    )
    variables = {
        "id": to_global_id_or_none(checkout_with_shipping_method),
        "billingAddress": graphql_address_data,
    }
    response = get_graphql_content(api_client.post_graphql(query, variables))
    assert not response["data"]["checkoutBillingAddressUpdate"]["errors"]


MUTATION_CHECKOUT_LINES_UPDATE = (
    FRAGMENT_CHECKOUT_LINE
    + """
        mutation updateCheckoutLine($id: ID, $lines: [CheckoutLineUpdateInput!]!){
          checkoutLinesUpdate(id: $id, lines: $lines) {
            checkout {
              id
              lines {
                ...CheckoutLine
              }
              totalPrice {
                ...Price
              }
              subtotalPrice {
                ...Price
              }
              isShippingRequired
            }
            errors {
                field
                message
            }
          }
        }
    """
)


@pytest.mark.django_db
@pytest.mark.count_queries(autouse=False)
def test_update_checkout_lines(
    api_client,
    checkout_with_items,
    stock,
    product_with_default_variant,
    product_with_single_variant,
    product_with_two_variants,
    count_queries,
):
    variables = {
        "id": to_global_id_or_none(checkout_with_items),
        "lines": [
            {
                "quantity": 1,
                "variantId": Node.to_global_id(
                    "ProductVariant", stock.product_variant.pk
                ),
            },
            {
                "quantity": 2,
                "variantId": Node.to_global_id(
                    "ProductVariant",
                    product_with_default_variant.variants.first().pk,
                ),
            },
            {
                "quantity": 10,
                "variantId": Node.to_global_id(
                    "ProductVariant",
                    product_with_single_variant.variants.first().pk,
                ),
            },
            {
                "quantity": 3,
                "variantId": Node.to_global_id(
                    "ProductVariant",
                    product_with_two_variants.variants.first().pk,
                ),
            },
            {
                "quantity": 2,
                "variantId": Node.to_global_id(
                    "ProductVariant",
                    product_with_two_variants.variants.last().pk,
                ),
            },
        ],
    }
    response = get_graphql_content(
        api_client.post_graphql(MUTATION_CHECKOUT_LINES_UPDATE, variables)
    )
    assert not response["data"]["checkoutLinesUpdate"]["errors"]


@pytest.mark.django_db
@pytest.mark.count_queries(autouse=False)
def test_update_checkout_lines_with_reservations(
    site_settings_with_reservations,
    user_api_client,
    channel_USD,
    checkout_with_item,
    product,
    stock,
    warehouse,
    django_assert_num_queries,
    count_queries,
):
    checkout = checkout_with_item

    variants = ProductVariant.objects.bulk_create(
        [ProductVariant(product=product, sku=f"SKU_A_{i}") for i in range(10)]
    )
    ProductVariantChannelListing.objects.bulk_create(
        [
            ProductVariantChannelListing(
                variant=variant,
                channel=channel_USD,
                price_amount=Decimal(10),
                discounted_price_amount=Decimal(10),
                cost_price_amount=Decimal(1),
                currency=channel_USD.currency_code,
            )
            for variant in variants
        ]
    )
    Stock.objects.bulk_create(
        [
            Stock(product_variant=variant, warehouse=warehouse, quantity=15)
            for variant in variants
        ]
    )

    add_variants_to_checkout(
        checkout,
        variants,
        [
            CheckoutLineData(
                variant_id=str(variant.pk),
                quantity=2,
                quantity_to_update=True,
                custom_price=None,
                custom_price_to_update=False,
            )
            for variant in variants
        ],
        channel_USD,
        replace_reservations=True,
        reservation_length=5,
    )

    with django_assert_num_queries(90):
        variant_id = graphene.Node.to_global_id("ProductVariant", variants[0].pk)
        variables = {
            "id": to_global_id_or_none(checkout),
            "lines": [{"quantity": 3, "variantId": variant_id}],
        }
        response = user_api_client.post_graphql(
            MUTATION_CHECKOUT_LINES_UPDATE, variables
        )
        content = get_graphql_content(response)
        data = content["data"]["checkoutLinesUpdate"]
        assert not data["errors"]

    # Updating multiple lines in checkout has same query count as updating one
    with django_assert_num_queries(90):
        variables = {
            "id": to_global_id_or_none(checkout),
            "lines": [],
        }

        for variant in variants:
            variant_id = graphene.Node.to_global_id("ProductVariant", variant.pk)
            variables["lines"].append({"quantity": 4, "variantId": variant_id})

        response = user_api_client.post_graphql(
            MUTATION_CHECKOUT_LINES_UPDATE, variables
        )
        content = get_graphql_content(response)
        data = content["data"]["checkoutLinesUpdate"]
        assert not data["errors"]


MUTATION_CHECKOUT_LINES_ADD = (
    FRAGMENT_CHECKOUT_LINE
    + """
        mutation addCheckoutLines($id: ID, $lines: [CheckoutLineInput!]!){
          checkoutLinesAdd(id: $id, lines: $lines) {
            checkout {
              id
              lines {
                ...CheckoutLine
              }
            }
            errors {
              field
              message
            }
          }
        }
    """
)


@pytest.mark.django_db
@pytest.mark.count_queries(autouse=False)
@patch("saleor.webhook.transport.synchronous.transport.send_webhook_request_sync")
def test_add_checkout_lines(
    mock_send_request,
    api_client,
    checkout_with_single_item,
    stock,
    product_with_default_variant,
    product_with_single_variant,
    product_with_two_variants,
    count_queries,
    shipping_app,
    settings,
):
    settings.PLUGINS = ["saleor.plugins.webhook.plugin.WebhookPlugin"]
    mock_json_response = [
        {
            "id": "abcd",
            "name": "Provider - Economy",
            "amount": "10",
            "currency": "USD",
            "maximum_delivery_days": "7",
        }
    ]
    mock_send_request.return_value = mock_json_response

    variables = {
        "id": Node.to_global_id("Checkout", checkout_with_single_item.pk),
        "lines": [
            {
                "quantity": 1,
                "variantId": Node.to_global_id(
                    "ProductVariant", stock.product_variant.pk
                ),
            },
            {
                "quantity": 2,
                "variantId": Node.to_global_id(
                    "ProductVariant",
                    product_with_default_variant.variants.first().pk,
                ),
            },
            {
                "quantity": 10,
                "variantId": Node.to_global_id(
                    "ProductVariant",
                    product_with_single_variant.variants.first().pk,
                ),
            },
            {
                "quantity": 3,
                "variantId": Node.to_global_id(
                    "ProductVariant",
                    product_with_two_variants.variants.first().pk,
                ),
            },
            {
                "quantity": 2,
                "variantId": Node.to_global_id(
                    "ProductVariant",
                    product_with_two_variants.variants.last().pk,
                ),
            },
        ],
    }
    response = get_graphql_content(
        api_client.post_graphql(MUTATION_CHECKOUT_LINES_ADD, variables)
    )
    assert not response["data"]["checkoutLinesAdd"]["errors"]
    assert mock_send_request.call_count == 0


@pytest.mark.django_db
@pytest.mark.count_queries(autouse=False)
@patch("saleor.webhook.transport.synchronous.transport.send_webhook_request_sync")
def test_add_checkout_lines_with_external_shipping(
    mock_send_request,
    api_client,
    checkout_with_single_item,
    address,
    stock,
    product_with_default_variant,
    product_with_single_variant,
    product_with_two_variants,
    count_queries,
    shipping_app,
    settings,
):
    settings.PLUGINS = ["saleor.plugins.webhook.plugin.WebhookPlugin"]
    response_method_id = "abcd"
    mock_json_response = [
        {
            "id": response_method_id,
            "name": "Provider - Economy",
            "amount": "10",
            "currency": "USD",
            "maximum_delivery_days": "7",
        }
    ]
    mock_send_request.return_value = mock_json_response

    external_shipping_method_id = Node.to_global_id(
        "app", f"{shipping_app.id}:{response_method_id}"
    )

    checkout_with_single_item.shipping_address = address
    set_external_shipping_id(checkout_with_single_item, external_shipping_method_id)
    checkout_with_single_item.save()
    checkout_with_single_item.metadata_storage.save()

    variables = {
        "id": Node.to_global_id("Checkout", checkout_with_single_item.pk),
        "lines": [
            {
                "quantity": 1,
                "variantId": Node.to_global_id(
                    "ProductVariant", stock.product_variant.pk
                ),
            },
            {
                "quantity": 2,
                "variantId": Node.to_global_id(
                    "ProductVariant",
                    product_with_default_variant.variants.first().pk,
                ),
            },
            {
                "quantity": 10,
                "variantId": Node.to_global_id(
                    "ProductVariant",
                    product_with_single_variant.variants.first().pk,
                ),
            },
            {
                "quantity": 3,
                "variantId": Node.to_global_id(
                    "ProductVariant",
                    product_with_two_variants.variants.first().pk,
                ),
            },
            {
                "quantity": 2,
                "variantId": Node.to_global_id(
                    "ProductVariant",
                    product_with_two_variants.variants.last().pk,
                ),
            },
        ],
    }
    response = get_graphql_content(
        api_client.post_graphql(MUTATION_CHECKOUT_LINES_ADD, variables)
    )
    assert not response["data"]["checkoutLinesAdd"]["errors"]
    # Two api calls :
    # - post-mutate() logic used to validate currently selected method
    # - fetch_checkout_prices_if_expired - calculating all prices for checkout
    # - (cached) in check_stock_quantity_bulk to check if the shipping method is set
    assert mock_send_request.call_count == 2


@pytest.mark.django_db
@pytest.mark.count_queries(autouse=False)
def test_add_checkout_lines_with_reservations(
    site_settings_with_reservations,
    user_api_client,
    channel_USD,
    checkout_with_item,
    product,
    stock,
    warehouse,
    django_assert_num_queries,
    count_queries,
):
    checkout = checkout_with_item
    line = checkout.lines.first()

    variants = ProductVariant.objects.bulk_create(
        [ProductVariant(product=product, sku=f"SKU_A_{i}") for i in range(10)]
    )
    ProductVariantChannelListing.objects.bulk_create(
        [
            ProductVariantChannelListing(
                variant=variant,
                channel=channel_USD,
                price_amount=Decimal(10),
                discounted_price_amount=Decimal(10),
                cost_price_amount=Decimal(1),
                currency=channel_USD.currency_code,
            )
            for variant in variants
        ]
    )
    Stock.objects.bulk_create(
        [
            Stock(product_variant=variant, warehouse=warehouse, quantity=15)
            for variant in variants
        ]
    )

    new_lines = []
    for variant in variants:
        variant_id = graphene.Node.to_global_id("ProductVariant", variant.id)
        new_lines.append({"quantity": 2, "variantId": variant_id})

    # Adding multiple lines to checkout has same query count as adding one
    with django_assert_num_queries(89):
        variables = {
            "id": Node.to_global_id("Checkout", checkout.pk),
            "lines": [new_lines[0]],
            "channelSlug": checkout.channel.slug,
        }
        response = user_api_client.post_graphql(MUTATION_CHECKOUT_LINES_ADD, variables)
        content = get_graphql_content(response)
        data = content["data"]["checkoutLinesAdd"]
        assert not data["errors"]

    checkout.lines.exclude(id=line.id).delete()

    with django_assert_num_queries(89):
        variables = {
            "id": Node.to_global_id("Checkout", checkout.pk),
            "lines": new_lines,
            "channelSlug": checkout.channel.slug,
        }
        response = user_api_client.post_graphql(MUTATION_CHECKOUT_LINES_ADD, variables)
        content = get_graphql_content(response)
        data = content["data"]["checkoutLinesAdd"]
        assert not data["errors"]


@pytest.mark.django_db
@pytest.mark.count_queries(autouse=False)
def test_add_checkout_lines_catalogue_discount_applies(
    user_api_client,
    catalogue_promotion_without_rules,
    checkout,
    channel_USD,
    django_assert_num_queries,
    count_queries,
    variant_with_many_stocks,
):
    # given
    Stock.objects.update(quantity=100)
    variant = variant_with_many_stocks
    variant_id = graphene.Node.to_global_id("ProductVariant", variant.pk)

    # prepare promotion with 50% discount
    promotion = catalogue_promotion_without_rules
    catalogue_predicate = {"variantPredicate": {"ids": [variant_id]}}
    rule = promotion.rules.create(
        name="Catalogue rule percentage 50",
        catalogue_predicate=catalogue_predicate,
        reward_value_type=RewardValueType.PERCENTAGE,
        reward_value=Decimal(50),
    )
    rule.channels.add(channel_USD)
    fetch_variants_for_promotion_rules(PromotionRule.objects.all())

    # update prices
    update_discounted_prices_for_promotion(Product.objects.all())

    variables = {
        "id": to_global_id_or_none(checkout),
        "lines": [{"variantId": variant_id, "quantity": 3}],
        "channelSlug": checkout.channel.slug,
    }

    # when
    with django_assert_num_queries(81):
        response = user_api_client.post_graphql(MUTATION_CHECKOUT_LINES_ADD, variables)

    # then
    content = get_graphql_content(response)
    data = content["data"]["checkoutLinesAdd"]
    assert not data["errors"]
    assert checkout.lines.count() == 1
    assert CheckoutLineDiscount.objects.count() == 1


@pytest.mark.django_db
@pytest.mark.count_queries(autouse=False)
def test_add_checkout_lines_multiple_catalogue_discount_applies(
    user_api_client,
    catalogue_promotion_without_rules,
    checkout,
    channel_USD,
    django_assert_num_queries,
    count_queries,
    product_variant_list,
    warehouse,
):
    # given
    variants = product_variant_list
    variant_global_ids = [variant.get_global_id() for variant in variants]

    channel_listing = variants[2].channel_listings.first()
    channel_listing.channel = channel_USD
    channel_listing.currency = channel_USD.currency_code
    channel_listing.save(update_fields=["channel_id", "currency"])

    Stock.objects.bulk_create(
        [
            Stock(product_variant=variant, warehouse=warehouse, quantity=1000)
            for variant in variants
        ]
    )

    # create many rules
    promotion = catalogue_promotion_without_rules
    rules = []
    catalogue_predicate = {"variantPredicate": {"ids": variant_global_ids}}
    for idx in range(5):
        reward_value = 2 + idx
        rules.append(
            PromotionRule(
                name=f"Catalogue rule fixed {reward_value}",
                promotion=promotion,
                catalogue_predicate=catalogue_predicate,
                reward_value_type=RewardValueType.FIXED,
                reward_value=Decimal(reward_value),
            )
        )
    for idx in range(5):
        reward_value = idx * 10 + 25
        rules.append(
            PromotionRule(
                name=f"Catalogue rule percentage {reward_value}",
                promotion=promotion,
                catalogue_predicate=catalogue_predicate,
                reward_value_type=RewardValueType.PERCENTAGE,
                reward_value=Decimal(reward_value),
            )
        )
    rules = PromotionRule.objects.bulk_create(rules)
    for rule in rules:
        rule.channels.add(channel_USD)
    fetch_variants_for_promotion_rules(PromotionRule.objects.all())

    # update prices
    update_discounted_prices_for_promotion(Product.objects.all())

    variables = {
        "id": to_global_id_or_none(checkout),
        "lines": [
            {"variantId": variant_global_ids[0], "quantity": 4},
            {"variantId": variant_global_ids[1], "quantity": 5},
            {"variantId": variant_global_ids[2], "quantity": 6},
            {"variantId": variant_global_ids[3], "quantity": 7},
        ],
        "channelSlug": checkout.channel.slug,
    }

    # when
    with django_assert_num_queries(81):
        response = user_api_client.post_graphql(MUTATION_CHECKOUT_LINES_ADD, variables)

    # then
    content = get_graphql_content(response)
    data = content["data"]["checkoutLinesAdd"]
    assert not data["errors"]
    assert checkout.lines.count() == 4
    assert CheckoutLineDiscount.objects.count() == 4


@pytest.mark.django_db
@pytest.mark.count_queries(autouse=False)
def test_add_checkout_lines_order_discount_applies(
    user_api_client,
    order_promotion_with_rule,
    checkout,
    channel_USD,
    django_assert_num_queries,
    count_queries,
    variant_with_many_stocks,
):
    # given
    Stock.objects.update(quantity=100)
    variant_id = graphene.Node.to_global_id(
        "ProductVariant", variant_with_many_stocks.id
    )

    variables = {
        "id": to_global_id_or_none(checkout),
        "lines": [{"variantId": variant_id, "quantity": 10}],
        "channelSlug": checkout.channel.slug,
    }

    # when
    with django_assert_num_queries(85):
        response = user_api_client.post_graphql(MUTATION_CHECKOUT_LINES_ADD, variables)

    # then
    assert checkout.discounts.exists()
    content = get_graphql_content(response)
    data = content["data"]["checkoutLinesAdd"]
    assert not data["errors"]


@pytest.mark.django_db
@pytest.mark.count_queries(autouse=False)
def test_add_checkout_lines_gift_discount_applies(
    user_api_client,
    gift_promotion_rule,
    checkout,
    channel_USD,
    django_assert_num_queries,
    count_queries,
    variant_with_many_stocks,
):
    # given
    Stock.objects.update(quantity=100)
    variant_id = graphene.Node.to_global_id(
        "ProductVariant", variant_with_many_stocks.id
    )

    variables = {
        "id": to_global_id_or_none(checkout),
        "lines": [{"variantId": variant_id, "quantity": 3}],
        "channelSlug": checkout.channel.slug,
    }

    # when
    with django_assert_num_queries(111):
        response = user_api_client.post_graphql(MUTATION_CHECKOUT_LINES_ADD, variables)

    # then
    assert checkout.lines.count() == 2
    content = get_graphql_content(response)
    data = content["data"]["checkoutLinesAdd"]
    assert not data["errors"]


@pytest.mark.django_db
@pytest.mark.count_queries(autouse=False)
def test_checkout_shipping_address_update(
    api_client, graphql_address_data, checkout_with_variants, count_queries
):
    query = (
        FRAGMENT_CHECKOUT
        + """
            mutation UpdateCheckoutShippingAddress(
              $id: ID, $shippingAddress: AddressInput!
            ) {
              checkoutShippingAddressUpdate(
                id: $id, shippingAddress: $shippingAddress
              ) {
                errors {
                  field
                  message
                }
                checkout {
                  ...Checkout
                }
              }
            }
        """
    )
    variables = {
        "id": to_global_id_or_none(checkout_with_variants),
        "shippingAddress": graphql_address_data,
    }
    response = get_graphql_content(api_client.post_graphql(query, variables))
    assert not response["data"]["checkoutShippingAddressUpdate"]["errors"]


@pytest.mark.django_db
@pytest.mark.count_queries(autouse=False)
def test_checkout_email_update(api_client, checkout_with_variants, count_queries):
    query = (
        FRAGMENT_CHECKOUT
        + """
            mutation UpdateCheckoutEmail(
              $id: ID, $email: String!
            ) {
              checkoutEmailUpdate(id: $id, email: $email) {
                checkout {
                  ...Checkout
                }
                errors {
                  field
                  message
                }
              }
            }
        """
    )
    variables = {
        "id": to_global_id_or_none(checkout_with_variants),
        "email": "newEmail@example.com",
    }
    response = get_graphql_content(api_client.post_graphql(query, variables))
    assert not response["data"]["checkoutEmailUpdate"]["errors"]


@pytest.mark.django_db
@pytest.mark.count_queries(autouse=False)
def test_checkout_voucher_code(
    api_client, checkout_with_billing_address, voucher, count_queries
):
    query = (
        FRAGMENT_CHECKOUT
        + """
            mutation AddCheckoutPromoCode($id: ID, $promoCode: String!) {
              checkoutAddPromoCode(id: $id, promoCode: $promoCode) {
                checkout {
                  ...Checkout
                }
                errors {
                  field
                  message
                }
                errors {
                  field
                  message
                  code
                }
              }
            }
        """
    )
    variables = {
        "id": to_global_id_or_none(checkout_with_billing_address),
        "promoCode": voucher.code,
    }
    response = get_graphql_content(api_client.post_graphql(query, variables))
    assert not response["data"]["checkoutAddPromoCode"]["errors"]


@pytest.mark.django_db
@pytest.mark.count_queries(autouse=False)
def test_checkout_payment_charge(
    api_client, checkout_with_billing_address, count_queries
):
    query = """
        mutation createPayment($input: PaymentInput!, $id: ID) {
          checkoutPaymentCreate(input: $input, id: $id) {
            errors {
              field
              message
            }
          }
        }
    """

    manager = get_plugins_manager(allow_replica=False)
    lines, _ = fetch_checkout_lines(checkout_with_billing_address)
    checkout_info = fetch_checkout_info(checkout_with_billing_address, lines, manager)
    manager = get_plugins_manager(allow_replica=False)
    total = calculations.checkout_total(
        manager=manager,
        checkout_info=checkout_info,
        lines=lines,
        address=checkout_with_billing_address.shipping_address,
    )

    variables = {
        "id": to_global_id_or_none(checkout_with_billing_address),
        "input": {
            "amount": total.gross.amount,
            "gateway": "mirumee.payments.dummy",
            "token": "charged",
        },
    }
    response = get_graphql_content(api_client.post_graphql(query, variables))
    assert not response["data"]["checkoutPaymentCreate"]["errors"]


ORDER_PRICE_FRAGMENT = """
fragment OrderPrice on TaxedMoney {
  gross {
    amount
    currency
    __typename
  }
  net {
    amount
    currency
    __typename
  }
  __typename
}
"""


FRAGMENT_ORDER_DETAIL = (
    FRAGMENT_ADDRESS
    + FRAGMENT_PRODUCT_VARIANT
    + ORDER_PRICE_FRAGMENT
    + """
  fragment OrderDetail on Order {
    userEmail
    paymentStatus
    paymentStatusDisplay
    status
    statusDisplay
    id
    token
    number
    shippingAddress {
      ...Address
      __typename
    }
    lines {
      productName
      quantity
      variant {
        ...ProductVariant
        __typename
      }
      unitPrice {
        currency
        ...OrderPrice
        __typename
      }
      totalPrice {
        currency
        ...OrderPrice
        __typename
      }
      __typename
    }
    subtotal {
      ...OrderPrice
      __typename
    }
    total {
      ...OrderPrice
      __typename
    }
    shippingPrice {
      ...OrderPrice
      __typename
    }
    __typename
  }
  """
)

FRAGMENT_ORDER_DETAIL_FOR_CC = (
    FRAGMENT_ADDRESS
    + FRAGMENT_PRODUCT_VARIANT
    + ORDER_PRICE_FRAGMENT
    + FRAGMENT_COLLECTION_POINT
    + FRAGMENT_SHIPPING_METHOD
    + """
  fragment OrderDetail on Order {
    userEmail
    paymentStatus
    paymentStatusDisplay
    status
    statusDisplay
    id
    token
    number
    shippingAddress {
      ...Address
      __typename
    }
    deliveryMethod {
      __typename
      ... on ShippingMethod {
        ...ShippingMethod
      }
      ... on Warehouse {
        ...CollectionPoint
      }
    }
    lines {
      productName
      quantity
      variant {
        ...ProductVariant
        __typename
      }
      unitPrice {
        currency
        ...OrderPrice
        __typename
      }
      totalPrice {
        currency
        ...OrderPrice
        __typename
      }
      __typename
    }
    subtotal {
      ...OrderPrice
      __typename
    }
    total {
      ...OrderPrice
      __typename
    }
    shippingPrice {
      ...OrderPrice
      __typename
    }
    __typename
  }
  """
)

COMPLETE_CHECKOUT_MUTATION_PART = """
    mutation completeCheckout($id: ID) {
      checkoutComplete(id: $id) {
        errors {
          code
          field
          message
        }
        order {
          ...OrderDetail
          __typename
        }
        confirmationNeeded
        confirmationData
      }
    }
"""


COMPLETE_CHECKOUT_MUTATION = FRAGMENT_ORDER_DETAIL + COMPLETE_CHECKOUT_MUTATION_PART

COMPLETE_CHECKOUT_MUTATION_FOR_CC = (
    FRAGMENT_ORDER_DETAIL_FOR_CC + COMPLETE_CHECKOUT_MUTATION_PART
)


@pytest.mark.django_db
@pytest.mark.count_queries(autouse=False)
def test_complete_checkout(api_client, checkout_with_charged_payment, count_queries):
    query = COMPLETE_CHECKOUT_MUTATION

    variables = {
        "id": to_global_id_or_none(checkout_with_charged_payment),
    }

    response = get_graphql_content(api_client.post_graphql(query, variables))
    assert not response["data"]["checkoutComplete"]["errors"]


@pytest.mark.django_db
@pytest.mark.count_queries(autouse=False)
@patch("saleor.plugins.manager.PluginsManager.product_variant_out_of_stock")
def test_complete_checkout_with_out_of_stock_webhook(
    product_variant_out_of_stock_webhook_mock,
    api_client,
    checkout_with_charged_payment,
    count_queries,
):
    query = COMPLETE_CHECKOUT_MUTATION
    Stock.objects.update(quantity=10)
    variables = {
        "id": to_global_id_or_none(checkout_with_charged_payment),
    }

    response = get_graphql_content(api_client.post_graphql(query, variables))
    assert not response["data"]["checkoutComplete"]["errors"]
    product_variant_out_of_stock_webhook_mock.assert_called_once_with(
        Stock.objects.last()
    )


@pytest.mark.django_db
@pytest.mark.count_queries(autouse=False)
def test_complete_checkout_with_single_line(
    api_client, checkout_with_charged_payment, count_queries
):
    query = COMPLETE_CHECKOUT_MUTATION
    checkout_with_charged_payment.lines.set(
        [checkout_with_charged_payment.lines.first()]
    )

    variables = {
        "id": to_global_id_or_none(checkout_with_charged_payment),
    }

    response = get_graphql_content(api_client.post_graphql(query, variables))
    assert not response["data"]["checkoutComplete"]["errors"]


@pytest.mark.django_db
@pytest.mark.count_queries(autouse=False)
def test_complete_checkout_with_digital_line(
    api_client, checkout_with_digital_line_with_charged_payment, count_queries
):
    query = COMPLETE_CHECKOUT_MUTATION

    variables = {
        "id": to_global_id_or_none(checkout_with_digital_line_with_charged_payment),
    }

    response = get_graphql_content(api_client.post_graphql(query, variables))
    assert not response["data"]["checkoutComplete"]["errors"]


@pytest.mark.django_db
@pytest.mark.count_queries(autouse=False)
def test_customer_complete_checkout(
    api_client, checkout_with_charged_payment, customer_user, count_queries
):
    query = COMPLETE_CHECKOUT_MUTATION
    checkout = checkout_with_charged_payment
    checkout.user = customer_user
    checkout.save()
    variables = {
        "id": to_global_id_or_none(checkout),
    }

    response = get_graphql_content(api_client.post_graphql(query, variables))
    assert not response["data"]["checkoutComplete"]["errors"]


@pytest.mark.django_db
@pytest.mark.count_queries(autouse=False)
def test_customer_complete_checkout_for_cc(
    api_client, checkout_with_charged_payment_for_cc, customer_user, count_queries
):
    query = COMPLETE_CHECKOUT_MUTATION_FOR_CC
    checkout = checkout_with_charged_payment_for_cc
    checkout.user = customer_user
    checkout.save()
    variables = {
        "id": to_global_id_or_none(checkout),
    }

    response = get_graphql_content(api_client.post_graphql(query, variables))
    assert not response["data"]["checkoutComplete"]["errors"]


@pytest.mark.django_db
@pytest.mark.count_queries(autouse=False)
def test_complete_checkout_preorder(
    api_client, checkout_preorder_with_charged_payment, count_queries
):
    query = COMPLETE_CHECKOUT_MUTATION

    variables = {
        "id": to_global_id_or_none(checkout_preorder_with_charged_payment),
    }

    response = get_graphql_content(api_client.post_graphql(query, variables))
    assert not response["data"]["checkoutComplete"]["errors"]


MUTATION_CHECKOUT_CREATE_FROM_ORDER = (
    FRAGMENT_CHECKOUT
    + """
mutation CheckoutCreateFromOrder($id: ID!) {
  checkoutCreateFromOrder(id:$id){
    errors{
      field
      message
      code
    }
    unavailableVariants{
      message
      code
      variantId
      lineId
    }
    checkout{
      ...Checkout
    }
  }
}
"""
)


@pytest.mark.django_db
@pytest.mark.count_queries(autouse=False)
def test_checkout_create_from_order(user_api_client, order_with_lines):
    # given
    order_with_lines.user = user_api_client.user
    order_with_lines.save()
    Stock.objects.update(quantity=10)

    variables = {"id": graphene.Node.to_global_id("Order", order_with_lines.pk)}
    # when
    response = user_api_client.post_graphql(
        MUTATION_CHECKOUT_CREATE_FROM_ORDER, variables
    )

    # then
    content = get_graphql_content(response)
    assert not content["data"]["checkoutCreateFromOrder"]["errors"]


@pytest.mark.django_db
@pytest.mark.count_queries(autouse=False)
def test_checkout_gift_cards(
    staff_api_client,
    checkout_with_gift_card,
    checkout_with_gift_card_items,
    gift_card_created_by_staff,
    gift_card,
    permission_manage_gift_card,
    permission_manage_checkouts,
):
    # given
    checkout_with_gift_card.gift_cards.add(gift_card_created_by_staff)
    checkout_with_gift_card.gift_cards.add(gift_card)
    checkout_with_gift_card.save()
    checkout_with_gift_card_items.gift_cards.add(gift_card_created_by_staff)
    checkout_with_gift_card_items.gift_cards.add(gift_card)
    checkout_with_gift_card_items.save()

    # when
    response = staff_api_client.post_graphql(
        CHECKOUT_GIFT_CARD_QUERY,
        {},
        permissions=[permission_manage_gift_card, permission_manage_checkouts],
        check_no_permissions=False,
    )

    # then
    assert response.status_code == 200<|MERGE_RESOLUTION|>--- conflicted
+++ resolved
@@ -566,11 +566,7 @@
     }
 
     # when
-<<<<<<< HEAD
-    with django_assert_num_queries(73):
-=======
     with django_assert_num_queries(93):
->>>>>>> f1dc3aa2
         response = user_api_client.post_graphql(MUTATION_CHECKOUT_CREATE, variables)
 
     # then
