from datetime import datetime, timedelta
from decimal import Decimal
from unittest.mock import ANY, patch

import graphene
import pytest
import pytz
from django.contrib.auth.models import AnonymousUser
from django.db.models.aggregates import Sum
from django.utils import timezone
from prices import Money

from .....account.models import Address
from .....checkout import calculations
from .....checkout.error_codes import CheckoutErrorCode
from .....checkout.fetch import fetch_checkout_info, fetch_checkout_lines
from .....checkout.models import Checkout
from .....core.exceptions import InsufficientStock, InsufficientStockData
from .....core.taxes import TaxError, zero_money, zero_taxed_money
from .....giftcard import GiftCardEvents
from .....giftcard.models import GiftCard, GiftCardEvent
from .....order import OrderOrigin, OrderStatus
from .....order.models import Fulfillment, Order
from .....payment import ChargeStatus, PaymentError, TransactionKind
from .....payment.gateways.dummy_credit_card import TOKEN_VALIDATION_MAPPING
from .....payment.interface import GatewayResponse
from .....plugins.manager import PluginsManager, get_plugins_manager
from .....tests.utils import flush_post_commit_hooks
from .....warehouse.models import Reservation, Stock, WarehouseClickAndCollectOption
from .....warehouse.tests.utils import get_available_quantity_for_stock
from ....core.utils import to_global_id_or_none
from ....tests.utils import get_graphql_content

MUTATION_CHECKOUT_COMPLETE = """
    mutation checkoutComplete($id: ID, $redirectUrl: String) {
        checkoutComplete(id: $id, redirectUrl: $redirectUrl) {
            order {
                id
                token
                original
                origin
                deliveryMethod {
                    ... on Warehouse {
                        id
                    }
                    ... on ShippingMethod {
                        id
                    }
                }
            }
            errors {
                field,
                message,
                variants,
                code
            }
            confirmationNeeded
            confirmationData
        }
    }
    """


def test_checkout_complete_unconfirmed_order_already_exists(
    user_api_client,
    order_with_lines,
    checkout_with_gift_card,
):
    checkout = checkout_with_gift_card
    orders_count = Order.objects.count()
    order_with_lines.status = OrderStatus.UNCONFIRMED
    order_with_lines.checkout_token = checkout.pk
    order_with_lines.save()
    variables = {
        "id": to_global_id_or_none(checkout),
        "redirectUrl": "https://www.example.com",
    }
    checkout.delete()
    response = user_api_client.post_graphql(MUTATION_CHECKOUT_COMPLETE, variables)

    content = get_graphql_content(response)
    data = content["data"]["checkoutComplete"]
    assert not data["errors"]

    order_data = data["order"]
    assert Order.objects.count() == orders_count
    assert order_data["id"] == graphene.Node.to_global_id("Order", order_with_lines.id)
    assert str(order_with_lines.id) == order_data["token"]
    assert order_data["origin"] == order_with_lines.origin.upper()
    assert not order_data["original"]


def test_checkout_complete_order_already_exists(
    user_api_client,
    order_with_lines,
    checkout_with_gift_card,
):
    checkout = checkout_with_gift_card
    orders_count = Order.objects.count()
    order_with_lines.checkout_token = checkout.pk
    order_with_lines.save()
    variables = {
        "id": to_global_id_or_none(checkout),
        "redirectUrl": "https://www.example.com",
    }
    checkout.delete()
    response = user_api_client.post_graphql(MUTATION_CHECKOUT_COMPLETE, variables)

    content = get_graphql_content(response)
    data = content["data"]["checkoutComplete"]
    assert not data["errors"]

    order_data = data["order"]
    assert Order.objects.count() == orders_count
    assert order_data["id"] == graphene.Node.to_global_id("Order", order_with_lines.id)
    assert str(order_with_lines.id) == order_data["token"]
    assert order_data["origin"] == order_with_lines.origin.upper()
    assert not order_data["original"]


def test_checkout_complete_with_inactive_channel_order_already_exists(
    user_api_client,
    order_with_lines,
    checkout_with_gift_card,
):
    checkout = checkout_with_gift_card
    order_with_lines.checkout_token = checkout.pk
    channel = order_with_lines.channel
    channel.is_active = False
    channel.save()
    order_with_lines.save()

    variables = {
        "id": to_global_id_or_none(checkout),
        "redirectUrl": "https://www.example.com",
    }
    checkout.delete()
    response = user_api_client.post_graphql(MUTATION_CHECKOUT_COMPLETE, variables)

    content = get_graphql_content(response)
    data = content["data"]["checkoutComplete"]
    assert data["errors"][0]["code"] == CheckoutErrorCode.CHANNEL_INACTIVE.name
    assert data["errors"][0]["field"] == "channel"


def test_checkout_complete_with_inactive_channel(
    user_api_client,
    checkout_with_gift_card,
    gift_card,
    payment_dummy,
    address,
    shipping_method,
):
    assert not gift_card.last_used_on

    checkout = checkout_with_gift_card
    channel = checkout.channel
    channel.is_active = False
    channel.save()
    checkout.shipping_address = address
    checkout.shipping_method = shipping_method
    checkout.billing_address = address
    checkout.store_value_in_metadata(items={"accepted": "true"})
    checkout.store_value_in_private_metadata(items={"accepted": "false"})
    checkout.save()

    manager = get_plugins_manager()
    lines, _ = fetch_checkout_lines(checkout)
    checkout_info = fetch_checkout_info(checkout, lines, [], manager)

    total = calculations.calculate_checkout_total_with_gift_cards(
        manager=manager,
        checkout_info=checkout_info,
        lines=lines,
        address=address,
        discounts=[],
    )
    payment = payment_dummy
    payment.is_active = True
    payment.order = None
    payment.total = total.gross.amount
    payment.currency = total.gross.currency
    payment.checkout = checkout
    payment.save()
    assert not payment.transactions.exists()

    variables = {
        "id": to_global_id_or_none(checkout),
        "redirectUrl": "https://www.example.com",
    }
    response = user_api_client.post_graphql(MUTATION_CHECKOUT_COMPLETE, variables)

    content = get_graphql_content(response)
    data = content["data"]["checkoutComplete"]
    assert data["errors"][0]["code"] == CheckoutErrorCode.CHANNEL_INACTIVE.name
    assert data["errors"][0]["field"] == "channel"


@pytest.mark.integration
@patch("saleor.plugins.manager.PluginsManager.order_confirmed")
def test_checkout_complete(
    order_confirmed_mock,
    site_settings,
    user_api_client,
    checkout_with_gift_card,
    gift_card,
    payment_dummy,
    address,
    shipping_method,
):

    assert not gift_card.last_used_on

    checkout = checkout_with_gift_card
    checkout.shipping_address = address
    checkout.shipping_method = shipping_method
    checkout.billing_address = address
    checkout.store_value_in_metadata(items={"accepted": "true"})
    checkout.store_value_in_private_metadata(items={"accepted": "false"})
    checkout.save()

    checkout_line = checkout.lines.first()
    checkout_line_quantity = checkout_line.quantity
    checkout_line_variant = checkout_line.variant

    manager = get_plugins_manager()
    lines, _ = fetch_checkout_lines(checkout)
    checkout_info = fetch_checkout_info(checkout, lines, [], manager)
    total = calculations.calculate_checkout_total_with_gift_cards(
        manager, checkout_info, lines, address
    )
    site_settings.automatically_confirm_all_new_orders = True
    site_settings.save()
    payment = payment_dummy
    payment.is_active = True
    payment.order = None
    payment.total = total.gross.amount
    payment.currency = total.gross.currency
    payment.checkout = checkout
    payment.save()
    assert not payment.transactions.exists()

    orders_count = Order.objects.count()
    redirect_url = "https://www.example.com"
    variables = {"id": to_global_id_or_none(checkout), "redirectUrl": redirect_url}
    response = user_api_client.post_graphql(MUTATION_CHECKOUT_COMPLETE, variables)

    content = get_graphql_content(response)
    data = content["data"]["checkoutComplete"]
    assert not data["errors"]

    order_token = data["order"]["token"]
    order_id = data["order"]["id"]
    assert Order.objects.count() == orders_count + 1
    order = Order.objects.first()
    assert order.status == OrderStatus.UNFULFILLED
    assert order.origin == OrderOrigin.CHECKOUT
    assert not order.original
    assert order_id == graphene.Node.to_global_id("Order", order.id)
    assert str(order.id) == order_token
    assert order.redirect_url == redirect_url
    assert order.total.gross == total.gross
    assert order.metadata == checkout.metadata
    assert order.private_metadata == checkout.private_metadata
    assert order.total_charged_amount == payment.total
    assert order.total_authorized == zero_money(order.currency)

    order_line = order.lines.first()
    assert checkout_line_quantity == order_line.quantity
    assert checkout_line_variant == order_line.variant
    assert order.shipping_address == address
    assert order.shipping_method == checkout.shipping_method
    assert order.payments.exists()
    assert order.search_vector
    order_payment = order.payments.first()
    assert order_payment == payment
    assert payment.transactions.count() == 1

    gift_card.refresh_from_db()
    assert gift_card.current_balance == zero_money(gift_card.currency)
    assert gift_card.last_used_on
    assert GiftCardEvent.objects.filter(
        gift_card=gift_card, type=GiftCardEvents.USED_IN_ORDER
    )

    assert not Checkout.objects.filter(
        pk=checkout.pk
    ).exists(), "Checkout should have been deleted"
    order_confirmed_mock.assert_called_once_with(order)


@pytest.mark.integration
@patch("saleor.graphql.checkout.mutations.checkout_complete.complete_checkout")
def test_checkout_complete_by_app(
    mocked_complete_checkout,
    app_api_client,
    checkout_with_item,
    customer_user,
    permission_impersonate_user,
    payment_dummy,
    address,
    shipping_method,
):
    mocked_complete_checkout.return_value = (None, True, {})
    checkout = checkout_with_item
    checkout.user = customer_user
    checkout.shipping_address = address
    checkout.shipping_method = shipping_method
    checkout.billing_address = address
    checkout.save()

    manager = get_plugins_manager()
    lines, _ = fetch_checkout_lines(checkout)
    checkout_info = fetch_checkout_info(checkout, lines, [], manager)
    total = calculations.calculate_checkout_total_with_gift_cards(
        manager, checkout_info, lines, address
    )
    payment = payment_dummy
    payment.is_active = True
    payment.order = None
    payment.total = total.gross.amount
    payment.currency = total.gross.currency
    payment.checkout = checkout
    payment.save()

    redirect_url = "https://www.example.com"
    variables = {"id": to_global_id_or_none(checkout), "redirectUrl": redirect_url}

    response = app_api_client.post_graphql(
        MUTATION_CHECKOUT_COMPLETE,
        variables,
        permissions=[permission_impersonate_user],
        check_no_permissions=False,
    )

    content = get_graphql_content(response)
    data = content["data"]["checkoutComplete"]

    assert not data["errors"]

    mocked_complete_checkout.assert_called_once_with(
        manager=ANY,
        checkout_info=ANY,
        lines=ANY,
        payment_data=ANY,
        store_source=ANY,
        discounts=ANY,
        user=checkout.user,
        app=ANY,
        site_settings=ANY,
        tracking_code=ANY,
        redirect_url=ANY,
    )


@pytest.mark.integration
@patch("saleor.graphql.checkout.mutations.checkout_complete.complete_checkout")
def test_checkout_complete_by_app_with_missing_permission(
    mocked_complete_checkout,
    app_api_client,
    checkout_with_item,
    customer_user,
    permission_manage_users,
    payment_dummy,
    address,
    shipping_method,
):
    mocked_complete_checkout.return_value = (None, True, {})
    checkout = checkout_with_item
    checkout.user = customer_user
    checkout.shipping_address = address
    checkout.shipping_method = shipping_method
    checkout.billing_address = address
    checkout.save()

    manager = get_plugins_manager()
    lines, _ = fetch_checkout_lines(checkout)
    checkout_info = fetch_checkout_info(checkout, lines, [], manager)
    total = calculations.calculate_checkout_total_with_gift_cards(
        manager, checkout_info, lines, address
    )
    payment = payment_dummy
    payment.is_active = True
    payment.order = None
    payment.total = total.gross.amount
    payment.currency = total.gross.currency
    payment.checkout = checkout
    payment.save()

    redirect_url = "https://www.example.com"
    variables = {"id": to_global_id_or_none(checkout), "redirectUrl": redirect_url}

    response = app_api_client.post_graphql(
        MUTATION_CHECKOUT_COMPLETE,
        variables,
        permissions=[permission_manage_users],
        check_no_permissions=False,
    )

    content = get_graphql_content(response)
    data = content["data"]["checkoutComplete"]

    assert not data["errors"]

    mocked_complete_checkout.assert_called_once_with(
        manager=ANY,
        checkout_info=ANY,
        lines=ANY,
        payment_data=ANY,
        store_source=ANY,
        discounts=ANY,
        user=AnonymousUser(),
        app=ANY,
        site_settings=ANY,
        tracking_code=ANY,
        redirect_url=ANY,
    )


@patch("saleor.giftcard.utils.send_gift_card_notification")
@patch("saleor.plugins.manager.PluginsManager.order_confirmed")
def test_checkout_complete_gift_card_bought(
    order_confirmed_mock,
    send_notification_mock,
    site_settings,
    customer_user,
    user_api_client,
    checkout_with_gift_card_items,
    payment_dummy,
    address,
    shipping_method,
):
    checkout = checkout_with_gift_card_items
    checkout.shipping_address = address
    checkout.shipping_method = shipping_method
    checkout.billing_address = address
    checkout.store_value_in_metadata(items={"accepted": "true"})
    checkout.store_value_in_private_metadata(items={"accepted": "false"})
    checkout.user = customer_user
    checkout.save()

    manager = get_plugins_manager()
    lines, _ = fetch_checkout_lines(checkout)
    checkout_info = fetch_checkout_info(checkout, lines, [], manager)
    total = calculations.calculate_checkout_total_with_gift_cards(
        manager, checkout_info, lines, address
    )
    site_settings.automatically_confirm_all_new_orders = True
    site_settings.automatically_fulfill_non_shippable_gift_card = True
    site_settings.save()

    payment = payment_dummy
    payment.is_active = True
    payment.order = None
    payment.total = total.gross.amount
    payment.currency = total.gross.currency
    payment.checkout = checkout
    payment.save()
    assert not payment.transactions.exists()

    orders_count = Order.objects.count()
    redirect_url = "https://www.example.com"
    variables = {"id": to_global_id_or_none(checkout), "redirectUrl": redirect_url}
    response = user_api_client.post_graphql(MUTATION_CHECKOUT_COMPLETE, variables)

    content = get_graphql_content(response)
    data = content["data"]["checkoutComplete"]
    assert not data["errors"]

    assert Order.objects.count() == orders_count + 1
    order = Order.objects.first()
    assert order.status == OrderStatus.PARTIALLY_FULFILLED

    flush_post_commit_hooks()
    gift_card = GiftCard.objects.get()
    assert GiftCardEvent.objects.filter(gift_card=gift_card, type=GiftCardEvents.BOUGHT)
    send_notification_mock.assert_called_once_with(
        customer_user,
        None,
        customer_user,
        customer_user.email,
        gift_card,
        ANY,
        checkout.channel.slug,
        resending=False,
    )
    order_confirmed_mock.assert_called_once_with(order)
    assert Fulfillment.objects.count() == 1


def test_checkout_complete_no_checkout_email(
    user_api_client,
    checkout_with_gift_card,
):
    checkout = checkout_with_gift_card
    checkout.email = None
    checkout.save(update_fields=["email"])

    redirect_url = "https://www.example.com"
    variables = {"id": to_global_id_or_none(checkout), "redirectUrl": redirect_url}
    response = user_api_client.post_graphql(MUTATION_CHECKOUT_COMPLETE, variables)

    content = get_graphql_content(response)
    data = content["data"]["checkoutComplete"]
    assert len(data["errors"]) == 1
    assert data["errors"][0]["code"] == CheckoutErrorCode.EMAIL_NOT_SET.name


def test_checkout_complete_with_variant_without_sku(
    site_settings,
    user_api_client,
    checkout_with_item,
    gift_card,
    payment_dummy,
    address,
    shipping_method,
):
    checkout = checkout_with_item
    checkout.shipping_address = address
    checkout.shipping_method = shipping_method
    checkout.billing_address = address
    checkout.save()

    checkout_line = checkout.lines.first()
    checkout_line_variant = checkout_line.variant
    checkout_line_variant.sku = None
    checkout_line_variant.save()

    manager = get_plugins_manager()
    lines, _ = fetch_checkout_lines(checkout)
    checkout_info = fetch_checkout_info(checkout, lines, [], manager)
    total = calculations.calculate_checkout_total_with_gift_cards(
        manager, checkout_info, lines, address
    )
    site_settings.automatically_confirm_all_new_orders = True
    site_settings.save()
    payment = payment_dummy
    payment.is_active = True
    payment.order = None
    payment.total = total.gross.amount
    payment.currency = total.gross.currency
    payment.checkout = checkout
    payment.save()
    assert not payment.transactions.exists()

    orders_count = Order.objects.count()
    redirect_url = "https://www.example.com"
    variables = {"id": to_global_id_or_none(checkout), "redirectUrl": redirect_url}
    response = user_api_client.post_graphql(MUTATION_CHECKOUT_COMPLETE, variables)

    content = get_graphql_content(response)
    data = content["data"]["checkoutComplete"]
    assert not data["errors"]

    order_id = graphene.Node.from_global_id(data["order"]["id"])[1]
    assert Order.objects.count() == orders_count + 1
    order = Order.objects.get(id=order_id)
    assert order.status == OrderStatus.UNFULFILLED
    assert order.origin == OrderOrigin.CHECKOUT

    order_line = order.lines.first()
    assert order_line.product_sku is None
    assert order_line.product_variant_id == order_line.variant.get_global_id()


def test_checkout_complete_with_variant_without_price(
    site_settings,
    user_api_client,
    checkout_with_item,
    gift_card,
    payment_dummy,
    address,
    shipping_method,
):

    checkout = checkout_with_item
    checkout.shipping_address = address
    checkout.shipping_method = shipping_method
    checkout.billing_address = address
    checkout.save()

    checkout_line = checkout.lines.first()
    checkout_line_variant = checkout_line.variant
    checkout_line_variant.channel_listings.filter(channel=checkout.channel).update(
        price_amount=None
    )

    variant_id = graphene.Node.to_global_id("ProductVariant", checkout_line_variant.pk)
    redirect_url = "https://www.example.com"
    variables = {"id": to_global_id_or_none(checkout), "redirectUrl": redirect_url}
    response = user_api_client.post_graphql(MUTATION_CHECKOUT_COMPLETE, variables)

    content = get_graphql_content(response)
    errors = content["data"]["checkoutComplete"]["errors"]
    assert errors[0]["code"] == CheckoutErrorCode.UNAVAILABLE_VARIANT_IN_CHANNEL.name
    assert errors[0]["field"] == "lines"
    assert errors[0]["variants"] == [variant_id]


@patch("saleor.plugins.manager.PluginsManager.order_confirmed")
def test_checkout_complete_requires_confirmation(
    order_confirmed_mock,
    user_api_client,
    site_settings,
    payment_dummy,
    checkout_ready_to_complete,
):
    site_settings.automatically_confirm_all_new_orders = False
    site_settings.save()
    payment = payment_dummy
    payment.checkout = checkout_ready_to_complete
    payment.save()

    variables = {
        "id": to_global_id_or_none(checkout_ready_to_complete),
        "redirectUrl": "https://www.example.com",
    }
    response = user_api_client.post_graphql(MUTATION_CHECKOUT_COMPLETE, variables)
    content = get_graphql_content(response)

    order_id = graphene.Node.from_global_id(
        content["data"]["checkoutComplete"]["order"]["id"]
    )[1]
    order = Order.objects.get(pk=order_id)
    assert order.is_unconfirmed()
    order_confirmed_mock.assert_not_called()


@pytest.mark.integration
def test_checkout_with_voucher_complete(
    user_api_client,
    checkout_with_voucher_percentage,
    voucher_percentage,
    payment_dummy,
    address,
    shipping_method,
):
    voucher_used_count = voucher_percentage.used
    voucher_percentage.usage_limit = voucher_used_count + 1
    voucher_percentage.save(update_fields=["usage_limit"])

    checkout = checkout_with_voucher_percentage
    checkout.shipping_address = address
    checkout.shipping_method = shipping_method
    checkout.billing_address = address
    checkout.store_value_in_metadata(items={"accepted": "true"})
    checkout.store_value_in_private_metadata(items={"accepted": "false"})
    checkout.save()

    checkout_line = checkout.lines.first()
    checkout_line_quantity = checkout_line.quantity
    checkout_line_variant = checkout_line.variant

    manager = get_plugins_manager()
    lines, _ = fetch_checkout_lines(checkout)
    checkout_info = fetch_checkout_info(checkout, lines, [], manager)

    total = calculations.checkout_total(
        manager=manager, checkout_info=checkout_info, lines=lines, address=address
    )
    payment = payment_dummy
    payment.is_active = True
    payment.order = None
    payment.total = total.gross.amount
    payment.currency = total.gross.currency
    payment.checkout = checkout
    payment.save()
    assert not payment.transactions.exists()

    orders_count = Order.objects.count()
    variables = {
        "id": to_global_id_or_none(checkout),
        "redirectUrl": "https://www.example.com",
    }
    response = user_api_client.post_graphql(MUTATION_CHECKOUT_COMPLETE, variables)

    content = get_graphql_content(response)
    data = content["data"]["checkoutComplete"]
    assert not data["errors"]

    order_token = data["order"]["token"]
    order_id = data["order"]["id"]
    assert Order.objects.count() == orders_count + 1
    order = Order.objects.first()
    assert str(order.id) == order_token
    assert order_id == graphene.Node.to_global_id("Order", order.id)
    assert order.metadata == checkout.metadata
    assert order.private_metadata == checkout.private_metadata

    order_line = order.lines.first()
    assert checkout_line_quantity == order_line.quantity
    assert checkout_line_variant == order_line.variant
    assert order.shipping_address == address
    assert order.shipping_method == checkout.shipping_method
    assert order.payments.exists()
    order_payment = order.payments.first()
    assert order_payment == payment
    assert payment.transactions.count() == 1

    voucher_percentage.refresh_from_db()
    assert voucher_percentage.used == voucher_used_count + 1

    assert not Checkout.objects.filter(
        pk=checkout.pk
    ).exists(), "Checkout should have been deleted"


@patch.object(PluginsManager, "preprocess_order_creation")
@pytest.mark.integration
def test_checkout_with_voucher_not_increase_uses_on_preprocess_order_creation_failure(
    mocked_preprocess_order_creation,
    user_api_client,
    checkout_with_voucher_percentage,
    voucher_percentage,
    payment_dummy,
    address,
    shipping_method,
):
    mocked_preprocess_order_creation.side_effect = TaxError("tax error!")
    voucher_percentage.used = 0
    voucher_percentage.usage_limit = 1
    voucher_percentage.save(update_fields=["used", "usage_limit"])

    checkout = checkout_with_voucher_percentage
    checkout.shipping_address = address
    checkout.shipping_method = shipping_method
    checkout.billing_address = address
    checkout.save()

    payment = payment_dummy
    payment.is_active = True
    payment.order = None
    payment.checkout = checkout
    payment.save()
    assert not payment.transactions.exists()

    variables = {
        "id": to_global_id_or_none(checkout),
        "redirectUrl": "https://www.example.com",
    }
    response = user_api_client.post_graphql(MUTATION_CHECKOUT_COMPLETE, variables)

    content = get_graphql_content(response)
    data = content["data"]["checkoutComplete"]

    assert data["errors"][0]["code"] == CheckoutErrorCode.TAX_ERROR.name

    voucher_percentage.refresh_from_db()
    assert voucher_percentage.used == 0

    assert Checkout.objects.filter(
        pk=checkout.pk
    ).exists(), "Checkout shouldn't have been deleted"


@pytest.mark.integration
def test_checkout_complete_without_inventory_tracking(
    user_api_client,
    checkout_with_variant_without_inventory_tracking,
    payment_dummy,
    address,
    shipping_method,
):
    checkout = checkout_with_variant_without_inventory_tracking
    checkout.shipping_address = address
    checkout.shipping_method = shipping_method
    checkout.billing_address = address
    checkout.store_value_in_metadata(items={"accepted": "true"})
    checkout.store_value_in_private_metadata(items={"accepted": "false"})
    checkout.save()

    checkout_line = checkout.lines.first()
    checkout_line_quantity = checkout_line.quantity
    checkout_line_variant = checkout_line.variant

    manager = get_plugins_manager()
    lines, _ = fetch_checkout_lines(checkout)
    checkout_info = fetch_checkout_info(checkout, lines, [], manager)
    total = calculations.checkout_total(
        manager=manager, checkout_info=checkout_info, lines=lines, address=address
    )
    payment = payment_dummy
    payment.is_active = True
    payment.order = None
    payment.total = total.gross.amount
    payment.currency = total.gross.currency
    payment.checkout = checkout
    payment.save()
    assert not payment.transactions.exists()

    orders_count = Order.objects.count()
    variables = {
        "id": to_global_id_or_none(checkout),
        "redirectUrl": "https://www.example.com",
    }
    response = user_api_client.post_graphql(MUTATION_CHECKOUT_COMPLETE, variables)

    content = get_graphql_content(response)
    data = content["data"]["checkoutComplete"]
    assert not data["errors"]

    order_token = data["order"]["token"]
    order_id = data["order"]["id"]
    assert Order.objects.count() == orders_count + 1
    order = Order.objects.first()
    assert str(order.id) == order_token
    assert order_id == graphene.Node.to_global_id("Order", order.id)
    assert order.total.gross == total.gross
    assert order.metadata == checkout.metadata
    assert order.private_metadata == checkout.private_metadata

    order_line = order.lines.first()
    assert checkout_line_quantity == order_line.quantity
    assert checkout_line_variant == order_line.variant
    assert not order_line.allocations.all()
    assert order.shipping_address == address
    assert order.shipping_method == checkout.shipping_method
    assert order.payments.exists()
    order_payment = order.payments.first()
    assert order_payment == payment
    assert payment.transactions.count() == 1

    assert not Checkout.objects.filter(
        pk=checkout.pk
    ).exists(), "Checkout should have been deleted"


def test_checkout_complete_checkout_without_lines(
    site_settings,
    user_api_client,
    checkout,
    payment_dummy,
    address,
    shipping_method,
):
    checkout = checkout
    checkout.shipping_address = address
    checkout.shipping_method = shipping_method
    checkout.billing_address = address
    checkout.store_value_in_metadata(items={"accepted": "true"})
    checkout.store_value_in_private_metadata(items={"accepted": "false"})
    checkout.save()

    manager = get_plugins_manager()
    lines, _ = fetch_checkout_lines(checkout)
    assert not lines
    checkout_info = fetch_checkout_info(checkout, lines, [], manager)
    total = calculations.calculate_checkout_total_with_gift_cards(
        manager, checkout_info, lines, address
    )
    site_settings.automatically_confirm_all_new_orders = True
    site_settings.save()
    payment = payment_dummy
    payment.is_active = True
    payment.order = None
    payment.total = total.gross.amount
    payment.currency = total.gross.currency
    payment.checkout = checkout
    payment.save()
    assert not payment.transactions.exists()

    redirect_url = "https://www.example.com"
    variables = {"id": to_global_id_or_none(checkout), "redirectUrl": redirect_url}
    response = user_api_client.post_graphql(MUTATION_CHECKOUT_COMPLETE, variables)

    content = get_graphql_content(response)
    data = content["data"]["checkoutComplete"]
    errors = data["errors"]
    assert len(errors) == 1
    assert errors[0]["field"] == "lines"
    assert errors[0]["code"] == CheckoutErrorCode.NO_LINES.name


@pytest.mark.integration
@pytest.mark.parametrize("token, error", list(TOKEN_VALIDATION_MAPPING.items()))
@patch(
    "saleor.payment.gateways.dummy_credit_card.plugin."
    "DummyCreditCardGatewayPlugin.DEFAULT_ACTIVE",
    True,
)
def test_checkout_complete_error_in_gateway_response_for_dummy_credit_card(
    token,
    error,
    user_api_client,
    checkout_with_gift_card,
    gift_card,
    payment_dummy_credit_card,
    address,
    shipping_method,
):
    assert not gift_card.last_used_on

    checkout = checkout_with_gift_card
    checkout.shipping_address = address
    checkout.shipping_method = shipping_method
    checkout.billing_address = address
    checkout.store_value_in_metadata(items={"accepted": "true"})
    checkout.store_value_in_private_metadata(items={"accepted": "false"})
    checkout.save()

    manager = get_plugins_manager()
    lines, _ = fetch_checkout_lines(checkout)
    checkout_info = fetch_checkout_info(checkout, lines, [], manager)
    total = calculations.calculate_checkout_total_with_gift_cards(
        manager, checkout_info, lines, address
    )
    payment = payment_dummy_credit_card
    payment.is_active = True
    payment.order = None
    payment.total = total.gross.amount
    payment.currency = total.gross.currency
    payment.checkout = checkout
    payment.token = token
    payment.save()
    assert not payment.transactions.exists()

    orders_count = Order.objects.count()
    variables = {
        "id": to_global_id_or_none(checkout),
        "redirectUrl": "https://www.example.com",
    }
    response = user_api_client.post_graphql(MUTATION_CHECKOUT_COMPLETE, variables)

    content = get_graphql_content(response)
    data = content["data"]["checkoutComplete"]
    assert len(data["errors"])
    assert data["errors"][0]["message"] == error
    assert payment.transactions.count() == 1
    assert Order.objects.count() == orders_count


ERROR_GATEWAY_RESPONSE = GatewayResponse(
    is_success=False,
    action_required=False,
    kind=TransactionKind.CAPTURE,
    amount=Decimal(0),
    currency="usd",
    transaction_id="1234",
    error="ERROR",
)


def _process_payment_transaction_returns_error(*args, **kwards):
    return ERROR_GATEWAY_RESPONSE


def _process_payment_raise_error(*args, **kwargs):
    raise PaymentError("Oops! Something went wrong.")


@pytest.fixture(
    params=[_process_payment_raise_error, _process_payment_transaction_returns_error]
)
def error_side_effect(request):
    return request.param


@patch.object(PluginsManager, "process_payment")
def test_checkout_complete_does_not_delete_checkout_after_unsuccessful_payment(
    mocked_process_payment,
    error_side_effect,
    user_api_client,
    checkout_with_voucher,
    voucher,
    payment_dummy,
    address,
    shipping_method,
):
    mocked_process_payment.side_effect = error_side_effect
    expected_voucher_usage_count = voucher.used
    checkout = checkout_with_voucher
    checkout.shipping_address = address
    checkout.shipping_method = shipping_method
    checkout.billing_address = address
    checkout.save()

    manager = get_plugins_manager()
    lines, _ = fetch_checkout_lines(checkout)
    checkout_info = fetch_checkout_info(checkout, lines, [], manager)
    taxed_total = calculations.checkout_total(
        manager=manager, checkout_info=checkout_info, lines=lines, address=address
    )
    payment = payment_dummy
    payment.is_active = True
    payment.order = None
    payment.total = taxed_total.gross.amount
    payment.currency = taxed_total.gross.currency
    payment.checkout = checkout
    payment.save()
    assert not payment.transactions.exists()

    orders_count = Order.objects.count()
    variables = {
        "id": to_global_id_or_none(checkout),
        "redirectUrl": "https://www.example.com",
    }
    response = user_api_client.post_graphql(MUTATION_CHECKOUT_COMPLETE, variables)
    get_graphql_content(response)

    assert Order.objects.count() == orders_count

    payment.refresh_from_db(fields=["order"])
    transaction = payment.transactions.get()
    assert transaction.error
    assert payment.order is None

    # ensure the voucher usage count was not incremented
    voucher.refresh_from_db(fields=["used"])
    assert voucher.used == expected_voucher_usage_count

    assert Checkout.objects.filter(
        pk=checkout.pk
    ).exists(), "Checkout should not have been deleted"

    mocked_process_payment.assert_called_once()


def test_checkout_complete_invalid_id(user_api_client):
    id = "12345"
    variables = {"id": id, "redirectUrl": "https://www.example.com"}
    orders_count = Order.objects.count()
    response = user_api_client.post_graphql(MUTATION_CHECKOUT_COMPLETE, variables)
    content = get_graphql_content(response)
    data = content["data"]["checkoutComplete"]
    assert data["errors"][0]["message"] == f"Couldn't resolve id: {id}."
    assert data["errors"][0]["field"] == "id"
    assert orders_count == Order.objects.count()


def test_checkout_complete_no_payment(
    user_api_client, checkout_with_item, address, shipping_method
):
    checkout = checkout_with_item
    checkout.shipping_address = address
    checkout.shipping_method = shipping_method
    checkout.billing_address = address
    checkout.save()
    variables = {
        "id": to_global_id_or_none(checkout),
        "redirectUrl": "https://www.example.com",
    }
    orders_count = Order.objects.count()
    response = user_api_client.post_graphql(MUTATION_CHECKOUT_COMPLETE, variables)
    content = get_graphql_content(response)
    data = content["data"]["checkoutComplete"]
    assert data["errors"][0]["message"] == (
        "Provided payment methods can not cover the checkout's total amount"
    )
    assert orders_count == Order.objects.count()


@patch.object(PluginsManager, "process_payment")
def test_checkout_complete_confirmation_needed(
    mocked_process_payment,
    user_api_client,
    checkout_with_item,
    address,
    payment_dummy,
    shipping_method,
    action_required_gateway_response,
):
    mocked_process_payment.return_value = action_required_gateway_response

    checkout = checkout_with_item
    checkout.shipping_address = address
    checkout.shipping_method = shipping_method
    checkout.billing_address = address
    checkout.save()

    manager = get_plugins_manager()
    lines, _ = fetch_checkout_lines(checkout)
    checkout_info = fetch_checkout_info(checkout, lines, [], manager)
    total = calculations.checkout_total(
        manager=manager, checkout_info=checkout_info, lines=lines, address=address
    )
    payment = payment_dummy
    payment.is_active = True
    payment.order = None
    payment.total = total.gross.amount
    payment.currency = total.gross.currency
    payment.checkout = checkout
    payment.save()

    variables = {
        "id": to_global_id_or_none(checkout),
        "redirectUrl": "https://www.example.com",
    }
    orders_count = Order.objects.count()

    response = user_api_client.post_graphql(MUTATION_CHECKOUT_COMPLETE, variables)
    content = get_graphql_content(response)
    data = content["data"]["checkoutComplete"]
    assert not data["errors"]
    assert data["confirmationNeeded"] is True
    assert data["confirmationData"]

    new_orders_count = Order.objects.count()
    assert new_orders_count == orders_count
    checkout.refresh_from_db()
    payment_dummy.refresh_from_db()
    assert payment_dummy.is_active
    assert payment_dummy.to_confirm

    mocked_process_payment.assert_called_once()


@patch.object(PluginsManager, "confirm_payment")
def test_checkout_confirm(
    mocked_confirm_payment,
    user_api_client,
    checkout_with_item,
    payment_txn_to_confirm,
    address,
    shipping_method,
    action_required_gateway_response,
):
    response = action_required_gateway_response
    response.action_required = False
    mocked_confirm_payment.return_value = response

    checkout = checkout_with_item
    checkout.shipping_address = address
    checkout.shipping_method = shipping_method
    checkout.billing_address = address
    checkout.save()

    manager = get_plugins_manager()
    lines, _ = fetch_checkout_lines(checkout)
    checkout_info = fetch_checkout_info(checkout, lines, [], manager)
    total = calculations.checkout_total(
        manager=manager, checkout_info=checkout_info, lines=lines, address=address
    )
    payment = payment_txn_to_confirm
    payment.is_active = True
    payment.order = None
    payment.total = total.gross.amount
    payment.currency = total.gross.currency
    payment.checkout = checkout
    payment.save()

    orders_count = Order.objects.count()

    variables = {
        "id": to_global_id_or_none(checkout),
        "redirectUrl": "https://www.example.com",
    }
    response = user_api_client.post_graphql(MUTATION_CHECKOUT_COMPLETE, variables)
    content = get_graphql_content(response)
    data = content["data"]["checkoutComplete"]

    assert not data["errors"]
    assert not data["confirmationNeeded"]

    mocked_confirm_payment.assert_called_once()

    new_orders_count = Order.objects.count()
    assert new_orders_count == orders_count + 1


def test_checkout_complete_insufficient_stock(
    user_api_client, checkout_with_item, address, payment_dummy, shipping_method
):
    checkout = checkout_with_item
    checkout_line = checkout.lines.first()
    stock = Stock.objects.get(product_variant=checkout_line.variant)
    quantity_available = get_available_quantity_for_stock(stock)
    checkout_line.quantity = quantity_available + 1
    checkout_line.save()
    checkout.shipping_address = address
    checkout.shipping_method = shipping_method
    checkout.billing_address = address
    checkout.save()

    manager = get_plugins_manager()
    lines, _ = fetch_checkout_lines(checkout)
    checkout_info = fetch_checkout_info(checkout, lines, [], manager)
    total = calculations.checkout_total(
        manager=manager, checkout_info=checkout_info, lines=lines, address=address
    )

    payment = payment_dummy
    payment.is_active = True
    payment.order = None
    payment.total = total.gross.amount
    payment.currency = total.gross.currency
    payment.checkout = checkout
    payment.save()
    variables = {
        "id": to_global_id_or_none(checkout),
        "redirectUrl": "https://www.example.com",
    }
    orders_count = Order.objects.count()
    response = user_api_client.post_graphql(MUTATION_CHECKOUT_COMPLETE, variables)
    content = get_graphql_content(response)
    data = content["data"]["checkoutComplete"]
    assert data["errors"][0]["message"] == "Insufficient product stock: 123"
    assert orders_count == Order.objects.count()


@patch("saleor.checkout.complete_checkout.gateway.refund")
def test_checkout_complete_insufficient_stock_payment_refunded(
    gateway_refund_mock,
    checkout_with_item,
    address,
    shipping_method,
    payment_dummy,
    user_api_client,
):
    # given
    checkout = checkout_with_item
    checkout_line = checkout.lines.first()
    stock = Stock.objects.get(product_variant=checkout_line.variant)
    quantity_available = get_available_quantity_for_stock(stock)
    checkout_line.quantity = quantity_available + 1
    checkout_line.save()

    checkout.shipping_address = address
    checkout.shipping_method = shipping_method
    checkout.billing_address = address
    checkout.save()

    manager = get_plugins_manager()
    lines, _ = fetch_checkout_lines(checkout)
    checkout_info = fetch_checkout_info(checkout, lines, [], manager)
    total = calculations.checkout_total(
        manager=manager, checkout_info=checkout_info, lines=lines, address=address
    )

    payment = payment_dummy
    payment.is_active = True
    payment.order = None
    payment.total = total.gross.amount
    payment.currency = total.gross.currency
    payment.checkout = checkout
    payment.charge_status = ChargeStatus.FULLY_CHARGED
    payment.save()

    variables = {
        "id": to_global_id_or_none(checkout),
        "redirectUrl": "https://www.example.com",
    }
    orders_count = Order.objects.count()

    # when
    response = user_api_client.post_graphql(MUTATION_CHECKOUT_COMPLETE, variables)

    # then
    content = get_graphql_content(response)
    data = content["data"]["checkoutComplete"]

    assert data["errors"][0]["message"] == "Insufficient product stock: 123"
    assert orders_count == Order.objects.count()

    gateway_refund_mock.assert_called_once_with(
        payment, ANY, channel_slug=checkout_info.channel.slug
    )


@patch("saleor.checkout.complete_checkout.gateway.void")
def test_checkout_complete_insufficient_stock_payment_voided(
    gateway_void_mock,
    checkout_with_item,
    address,
    shipping_method,
    payment_txn_preauth,
    user_api_client,
):
    # given
    checkout = checkout_with_item
    checkout_line = checkout.lines.first()
    stock = Stock.objects.get(product_variant=checkout_line.variant)
    quantity_available = get_available_quantity_for_stock(stock)
    checkout_line.quantity = quantity_available + 1
    checkout_line.save()

    checkout.shipping_address = address
    checkout.shipping_method = shipping_method
    checkout.billing_address = address
    checkout.save()

    manager = get_plugins_manager()
    lines, _ = fetch_checkout_lines(checkout)
    checkout_info = fetch_checkout_info(checkout, lines, [], manager)
    total = calculations.checkout_total(
        manager=manager, checkout_info=checkout_info, lines=lines, address=address
    )

    payment = payment_txn_preauth
    payment.is_active = True
    payment.order = None
    payment.total = total.gross.amount
    payment.currency = total.gross.currency
    payment.checkout = checkout
    payment.charge_status = ChargeStatus.NOT_CHARGED
    payment.save()

    variables = {
        "id": to_global_id_or_none(checkout),
        "redirectUrl": "https://www.example.com",
    }
    orders_count = Order.objects.count()

    # when
    response = user_api_client.post_graphql(MUTATION_CHECKOUT_COMPLETE, variables)

    # then
    content = get_graphql_content(response)
    data = content["data"]["checkoutComplete"]

    assert data["errors"][0]["message"] == "Insufficient product stock: 123"
    assert orders_count == Order.objects.count()

    gateway_void_mock.assert_called_once_with(
        payment, ANY, channel_slug=checkout_info.channel.slug
    )


def test_checkout_complete_insufficient_stock_reserved_by_other_user(
    site_settings_with_reservations,
    user_api_client,
    checkout_with_item,
    address,
    payment_dummy,
    shipping_method,
    channel_USD,
):
    checkout = checkout_with_item
    checkout_line = checkout.lines.first()
    stock = Stock.objects.get(product_variant=checkout_line.variant)
    quantity_available = get_available_quantity_for_stock(stock)

    other_checkout = Checkout.objects.create(channel=channel_USD, currency="USD")
    other_checkout_line = other_checkout.lines.create(
        variant=checkout_line.variant,
        quantity=quantity_available,
    )
    Reservation.objects.create(
        checkout_line=other_checkout_line,
        stock=stock,
        quantity_reserved=quantity_available,
        reserved_until=timezone.now() + timedelta(minutes=5),
    )

    checkout_line.quantity = 1
    checkout_line.save()
    checkout.shipping_address = address
    checkout.shipping_method = shipping_method
    checkout.billing_address = address
    checkout.save()

    manager = get_plugins_manager()
    lines, _ = fetch_checkout_lines(checkout)
    checkout_info = fetch_checkout_info(checkout, lines, [], manager)
    total = calculations.checkout_total(
        manager=manager, checkout_info=checkout_info, lines=lines, address=address
    )

    payment = payment_dummy
    payment.is_active = True
    payment.order = None
    payment.total = total.gross.amount
    payment.currency = total.gross.currency
    payment.checkout = checkout
    payment.save()
    variables = {
        "id": to_global_id_or_none(checkout),
        "redirectUrl": "https://www.example.com",
    }
    orders_count = Order.objects.count()
    response = user_api_client.post_graphql(MUTATION_CHECKOUT_COMPLETE, variables)
    content = get_graphql_content(response)
    data = content["data"]["checkoutComplete"]
    assert data["errors"][0]["message"] == "Insufficient product stock: 123"
    assert orders_count == Order.objects.count()


def test_checkout_complete_own_reservation(
    site_settings_with_reservations,
    user_api_client,
    checkout_with_item,
    address,
    payment_dummy,
    shipping_method,
    channel_USD,
):
    checkout = checkout_with_item
    checkout_line = checkout.lines.first()
    stock = Stock.objects.get(product_variant=checkout_line.variant)
    quantity_available = get_available_quantity_for_stock(stock)

    checkout_line.quantity = quantity_available
    checkout_line.save()
    checkout.shipping_address = address
    checkout.shipping_method = shipping_method
    checkout.billing_address = address
    checkout.save()

    reservation = Reservation.objects.create(
        checkout_line=checkout_line,
        stock=stock,
        quantity_reserved=quantity_available,
        reserved_until=timezone.now() + timedelta(minutes=5),
    )

    manager = get_plugins_manager()
    lines, _ = fetch_checkout_lines(checkout)
    checkout_info = fetch_checkout_info(checkout, lines, [], manager)
    total = calculations.checkout_total(
        manager=manager, checkout_info=checkout_info, lines=lines, address=address
    )

    payment = payment_dummy
    payment.is_active = True
    payment.order = None
    payment.total = total.gross.amount
    payment.currency = total.gross.currency
    payment.checkout = checkout
    payment.save()

    variables = {
        "id": to_global_id_or_none(checkout),
        "redirectUrl": "https://www.example.com",
    }
    orders_count = Order.objects.count()
    response = user_api_client.post_graphql(MUTATION_CHECKOUT_COMPLETE, variables)
    content = get_graphql_content(response)
    data = content["data"]["checkoutComplete"]
    assert not data["errors"]

    order_token = data["order"]["token"]
    order_id = data["order"]["id"]
    assert Order.objects.count() == orders_count + 1
    order = Order.objects.first()
    assert str(order.id) == order_token
    assert order_id == graphene.Node.to_global_id("Order", order.id)

    order_line = order.lines.first()
    assert order_line.quantity == quantity_available
    assert order_line.variant == checkout_line.variant

    assert not Checkout.objects.filter(
        pk=checkout.pk
    ).exists(), "Checkout should have been deleted"

    # Reservation associated with checkout has been deleted
    with pytest.raises(Reservation.DoesNotExist):
        reservation.refresh_from_db()


def test_checkout_complete_without_redirect_url(
    user_api_client,
    checkout_with_gift_card,
    gift_card,
    payment_dummy,
    address,
    shipping_method,
):

    assert not gift_card.last_used_on

    checkout = checkout_with_gift_card
    checkout.shipping_address = address
    checkout.shipping_method = shipping_method
    checkout.billing_address = address
    checkout.save()

    checkout_line = checkout.lines.first()
    checkout_line_quantity = checkout_line.quantity
    checkout_line_variant = checkout_line.variant

    manager = get_plugins_manager()
    lines, _ = fetch_checkout_lines(checkout)
    checkout_info = fetch_checkout_info(checkout, lines, [], manager)
    total = calculations.calculate_checkout_total_with_gift_cards(
        manager, checkout_info, lines, address
    )
    payment = payment_dummy
    payment.is_active = True
    payment.order = None
    payment.total = total.gross.amount
    payment.currency = total.gross.currency
    payment.checkout = checkout
    payment.save()
    assert not payment.transactions.exists()

    orders_count = Order.objects.count()
    variables = {"id": to_global_id_or_none(checkout)}
    response = user_api_client.post_graphql(MUTATION_CHECKOUT_COMPLETE, variables)

    content = get_graphql_content(response)
    data = content["data"]["checkoutComplete"]
    assert not data["errors"]

    order_token = data["order"]["token"]
    order_id = data["order"]["id"]
    assert Order.objects.count() == orders_count + 1
    order = Order.objects.first()
    assert str(order.id) == order_token
    assert order_id == graphene.Node.to_global_id("Order", order.id)
    assert order.total.gross == total.gross

    order_line = order.lines.first()
    assert checkout_line_quantity == order_line.quantity
    assert checkout_line_variant == order_line.variant
    assert order.shipping_address == address
    assert order.shipping_method == checkout.shipping_method
    assert order.payments.exists()
    order_payment = order.payments.first()
    assert order_payment == payment
    assert payment.transactions.count() == 1

    gift_card.refresh_from_db()
    assert gift_card.current_balance == zero_money(gift_card.currency)
    assert gift_card.last_used_on

    assert not Checkout.objects.filter(
        pk=checkout.pk
    ).exists(), "Checkout should have been deleted"


@patch("saleor.checkout.complete_checkout.gateway.payment_refund_or_void")
def test_checkout_complete_payment_payment_total_different_than_checkout(
    gateway_refund_or_void_mock,
    checkout_with_items,
    payment_dummy,
    user_api_client,
    address,
    shipping_method,
):
    # given
    checkout = checkout_with_items
    checkout.shipping_address = address
    checkout.shipping_method = shipping_method
    checkout.billing_address = address
    checkout.save()

    manager = get_plugins_manager()
    lines, _ = fetch_checkout_lines(checkout)
    checkout_info = fetch_checkout_info(checkout, lines, [], manager)
    total = calculations.checkout_total(
        manager=manager, checkout_info=checkout_info, lines=lines, address=address
    )

    payment = payment_dummy
    payment.is_active = True
    payment.order = None
    payment.total = total.gross.amount - Decimal(10)
    payment.currency = total.gross.currency
    payment.checkout = checkout
    payment.save()
    assert not payment.transactions.exists()

    orders_count = Order.objects.count()
    variables = {
        "id": to_global_id_or_none(checkout),
        "redirectUrl": "https://www.example.com",
    }

    # when
    response = user_api_client.post_graphql(MUTATION_CHECKOUT_COMPLETE, variables)

    # then
    content = get_graphql_content(response)
    data = content["data"]["checkoutComplete"]

    assert data["errors"][0]["code"] == CheckoutErrorCode.CHECKOUT_NOT_FULLY_PAID.name
    assert orders_count == Order.objects.count()

    gateway_refund_or_void_mock.assert_called_with(
        payment, ANY, channel_slug=checkout_info.channel.slug
    )


def test_order_already_exists(
    user_api_client, checkout_ready_to_complete, payment_dummy, order_with_lines
):

    checkout = checkout_ready_to_complete
    order_with_lines.checkout_token = checkout.token
    order_with_lines.save()

    variables = {
        "id": to_global_id_or_none(checkout),
        "redirectUrl": "https://www.example.com",
    }
    checkout.delete()
    response = user_api_client.post_graphql(MUTATION_CHECKOUT_COMPLETE, variables)

    content = get_graphql_content(response)
    data = content["data"]["checkoutComplete"]
    assert not data["errors"]

    order_token = data["order"]["token"]
    order_id = data["order"]["id"]
    assert Order.objects.count() == 1
    order = Order.objects.first()
    assert str(order.id) == order_token
    assert order_id == graphene.Node.to_global_id("Order", order.id)

    assert Checkout.objects.count() == 0


@patch("saleor.checkout.complete_checkout._create_order")
def test_create_order_raises_insufficient_stock(
    mocked_create_order, user_api_client, checkout_ready_to_complete, payment_dummy
):
    checkout = checkout_ready_to_complete
    manager = get_plugins_manager()
    lines, _ = fetch_checkout_lines(checkout)
    mocked_create_order.side_effect = InsufficientStock(
        [InsufficientStockData(variant=lines[0].variant)]
    )
    checkout_info = fetch_checkout_info(checkout, lines, [], manager)
    total = calculations.calculate_checkout_total_with_gift_cards(
        manager, checkout_info, lines, checkout.shipping_address
    )
    payment = payment_dummy
    payment.is_active = True
    payment.order = None
    payment.total = total.gross.amount
    payment.currency = total.gross.currency
    payment.checkout = checkout
    payment.save()

    variables = {
        "id": to_global_id_or_none(checkout),
        "redirectUrl": "https://www.example.com",
    }
    response = user_api_client.post_graphql(MUTATION_CHECKOUT_COMPLETE, variables)

    content = get_graphql_content(response)
    data = content["data"]["checkoutComplete"]
    assert data["errors"][0]["code"] == CheckoutErrorCode.INSUFFICIENT_STOCK.name
    assert mocked_create_order.called

    payment.refresh_from_db()
    assert payment.charge_status == ChargeStatus.FULLY_REFUNDED


def test_checkout_complete_with_digital(
    api_client, checkout_with_digital_item, address, payment_dummy
):
    """Ensure it is possible to complete a digital checkout without shipping."""

    order_count = Order.objects.count()
    checkout = checkout_with_digital_item
    variables = {
        "id": to_global_id_or_none(checkout),
        "redirectUrl": "https://www.example.com",
    }

    # Set a billing address
    checkout.billing_address = address
    checkout.save(update_fields=["billing_address"])

    # Create a dummy payment to charge
    manager = get_plugins_manager()
    lines, _ = fetch_checkout_lines(checkout)
    checkout_info = fetch_checkout_info(checkout, lines, [], manager)
    total = calculations.checkout_total(
        manager=manager, checkout_info=checkout_info, lines=lines, address=address
    )
    payment = payment_dummy
    payment.is_active = True
    payment.order = None
    payment.total = total.gross.amount
    payment.currency = total.gross.currency
    payment.checkout = checkout
    payment.save()
    assert not payment.transactions.exists()

    # Send the creation request
    response = api_client.post_graphql(MUTATION_CHECKOUT_COMPLETE, variables)
    content = get_graphql_content(response)["data"]["checkoutComplete"]
    assert not content["errors"]

    # Ensure the order was actually created
    assert (
        Order.objects.count() == order_count + 1
    ), "The order should have been created"


@pytest.mark.integration
def test_checkout_complete_0_total_value(
    user_api_client,
    checkout_with_item,
    gift_card,
    payment_dummy,
    address,
    shipping_method,
):

    assert not gift_card.last_used_on

    checkout = checkout_with_item
    checkout.billing_address = address
    checkout.store_value_in_metadata(items={"accepted": "true"})
    checkout.store_value_in_private_metadata(items={"accepted": "false"})
    checkout.save()

    checkout_line = checkout.lines.first()
    checkout_line_quantity = checkout_line.quantity
    checkout_line_variant = checkout_line.variant

    product_type = checkout_line_variant.product.product_type
    product_type.is_shipping_required = False
    product_type.save(update_fields=["is_shipping_required"])

    checkout_line_variant.cost_price_amount = Decimal(0)
    checkout_line_variant.price_amount = Decimal(0)
    checkout_line_variant.save()

    checkout.refresh_from_db()

    manager = get_plugins_manager()
    lines, _ = fetch_checkout_lines(checkout)
    checkout_info = fetch_checkout_info(checkout, lines, [], manager)
    total = calculations.checkout_total(
        manager=manager, checkout_info=checkout_info, lines=lines, address=address
    )
    payment = payment_dummy
    payment.is_active = True
    payment.order = None
    payment.total = total.gross.amount
    payment.currency = total.gross.currency
    payment.checkout = checkout
    payment.save()
    assert not payment.transactions.exists()

    orders_count = Order.objects.count()
    variables = {
        "id": to_global_id_or_none(checkout),
        "redirectUrl": "https://www.example.com",
    }
    response = user_api_client.post_graphql(MUTATION_CHECKOUT_COMPLETE, variables)

    content = get_graphql_content(response)
    data = content["data"]["checkoutComplete"]
    assert not data["errors"]

    order_token = data["order"]["token"]
    order_id = data["order"]["id"]
    assert Order.objects.count() == orders_count + 1
    order = Order.objects.first()
    assert str(order.id) == order_token
    assert order_id == graphene.Node.to_global_id("Order", order.id)
    assert order.total.gross == total.gross
    assert order.metadata == checkout.metadata
    assert order.private_metadata == checkout.private_metadata

    order_line = order.lines.first()
    assert checkout_line_quantity == order_line.quantity
    assert checkout_line_variant == order_line.variant
    assert order.shipping_address is None
    assert order.shipping_method is None
    assert order.payments.exists()
    order_payment = order.payments.first()
    assert order_payment == payment
    assert payment.transactions.count() == 1

    assert not Checkout.objects.filter(
        pk=checkout.pk
    ).exists(), "Checkout should have been deleted"


def test_complete_checkout_for_click_and_collect(
    api_client, checkout_with_item_for_cc, payment_dummy, address, warehouse_for_cc
):
    order_count = Order.objects.count()
    checkout = checkout_with_item_for_cc
    variables = {
        "id": to_global_id_or_none(checkout),
        "redirectUrl": "https://www.example.com",
    }

    checkout.billing_address = address
    checkout.collection_point = warehouse_for_cc

    checkout.save(
        update_fields=["shipping_address", "billing_address", "collection_point"]
    )

    manager = get_plugins_manager()
    lines, _ = fetch_checkout_lines(checkout)
    checkout_info = fetch_checkout_info(checkout, lines, [], manager)
    total = calculations.checkout_total(
        manager=manager, checkout_info=checkout_info, lines=lines, address=address
    )
    payment = payment_dummy
    payment.is_active = True
    payment.order = None
    payment.total = total.gross.amount
    payment.currency = total.gross.currency
    payment.checkout = checkout
    payment.save()

    assert not payment.transactions.exists()

    response = api_client.post_graphql(MUTATION_CHECKOUT_COMPLETE, variables)
    content = get_graphql_content(response)["data"]["checkoutComplete"]

    assert not content["errors"]
    assert Order.objects.count() == order_count + 1

    order = Order.objects.first()

    assert order.collection_point == warehouse_for_cc
    assert order.shipping_method is None
    assert order.shipping_address == warehouse_for_cc.address
    assert order.shipping_price == zero_taxed_money(payment.currency)


def test_complete_checkout_raises_error_for_local_stock(
    api_client, checkout_with_item_for_cc, payment_dummy, address, warehouse_for_cc
):
    initial_order_count = Order.objects.count()
    checkout = checkout_with_item_for_cc
    checkout_line = checkout.lines.first()
    stock = Stock.objects.get(product_variant=checkout_line.variant)
    quantity_available = get_available_quantity_for_stock(stock)
    checkout_line.quantity = quantity_available + 1
    checkout_line.save()

    variables = {
        "id": to_global_id_or_none(checkout),
        "rediirectUrl": "https://www.example.com",
    }

    checkout.collection_point = warehouse_for_cc
    checkout.billing_address = address
    checkout.save(
        update_fields=["collection_point", "shipping_address", "billing_address"]
    )

    manager = get_plugins_manager()
    lines, _ = fetch_checkout_lines(checkout)
    checkout_info = fetch_checkout_info(checkout, lines, [], manager)
    total = calculations.checkout_total(
        manager=manager, checkout_info=checkout_info, lines=lines, address=address
    )
    payment = payment_dummy
    payment.is_active = True
    payment.order = None
    payment.total = total.gross.amount
    payment.currency = total.gross.currency
    payment.checkout = checkout
    payment.save()

    assert not payment.transactions.exists()

    response = api_client.post_graphql(MUTATION_CHECKOUT_COMPLETE, variables)
    content = get_graphql_content(response)["data"]["checkoutComplete"]
    assert content["errors"][0]["code"] == CheckoutErrorCode.INSUFFICIENT_STOCK.name
    assert Order.objects.count() == initial_order_count


def test_comp_checkout_builds_order_for_all_warehouse_even_if_not_available_locally(
    stocks_for_cc,
    warehouse_for_cc,
    checkout_with_item_for_cc,
    address,
    api_client,
    payment_dummy,
):
    initial_order_count = Order.objects.count()
    checkout = checkout_with_item_for_cc
    checkout_line = checkout.lines.first()
    stock = Stock.objects.get(
        product_variant=checkout_line.variant, warehouse=warehouse_for_cc
    )
    quantity_available = get_available_quantity_for_stock(stock)
    checkout_line.quantity = quantity_available + 1
    checkout_line.save()

    warehouse_for_cc.click_and_collect_option = (
        WarehouseClickAndCollectOption.ALL_WAREHOUSES
    )
    warehouse_for_cc.save()

    variables = {
        "id": to_global_id_or_none(checkout),
        "rediirectUrl": "https://www.example.com",
    }

    checkout.collection_point = warehouse_for_cc
    checkout.save(update_fields=["collection_point"])

    manager = get_plugins_manager()
    lines, _ = fetch_checkout_lines(checkout)
    checkout_info = fetch_checkout_info(checkout, lines, [], manager)
    total = calculations.checkout_total(
        manager=manager, checkout_info=checkout_info, lines=lines, address=address
    )
    payment = payment_dummy
    payment.is_active = True
    payment.order = None
    payment.total = total.gross.amount
    payment.currency = total.gross.currency
    payment.checkout = checkout
    payment.save()

    assert not payment.transactions.exists()

    response = api_client.post_graphql(MUTATION_CHECKOUT_COMPLETE, variables)
    content = get_graphql_content(response)["data"]["checkoutComplete"]
    assert not content["errors"]
    assert Order.objects.count() == initial_order_count + 1


def test_checkout_complete_raises_InsufficientStock_when_quantity_above_stock_sum(
    stocks_for_cc,
    warehouse_for_cc,
    checkout_with_item_for_cc,
    address,
    api_client,
    payment_dummy,
):
    initial_order_count = Order.objects.count()
    checkout = checkout_with_item_for_cc
    checkout_line = checkout.lines.first()
    overall_stock_quantity = (
        Stock.objects.filter(product_variant=checkout_line.variant).aggregate(
            Sum("quantity")
        )
    ).pop("quantity__sum")
    checkout_line.quantity = overall_stock_quantity + 1
    checkout_line.save()
    warehouse_for_cc.click_and_collect_option = (
        WarehouseClickAndCollectOption.ALL_WAREHOUSES
    )
    warehouse_for_cc.save()

    variables = {
        "id": to_global_id_or_none(checkout),
        "rediirectUrl": "https://www.example.com",
    }

    checkout.collection_point = warehouse_for_cc
    checkout.billing_address = address
    checkout.save(update_fields=["collection_point", "billing_address"])

    manager = get_plugins_manager()
    lines, _ = fetch_checkout_lines(checkout)
    checkout_info = fetch_checkout_info(checkout, lines, [], manager)
    total = calculations.checkout_total(
        manager=manager, checkout_info=checkout_info, lines=lines, address=address
    )

    payment = payment_dummy
    payment.is_active = True
    payment.order = None
    payment.total = total.gross.amount
    payment.currency = total.gross.currency
    payment.checkout = checkout
    payment.save()

    assert not payment.transactions.exists()

    response = api_client.post_graphql(MUTATION_CHECKOUT_COMPLETE, variables)
    content = get_graphql_content(response)["data"]["checkoutComplete"]
    assert content["errors"][0]["code"] == CheckoutErrorCode.INSUFFICIENT_STOCK.name
    assert Order.objects.count() == initial_order_count


def test_checkout_complete_raises_InvalidShippingMethod_when_warehouse_disabled(
    warehouse_for_cc,
    checkout_with_item_for_cc,
    address,
    api_client,
    payment_dummy,
):
    initial_order_count = Order.objects.count()
    checkout = checkout_with_item_for_cc
    variables = {
        "id": to_global_id_or_none(checkout),
        "redirectUrl": "https://www.example.com",
    }

    checkout.billing_address = address
    checkout.collection_point = warehouse_for_cc

    checkout.save(
        update_fields=["shipping_address", "billing_address", "collection_point"]
    )

    warehouse_for_cc.click_and_collect_option = WarehouseClickAndCollectOption.DISABLED
    warehouse_for_cc.save()

    manager = get_plugins_manager()
    lines, _ = fetch_checkout_lines(checkout)
    checkout_info = fetch_checkout_info(checkout, lines, [], manager)
    total = calculations.checkout_total(
        manager=manager, checkout_info=checkout_info, lines=lines, address=address
    )

    assert not checkout_info.valid_pick_up_points
    assert not checkout_info.delivery_method_info.is_method_in_valid_methods(
        checkout_info
    )

    payment = payment_dummy
    payment.is_active = True
    payment.order = None
    payment.total = total.gross.amount
    payment.currency = total.gross.currency
    payment.checkout = checkout
    payment.save()

    assert not payment.transactions.exists()

    response = api_client.post_graphql(MUTATION_CHECKOUT_COMPLETE, variables)
    content = get_graphql_content(response)["data"]["checkoutComplete"]

    assert (
        content["errors"][0]["code"] == CheckoutErrorCode.INVALID_SHIPPING_METHOD.name
    )
    assert Order.objects.count() == initial_order_count


@pytest.mark.integration
@patch("saleor.plugins.manager.PluginsManager.order_confirmed")
def test_checkout_complete_with_preorder_variant(
    order_confirmed_mock,
    site_settings,
    user_api_client,
    checkout_with_item_and_preorder_item,
    payment_dummy,
    address,
    shipping_method,
):
    checkout = checkout_with_item_and_preorder_item
    checkout.shipping_address = address
    checkout.shipping_method = shipping_method
    checkout.billing_address = address
    checkout.save()

    variants_and_quantities = {line.variant_id: line.quantity for line in checkout}

    manager = get_plugins_manager()
    lines, _ = fetch_checkout_lines(checkout)
    checkout_info = fetch_checkout_info(checkout, lines, [], manager)
    total = calculations.calculate_checkout_total_with_gift_cards(
        manager, checkout_info, lines, address
    )
    site_settings.automatically_confirm_all_new_orders = True
    site_settings.save()
    payment = payment_dummy
    payment.is_active = True
    payment.order = None
    payment.total = total.gross.amount
    payment.currency = total.gross.currency
    payment.checkout = checkout
    payment.save()
    assert not payment.transactions.exists()

    orders_count = Order.objects.count()
    variables = {
        "id": to_global_id_or_none(checkout),
        "redirectUrl": "https://www.example.com",
    }
    response = user_api_client.post_graphql(MUTATION_CHECKOUT_COMPLETE, variables)

    content = get_graphql_content(response)
    data = content["data"]["checkoutComplete"]
    assert not data["errors"]

    order_token = data["order"]["token"]
    order_id = data["order"]["id"]
    assert Order.objects.count() == orders_count + 1
    order = Order.objects.first()
    assert order.status == OrderStatus.UNFULFILLED
    assert order.origin == OrderOrigin.CHECKOUT
    assert not order.original
    assert str(order.id) == order_token
    assert order_id == graphene.Node.to_global_id("Order", order.id)
    assert order.total.gross == total.gross

    assert order.lines.count() == len(variants_and_quantities)
    for variant_id, quantity in variants_and_quantities.items():
        order.lines.get(variant_id=variant_id).quantity == quantity
    assert order.shipping_address == address
    assert order.shipping_method == checkout.shipping_method
    assert order.payments.exists()
    assert payment.transactions.count() == 1

    preorder_line = order.lines.filter(variant__is_preorder=True).first()
    assert not preorder_line.allocations.exists()
    preorder_allocation = preorder_line.preorder_allocations.get()
    assert preorder_allocation.quantity == quantity

    stock_line = order.lines.filter(variant__is_preorder=False).first()
    assert stock_line.allocations.exists()
    assert not stock_line.preorder_allocations.exists()

    assert not Checkout.objects.filter(
        pk=checkout.pk
    ).exists(), "Checkout should have been deleted"
    order_confirmed_mock.assert_called_once_with(order)


def test_checkout_complete_with_click_collect_preorder_fails_for_disabled_warehouse(
    warehouse_for_cc,
    checkout_with_items_for_cc,
    address,
    api_client,
    payment_dummy,
):
    initial_order_count = Order.objects.count()
    checkout = checkout_with_items_for_cc
    variables = {
        "id": to_global_id_or_none(checkout),
        "redirectUrl": "https://www.example.com",
    }

    checkout.billing_address = address
    checkout.collection_point = warehouse_for_cc

    checkout_line = checkout.lines.first()
    checkout_line.variant.is_preorder = True
    checkout_line.variant.preorder_global_threshold = 100
    checkout_line.variant.save()

    for line in checkout.lines.all():
        if line.variant.channel_listings.filter(channel=checkout.channel).exists():
            continue

        line.variant.channel_listings.create(
            channel=checkout.channel,
            price_amount=Decimal(15),
            currency=checkout.currency,
        )

    checkout.save(
        update_fields=["shipping_address", "billing_address", "collection_point"]
    )

    warehouse_for_cc.click_and_collect_option = WarehouseClickAndCollectOption.DISABLED
    warehouse_for_cc.save()

    manager = get_plugins_manager()
    lines, _ = fetch_checkout_lines(checkout)
    checkout_info = fetch_checkout_info(checkout, lines, [], manager)
    total = calculations.checkout_total(
        manager=manager, checkout_info=checkout_info, lines=lines, address=address
    )

    assert not checkout_info.valid_pick_up_points
    assert not checkout_info.delivery_method_info.is_method_in_valid_methods(
        checkout_info
    )

    payment = payment_dummy
    payment.is_active = True
    payment.order = None
    payment.total = total.gross.amount
    payment.currency = total.gross.currency
    payment.checkout = checkout
    payment.save()

    assert not payment.transactions.exists()

    response = api_client.post_graphql(MUTATION_CHECKOUT_COMPLETE, variables)
    content = get_graphql_content(response)["data"]["checkoutComplete"]

    assert (
        content["errors"][0]["code"] == CheckoutErrorCode.INVALID_SHIPPING_METHOD.name
    )
    assert Order.objects.count() == initial_order_count


def test_checkout_complete_variant_channel_listing_does_not_exist(
    user_api_client,
    checkout_with_items,
    payment_dummy,
    address,
    shipping_method,
):

    # given
    checkout = checkout_with_items
    checkout.shipping_address = address
    checkout.shipping_method = shipping_method
    checkout.billing_address = address
    checkout.store_value_in_metadata(items={"accepted": "true"})
    checkout.store_value_in_private_metadata(items={"accepted": "false"})
    checkout.save()

    checkout_line = checkout.lines.first()
    checkout_line_variant = checkout_line.variant
    checkout_line_variant.channel_listings.get(channel__id=checkout.channel_id).delete()

    manager = get_plugins_manager()
    lines, _ = fetch_checkout_lines(checkout)

    checkout_info = fetch_checkout_info(checkout, lines, [], manager)
    total = calculations.calculate_checkout_total_with_gift_cards(
        manager, checkout_info, lines, address
    )

    payment = payment_dummy
    payment.is_active = True
    payment.order = None
    payment.total = total.gross.amount
    payment.currency = total.gross.currency
    payment.checkout = checkout
    payment.save()
    assert not payment.transactions.exists()

    orders_count = Order.objects.count()
    redirect_url = "https://www.example.com"
    variables = {"id": to_global_id_or_none(checkout), "redirectUrl": redirect_url}

    # when
    response = user_api_client.post_graphql(MUTATION_CHECKOUT_COMPLETE, variables)

    # then
    content = get_graphql_content(response)
    data = content["data"]["checkoutComplete"]
    errors = data["errors"]
    assert len(errors) == 1
    assert errors[0]["code"] == CheckoutErrorCode.UNAVAILABLE_VARIANT_IN_CHANNEL.name
    assert errors[0]["field"] == "lines"
    assert errors[0]["variants"] == [
        graphene.Node.to_global_id("ProductVariant", checkout_line_variant.pk)
    ]

    assert Order.objects.count() == orders_count
    assert Checkout.objects.filter(pk=checkout.pk).exists()


def test_checkout_complete_variant_channel_listing_no_price(
    user_api_client,
    checkout_with_items,
    payment_dummy,
    address,
    shipping_method,
):
    # given
    checkout = checkout_with_items
    checkout.shipping_address = address
    checkout.shipping_method = shipping_method
    checkout.billing_address = address
    checkout.store_value_in_metadata(items={"accepted": "true"})
    checkout.store_value_in_private_metadata(items={"accepted": "false"})
    checkout.save()

    variants = []
    for line in checkout.lines.all()[:2]:
        checkout_line_variant = line.variant
        variants.append(checkout_line_variant)
        variant_channel_listing = checkout_line_variant.channel_listings.get(
            channel__id=checkout.channel_id
        )
        variant_channel_listing.price_amount = None
        variant_channel_listing.save(update_fields=["price_amount"])

    manager = get_plugins_manager()
    lines, _ = fetch_checkout_lines(checkout)
    checkout_info = fetch_checkout_info(checkout, lines, [], manager)
    total = calculations.calculate_checkout_total_with_gift_cards(
        manager, checkout_info, lines, address
    )

    payment = payment_dummy
    payment.is_active = True
    payment.order = None
    payment.total = total.gross.amount
    payment.currency = total.gross.currency
    payment.checkout = checkout
    payment.save()
    assert not payment.transactions.exists()

    orders_count = Order.objects.count()
    redirect_url = "https://www.example.com"
    variables = {"id": to_global_id_or_none(checkout), "redirectUrl": redirect_url}

    # when
    response = user_api_client.post_graphql(MUTATION_CHECKOUT_COMPLETE, variables)

    # then
    content = get_graphql_content(response)
    data = content["data"]["checkoutComplete"]
    errors = data["errors"]
    assert len(errors) == 1
    assert errors[0]["code"] == CheckoutErrorCode.UNAVAILABLE_VARIANT_IN_CHANNEL.name
    assert errors[0]["field"] == "lines"
    assert set(errors[0]["variants"]) == {
        graphene.Node.to_global_id("ProductVariant", variant.pk) for variant in variants
    }

    assert Order.objects.count() == orders_count
    assert Checkout.objects.filter(pk=checkout.pk).exists()


def test_checkout_complete_product_channel_listing_does_not_exist(
    user_api_client,
    checkout_with_items,
    payment_dummy,
    address,
    shipping_method,
):
    # given
    checkout = checkout_with_items
    checkout.shipping_address = address
    checkout.shipping_method = shipping_method
    checkout.billing_address = address
    checkout.store_value_in_metadata(items={"accepted": "true"})
    checkout.store_value_in_private_metadata(items={"accepted": "false"})
    checkout.save()

    checkout_line = checkout.lines.first()
    checkout_line_variant = checkout_line.variant
    checkout_line_variant.product.channel_listings.get(
        channel__id=checkout.channel_id
    ).delete()

    manager = get_plugins_manager()
    lines, _ = fetch_checkout_lines(checkout)
    checkout_info = fetch_checkout_info(checkout, lines, [], manager)
    total = calculations.calculate_checkout_total_with_gift_cards(
        manager, checkout_info, lines, address
    )

    payment = payment_dummy
    payment.is_active = True
    payment.order = None
    payment.total = total.gross.amount
    payment.currency = total.gross.currency
    payment.checkout = checkout
    payment.save()
    assert not payment.transactions.exists()

    orders_count = Order.objects.count()
    redirect_url = "https://www.example.com"
    variables = {"id": to_global_id_or_none(checkout), "redirectUrl": redirect_url}

    # when
    response = user_api_client.post_graphql(MUTATION_CHECKOUT_COMPLETE, variables)

    # then
    content = get_graphql_content(response)
    data = content["data"]["checkoutComplete"]
    errors = data["errors"]
    assert len(errors) == 1
    assert errors[0]["code"] == CheckoutErrorCode.UNAVAILABLE_VARIANT_IN_CHANNEL.name
    assert errors[0]["field"] == "lines"
    assert errors[0]["variants"] == [
        graphene.Node.to_global_id("ProductVariant", checkout_line_variant.pk)
    ]

    assert Order.objects.count() == orders_count
    assert Checkout.objects.filter(pk=checkout.pk).exists()


@pytest.mark.parametrize(
    "available_for_purchase", [None, datetime.now(pytz.UTC) + timedelta(days=1)]
)
def test_checkout_complete_product_channel_listing_not_available_for_purchase(
    user_api_client,
    checkout_with_items,
    payment_dummy,
    address,
    shipping_method,
    available_for_purchase,
):
    # given
    checkout = checkout_with_items
    checkout.shipping_address = address
    checkout.shipping_method = shipping_method
    checkout.billing_address = address
    checkout.store_value_in_metadata(items={"accepted": "true"})
    checkout.store_value_in_private_metadata(items={"accepted": "false"})
    checkout.save()

    checkout_line = checkout.lines.first()
    checkout_line_variant = checkout_line.variant
    product_channel_listings = checkout_line_variant.product.channel_listings.get(
        channel__id=checkout.channel_id
    )
    product_channel_listings.available_for_purchase_at = available_for_purchase
    product_channel_listings.save(update_fields=["available_for_purchase_at"])

    manager = get_plugins_manager()
    lines, _ = fetch_checkout_lines(checkout)
    checkout_info = fetch_checkout_info(checkout, lines, [], manager)
    total = calculations.calculate_checkout_total_with_gift_cards(
        manager, checkout_info, lines, address
    )

    payment = payment_dummy
    payment.is_active = True
    payment.order = None
    payment.total = total.gross.amount
    payment.currency = total.gross.currency
    payment.checkout = checkout
    payment.save()
    assert not payment.transactions.exists()

    orders_count = Order.objects.count()
    redirect_url = "https://www.example.com"
    variables = {"id": to_global_id_or_none(checkout), "redirectUrl": redirect_url}

    # when
    response = user_api_client.post_graphql(MUTATION_CHECKOUT_COMPLETE, variables)

    # then
    content = get_graphql_content(response)
    data = content["data"]["checkoutComplete"]
    errors = data["errors"]
    assert len(errors) == 1
    assert errors[0]["code"] == CheckoutErrorCode.UNAVAILABLE_VARIANT_IN_CHANNEL.name
    assert errors[0]["field"] == "lines"
    assert errors[0]["variants"] == [
        graphene.Node.to_global_id("ProductVariant", checkout_line_variant.pk)
    ]

    assert Order.objects.count() == orders_count
    assert Checkout.objects.filter(pk=checkout.pk).exists()


@pytest.mark.integration
def test_checkout_complete_0_total_value_no_payment(
    user_api_client,
    checkout_with_item_total_0,
    address,
):
    checkout = checkout_with_item_total_0
    checkout.billing_address = address
    checkout.store_value_in_metadata(items={"accepted": "true"})
    checkout.store_value_in_private_metadata(items={"accepted": "false"})
    checkout.save()

    checkout_line = checkout.lines.first()
    checkout_line_quantity = checkout_line.quantity
    checkout_line_variant = checkout_line.variant

    checkout.refresh_from_db()

    manager = get_plugins_manager()
    lines, _ = fetch_checkout_lines(checkout)
    checkout_info = fetch_checkout_info(checkout, lines, [], manager)
    total = calculations.checkout_total(
        manager=manager, checkout_info=checkout_info, lines=lines, address=address
    )
    orders_count = Order.objects.count()
    variables = {
        "id": to_global_id_or_none(checkout),
        "redirectUrl": "https://www.example.com",
    }
    response = user_api_client.post_graphql(MUTATION_CHECKOUT_COMPLETE, variables)

    content = get_graphql_content(response)
    data = content["data"]["checkoutComplete"]
    assert not data["errors"]

    order_token = data["order"]["token"]
    order_id = data["order"]["id"]
    assert Order.objects.count() == orders_count + 1
    order = Order.objects.first()
    assert str(order.id) == order_token
    assert order_id == graphene.Node.to_global_id("Order", order.id)
    assert order.total.gross == total.gross
    assert order.metadata == checkout.metadata
    assert order.private_metadata == checkout.private_metadata

    order_line = order.lines.first()
    assert checkout_line_quantity == order_line.quantity
    assert checkout_line_variant == order_line.variant
    assert order.shipping_address is None
    assert order.shipping_method is None

    assert not Checkout.objects.filter(
        pk=checkout.pk
    ).exists(), "Checkout should have been deleted"


@pytest.mark.integration
def test_checkout_complete_0_total_value_from_voucher(
    user_api_client,
    checkout_without_shipping_required,
    shipping_method,
    address,
    voucher,
):
    checkout = checkout_without_shipping_required
    checkout.billing_address = address
    checkout.store_value_in_metadata(items={"accepted": "true"})
    checkout.store_value_in_private_metadata(items={"accepted": "false"})
    checkout.voucher_code = voucher.code
    checkout.discount = Money("10.00", "USD")

    checkout.save()

    checkout_line = checkout.lines.first()
    checkout_line_quantity = checkout_line.quantity
    checkout_line_variant = checkout_line.variant

    checkout.refresh_from_db()

    manager = get_plugins_manager()
    lines, _ = fetch_checkout_lines(checkout)
    checkout_info = fetch_checkout_info(checkout, lines, [], manager)
    total = calculations.calculate_checkout_total_with_gift_cards(
        manager=manager, checkout_info=checkout_info, lines=lines, address=address
    )
    orders_count = Order.objects.count()
    variables = {
        "id": to_global_id_or_none(checkout),
        "redirectUrl": "https://www.example.com",
    }
    response = user_api_client.post_graphql(MUTATION_CHECKOUT_COMPLETE, variables)

    content = get_graphql_content(response)
    data = content["data"]["checkoutComplete"]
    assert not data["errors"]

    order_token = data["order"]["token"]
    order_id = data["order"]["id"]
    assert Order.objects.count() == orders_count + 1
    order = Order.objects.first()
    assert str(order.id) == order_token
    assert order_id == graphene.Node.to_global_id("Order", order.id)
    assert order.total.gross == total.gross
    assert order.metadata == checkout.metadata
    assert order.private_metadata == checkout.private_metadata

    order_line = order.lines.first()
    assert checkout_line_quantity == order_line.quantity
    assert checkout_line_variant == order_line.variant
    assert order.shipping_address is None
    assert order.shipping_method is None

    assert not Checkout.objects.filter(
        pk=checkout.pk
    ).exists(), "Checkout should have been deleted"


@pytest.mark.integration
def test_checkout_complete_0_total_value_from_giftcard(
    user_api_client,
    checkout_without_shipping_required,
    address,
    gift_card,
):
    checkout = checkout_without_shipping_required
    checkout.billing_address = address
    checkout.store_value_in_metadata(items={"accepted": "true"})
    checkout.store_value_in_private_metadata(items={"accepted": "false"})
    checkout.gift_cards.add(gift_card)
    checkout.save()

    checkout_line = checkout.lines.first()
    checkout_line_quantity = checkout_line.quantity
    checkout_line_variant = checkout_line.variant

    checkout.refresh_from_db()

    manager = get_plugins_manager()
    lines, _ = fetch_checkout_lines(checkout)
    checkout_info = fetch_checkout_info(checkout, lines, [], manager)
    total = calculations.calculate_checkout_total_with_gift_cards(
        manager=manager, checkout_info=checkout_info, lines=lines, address=address
    )
    orders_count = Order.objects.count()
    variables = {
        "id": to_global_id_or_none(checkout),
        "redirectUrl": "https://www.example.com",
    }
    response = user_api_client.post_graphql(MUTATION_CHECKOUT_COMPLETE, variables)
    content = get_graphql_content(response)
    data = content["data"]["checkoutComplete"]
    assert not data["errors"]

    order_token = data["order"]["token"]
    order_id = data["order"]["id"]
    assert Order.objects.count() == orders_count + 1
    order = Order.objects.first()
    assert str(order.id) == order_token
    assert order_id == graphene.Node.to_global_id("Order", order.id)
    assert order.total.gross == total.gross
    assert order.metadata == checkout.metadata
    assert order.private_metadata == checkout.private_metadata

    order_line = order.lines.first()
    assert checkout_line_quantity == order_line.quantity
    assert checkout_line_variant == order_line.variant
    assert order.shipping_address is None
    assert order.shipping_method is None

    assert not Checkout.objects.filter(
        pk=checkout.pk
    ).exists(), "Checkout should have been deleted"


def test_checkout_complete_error_when_shipping_address_doesnt_have_all_required_fields(
    user_api_client,
    checkout_with_item,
    gift_card,
    payment_dummy_credit_card,
    address,
    shipping_method,
):
    # given
    shipping_address = Address.objects.create(
        first_name="John",
        last_name="Doe",
        company_name="Mirumee Software",
        street_address_1="Tęczowa 7",
        city="WROCŁAW",
        country="PL",
        phone="+48713988102",
    )  # missing postalCode

    checkout = checkout_with_item
    checkout.shipping_address = shipping_address
    checkout.shipping_method = shipping_method
    checkout.billing_address = address
    checkout.save()

    manager = get_plugins_manager()
    lines, _ = fetch_checkout_lines(checkout)
    checkout_info = fetch_checkout_info(checkout, lines, [], manager)
    total = calculations.calculate_checkout_total_with_gift_cards(
        manager, checkout_info, lines, address
    )
    payment = payment_dummy_credit_card
    payment.is_active = True
    payment.order = None
    payment.total = total.gross.amount
    payment.currency = total.gross.currency
    payment.checkout = checkout
    payment.token = "123"
    payment.save()
    assert not payment.transactions.exists()

    orders_count = Order.objects.count()
    variables = {
        "id": to_global_id_or_none(checkout),
        "redirectUrl": "https://www.example.com",
    }

    # when
    response = user_api_client.post_graphql(MUTATION_CHECKOUT_COMPLETE, variables)

    # then
    content = get_graphql_content(response)
    data = content["data"]["checkoutComplete"]
    assert len(data["errors"]) == 1

    assert data["errors"][0]["code"] == "REQUIRED"
    assert data["errors"][0]["field"] == "postalCode"
    assert Order.objects.count() == orders_count


def test_checkout_complete_error_when_shipping_address_doesnt_have_all_valid_fields(
    user_api_client,
    checkout_with_item,
    gift_card,
    payment_dummy_credit_card,
    address,
    shipping_method,
):
    # given
    shipping_address = Address.objects.create(
        first_name="John",
        last_name="Doe",
        company_name="Mirumee Software",
        street_address_1="Tęczowa 7",
        city="WROCŁAW",
        country="PL",
        phone="+48713988102",
        postal_code="XX-ABC",
    )  # incorrect postalCode

    checkout = checkout_with_item
    checkout.shipping_address = shipping_address
    checkout.shipping_method = shipping_method
    checkout.billing_address = address
    checkout.save()

    manager = get_plugins_manager()
    lines, _ = fetch_checkout_lines(checkout)
    checkout_info = fetch_checkout_info(checkout, lines, [], manager)
    total = calculations.calculate_checkout_total_with_gift_cards(
        manager, checkout_info, lines, address
    )
    payment = payment_dummy_credit_card
    payment.is_active = True
    payment.order = None
    payment.total = total.gross.amount
    payment.currency = total.gross.currency
    payment.checkout = checkout
    payment.token = "123"
    payment.save()
    assert not payment.transactions.exists()

    orders_count = Order.objects.count()
    variables = {
        "id": to_global_id_or_none(checkout),
        "redirectUrl": "https://www.example.com",
    }

    # when
    response = user_api_client.post_graphql(MUTATION_CHECKOUT_COMPLETE, variables)

    # then
    content = get_graphql_content(response)
    data = content["data"]["checkoutComplete"]
    assert len(data["errors"]) == 1

    assert data["errors"][0]["code"] == "INVALID"
    assert data["errors"][0]["field"] == "postalCode"
    assert Order.objects.count() == orders_count


<<<<<<< HEAD
def test_checkout_complete_error_when_billing_address_doesnt_have_all_required_fields(
    user_api_client,
    checkout_with_item,
    gift_card,
    payment_dummy_credit_card,
=======
def test_checkout_complete_with_not_normalized_shipping_address(
    site_settings,
    user_api_client,
    checkout_with_gift_card,
    gift_card,
    payment_dummy,
>>>>>>> 85d6ee52
    address,
    shipping_method,
):
    # given
<<<<<<< HEAD
    billing_address = Address.objects.create(
        first_name="John",
        last_name="Doe",
        company_name="Mirumee Software",
        street_address_1="Tęczowa 7",
        city="WROCŁAW",
        country="PL",
        phone="+48713988102",
    )  # missing postalCode

    checkout = checkout_with_item
    checkout.billing_address = billing_address
    checkout.shipping_method = shipping_method
    checkout.shipping_address = address
    checkout.save()

    manager = get_plugins_manager()
    lines, _ = fetch_checkout_lines(checkout)
    checkout_info = fetch_checkout_info(checkout, lines, [], manager)
    total = calculations.calculate_checkout_total_with_gift_cards(
        manager, checkout_info, lines, address
    )
    payment = payment_dummy_credit_card
    payment.is_active = True
    payment.order = None
    payment.total = total.gross.amount
    payment.currency = total.gross.currency
    payment.checkout = checkout
    payment.token = "123"
    payment.save()
    assert not payment.transactions.exists()

    orders_count = Order.objects.count()
    variables = {
        "id": to_global_id_or_none(checkout),
        "redirectUrl": "https://www.example.com",
    }

    # when
    response = user_api_client.post_graphql(MUTATION_CHECKOUT_COMPLETE, variables)

    # then
    content = get_graphql_content(response)
    data = content["data"]["checkoutComplete"]
    assert len(data["errors"]) == 1
    assert data["errors"][0]["code"] == "REQUIRED"
    assert data["errors"][0]["field"] == "postalCode"
    assert Order.objects.count() == orders_count


def test_checkout_complete_error_when_billing_address_doesnt_have_all_valid_fields(
    user_api_client,
    checkout_with_item,
    gift_card,
    payment_dummy_credit_card,
    address,
    shipping_method,
):
    # given
    billing_address = Address.objects.create(
        first_name="John",
        last_name="Doe",
        company_name="Mirumee Software",
        street_address_1="Tęczowa 7",
        city="WROCŁAW",
        country="PL",
        phone="+48713988102",
        postal_code="XX-ABC",
    )  # incorrect postalCode

    checkout = checkout_with_item
    checkout.billing_address = billing_address
    checkout.shipping_method = shipping_method
    checkout.shipping_address = address
=======
    assert not gift_card.last_used_on

    checkout = checkout_with_gift_card
    shipping_address = Address.objects.create(
        **{
            "country": "US",
            "city": "Washington",
            "country_area": "District of Columbia",
            "street_address_1": "1600 Pennsylvania Avenue NW",
            "postal_code": "20500",
        }
    )
    checkout.shipping_address = shipping_address
    checkout.shipping_method = shipping_method
    checkout.billing_address = address
    checkout.store_value_in_metadata(items={"accepted": "true"})
    checkout.store_value_in_private_metadata(items={"accepted": "false"})
>>>>>>> 85d6ee52
    checkout.save()

    manager = get_plugins_manager()
    lines, _ = fetch_checkout_lines(checkout)
    checkout_info = fetch_checkout_info(checkout, lines, [], manager)
    total = calculations.calculate_checkout_total_with_gift_cards(
        manager, checkout_info, lines, address
    )
<<<<<<< HEAD
    payment = payment_dummy_credit_card
=======
    payment = payment_dummy
>>>>>>> 85d6ee52
    payment.is_active = True
    payment.order = None
    payment.total = total.gross.amount
    payment.currency = total.gross.currency
    payment.checkout = checkout
<<<<<<< HEAD
    payment.token = "123"
    payment.save()
    assert not payment.transactions.exists()

    orders_count = Order.objects.count()
    variables = {
        "id": to_global_id_or_none(checkout),
        "redirectUrl": "https://www.example.com",
    }
=======
    payment.save()
    assert not payment.transactions.exists()

    redirect_url = "https://www.example.com"
    variables = {"id": to_global_id_or_none(checkout), "redirectUrl": redirect_url}
>>>>>>> 85d6ee52

    # when
    response = user_api_client.post_graphql(MUTATION_CHECKOUT_COMPLETE, variables)

    # then
    content = get_graphql_content(response)
    data = content["data"]["checkoutComplete"]
<<<<<<< HEAD
    assert len(data["errors"]) == 1

    assert data["errors"][0]["code"] == "INVALID"
    assert data["errors"][0]["field"] == "postalCode"
    assert Order.objects.count() == orders_count
=======
    assert not data["errors"]

    order = Order.objects.first()
    shipping_address = order.shipping_address
    assert shipping_address
    assert shipping_address.city == "WASHINGTON"
    assert shipping_address.country_area == "DC"
>>>>>>> 85d6ee52
<|MERGE_RESOLUTION|>--- conflicted
+++ resolved
@@ -2713,25 +2713,15 @@
     assert Order.objects.count() == orders_count
 
 
-<<<<<<< HEAD
 def test_checkout_complete_error_when_billing_address_doesnt_have_all_required_fields(
     user_api_client,
     checkout_with_item,
     gift_card,
     payment_dummy_credit_card,
-=======
-def test_checkout_complete_with_not_normalized_shipping_address(
-    site_settings,
-    user_api_client,
-    checkout_with_gift_card,
-    gift_card,
-    payment_dummy,
->>>>>>> 85d6ee52
     address,
     shipping_method,
 ):
     # given
-<<<<<<< HEAD
     billing_address = Address.objects.create(
         first_name="John",
         last_name="Doe",
@@ -2806,7 +2796,53 @@
     checkout.billing_address = billing_address
     checkout.shipping_method = shipping_method
     checkout.shipping_address = address
-=======
+    checkout.save()
+
+    manager = get_plugins_manager()
+    lines, _ = fetch_checkout_lines(checkout)
+    checkout_info = fetch_checkout_info(checkout, lines, [], manager)
+    total = calculations.calculate_checkout_total_with_gift_cards(
+        manager, checkout_info, lines, address
+    )
+    payment = payment_dummy_credit_card
+    payment.is_active = True
+    payment.order = None
+    payment.total = total.gross.amount
+    payment.currency = total.gross.currency
+    payment.checkout = checkout
+    payment.token = "123"
+    payment.save()
+    assert not payment.transactions.exists()
+
+    orders_count = Order.objects.count()
+    variables = {
+        "id": to_global_id_or_none(checkout),
+        "redirectUrl": "https://www.example.com",
+    }
+
+    # when
+    response = user_api_client.post_graphql(MUTATION_CHECKOUT_COMPLETE, variables)
+
+    # then
+    content = get_graphql_content(response)
+    data = content["data"]["checkoutComplete"]
+    assert len(data["errors"]) == 1
+
+    assert data["errors"][0]["code"] == "INVALID"
+    assert data["errors"][0]["field"] == "postalCode"
+    assert Order.objects.count() == orders_count
+
+
+def test_checkout_complete_with_not_normalized_shipping_address(
+    site_settings,
+    user_api_client,
+    checkout_with_gift_card,
+    gift_card,
+    payment_dummy,
+    address,
+    shipping_method,
+):
+    # given
     assert not gift_card.last_used_on
 
     checkout = checkout_with_gift_card
@@ -2824,7 +2860,6 @@
     checkout.billing_address = address
     checkout.store_value_in_metadata(items={"accepted": "true"})
     checkout.store_value_in_private_metadata(items={"accepted": "false"})
->>>>>>> 85d6ee52
     checkout.save()
 
     manager = get_plugins_manager()
@@ -2833,33 +2868,17 @@
     total = calculations.calculate_checkout_total_with_gift_cards(
         manager, checkout_info, lines, address
     )
-<<<<<<< HEAD
-    payment = payment_dummy_credit_card
-=======
-    payment = payment_dummy
->>>>>>> 85d6ee52
-    payment.is_active = True
-    payment.order = None
-    payment.total = total.gross.amount
-    payment.currency = total.gross.currency
-    payment.checkout = checkout
-<<<<<<< HEAD
-    payment.token = "123"
-    payment.save()
-    assert not payment.transactions.exists()
-
-    orders_count = Order.objects.count()
-    variables = {
-        "id": to_global_id_or_none(checkout),
-        "redirectUrl": "https://www.example.com",
-    }
-=======
+    payment = payment_dummy
+    payment.is_active = True
+    payment.order = None
+    payment.total = total.gross.amount
+    payment.currency = total.gross.currency
+    payment.checkout = checkout
     payment.save()
     assert not payment.transactions.exists()
 
     redirect_url = "https://www.example.com"
     variables = {"id": to_global_id_or_none(checkout), "redirectUrl": redirect_url}
->>>>>>> 85d6ee52
 
     # when
     response = user_api_client.post_graphql(MUTATION_CHECKOUT_COMPLETE, variables)
@@ -2867,18 +2886,10 @@
     # then
     content = get_graphql_content(response)
     data = content["data"]["checkoutComplete"]
-<<<<<<< HEAD
-    assert len(data["errors"]) == 1
-
-    assert data["errors"][0]["code"] == "INVALID"
-    assert data["errors"][0]["field"] == "postalCode"
-    assert Order.objects.count() == orders_count
-=======
     assert not data["errors"]
 
     order = Order.objects.first()
     shipping_address = order.shipping_address
     assert shipping_address
     assert shipping_address.city == "WASHINGTON"
-    assert shipping_address.country_area == "DC"
->>>>>>> 85d6ee52
+    assert shipping_address.country_area == "DC"