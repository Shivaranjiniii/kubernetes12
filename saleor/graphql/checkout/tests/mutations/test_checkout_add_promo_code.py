from datetime import date, timedelta
from decimal import Decimal
from unittest import mock

import graphene
import pytest
from django.utils import timezone
from prices import Money

from .....checkout import base_calculations, calculations
from .....checkout.error_codes import CheckoutErrorCode
from .....checkout.fetch import fetch_checkout_info, fetch_checkout_lines
from .....checkout.utils import add_variant_to_checkout, set_external_shipping_id
from .....discount import VoucherType
from .....discount.tests.sale_converter import convert_sales_to_promotions
from .....plugins.manager import get_plugins_manager
from .....product.models import ProductVariantChannelListing
from .....warehouse.models import Stock
from ....core.utils import to_global_id_or_none
from ....tests.utils import get_graphql_content

MUTATION_CHECKOUT_ADD_PROMO_CODE = """
    mutation($id: ID, $promoCode: String!) {
        checkoutAddPromoCode(
            id: $id, promoCode: $promoCode) {
            errors {
                field
                message
                code
            }
            checkout {
                id
                token
                voucherCode
                discount {
                    amount
                }
                giftCards {
                    id
                    last4CodeChars
                }
                totalPrice {
                    gross {
                        amount
                    }
                }
                availableShippingMethods {
                    id
                    price {
                        amount
                    }
                }
                shippingMethod {
                    id
                    price {
                        amount
                    }
                }
                subtotalPrice {
                    gross {
                        amount
                    }
                }
            }
        }
    }
"""


def _mutate_checkout_add_promo_code(client, variables):
    response = client.post_graphql(MUTATION_CHECKOUT_ADD_PROMO_CODE, variables)
    content = get_graphql_content(response)
    return content["data"]["checkoutAddPromoCode"]


def test_checkout_add_voucher_for_entire_order(api_client, checkout_with_item, voucher):
    # given
    variables = {
        "id": to_global_id_or_none(checkout_with_item),
        "promoCode": voucher.code,
    }
    assert voucher.type == VoucherType.ENTIRE_ORDER
    manager = get_plugins_manager()
    lines, _ = fetch_checkout_lines(checkout_with_item)
    checkout_info = fetch_checkout_info(checkout_with_item, lines, manager)
    taxed_total = calculations.checkout_total(
        manager=manager,
        checkout_info=checkout_info,
        lines=lines,
        address=checkout_with_item.shipping_address,
    )

    # when
    data = _mutate_checkout_add_promo_code(api_client, variables)

    # then
    checkout_with_item.refresh_from_db()
    assert not data["errors"]
    checkout_data = data["checkout"]
    total_price_gross_amount = checkout_data["totalPrice"]["gross"]["amount"]
    assert (
        total_price_gross_amount
        == taxed_total.gross.amount - checkout_with_item.discount_amount
    )


def test_checkout_add_voucher_code_by_token(api_client, checkout_with_item, voucher):
    variables = {
        "id": to_global_id_or_none(checkout_with_item),
        "promoCode": voucher.code,
    }
    data = _mutate_checkout_add_promo_code(api_client, variables)

    assert not data["errors"]
    assert data["checkout"]["token"] == str(checkout_with_item.token)
    assert data["checkout"]["voucherCode"] == voucher.code


def test_checkout_add_already_applied_voucher_for_entire_order(
    api_client, checkout_with_item, voucher
):
    # given
    variant = checkout_with_item.lines.first().variant
    channel = checkout_with_item.channel
    channel_listing = variant.channel_listings.get(channel=channel)
    net = variant.get_price(channel_listing) * checkout_with_item.lines.first().quantity

    voucher_channel_listing = voucher.channel_listings.get(channel=channel)
    voucher_channel_listing.discount_value = net.amount
    voucher_channel_listing.save(update_fields=["discount_value"])

    checkout_with_item.voucher_code = voucher.code
    checkout_with_item.discount_amount = net.amount
    checkout_with_item.save()

    variables = {
        "id": to_global_id_or_none(checkout_with_item),
        "promoCode": voucher.code,
    }
    assert voucher.type == VoucherType.ENTIRE_ORDER

    # when
    data = _mutate_checkout_add_promo_code(api_client, variables)

    # then
    checkout_with_item.refresh_from_db()
    assert not data["errors"]
    checkout_data = data["checkout"]
    total_price_gross_amount = checkout_data["totalPrice"]["gross"]["amount"]
    assert total_price_gross_amount == 0
    assert checkout_data["discount"]["amount"] == net.amount


@mock.patch("saleor.plugins.webhook.tasks.send_webhook_request_sync")
def test_checkout_add_voucher_code_by_token_with_external_shipment(
    mock_send_request,
    api_client,
    checkout_with_item,
    voucher,
    shipping_app,
    address,
    settings,
):
    settings.PLUGINS = ["saleor.plugins.webhook.plugin.WebhookPlugin"]
    response_method_id = "abcd"
    mock_json_response = [
        {
            "id": response_method_id,
            "name": "Provider - Economy",
            "amount": "10",
            "currency": "USD",
            "maximum_delivery_days": "7",
        }
    ]
    mock_send_request.return_value = mock_json_response

    external_shipping_method_id = graphene.Node.to_global_id(
        "app", f"{shipping_app.id}:{response_method_id}"
    )

    checkout = checkout_with_item
    checkout.shipping_address = address
    set_external_shipping_id(checkout, external_shipping_method_id)
    checkout.save(update_fields=["shipping_address"])
    checkout.metadata_storage.save(update_fields=["private_metadata"])

    variables = {
        "id": to_global_id_or_none(checkout_with_item),
        "promoCode": voucher.code,
    }
    data = _mutate_checkout_add_promo_code(api_client, variables)

    assert not data["errors"]
    assert data["checkout"]["token"] == str(checkout_with_item.token)
    assert data["checkout"]["voucherCode"] == voucher.code
    assert data["checkout"]["shippingMethod"]["id"] == external_shipping_method_id


def test_checkout_add_voucher_code_with_display_gross_prices(
    api_client, checkout_with_item, voucher, site_settings, monkeypatch
):
    channel = checkout_with_item.channel
    tc = channel.tax_configuration
    tc.display_gross_prices = True
    tc.save(update_fields=["display_gross_prices"])
    tc.country_exceptions.all().delete()

    previous_checkout_last_change = checkout_with_item.last_change

    voucher = voucher
    voucher_channel_listing = voucher.channel_listings.first()
    voucher_channel_listing.min_spent_amount = 100
    voucher_channel_listing.save()

    monkeypatch.setattr(
        "saleor.checkout.utils.base_calculations.base_checkout_subtotal",
        lambda *args: Money(100, "USD"),
    )

    variables = {
        "id": to_global_id_or_none(checkout_with_item),
        "promoCode": voucher.code,
    }
    data = _mutate_checkout_add_promo_code(api_client, variables)

    assert not data["errors"]
    assert data["checkout"]["token"] == str(checkout_with_item.token)
    assert data["checkout"]["voucherCode"] == voucher.code
    checkout_with_item.refresh_from_db()
    assert checkout_with_item.last_change != previous_checkout_last_change


def test_checkout_add_voucher_code_without_display_gross_prices(
    api_client, checkout_with_item, voucher, site_settings, monkeypatch
):
    channel = checkout_with_item.channel
    tc = channel.tax_configuration
    tc.display_gross_prices = False
    tc.save(update_fields=["display_gross_prices"])
    tc.country_exceptions.all().delete()

    previous_checkout_last_change = checkout_with_item.last_change

    voucher = voucher
    voucher_channel_listing = voucher.channel_listings.first()
    voucher_channel_listing.min_spent_amount = 100
    voucher_channel_listing.save()

    monkeypatch.setattr(
        "saleor.checkout.utils.base_calculations.base_checkout_subtotal",
        lambda *args: Money(95, "USD"),
    )

    variables = {
        "id": to_global_id_or_none(checkout_with_item),
        "promoCode": voucher.code,
    }
    data = _mutate_checkout_add_promo_code(api_client, variables)

    assert data["errors"][0]["code"] == CheckoutErrorCode.VOUCHER_NOT_APPLICABLE.name
    assert data["errors"][0]["field"] == "promoCode"

    checkout_with_item.refresh_from_db()
    assert checkout_with_item.last_change == previous_checkout_last_change


def test_checkout_add_voucher_code_variant_unavailable(
    api_client, checkout_with_item, voucher
):
    variables = {
        "id": to_global_id_or_none(checkout_with_item),
        "promoCode": voucher.code,
    }
    checkout_with_item.lines.first().variant.channel_listings.filter(
        channel=checkout_with_item.channel
    ).delete()
    data = _mutate_checkout_add_promo_code(api_client, variables)

    errors = data["errors"]
    assert len(errors) == 1
    assert errors[0]["code"] == CheckoutErrorCode.UNAVAILABLE_VARIANT_IN_CHANNEL.name
    assert errors[0]["field"] == "lines"


def test_checkout_add_voucher_code_checkout_with_sale(
    api_client, checkout_with_item_on_sale, voucher_percentage, channel_USD
):
    # given
    checkout = checkout_with_item_on_sale
    manager = get_plugins_manager()
<<<<<<< HEAD
    address = checkout.shipping_address

    convert_sales_to_promotions()

    lines, _ = fetch_checkout_lines(checkout)
    checkout_info = fetch_checkout_info(checkout, lines, manager)
=======
    lines, _ = fetch_checkout_lines(checkout)
    checkout_info = fetch_checkout_info(checkout, lines, manager)
    address = checkout.shipping_address
    # when
    generate_sale_discount_objects_for_checkout(checkout_info, lines)
>>>>>>> 7c2b88f5
    checkout_info.checkout.price_expiration = timezone.now()

    subtotal_discounted = calculations.checkout_subtotal(
        manager=manager,
        checkout_info=checkout_info,
        lines=lines,
        address=address,
    )

    voucher_discount_value = (
        voucher_percentage.channel_listings.filter(channel=checkout.channel)
        .first()
        .discount_value
    )

    variables = {
        "id": to_global_id_or_none(checkout),
        "promoCode": voucher_percentage.code,
    }

    # when
    data = _mutate_checkout_add_promo_code(api_client, variables)

    # then
<<<<<<< HEAD
    discounted_subtotal = (
        lines[0].channel_listing.discounted_price_amount * lines[0].line.quantity
    )
    voucher_discount = voucher_discount_value / 100 * discounted_subtotal

    previous_checkout_last_change = checkout.last_change

    checkout.refresh_from_db()
    assert not data["errors"]
    assert checkout.voucher_code == voucher_percentage.code
    assert checkout.discount_amount == voucher_discount
=======
    previous_checkout_last_change = checkout.last_change

    checkout.refresh_from_db()
    assert not data["errors"]
    assert checkout.voucher_code == voucher_percentage.code
    assert checkout.discount_amount == Decimal(1.5)
>>>>>>> 7c2b88f5
    assert checkout.last_change != previous_checkout_last_change
    assert checkout.subtotal < subtotal_discounted


def test_checkout_add_specific_product_voucher_code_checkout_with_sale(
    api_client, checkout_with_item_on_sale, voucher_specific_product_type
):
    # given
    voucher = voucher_specific_product_type
    checkout = checkout_with_item_on_sale
    expected_discount = Decimal(1.5)
    manager = get_plugins_manager()

    checkout.price_expiration = timezone.now()

<<<<<<< HEAD
    convert_sales_to_promotions()

    lines, _ = fetch_checkout_lines(checkout)
    checkout_info = fetch_checkout_info(checkout, lines, manager)
=======
    sale = Sale.objects.create(name="Sale")
    discount_amount = Decimal("5.0")
    SaleChannelListing.objects.create(
        sale=sale,
        channel=channel_USD,
        discount_value=5,
        currency=channel_USD.currency_code,
    )
    sale.products.add(product)
>>>>>>> 7c2b88f5

    channel_listing = lines[0].channel_listing
    channel_listing.discounted_price_amount = (
        channel_listing.price_amount - discount_amount
    )
    channel_listing.save(update_fields=["discounted_price_amount"])

    subtotal_discounted = calculations.checkout_subtotal(
        manager=manager,
        checkout_info=checkout_info,
        lines=lines,
        address=checkout.shipping_address,
    )

    variables = {
        "id": to_global_id_or_none(checkout),
        "promoCode": voucher.code,
    }

    # when
    data = _mutate_checkout_add_promo_code(api_client, variables)

    # then
    checkout.refresh_from_db()
    lines, _ = fetch_checkout_lines(checkout)
    subtotal_with_voucher = calculations.checkout_subtotal(
        manager=manager,
        checkout_info=checkout_info,
        lines=lines,
        address=checkout.shipping_address,
    )
    assert not data["errors"]
    assert subtotal_discounted == subtotal_with_voucher + Money(
        expected_discount, "USD"
    )
    assert checkout.voucher_code == voucher.code
    assert checkout.discount_amount == expected_discount


def test_checkout_add_products_voucher_code_checkout_with_sale(
    api_client, checkout_with_item_on_sale, voucher_percentage, channel_USD
):
    # given
    checkout = checkout_with_item_on_sale
    product = checkout.lines.first().variant.product
    voucher = voucher_percentage
    voucher.type = VoucherType.SPECIFIC_PRODUCT
    voucher.save()
    voucher.products.add(product)

    convert_sales_to_promotions()

    manager = get_plugins_manager()
    lines, _ = fetch_checkout_lines(checkout)
    checkout_info = fetch_checkout_info(checkout, lines, manager)

<<<<<<< HEAD
    checkout.price_expiration = timezone.now()
    checkout_info = fetch_checkout_info(checkout, lines, manager)
    subtotal_discounted = calculations.checkout_subtotal(
        manager=manager,
        checkout_info=checkout_info,
        lines=lines,
        address=checkout.shipping_address,
    )

    voucher_discount_value = (
        voucher_percentage.channel_listings.filter(channel=checkout.channel)
        .first()
        .discount_value
    )

    variables = {
        "id": to_global_id_or_none(checkout),
        "promoCode": voucher.code,
    }

    # when
    data = _mutate_checkout_add_promo_code(api_client, variables)

    # then
    discounted_subtotal = (
        lines[0].channel_listing.discounted_price_amount * lines[0].line.quantity
    )
    voucher_discount = voucher_discount_value / 100 * discounted_subtotal

    checkout.refresh_from_db()
    lines, _ = fetch_checkout_lines(checkout)
    subtotal_with_voucher = calculations.checkout_subtotal(
        manager=manager,
        checkout_info=checkout_info,
        lines=lines,
        address=checkout.shipping_address,
    )
    assert not data["errors"]
    assert subtotal_discounted == subtotal_with_voucher + Money(
        voucher_discount, checkout.currency
    )
    assert checkout.voucher_code == voucher.code
    assert checkout.discount_amount == voucher_discount
    assert checkout.subtotal < subtotal_discounted


def test_checkout_add_collection_voucher_code_checkout_with_sale(
    api_client, checkout_with_item_on_sale, voucher_percentage, collection
):
    # given
    checkout = checkout_with_item_on_sale

    voucher = voucher_percentage
    product = checkout.lines.first().variant.product
    product.collections.add(collection)
    voucher.type = VoucherType.SPECIFIC_PRODUCT
    voucher.save()
    voucher.collections.add(collection)

    voucher_discount_value = (
        voucher_percentage.channel_listings.filter(channel=checkout.channel)
        .first()
        .discount_value
    )

    convert_sales_to_promotions()

    manager = get_plugins_manager()

=======
>>>>>>> 7c2b88f5
    checkout.price_expiration = timezone.now()
    lines, _ = fetch_checkout_lines(checkout)
    checkout_info = fetch_checkout_info(checkout, lines, manager)
    subtotal_discounted = calculations.checkout_subtotal(
        manager=manager,
        checkout_info=checkout_info,
        lines=lines,
        address=checkout.shipping_address,
    )
    variables = {
        "id": to_global_id_or_none(checkout),
        "promoCode": voucher.code,
    }

    # when
    data = _mutate_checkout_add_promo_code(api_client, variables)

    # then
    discounted_subtotal = (
        lines[0].channel_listing.discounted_price_amount * lines[0].line.quantity
    )
    voucher_discount = voucher_discount_value / 100 * discounted_subtotal

    checkout.refresh_from_db()
    lines, _ = fetch_checkout_lines(checkout)
    subtotal_with_voucher = calculations.checkout_subtotal(
        manager=manager,
        checkout_info=checkout_info,
        lines=lines,
        address=checkout.shipping_address,
    )

    assert not data["errors"]
    assert subtotal_discounted == subtotal_with_voucher + Money(
        voucher_discount, checkout.currency
    )
    assert checkout.voucher_code == voucher.code
<<<<<<< HEAD
    assert checkout.discount_amount == voucher_discount
=======
    assert checkout.discount_amount == expected_discount.amount
    assert checkout.subtotal < subtotal_discounted
>>>>>>> 7c2b88f5


def test_checkout_add_category_code_checkout_with_sale(
    api_client, checkout_with_item_on_sale, voucher_percentage, channel_USD
):
    # given
    checkout = checkout_with_item_on_sale
    product = checkout.lines.first().variant.product
    category = product.category
    voucher = voucher_percentage
    voucher.type = VoucherType.SPECIFIC_PRODUCT
    voucher.save()
    voucher.categories.add(category)

    voucher_discount_value = (
        voucher_percentage.channel_listings.filter(channel=checkout.channel)
        .first()
        .discount_value
    )

    checkout.price_expiration = timezone.now()

    convert_sales_to_promotions()

    manager = get_plugins_manager()
    lines, _ = fetch_checkout_lines(checkout)
    checkout_info = fetch_checkout_info(checkout, lines, manager)
    subtotal_discounted = calculations.checkout_subtotal(
        manager=manager,
        checkout_info=checkout_info,
        lines=lines,
        address=checkout.shipping_address,
    )

<<<<<<< HEAD
    variables = {
        "id": to_global_id_or_none(checkout),
        "promoCode": voucher.code,
    }

    # when
    data = _mutate_checkout_add_promo_code(api_client, variables)

    # then
    discounted_subtotal = (
        lines[0].channel_listing.discounted_price_amount * lines[0].line.quantity
    )
    voucher_discount = voucher_discount_value / 100 * discounted_subtotal

    checkout.refresh_from_db()
    lines, _ = fetch_checkout_lines(checkout)
    subtotal_with_voucher = calculations.checkout_subtotal(
        manager=manager,
        checkout_info=checkout_info,
        lines=lines,
        address=checkout.shipping_address,
    )
    assert not data["errors"]
    assert subtotal_discounted == subtotal_with_voucher + Money(
        voucher_discount, checkout.currency
    )
    assert checkout.voucher_code == voucher.code
    assert checkout.discount_amount == voucher_discount
    assert checkout.subtotal < subtotal_discounted


def test_checkout_add_voucher_code_checkout_on_promotion(
    api_client, checkout_with_item_on_promotion, voucher_percentage, channel_USD
):
    # given
    checkout = checkout_with_item_on_promotion
    manager = get_plugins_manager()
    lines, _ = fetch_checkout_lines(checkout)
    checkout_info = fetch_checkout_info(checkout, lines, manager)
    address = checkout.shipping_address

    voucher_discount_value = (
        voucher_percentage.channel_listings.filter(channel=checkout.channel)
        .first()
        .discount_value
    )

    # when
    checkout_info.checkout.price_expiration = timezone.now()
    subtotal_discounted = calculations.checkout_subtotal(
        manager=manager,
        checkout_info=checkout_info,
        lines=lines,
        address=address,
    )

    variables = {
        "id": to_global_id_or_none(checkout),
        "promoCode": voucher_percentage.code,
    }
    data = _mutate_checkout_add_promo_code(api_client, variables)

    # then
    previous_checkout_last_change = checkout.last_change

    discounted_subtotal = (
        lines[0].channel_listing.discounted_price_amount * lines[0].line.quantity
    )
    voucher_discount = voucher_discount_value / 100 * discounted_subtotal

    checkout.refresh_from_db()
    assert not data["errors"]
    assert checkout.voucher_code == voucher_percentage.code
    assert checkout.discount_amount == voucher_discount
    assert checkout.last_change != previous_checkout_last_change
    assert checkout.subtotal < subtotal_discounted


def test_checkout_add_specific_product_voucher_code_checkout_on_promotion(
    api_client,
    checkout_with_item_on_promotion,
    voucher_specific_product_type,
    product,
    channel_USD,
):
    # given
    voucher = voucher_specific_product_type
    checkout = checkout_with_item_on_promotion
    manager = get_plugins_manager()
    lines, _ = fetch_checkout_lines(checkout)
    checkout_info = fetch_checkout_info(checkout, lines, manager)

    voucher_discount_value = (
        voucher_specific_product_type.channel_listings.filter(channel=checkout.channel)
        .first()
        .discount_value
=======
    sale = Sale.objects.create(name="Sale")
    discount_value = Decimal("5.0")
    SaleChannelListing.objects.create(
        sale=sale,
        channel=channel_USD,
        discount_value=discount_value,
        currency=channel_USD.currency_code,
>>>>>>> 7c2b88f5
    )

    channel_listing = lines[0].channel_listing
    channel_listing.discounted_price_amount = (
        channel_listing.price_amount - discount_value
    )
    channel_listing.save(update_fields=["discounted_price_amount"])

    checkout.price_expiration = timezone.now()
    checkout_info = fetch_checkout_info(checkout, lines, manager)

    subtotal_discounted = calculations.checkout_subtotal(
        manager=manager,
        checkout_info=checkout_info,
        lines=lines,
        address=checkout.shipping_address,
    )

    variables = {
        "id": to_global_id_or_none(checkout),
        "promoCode": voucher.code,
    }

    # when
    data = _mutate_checkout_add_promo_code(api_client, variables)

    # then
    discounted_subtotal = (
        lines[0].channel_listing.discounted_price_amount * lines[0].line.quantity
    )
    voucher_discount = voucher_discount_value / 100 * discounted_subtotal

    checkout.refresh_from_db()
    lines, _ = fetch_checkout_lines(checkout)
    subtotal_with_voucher = calculations.checkout_subtotal(
        manager=manager,
        checkout_info=checkout_info,
        lines=lines,
        address=checkout.shipping_address,
    )
    assert not data["errors"]
    assert subtotal_discounted == subtotal_with_voucher + Money(
        voucher_discount, checkout.currency
    )
    assert checkout.voucher_code == voucher.code
    assert checkout.discount_amount == voucher_discount


<<<<<<< HEAD
def test_checkout_add_collection_voucher_code_checkout_on_promotion(
    api_client,
    checkout_with_item_on_promotion,
    voucher_percentage,
    collection,
    channel_USD,
):
    # given
    checkout = checkout_with_item_on_promotion
=======
def test_checkout_add_category_code_checkout_with_sale(
    api_client, checkout_with_item_on_sale, voucher_percentage, channel_USD
):
    # given
    checkout = checkout_with_item_on_sale
    product = checkout.lines.first().variant.product
    category = product.category
>>>>>>> 7c2b88f5
    voucher = voucher_percentage

    product = checkout.lines.first().variant.product
    product.collections.add(collection)
    voucher.type = VoucherType.SPECIFIC_PRODUCT
    voucher.save()

    voucher.collections.add(collection)

    voucher_discount_value = (
        voucher_percentage.channel_listings.filter(channel=checkout.channel)
        .first()
        .discount_value
    )

    manager = get_plugins_manager()
    lines, _ = fetch_checkout_lines(checkout)
    checkout_info = fetch_checkout_info(checkout, lines, manager)

    checkout.price_expiration = timezone.now()
<<<<<<< HEAD

=======
    checkout_info = fetch_checkout_info(checkout, lines, manager)
>>>>>>> 7c2b88f5
    subtotal_discounted = calculations.checkout_subtotal(
        manager=manager,
        checkout_info=checkout_info,
        lines=lines,
        address=checkout.shipping_address,
    )
    variables = {
        "id": to_global_id_or_none(checkout),
        "promoCode": voucher.code,
    }

<<<<<<< HEAD
    variables = {
        "id": to_global_id_or_none(checkout),
        "promoCode": voucher.code,
    }

    # when
    data = _mutate_checkout_add_promo_code(api_client, variables)

    # then
    discounted_subtotal = (
        lines[0].channel_listing.discounted_price_amount * lines[0].line.quantity
    )
    voucher_discount = voucher_discount_value / 100 * discounted_subtotal

    checkout.refresh_from_db()
    lines, _ = fetch_checkout_lines(checkout)
    subtotal_with_voucher = calculations.checkout_subtotal(
        manager=manager,
        checkout_info=checkout_info,
        lines=lines,
        address=checkout.shipping_address,
    )

    assert not data["errors"]
    assert subtotal_discounted == subtotal_with_voucher + Money(
        voucher_discount, checkout.currency
    )
    assert checkout.voucher_code == voucher.code
    assert checkout.discount_amount == voucher_discount


def test_checkout_add_category_code_checkout_on_promotion(
    api_client, checkout_with_item_on_promotion, voucher_percentage, channel_USD
):
    # given
    checkout = checkout_with_item_on_promotion

    product = checkout.lines.first().variant.product
    category = product.category
    voucher = voucher_percentage
    voucher.type = VoucherType.SPECIFIC_PRODUCT
    voucher.save()
    voucher.categories.add(category)

    voucher_discount_value = (
        voucher_percentage.channel_listings.filter(channel=checkout.channel)
        .first()
        .discount_value
    )

    manager = get_plugins_manager()
    lines, _ = fetch_checkout_lines(checkout)
    checkout_info = fetch_checkout_info(checkout, lines, manager)
=======
    # when
    data = _mutate_checkout_add_promo_code(api_client, variables)

    # then
    checkout.refresh_from_db()
    lines, _ = fetch_checkout_lines(checkout)
    subtotal_with_voucher = calculations.checkout_subtotal(
        manager=manager,
        checkout_info=checkout_info,
        lines=lines,
        address=checkout.shipping_address,
    )
    assert not data["errors"]
    assert subtotal_discounted == subtotal_with_voucher + expected_discount
    assert checkout.voucher_code == voucher.code
    assert checkout.discount_amount == expected_discount.amount
    assert checkout.subtotal < subtotal_discounted


def test_checkout_add_voucher_code_checkout_on_promotion(
    api_client, checkout_with_item_on_promotion, voucher_percentage, channel_USD
):
    # given
    checkout = checkout_with_item_on_promotion
    manager = get_plugins_manager()
    lines, _ = fetch_checkout_lines(checkout)
    checkout_info = fetch_checkout_info(checkout, lines, manager)
    address = checkout.shipping_address

    voucher_discount_value = (
        voucher_percentage.channel_listings.filter(channel=checkout.channel)
        .first()
        .discount_value
    )

    # when
    checkout_info.checkout.price_expiration = timezone.now()
    subtotal_discounted = calculations.checkout_subtotal(
        manager=manager,
        checkout_info=checkout_info,
        lines=lines,
        address=address,
    )

    variables = {
        "id": to_global_id_or_none(checkout),
        "promoCode": voucher_percentage.code,
    }
    data = _mutate_checkout_add_promo_code(api_client, variables)

    # then
    previous_checkout_last_change = checkout.last_change

    discounted_subtotal = (
        lines[0].channel_listing.discounted_price_amount * lines[0].line.quantity
    )
    voucher_discount = voucher_discount_value / 100 * discounted_subtotal

    checkout.refresh_from_db()
    assert not data["errors"]
    assert checkout.voucher_code == voucher_percentage.code
    assert checkout.discount_amount == voucher_discount
    assert checkout.last_change != previous_checkout_last_change
    assert checkout.subtotal < subtotal_discounted


def test_checkout_add_specific_product_voucher_code_checkout_on_promotion(
    api_client,
    checkout_with_item_on_promotion,
    voucher_specific_product_type,
    product,
    channel_USD,
):
    # given
    voucher = voucher_specific_product_type
    checkout = checkout_with_item_on_promotion
    manager = get_plugins_manager()
    lines, _ = fetch_checkout_lines(checkout)
    checkout_info = fetch_checkout_info(checkout, lines, manager)

    voucher_discount_value = (
        voucher_specific_product_type.channel_listings.filter(channel=checkout.channel)
        .first()
        .discount_value
    )
>>>>>>> 7c2b88f5

    checkout.price_expiration = timezone.now()
    checkout_info = fetch_checkout_info(checkout, lines, manager)

    subtotal_discounted = calculations.checkout_subtotal(
        manager=manager,
        checkout_info=checkout_info,
        lines=lines,
        address=checkout.shipping_address,
    )
<<<<<<< HEAD
=======

>>>>>>> 7c2b88f5
    variables = {
        "id": to_global_id_or_none(checkout),
        "promoCode": voucher.code,
    }

    # when
    data = _mutate_checkout_add_promo_code(api_client, variables)

    # then
    discounted_subtotal = (
        lines[0].channel_listing.discounted_price_amount * lines[0].line.quantity
    )
    voucher_discount = voucher_discount_value / 100 * discounted_subtotal

    checkout.refresh_from_db()
    lines, _ = fetch_checkout_lines(checkout)
    subtotal_with_voucher = calculations.checkout_subtotal(
        manager=manager,
        checkout_info=checkout_info,
        lines=lines,
        address=checkout.shipping_address,
    )
    assert not data["errors"]
    assert subtotal_discounted == subtotal_with_voucher + Money(
        voucher_discount, checkout.currency
    )
    assert checkout.voucher_code == voucher.code
    assert checkout.discount_amount == voucher_discount
<<<<<<< HEAD
=======


def test_checkout_add_collection_voucher_code_checkout_on_promotion(
    api_client,
    checkout_with_item_on_promotion,
    voucher_percentage,
    collection,
    channel_USD,
):
    # given
    checkout = checkout_with_item_on_promotion
    voucher = voucher_percentage

    product = checkout.lines.first().variant.product
    product.collections.add(collection)
    voucher.type = VoucherType.SPECIFIC_PRODUCT
    voucher.save()

    voucher.collections.add(collection)

    voucher_discount_value = (
        voucher_percentage.channel_listings.filter(channel=checkout.channel)
        .first()
        .discount_value
    )

    manager = get_plugins_manager()
    lines, _ = fetch_checkout_lines(checkout)
    checkout_info = fetch_checkout_info(checkout, lines, manager)

    checkout.price_expiration = timezone.now()

    subtotal_discounted = calculations.checkout_subtotal(
        manager=manager,
        checkout_info=checkout_info,
        lines=lines,
        address=checkout.shipping_address,
    )

    variables = {
        "id": to_global_id_or_none(checkout),
        "promoCode": voucher.code,
    }

    # when
    data = _mutate_checkout_add_promo_code(api_client, variables)

    # then
    discounted_subtotal = (
        lines[0].channel_listing.discounted_price_amount * lines[0].line.quantity
    )
    voucher_discount = voucher_discount_value / 100 * discounted_subtotal

    checkout.refresh_from_db()
    lines, _ = fetch_checkout_lines(checkout)
    subtotal_with_voucher = calculations.checkout_subtotal(
        manager=manager,
        checkout_info=checkout_info,
        lines=lines,
        address=checkout.shipping_address,
    )

    assert not data["errors"]
    assert subtotal_discounted == subtotal_with_voucher + Money(
        voucher_discount, checkout.currency
    )
    assert checkout.voucher_code == voucher.code
    assert checkout.discount_amount == voucher_discount


def test_checkout_add_category_code_checkout_on_promotion(
    api_client, checkout_with_item_on_promotion, voucher_percentage, channel_USD
):
    # given
    checkout = checkout_with_item_on_promotion

    product = checkout.lines.first().variant.product
    category = product.category
    voucher = voucher_percentage
    voucher.type = VoucherType.SPECIFIC_PRODUCT
    voucher.save()
    voucher.categories.add(category)

    voucher_discount_value = (
        voucher_percentage.channel_listings.filter(channel=checkout.channel)
        .first()
        .discount_value
    )

    manager = get_plugins_manager()
    lines, _ = fetch_checkout_lines(checkout)
    checkout_info = fetch_checkout_info(checkout, lines, manager)

    checkout.price_expiration = timezone.now()
    checkout_info = fetch_checkout_info(checkout, lines, manager)
    subtotal_discounted = calculations.checkout_subtotal(
        manager=manager,
        checkout_info=checkout_info,
        lines=lines,
        address=checkout.shipping_address,
    )
    variables = {
        "id": to_global_id_or_none(checkout),
        "promoCode": voucher.code,
    }

    # when
    data = _mutate_checkout_add_promo_code(api_client, variables)

    # then
    discounted_subtotal = (
        lines[0].channel_listing.discounted_price_amount * lines[0].line.quantity
    )
    voucher_discount = voucher_discount_value / 100 * discounted_subtotal

    checkout.refresh_from_db()
    lines, _ = fetch_checkout_lines(checkout)
    subtotal_with_voucher = calculations.checkout_subtotal(
        manager=manager,
        checkout_info=checkout_info,
        lines=lines,
        address=checkout.shipping_address,
    )
    assert not data["errors"]
    assert subtotal_discounted == subtotal_with_voucher + Money(
        voucher_discount, checkout.currency
    )
    assert checkout.voucher_code == voucher.code
    assert checkout.discount_amount == voucher_discount
>>>>>>> 7c2b88f5
    assert checkout.subtotal < subtotal_discounted


def test_checkout_add_variant_voucher_code_apply_once_per_order(
    api_client, checkout_with_items, voucher_specific_product_type
):
    # given
    checkout = checkout_with_items
    channel = checkout.channel

    lines = checkout.lines.all()
    checkout.lines.last().delete()
    variant_1, variant_2, variant_3 = [line.variant for line in lines]
    variant_1_listing = variant_1.channel_listings.get(channel=channel)
    variant_2_listing = variant_2.channel_listings.get(channel=channel)
    variant_3_listing = variant_3.channel_listings.get(channel=channel)

    variant_1_price = Decimal(10)
    variant_2_price = Decimal(25)
    variant_3_price = Decimal(20)
    variant_1_listing.price_amount = variant_1_price
    variant_2_listing.price_amount = variant_2_price
    variant_3_listing.price_amount = variant_3_price

    variant_1_listing.price_amount = variant_1_price
    variant_2_listing.discounted_price_amount = variant_2_price
    variant_3_listing.discounted_price_amount = variant_3_price

    ProductVariantChannelListing.objects.bulk_update(
        [variant_1_listing, variant_2_listing, variant_3_listing],
        ["price_amount", "discounted_price_amount"],
    )

    voucher = voucher_specific_product_type
    voucher.apply_once_per_order = True
    voucher.save(update_fields=["apply_once_per_order"])

    voucher_listing = voucher.channel_listings.get(channel=channel)
    discount_value = 20
    voucher_listing.discount_value = discount_value
    voucher_listing.save(update_fields=["discount_value"])

    voucher.variants.set([variant_2, variant_3])
    voucher.products.clear()

    expected_discount = Money(
        variant_3_price * (Decimal(discount_value) / 100), checkout.currency
    )

    manager = get_plugins_manager()
    lines, _ = fetch_checkout_lines(checkout)
    checkout_info = fetch_checkout_info(checkout, lines, manager)
    checkout.price_expiration = timezone.now()
    subtotal_before_voucher = calculations.checkout_subtotal(
        manager=manager,
        checkout_info=checkout_info,
        lines=lines,
        address=checkout.shipping_address,
    )

    variables = {
        "id": to_global_id_or_none(checkout),
        "promoCode": voucher.code,
    }

    # when
    data = _mutate_checkout_add_promo_code(api_client, variables)

    # then
    checkout.refresh_from_db()
    lines, _ = fetch_checkout_lines(checkout)
    checkout_info = fetch_checkout_info(checkout, lines, manager)
    assert not data["errors"]
    assert checkout.voucher_code == voucher.code
    assert checkout.discount_amount == expected_discount.amount
    assert checkout.subtotal + expected_discount == subtotal_before_voucher


def test_checkout_add_voucher_code_not_applicable_voucher(
    api_client, checkout_with_item, voucher_with_high_min_spent_amount
):
    variables = {
        "id": to_global_id_or_none(checkout_with_item),
        "promoCode": voucher_with_high_min_spent_amount.code,
    }
    data = _mutate_checkout_add_promo_code(api_client, variables)

    assert data["errors"]
    assert data["errors"][0]["field"] == "promoCode"


def test_checkout_add_voucher_code_not_assigned_to_channel(
    api_client, checkout_with_item, voucher_without_channel
):
    variables = {
        "id": to_global_id_or_none(checkout_with_item),
        "promoCode": voucher_without_channel.code,
    }
    data = _mutate_checkout_add_promo_code(api_client, variables)

    assert data["errors"]
    assert data["errors"][0]["field"] == "promoCode"


def test_checkout_add_gift_card_code(api_client, checkout_with_item, gift_card):
    gift_card_id = graphene.Node.to_global_id("GiftCard", gift_card.pk)
    variables = {
        "id": to_global_id_or_none(checkout_with_item),
        "promoCode": gift_card.code,
    }
    data = _mutate_checkout_add_promo_code(api_client, variables)

    assert not data["errors"]
    assert data["checkout"]["token"] == str(checkout_with_item.token)
    assert data["checkout"]["giftCards"][0]["id"] == gift_card_id
    assert data["checkout"]["giftCards"][0]["last4CodeChars"] == gift_card.display_code


def test_checkout_add_many_gift_card_code(
    api_client, checkout_with_gift_card, gift_card_created_by_staff
):
    assert checkout_with_gift_card.gift_cards.count() > 0
    gift_card_id = graphene.Node.to_global_id("GiftCard", gift_card_created_by_staff.pk)
    variables = {
        "id": to_global_id_or_none(checkout_with_gift_card),
        "promoCode": gift_card_created_by_staff.code,
    }
    data = _mutate_checkout_add_promo_code(api_client, variables)

    assert not data["errors"]
    assert data["checkout"]["token"] == str(checkout_with_gift_card.token)
    gift_card_data = data["checkout"]["giftCards"]
    assert gift_card_id in {gift_card["id"] for gift_card in gift_card_data}


def test_checkout_add_inactive_gift_card_code(
    staff_api_client, checkout_with_item, gift_card
):
    # given
    gift_card.is_active = False
    gift_card.save(update_fields=["is_active"])

    variables = {
        "id": to_global_id_or_none(checkout_with_item),
        "promoCode": gift_card.code,
    }

    # when
    data = _mutate_checkout_add_promo_code(staff_api_client, variables)

    # then
    assert not data["checkout"]
    assert len(data["errors"]) == 1
    assert data["errors"][0]["code"] == CheckoutErrorCode.INVALID.name
    assert data["errors"][0]["field"] == "promoCode"


def test_checkout_add_expired_gift_card_code(
    staff_api_client, checkout_with_item, gift_card
):
    # given
    gift_card.expiry_date = date.today() - timedelta(days=10)
    gift_card.save(update_fields=["expiry_date"])

    variables = {
        "id": to_global_id_or_none(checkout_with_item),
        "promoCode": gift_card.code,
    }

    # when
    data = _mutate_checkout_add_promo_code(staff_api_client, variables)

    # then
    assert not data["checkout"]
    assert len(data["errors"]) == 1
    assert data["errors"][0]["code"] == CheckoutErrorCode.INVALID.name
    assert data["errors"][0]["field"] == "promoCode"


def test_checkout_add_used_gift_card_code(
    staff_api_client, checkout_with_item, gift_card_used, customer_user
):
    # given
    checkout_with_item.email = gift_card_used.used_by_email
    checkout_with_item.save(update_fields=["email"])

    gift_card_id = graphene.Node.to_global_id("GiftCard", gift_card_used.pk)

    variables = {
        "id": to_global_id_or_none(checkout_with_item),
        "promoCode": gift_card_used.code,
    }

    # when
    data = _mutate_checkout_add_promo_code(staff_api_client, variables)

    # then
    assert not data["errors"]
    assert data["checkout"]["token"] == str(checkout_with_item.token)
    assert data["checkout"]["giftCards"][0]["id"] == gift_card_id
    assert (
        data["checkout"]["giftCards"][0]["last4CodeChars"]
        == gift_card_used.display_code
    )


def test_checkout_get_total_with_gift_card(api_client, checkout_with_item, gift_card):
    manager = get_plugins_manager()
    lines, _ = fetch_checkout_lines(checkout_with_item)
    checkout_info = fetch_checkout_info(checkout_with_item, lines, manager)
    taxed_total = calculations.checkout_total(
        manager=manager,
        checkout_info=checkout_info,
        lines=lines,
        address=checkout_with_item.shipping_address,
    )
    total_with_gift_card = taxed_total.gross.amount - gift_card.current_balance_amount

    variables = {
        "id": to_global_id_or_none(checkout_with_item),
        "promoCode": gift_card.code,
    }
    data = _mutate_checkout_add_promo_code(api_client, variables)

    assert not data["errors"]
    assert data["checkout"]["token"] == str(checkout_with_item.token)
    assert not data["checkout"]["giftCards"] == []
    assert data["checkout"]["totalPrice"]["gross"]["amount"] == total_with_gift_card


def test_checkout_get_total_with_many_gift_card(
    api_client, checkout_with_gift_card, gift_card_created_by_staff
):
    manager = get_plugins_manager()
    lines, _ = fetch_checkout_lines(checkout_with_gift_card)
    checkout_info = fetch_checkout_info(checkout_with_gift_card, lines, manager)
    taxed_total = calculations.calculate_checkout_total_with_gift_cards(
        manager=manager,
        checkout_info=checkout_info,
        lines=lines,
        address=checkout_with_gift_card.shipping_address,
    )
    total_with_gift_card = (
        taxed_total.gross.amount - gift_card_created_by_staff.current_balance_amount
    )

    assert checkout_with_gift_card.gift_cards.count() > 0
    variables = {
        "id": to_global_id_or_none(checkout_with_gift_card),
        "promoCode": gift_card_created_by_staff.code,
    }
    data = _mutate_checkout_add_promo_code(api_client, variables)

    assert not data["errors"]
    assert data["checkout"]["token"] == str(checkout_with_gift_card.token)
    assert data["checkout"]["totalPrice"]["gross"]["amount"] == total_with_gift_card


def test_checkout_get_total_with_more_money_on_gift_card(
    api_client, checkout_with_item, gift_card_used, customer_user
):
    checkout_with_item.email = gift_card_used.used_by_email
    checkout_with_item.save(update_fields=["email"])

    variables = {
        "id": to_global_id_or_none(checkout_with_item),
        "promoCode": gift_card_used.code,
    }
    data = _mutate_checkout_add_promo_code(api_client, variables)

    assert not data["errors"]
    assert data["checkout"]["token"] == str(checkout_with_item.token)
    assert not data["checkout"]["giftCards"] == []
    assert data["checkout"]["totalPrice"]["gross"]["amount"] == 0


def test_checkout_add_same_gift_card_code(api_client, checkout_with_gift_card):
    gift_card = checkout_with_gift_card.gift_cards.first()
    gift_card_id = graphene.Node.to_global_id("GiftCard", gift_card.pk)
    gift_card_count = checkout_with_gift_card.gift_cards.count()
    variables = {
        "id": to_global_id_or_none(checkout_with_gift_card),
        "promoCode": gift_card.code,
    }
    data = _mutate_checkout_add_promo_code(api_client, variables)

    assert not data["errors"]
    assert data["checkout"]["token"] == str(checkout_with_gift_card.token)
    assert data["checkout"]["giftCards"][0]["id"] == gift_card_id
    assert data["checkout"]["giftCards"][0]["last4CodeChars"] == gift_card.display_code
    assert len(data["checkout"]["giftCards"]) == gift_card_count


def test_checkout_add_gift_card_code_in_active_gift_card(
    api_client, checkout_with_item, gift_card
):
    gift_card.is_active = False
    gift_card.save()

    variables = {
        "id": to_global_id_or_none(checkout_with_item),
        "promoCode": gift_card.code,
    }
    data = _mutate_checkout_add_promo_code(api_client, variables)

    assert data["errors"]
    assert data["errors"][0]["field"] == "promoCode"


def test_checkout_add_gift_card_code_in_expired_gift_card(
    api_client, checkout_with_item, gift_card
):
    gift_card.expiry_date = date.today() - timedelta(days=1)
    gift_card.save()

    variables = {
        "id": to_global_id_or_none(checkout_with_item),
        "promoCode": gift_card.code,
    }
    data = _mutate_checkout_add_promo_code(api_client, variables)

    assert data["errors"]
    assert data["errors"][0]["field"] == "promoCode"


def test_checkout_add_promo_code_invalid_checkout(api_client, voucher, checkout):
    variables = {"id": to_global_id_or_none(checkout), "promoCode": voucher.code}
    checkout.delete()
    data = _mutate_checkout_add_promo_code(api_client, variables)

    assert data["errors"]
    assert data["errors"][0]["field"] == "id"


def test_checkout_add_promo_code_invalid_promo_code(api_client, checkout_with_item):
    variables = {
        "id": to_global_id_or_none(checkout_with_item),
        "promoCode": "unexisting_code",
    }
    data = _mutate_checkout_add_promo_code(api_client, variables)

    assert data["errors"]
    assert data["errors"][0]["field"] == "promoCode"


def test_checkout_add_promo_code_invalidate_shipping_method(
    api_client,
    checkout,
    variant_with_many_stocks_different_shipping_zones,
    gift_card_created_by_staff,
    address_usa,
    shipping_method,
    channel_USD,
    voucher,
):
    Stock.objects.update(quantity=5)

    # Free shipping for 50 USD
    shipping_channel_listing = shipping_method.channel_listings.first()
    shipping_channel_listing.minimum_order_price = Money(50, "USD")
    shipping_channel_listing.price = Money(0, "USD")
    shipping_channel_listing.save()

    # Setup checkout with items worth $50
    checkout.shipping_address = address_usa
    checkout.shipping_method = shipping_method
    checkout.billing_address = address_usa
    checkout.save()

    checkout_info = fetch_checkout_info(checkout, [], get_plugins_manager())
    variant = variant_with_many_stocks_different_shipping_zones
    add_variant_to_checkout(checkout_info, variant, 5)
    checkout.save()

    # Apply voucher
    variables = {"id": to_global_id_or_none(checkout), "promoCode": voucher.code}
    data = _mutate_checkout_add_promo_code(api_client, variables)

    shipping_method_id = graphene.Node.to_global_id(
        "ShippingMethodType", shipping_method.pk
    )
    assert data["checkout"]["shippingMethod"] is None
    assert shipping_method_id not in data["checkout"]["availableShippingMethods"]


def test_checkout_add_promo_code_without_checkout_email(
    api_client, checkout_with_item, voucher
):
    # given
    checkout_with_item.email = None
    checkout_with_item.save(update_fields=["email"])

    variables = {
        "id": to_global_id_or_none(checkout_with_item),
        "promoCode": voucher.code,
    }

    # when
    data = _mutate_checkout_add_promo_code(api_client, variables)

    # then
    assert not data["errors"]
    assert data["checkout"]["voucherCode"] == voucher.code


def test_checkout_add_gift_card_without_checkout_email(
    api_client, checkout_with_item, gift_card
):
    # given
    checkout_with_item.email = None
    checkout_with_item.save(update_fields=["email"])
    gift_card_id = graphene.Node.to_global_id("GiftCard", gift_card.pk)
    variables = {
        "id": to_global_id_or_none(checkout_with_item),
        "promoCode": gift_card.code,
    }

    # when
    data = _mutate_checkout_add_promo_code(api_client, variables)

    # then
    assert not data["errors"]
    assert data["checkout"]["token"] == str(checkout_with_item.token)
    assert data["checkout"]["giftCards"][0]["id"] == gift_card_id
    assert data["checkout"]["giftCards"][0]["last4CodeChars"] == gift_card.display_code


def test_checkout_add_gift_card_without_checkout_email_used_by_someone_else_email(
    api_client, checkout_with_item, gift_card
):
    # given
    checkout_with_item.email = None
    checkout_with_item.save(update_fields=["email"])
    gift_card.used_by_email = "nonexisting@example.com"
    gift_card.save(update_fields=["used_by_email"])
    gift_card_id = graphene.Node.to_global_id("GiftCard", gift_card.pk)
    variables = {
        "id": to_global_id_or_none(checkout_with_item),
        "promoCode": gift_card.code,
    }

    # when
    data = _mutate_checkout_add_promo_code(api_client, variables)

    # then
    assert not data["errors"]
    assert data["checkout"]["token"] == str(checkout_with_item.token)
    assert data["checkout"]["giftCards"][0]["id"] == gift_card_id
    assert data["checkout"]["giftCards"][0]["last4CodeChars"] == gift_card.display_code


def test_checkout_add_gift_card_without_checkout_email_used_by_other_user(
    api_client, checkout_with_item, gift_card, customer_user
):
    # given
    checkout_with_item.email = None
    checkout_with_item.save(update_fields=["email"])
    gift_card.used_by = customer_user
    gift_card.save(update_fields=["used_by"])
    gift_card_id = graphene.Node.to_global_id("GiftCard", gift_card.pk)
    variables = {
        "id": to_global_id_or_none(checkout_with_item),
        "promoCode": gift_card.code,
    }

    # when
    data = _mutate_checkout_add_promo_code(api_client, variables)

    # then
    assert not data["errors"]
    assert data["checkout"]["token"] == str(checkout_with_item.token)
    assert data["checkout"]["giftCards"][0]["id"] == gift_card_id
    assert data["checkout"]["giftCards"][0]["last4CodeChars"] == gift_card.display_code


@pytest.mark.parametrize("shipping_price", [12, 10, 5])
def test_checkout_add_free_shipping_voucher_do_not_invalidate_shipping_method(
    shipping_price,
    api_client,
    checkout_with_item,
    voucher_free_shipping,
    shipping_method,
    address_usa,
):
    """Ensure that adding free shipping voucher do not invalidate
    current shipping method.
    """
    checkout_with_item.shipping_method = shipping_method
    checkout_with_item.shipping_address = address_usa
    checkout_with_item.save(update_fields=["shipping_method", "shipping_address"])

    channel = checkout_with_item.channel

    line = checkout_with_item.lines.first()
    line.quantity = 1
    line.save(update_fields=["quantity"])

    variant_listing = line.variant.channel_listings.get(channel=channel)
    variant_listing.price = Money(10, "USD")
    variant_listing.save(update_fields=["price_amount"])

    # set minimal price similar to order subtotal price;
    # set shipping price so big, that in case the discount will be applied
    # substracted from subtotal the shipping method will be not valid anymore
    shipping_listing = shipping_method.channel_listings.get(channel=channel)
    shipping_listing.price = Money(shipping_price, "USD")
    shipping_listing.minimum_order_price = Money(8, "USD")
    shipping_listing.save(update_fields=["price_amount", "minimum_order_price_amount"])

    variables = {
        "id": to_global_id_or_none(checkout_with_item),
        "promoCode": voucher_free_shipping.code,
    }
    data = _mutate_checkout_add_promo_code(api_client, variables)

    # ensure that shipping method wasn't invalidate
    assert data["checkout"]["shippingMethod"]["id"] == graphene.Node.to_global_id(
        "ShippingMethod", shipping_method.id
    )


@pytest.mark.parametrize("shipping_discount", [12, 10, 5])
def test_checkout_add_shipping_voucher_do_not_invalidate_shipping_method(
    shipping_discount,
    api_client,
    checkout_with_item,
    voucher_shipping_type,
    shipping_method,
    address_usa,
):
    """Ensure that adding shipping voucher do not invalidate current shipping method."""
    checkout_with_item.shipping_method = shipping_method
    checkout_with_item.shipping_address = address_usa
    checkout_with_item.save(update_fields=["shipping_method", "shipping_address"])

    channel = checkout_with_item.channel

    line = checkout_with_item.lines.first()
    line.quantity = 1
    line.save(update_fields=["quantity"])

    variant_listing = line.variant.channel_listings.get(channel=channel)
    variant_listing.price = Money(10, "USD")
    variant_listing.save(update_fields=["price_amount"])

    # set minimal price similar to order subtotal price;
    shipping_listing = shipping_method.channel_listings.get(channel=channel)
    shipping_listing.price = Money(20, "USD")
    shipping_listing.minimum_order_price = Money(8, "USD")
    shipping_listing.save(update_fields=["price_amount", "minimum_order_price_amount"])

    # set shipping voucher price so big, that in case the discount will be
    # substracted from subtotal price the shipping method will be not valid anymore
    voucher_listing = voucher_shipping_type.channel_listings.get(channel=channel)
    voucher_listing.discount = Money(shipping_discount, "USD")
    voucher_listing.save(update_fields=["discount_value"])

    voucher_shipping_type.countries = []
    voucher_shipping_type.save(update_fields=["countries"])

    variables = {
        "id": to_global_id_or_none(checkout_with_item),
        "promoCode": voucher_shipping_type.code,
    }
    data = _mutate_checkout_add_promo_code(api_client, variables)

    # ensure that shipping method wasn't invalidate
    assert data["checkout"]["shippingMethod"]["id"] == graphene.Node.to_global_id(
        "ShippingMethod", shipping_method.id
    )


def test_checkout_add_voucher_code_invalidates_price(
    api_client, checkout_with_item, voucher
):
    # given
    manager = get_plugins_manager()
    lines, _ = fetch_checkout_lines(checkout_with_item)
    checkout_info = fetch_checkout_info(checkout_with_item, lines, manager)
    subtotal = base_calculations.base_checkout_subtotal(
        lines,
        checkout_info.channel,
        checkout_info.checkout.currency,
    )
    expected_total = subtotal.amount - voucher.channel_listings.get().discount.amount
    variables = {
        "id": to_global_id_or_none(checkout_with_item),
        "promoCode": voucher.code,
    }

    # when
    data = _mutate_checkout_add_promo_code(api_client, variables)

    # then
    assert not data["errors"]
    assert data["checkout"]["voucherCode"] == voucher.code
    assert data["checkout"]["subtotalPrice"]["gross"]["amount"] == expected_total
    assert data["checkout"]["totalPrice"]["gross"]["amount"] == expected_total


def test_with_active_problems_flow(
    api_client,
    checkout_with_problems,
    voucher,
):
    # given
    channel = checkout_with_problems.channel
    channel.use_legacy_error_flow_for_checkout = False
    channel.save(update_fields=["use_legacy_error_flow_for_checkout"])

    variables = {
        "id": to_global_id_or_none(checkout_with_problems),
        "promoCode": voucher.code,
    }

    # when
    response = api_client.post_graphql(
        MUTATION_CHECKOUT_ADD_PROMO_CODE,
        variables,
    )
    content = get_graphql_content(response)

    # then
    assert not content["data"]["checkoutAddPromoCode"]["errors"]<|MERGE_RESOLUTION|>--- conflicted
+++ resolved
@@ -124,6 +124,7 @@
     channel = checkout_with_item.channel
     channel_listing = variant.channel_listings.get(channel=channel)
     net = variant.get_price(channel_listing) * checkout_with_item.lines.first().quantity
+    net = variant.get_price(channel_listing) * checkout_with_item.lines.first().quantity
 
     voucher_channel_listing = voucher.channel_listings.get(channel=channel)
     voucher_channel_listing.discount_value = net.amount
@@ -287,21 +288,14 @@
 ):
     # given
     checkout = checkout_with_item_on_sale
+    checkout = checkout_with_item_on_sale
     manager = get_plugins_manager()
-<<<<<<< HEAD
     address = checkout.shipping_address
 
     convert_sales_to_promotions()
 
     lines, _ = fetch_checkout_lines(checkout)
     checkout_info = fetch_checkout_info(checkout, lines, manager)
-=======
-    lines, _ = fetch_checkout_lines(checkout)
-    checkout_info = fetch_checkout_info(checkout, lines, manager)
-    address = checkout.shipping_address
-    # when
-    generate_sale_discount_objects_for_checkout(checkout_info, lines)
->>>>>>> 7c2b88f5
     checkout_info.checkout.price_expiration = timezone.now()
 
     subtotal_discounted = calculations.checkout_subtotal(
@@ -326,7 +320,6 @@
     data = _mutate_checkout_add_promo_code(api_client, variables)
 
     # then
-<<<<<<< HEAD
     discounted_subtotal = (
         lines[0].channel_listing.discounted_price_amount * lines[0].line.quantity
     )
@@ -338,14 +331,6 @@
     assert not data["errors"]
     assert checkout.voucher_code == voucher_percentage.code
     assert checkout.discount_amount == voucher_discount
-=======
-    previous_checkout_last_change = checkout.last_change
-
-    checkout.refresh_from_db()
-    assert not data["errors"]
-    assert checkout.voucher_code == voucher_percentage.code
-    assert checkout.discount_amount == Decimal(1.5)
->>>>>>> 7c2b88f5
     assert checkout.last_change != previous_checkout_last_change
     assert checkout.subtotal < subtotal_discounted
 
@@ -361,28 +346,10 @@
 
     checkout.price_expiration = timezone.now()
 
-<<<<<<< HEAD
     convert_sales_to_promotions()
 
     lines, _ = fetch_checkout_lines(checkout)
     checkout_info = fetch_checkout_info(checkout, lines, manager)
-=======
-    sale = Sale.objects.create(name="Sale")
-    discount_amount = Decimal("5.0")
-    SaleChannelListing.objects.create(
-        sale=sale,
-        channel=channel_USD,
-        discount_value=5,
-        currency=channel_USD.currency_code,
-    )
-    sale.products.add(product)
->>>>>>> 7c2b88f5
-
-    channel_listing = lines[0].channel_listing
-    channel_listing.discounted_price_amount = (
-        channel_listing.price_amount - discount_amount
-    )
-    channel_listing.save(update_fields=["discounted_price_amount"])
 
     subtotal_discounted = calculations.checkout_subtotal(
         manager=manager,
@@ -420,6 +387,7 @@
     api_client, checkout_with_item_on_sale, voucher_percentage, channel_USD
 ):
     # given
+    checkout = checkout_with_item_on_sale
     checkout = checkout_with_item_on_sale
     product = checkout.lines.first().variant.product
     voucher = voucher_percentage
@@ -433,7 +401,6 @@
     lines, _ = fetch_checkout_lines(checkout)
     checkout_info = fetch_checkout_info(checkout, lines, manager)
 
-<<<<<<< HEAD
     checkout.price_expiration = timezone.now()
     checkout_info = fetch_checkout_info(checkout, lines, manager)
     subtotal_discounted = calculations.checkout_subtotal(
@@ -503,8 +470,6 @@
 
     manager = get_plugins_manager()
 
-=======
->>>>>>> 7c2b88f5
     checkout.price_expiration = timezone.now()
     lines, _ = fetch_checkout_lines(checkout)
     checkout_info = fetch_checkout_info(checkout, lines, manager)
@@ -542,12 +507,7 @@
         voucher_discount, checkout.currency
     )
     assert checkout.voucher_code == voucher.code
-<<<<<<< HEAD
     assert checkout.discount_amount == voucher_discount
-=======
-    assert checkout.discount_amount == expected_discount.amount
-    assert checkout.subtotal < subtotal_discounted
->>>>>>> 7c2b88f5
 
 
 def test_checkout_add_category_code_checkout_with_sale(
@@ -582,7 +542,6 @@
         address=checkout.shipping_address,
     )
 
-<<<<<<< HEAD
     variables = {
         "id": to_global_id_or_none(checkout),
         "promoCode": voucher.code,
@@ -679,22 +638,7 @@
         voucher_specific_product_type.channel_listings.filter(channel=checkout.channel)
         .first()
         .discount_value
-=======
-    sale = Sale.objects.create(name="Sale")
-    discount_value = Decimal("5.0")
-    SaleChannelListing.objects.create(
-        sale=sale,
-        channel=channel_USD,
-        discount_value=discount_value,
-        currency=channel_USD.currency_code,
->>>>>>> 7c2b88f5
-    )
-
-    channel_listing = lines[0].channel_listing
-    channel_listing.discounted_price_amount = (
-        channel_listing.price_amount - discount_value
-    )
-    channel_listing.save(update_fields=["discounted_price_amount"])
+    )
 
     checkout.price_expiration = timezone.now()
     checkout_info = fetch_checkout_info(checkout, lines, manager)
@@ -736,7 +680,6 @@
     assert checkout.discount_amount == voucher_discount
 
 
-<<<<<<< HEAD
 def test_checkout_add_collection_voucher_code_checkout_on_promotion(
     api_client,
     checkout_with_item_on_promotion,
@@ -746,15 +689,6 @@
 ):
     # given
     checkout = checkout_with_item_on_promotion
-=======
-def test_checkout_add_category_code_checkout_with_sale(
-    api_client, checkout_with_item_on_sale, voucher_percentage, channel_USD
-):
-    # given
-    checkout = checkout_with_item_on_sale
-    product = checkout.lines.first().variant.product
-    category = product.category
->>>>>>> 7c2b88f5
     voucher = voucher_percentage
 
     product = checkout.lines.first().variant.product
@@ -775,11 +709,7 @@
     checkout_info = fetch_checkout_info(checkout, lines, manager)
 
     checkout.price_expiration = timezone.now()
-<<<<<<< HEAD
-
-=======
-    checkout_info = fetch_checkout_info(checkout, lines, manager)
->>>>>>> 7c2b88f5
+
     subtotal_discounted = calculations.checkout_subtotal(
         manager=manager,
         checkout_info=checkout_info,
@@ -791,7 +721,6 @@
         "promoCode": voucher.code,
     }
 
-<<<<<<< HEAD
     variables = {
         "id": to_global_id_or_none(checkout),
         "promoCode": voucher.code,
@@ -845,116 +774,30 @@
     manager = get_plugins_manager()
     lines, _ = fetch_checkout_lines(checkout)
     checkout_info = fetch_checkout_info(checkout, lines, manager)
-=======
-    # when
-    data = _mutate_checkout_add_promo_code(api_client, variables)
-
-    # then
-    checkout.refresh_from_db()
-    lines, _ = fetch_checkout_lines(checkout)
-    subtotal_with_voucher = calculations.checkout_subtotal(
+
+    checkout.price_expiration = timezone.now()
+    checkout_info = fetch_checkout_info(checkout, lines, manager)
+
+    subtotal_discounted = calculations.checkout_subtotal(
         manager=manager,
         checkout_info=checkout_info,
         lines=lines,
         address=checkout.shipping_address,
     )
-    assert not data["errors"]
-    assert subtotal_discounted == subtotal_with_voucher + expected_discount
-    assert checkout.voucher_code == voucher.code
-    assert checkout.discount_amount == expected_discount.amount
-    assert checkout.subtotal < subtotal_discounted
-
-
-def test_checkout_add_voucher_code_checkout_on_promotion(
-    api_client, checkout_with_item_on_promotion, voucher_percentage, channel_USD
-):
-    # given
-    checkout = checkout_with_item_on_promotion
-    manager = get_plugins_manager()
-    lines, _ = fetch_checkout_lines(checkout)
-    checkout_info = fetch_checkout_info(checkout, lines, manager)
-    address = checkout.shipping_address
-
-    voucher_discount_value = (
-        voucher_percentage.channel_listings.filter(channel=checkout.channel)
-        .first()
-        .discount_value
-    )
-
-    # when
-    checkout_info.checkout.price_expiration = timezone.now()
-    subtotal_discounted = calculations.checkout_subtotal(
-        manager=manager,
-        checkout_info=checkout_info,
-        lines=lines,
-        address=address,
-    )
-
     variables = {
         "id": to_global_id_or_none(checkout),
-        "promoCode": voucher_percentage.code,
-    }
-    data = _mutate_checkout_add_promo_code(api_client, variables)
-
-    # then
-    previous_checkout_last_change = checkout.last_change
-
+        "promoCode": voucher.code,
+    }
+
+    # when
+    data = _mutate_checkout_add_promo_code(api_client, variables)
+
+    # then
     discounted_subtotal = (
         lines[0].channel_listing.discounted_price_amount * lines[0].line.quantity
     )
     voucher_discount = voucher_discount_value / 100 * discounted_subtotal
 
-    checkout.refresh_from_db()
-    assert not data["errors"]
-    assert checkout.voucher_code == voucher_percentage.code
-    assert checkout.discount_amount == voucher_discount
-    assert checkout.last_change != previous_checkout_last_change
-    assert checkout.subtotal < subtotal_discounted
-
-
-def test_checkout_add_specific_product_voucher_code_checkout_on_promotion(
-    api_client,
-    checkout_with_item_on_promotion,
-    voucher_specific_product_type,
-    product,
-    channel_USD,
-):
-    # given
-    voucher = voucher_specific_product_type
-    checkout = checkout_with_item_on_promotion
-    manager = get_plugins_manager()
-    lines, _ = fetch_checkout_lines(checkout)
-    checkout_info = fetch_checkout_info(checkout, lines, manager)
-
-    voucher_discount_value = (
-        voucher_specific_product_type.channel_listings.filter(channel=checkout.channel)
-        .first()
-        .discount_value
-    )
->>>>>>> 7c2b88f5
-
-    checkout.price_expiration = timezone.now()
-    checkout_info = fetch_checkout_info(checkout, lines, manager)
-
-    subtotal_discounted = calculations.checkout_subtotal(
-        manager=manager,
-        checkout_info=checkout_info,
-        lines=lines,
-        address=checkout.shipping_address,
-    )
-<<<<<<< HEAD
-=======
-
->>>>>>> 7c2b88f5
-    variables = {
-        "id": to_global_id_or_none(checkout),
-        "promoCode": voucher.code,
-    }
-
-    # when
-    data = _mutate_checkout_add_promo_code(api_client, variables)
-
-    # then
     discounted_subtotal = (
         lines[0].channel_listing.discounted_price_amount * lines[0].line.quantity
     )
@@ -972,140 +815,11 @@
     assert subtotal_discounted == subtotal_with_voucher + Money(
         voucher_discount, checkout.currency
     )
+    assert subtotal_discounted == subtotal_with_voucher + Money(
+        voucher_discount, checkout.currency
+    )
     assert checkout.voucher_code == voucher.code
     assert checkout.discount_amount == voucher_discount
-<<<<<<< HEAD
-=======
-
-
-def test_checkout_add_collection_voucher_code_checkout_on_promotion(
-    api_client,
-    checkout_with_item_on_promotion,
-    voucher_percentage,
-    collection,
-    channel_USD,
-):
-    # given
-    checkout = checkout_with_item_on_promotion
-    voucher = voucher_percentage
-
-    product = checkout.lines.first().variant.product
-    product.collections.add(collection)
-    voucher.type = VoucherType.SPECIFIC_PRODUCT
-    voucher.save()
-
-    voucher.collections.add(collection)
-
-    voucher_discount_value = (
-        voucher_percentage.channel_listings.filter(channel=checkout.channel)
-        .first()
-        .discount_value
-    )
-
-    manager = get_plugins_manager()
-    lines, _ = fetch_checkout_lines(checkout)
-    checkout_info = fetch_checkout_info(checkout, lines, manager)
-
-    checkout.price_expiration = timezone.now()
-
-    subtotal_discounted = calculations.checkout_subtotal(
-        manager=manager,
-        checkout_info=checkout_info,
-        lines=lines,
-        address=checkout.shipping_address,
-    )
-
-    variables = {
-        "id": to_global_id_or_none(checkout),
-        "promoCode": voucher.code,
-    }
-
-    # when
-    data = _mutate_checkout_add_promo_code(api_client, variables)
-
-    # then
-    discounted_subtotal = (
-        lines[0].channel_listing.discounted_price_amount * lines[0].line.quantity
-    )
-    voucher_discount = voucher_discount_value / 100 * discounted_subtotal
-
-    checkout.refresh_from_db()
-    lines, _ = fetch_checkout_lines(checkout)
-    subtotal_with_voucher = calculations.checkout_subtotal(
-        manager=manager,
-        checkout_info=checkout_info,
-        lines=lines,
-        address=checkout.shipping_address,
-    )
-
-    assert not data["errors"]
-    assert subtotal_discounted == subtotal_with_voucher + Money(
-        voucher_discount, checkout.currency
-    )
-    assert checkout.voucher_code == voucher.code
-    assert checkout.discount_amount == voucher_discount
-
-
-def test_checkout_add_category_code_checkout_on_promotion(
-    api_client, checkout_with_item_on_promotion, voucher_percentage, channel_USD
-):
-    # given
-    checkout = checkout_with_item_on_promotion
-
-    product = checkout.lines.first().variant.product
-    category = product.category
-    voucher = voucher_percentage
-    voucher.type = VoucherType.SPECIFIC_PRODUCT
-    voucher.save()
-    voucher.categories.add(category)
-
-    voucher_discount_value = (
-        voucher_percentage.channel_listings.filter(channel=checkout.channel)
-        .first()
-        .discount_value
-    )
-
-    manager = get_plugins_manager()
-    lines, _ = fetch_checkout_lines(checkout)
-    checkout_info = fetch_checkout_info(checkout, lines, manager)
-
-    checkout.price_expiration = timezone.now()
-    checkout_info = fetch_checkout_info(checkout, lines, manager)
-    subtotal_discounted = calculations.checkout_subtotal(
-        manager=manager,
-        checkout_info=checkout_info,
-        lines=lines,
-        address=checkout.shipping_address,
-    )
-    variables = {
-        "id": to_global_id_or_none(checkout),
-        "promoCode": voucher.code,
-    }
-
-    # when
-    data = _mutate_checkout_add_promo_code(api_client, variables)
-
-    # then
-    discounted_subtotal = (
-        lines[0].channel_listing.discounted_price_amount * lines[0].line.quantity
-    )
-    voucher_discount = voucher_discount_value / 100 * discounted_subtotal
-
-    checkout.refresh_from_db()
-    lines, _ = fetch_checkout_lines(checkout)
-    subtotal_with_voucher = calculations.checkout_subtotal(
-        manager=manager,
-        checkout_info=checkout_info,
-        lines=lines,
-        address=checkout.shipping_address,
-    )
-    assert not data["errors"]
-    assert subtotal_discounted == subtotal_with_voucher + Money(
-        voucher_discount, checkout.currency
-    )
-    assert checkout.voucher_code == voucher.code
-    assert checkout.discount_amount == voucher_discount
->>>>>>> 7c2b88f5
     assert checkout.subtotal < subtotal_discounted
 
 
@@ -1134,7 +848,13 @@
     variant_2_listing.discounted_price_amount = variant_2_price
     variant_3_listing.discounted_price_amount = variant_3_price
 
+    variant_1_listing.price_amount = variant_1_price
+    variant_2_listing.discounted_price_amount = variant_2_price
+    variant_3_listing.discounted_price_amount = variant_3_price
+
     ProductVariantChannelListing.objects.bulk_update(
+        [variant_1_listing, variant_2_listing, variant_3_listing],
+        ["price_amount", "discounted_price_amount"],
         [variant_1_listing, variant_2_listing, variant_3_listing],
         ["price_amount", "discounted_price_amount"],
     )
