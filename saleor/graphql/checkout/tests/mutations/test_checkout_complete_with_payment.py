--- conflicted
+++ resolved
@@ -1881,7 +1881,7 @@
     )
     CheckoutLineDiscount.objects.create(
         line=checkout_line,
-        type=DiscountType.PROMOTION,
+        type=DiscountType.CATALOGUE_PROMOTION,
         value_type=DiscountValueType.FIXED,
         amount_value=reward_value,
         currency=channel.currency_code,
@@ -2195,189 +2195,6 @@
     ).exists(), "Checkout should have been deleted"
 
 
-<<<<<<< HEAD
-def test_checkout_complete_multiple_rules_applied(
-    user_api_client,
-    checkout_with_item,
-    catalogue_promotion_without_rules,
-    payment_dummy,
-    address,
-    shipping_method,
-):
-    # given
-    checkout = checkout_with_item
-    checkout.shipping_address = address
-    checkout.shipping_method = shipping_method
-    checkout.billing_address = address
-    checkout.metadata_storage.store_value_in_metadata(items={"accepted": "true"})
-    checkout.metadata_storage.store_value_in_private_metadata(
-        items={"accepted": "false"}
-    )
-    checkout.save()
-    checkout.metadata_storage.save()
-
-    checkout_line = checkout.lines.first()
-    checkout_line_quantity = checkout_line.quantity
-    checkout_line_variant = checkout_line.variant
-
-    channel = checkout.channel
-
-    reward_value_1 = Decimal("2")
-    reward_value_2 = Decimal("10")
-    rule_1, rule_2 = PromotionRule.objects.bulk_create(
-        [
-            PromotionRule(
-                name="Percentage promotion rule 1",
-                promotion=catalogue_promotion_without_rules,
-                reward_value_type=RewardValueType.FIXED,
-                reward_value=reward_value_1,
-                catalogue_predicate={
-                    "productPredicate": {
-                        "ids": [
-                            graphene.Node.to_global_id(
-                                "Product", checkout_line_variant.product_id
-                            )
-                        ]
-                    }
-                },
-            ),
-            PromotionRule(
-                name="Percentage promotion rule 2",
-                promotion=catalogue_promotion_without_rules,
-                reward_value_type=RewardValueType.PERCENTAGE,
-                reward_value=reward_value_2,
-                catalogue_predicate={
-                    "variantPredicate": {
-                        "ids": [
-                            graphene.Node.to_global_id(
-                                "ProductVariant", checkout_line_variant.id
-                            )
-                        ]
-                    }
-                },
-            ),
-        ]
-    )
-
-    rule_1.channels.add(channel)
-    rule_2.channels.add(channel)
-
-    variant_channel_listing = checkout_line_variant.channel_listings.get(
-        channel=channel
-    )
-    discount_amount_2 = reward_value_2 / 100 * variant_channel_listing.price.amount
-    discounted_price = (
-        variant_channel_listing.price.amount - reward_value_1 - discount_amount_2
-    )
-    variant_channel_listing.discounted_price_amount = discounted_price
-    variant_channel_listing.save(update_fields=["discounted_price_amount"])
-
-    VariantChannelListingPromotionRule.objects.bulk_create(
-        [
-            VariantChannelListingPromotionRule(
-                variant_channel_listing=variant_channel_listing,
-                promotion_rule=rule_1,
-                discount_amount=reward_value_1,
-                currency=channel.currency_code,
-            ),
-            VariantChannelListingPromotionRule(
-                variant_channel_listing=variant_channel_listing,
-                promotion_rule=rule_2,
-                discount_amount=discount_amount_2,
-                currency=channel.currency_code,
-            ),
-        ]
-    )
-
-    CheckoutLineDiscount.objects.bulk_create(
-        [
-            CheckoutLineDiscount(
-                line=checkout_line,
-                type=DiscountType.CATALOGUE_PROMOTION,
-                value_type=DiscountValueType.FIXED,
-                amount_value=reward_value_1,
-                currency=channel.currency_code,
-                promotion_rule=rule_1,
-            ),
-            CheckoutLineDiscount(
-                line=checkout_line,
-                type=DiscountType.CATALOGUE_PROMOTION,
-                value_type=DiscountValueType.FIXED,
-                amount_value=discount_amount_2,
-                currency=channel.currency_code,
-                promotion_rule=rule_2,
-            ),
-        ]
-    )
-
-    manager = get_plugins_manager(allow_replica=False)
-    lines, _ = fetch_checkout_lines(checkout)
-    checkout_info = fetch_checkout_info(checkout, lines, manager)
-
-    total = calculations.checkout_total(
-        manager=manager,
-        checkout_info=checkout_info,
-        lines=lines,
-        address=address,
-    )
-    payment = payment_dummy
-    payment.is_active = True
-    payment.order = None
-    payment.total = total.gross.amount
-    payment.currency = total.gross.currency
-    payment.checkout = checkout
-    payment.save()
-    assert not payment.transactions.exists()
-
-    orders_count = Order.objects.count()
-    variables = {
-        "id": to_global_id_or_none(checkout),
-        "redirectUrl": "https://www.example.com",
-    }
-
-    # when
-    response = user_api_client.post_graphql(MUTATION_CHECKOUT_COMPLETE, variables)
-
-    # then
-    content = get_graphql_content(response)
-    data = content["data"]["checkoutComplete"]
-    assert not data["errors"]
-
-    order_token = data["order"]["token"]
-    order_id = data["order"]["id"]
-    assert Order.objects.count() == orders_count + 1
-    order = Order.objects.first()
-    assert str(order.id) == order_token
-    assert order_id == graphene.Node.to_global_id("Order", order.id)
-    assert order.metadata == checkout.metadata_storage.metadata
-    assert order.private_metadata == checkout.metadata_storage.private_metadata
-
-    order_line = order.lines.first()
-    subtotal = get_subtotal(order.lines.all(), order.currency)
-    assert order.subtotal == subtotal
-    assert data["order"]["subtotal"]["gross"]["amount"] == subtotal.gross.amount
-    assert order.total == total
-    assert order.undiscounted_total == total + (
-        order_line.undiscounted_total_price - order_line.total_price
-    )
-    assert order_line.discounts.count() == 2
-
-    assert checkout_line_quantity == order_line.quantity
-    assert checkout_line_variant == order_line.variant
-    assert order.shipping_address == address
-    assert order.shipping_method == checkout.shipping_method
-    assert order.payments.exists()
-    order_payment = order.payments.first()
-    assert order_payment == payment
-    assert payment.transactions.count() == 1
-
-    assert not Checkout.objects.filter(
-        pk=checkout.pk
-    ).exists(), "Checkout should have been deleted"
-
-
-=======
->>>>>>> 6f706ca2
 def test_checkout_with_voucher_on_specific_product_complete_with_product_on_promotion(
     user_api_client,
     checkout_with_item_and_voucher_specific_products,
