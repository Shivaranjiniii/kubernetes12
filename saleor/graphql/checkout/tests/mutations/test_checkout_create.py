import datetime
import warnings
from unittest import mock

import graphene
import pytest
import pytz
from django.test import override_settings
from django.utils import timezone

from .....channel.utils import DEPRECATION_WARNING_MESSAGE
from .....checkout import AddressType
from .....checkout.error_codes import CheckoutErrorCode
from .....checkout.fetch import fetch_checkout_lines
from .....checkout.models import Checkout
from .....checkout.utils import calculate_checkout_quantity
from .....product.models import ProductChannelListing
from .....warehouse.models import Reservation, Stock
from ....tests.utils import assert_no_permission, get_graphql_content

MUTATION_CHECKOUT_CREATE = """
    mutation createCheckout($checkoutInput: CheckoutCreateInput!) {
      checkoutCreate(input: $checkoutInput) {
        checkout {
          id
          token
          email
          quantity
          lines {
            quantity
            isGift
          }
        }
        errors {
          field
          message
          code
          variants
          addressType
        }
      }
    }
"""


@mock.patch("saleor.plugins.webhook.plugin.get_webhooks_for_event")
@mock.patch("saleor.plugins.webhook.plugin.trigger_webhooks_async")
def test_checkout_create_triggers_webhooks(
    mocked_webhook_trigger,
    mocked_get_webhooks_for_event,
    any_webhook,
    user_api_client,
    stock,
    graphql_address_data,
    settings,
    channel_USD,
):
    """Create checkout object using GraphQL API."""
    mocked_get_webhooks_for_event.return_value = [any_webhook]
    settings.PLUGINS = ["saleor.plugins.webhook.plugin.WebhookPlugin"]
    variant = stock.product_variant
    variant_id = graphene.Node.to_global_id("ProductVariant", variant.id)
    shipping_address = graphql_address_data
    variables = {
        "checkoutInput": {
            "channel": channel_USD.slug,
            "lines": [{"quantity": 1, "variantId": variant_id}],
            "email": user_api_client.user.email,
            "shippingAddress": shipping_address,
        }
    }
    assert not Checkout.objects.exists()
    response = user_api_client.post_graphql(MUTATION_CHECKOUT_CREATE, variables)
    get_graphql_content(response)

    assert mocked_webhook_trigger.called


def test_checkout_create_with_default_channel(
    api_client, stock, graphql_address_data, channel_USD
):
    variant = stock.product_variant
    variant_id = graphene.Node.to_global_id("ProductVariant", variant.id)
    test_email = "test@example.com"
    shipping_address = graphql_address_data
    quantity = 1
    variables = {
        "checkoutInput": {
            "lines": [{"quantity": quantity, "variantId": variant_id}],
            "email": test_email,
            "shippingAddress": shipping_address,
        }
    }
    assert not Checkout.objects.exists()
    with warnings.catch_warnings(record=True) as warns:
        response = api_client.post_graphql(MUTATION_CHECKOUT_CREATE, variables)
        get_graphql_content(response)["data"]["checkoutCreate"]

    new_checkout = Checkout.objects.first()
    lines, _ = fetch_checkout_lines(new_checkout)
    assert new_checkout.channel == channel_USD
    assert calculate_checkout_quantity(lines) == quantity

    assert any(
        [str(warning.message) == DEPRECATION_WARNING_MESSAGE for warning in warns]
    )


def test_checkout_create_with_variant_without_sku(
    api_client, stock, graphql_address_data, channel_USD
):
    variant = stock.product_variant
    variant.sku = None
    variant.save()
    variant_id = graphene.Node.to_global_id("ProductVariant", variant.id)
    test_email = "test@example.com"
    shipping_address = graphql_address_data
    quantity = 1
    variables = {
        "checkoutInput": {
            "channel": channel_USD.slug,
            "lines": [{"quantity": quantity, "variantId": variant_id}],
            "email": test_email,
            "shippingAddress": shipping_address,
        }
    }
    assert not Checkout.objects.exists()
    response = api_client.post_graphql(MUTATION_CHECKOUT_CREATE, variables)
    get_graphql_content(response)["data"]["checkoutCreate"]

    new_checkout = Checkout.objects.first()
    lines, _ = fetch_checkout_lines(new_checkout)
    assert new_checkout.channel == channel_USD
    assert calculate_checkout_quantity(lines) == quantity
    assert lines[0].variant.sku is None


def test_checkout_create_with_inactive_channel(
    api_client, stock, graphql_address_data, channel_USD
):
    channel = channel_USD
    channel.is_active = False
    channel.save()

    variant = stock.product_variant
    variant_id = graphene.Node.to_global_id("ProductVariant", variant.id)
    test_email = "test@example.com"
    shipping_address = graphql_address_data
    variables = {
        "checkoutInput": {
            "channel": channel.slug,
            "lines": [{"quantity": 1, "variantId": variant_id}],
            "email": test_email,
            "shippingAddress": shipping_address,
        }
    }

    response = api_client.post_graphql(MUTATION_CHECKOUT_CREATE, variables)

    error = get_graphql_content(response)["data"]["checkoutCreate"]["errors"][0]

    assert error["field"] == "channel"
    assert error["code"] == CheckoutErrorCode.CHANNEL_INACTIVE.name


def test_checkout_create_with_zero_quantity(
    api_client, stock, graphql_address_data, channel_USD
):
    variant = stock.product_variant
    variant_id = graphene.Node.to_global_id("ProductVariant", variant.id)
    test_email = "test@example.com"
    shipping_address = graphql_address_data
    variables = {
        "checkoutInput": {
            "channel": channel_USD.slug,
            "lines": [{"quantity": 0, "variantId": variant_id}],
            "email": test_email,
            "shippingAddress": shipping_address,
        }
    }

    response = api_client.post_graphql(MUTATION_CHECKOUT_CREATE, variables)

    error = get_graphql_content(response)["data"]["checkoutCreate"]["errors"][0]

    assert error["field"] == "quantity"
    assert error["code"] == CheckoutErrorCode.ZERO_QUANTITY.name


def test_checkout_create_with_unavailable_variant(
    api_client, stock, graphql_address_data, channel_USD
):
    variant = stock.product_variant
    variant.channel_listings.filter(channel=channel_USD).update(price_amount=None)
    variant_id = graphene.Node.to_global_id("ProductVariant", variant.id)
    test_email = "test@example.com"
    shipping_address = graphql_address_data
    variables = {
        "checkoutInput": {
            "channel": channel_USD.slug,
            "lines": [{"quantity": 1, "variantId": variant_id}],
            "email": test_email,
            "shippingAddress": shipping_address,
        }
    }

    response = api_client.post_graphql(MUTATION_CHECKOUT_CREATE, variables)

    error = get_graphql_content(response)["data"]["checkoutCreate"]["errors"][0]

    assert error["field"] == "lines"
    assert error["code"] == CheckoutErrorCode.UNAVAILABLE_VARIANT_IN_CHANNEL.name
    assert error["variants"] == [variant_id]


def test_checkout_create_with_malicious_variant_id(
    api_client, stock, graphql_address_data, channel_USD
):
    variant = stock.product_variant
    variant.channel_listings.filter(channel=channel_USD).update(price_amount=None)
    test_email = "test@example.com"
    shipping_address = graphql_address_data
    variant_id = (
        "UHJvZHVjdFZhcmlhbnQ6NDkxMyd8fERCTVNfUElQRS5SRUNFSVZFX01FU1N"
        "BR0UoQ0hSKDk4KXx8Q0hSKDk4KXx8Q0hSKDk4KSwxNSl8fCc="
    )
    # This string translates to
    # ProductVariant:4913'||DBMS_PIPE.RECEIVE_MESSAGE(CHR(98)||CHR(98)||CHR(98),15)||'

    variables = {
        "checkoutInput": {
            "channel": channel_USD.slug,
            "lines": [{"quantity": 1, "variantId": variant_id}],
            "email": test_email,
            "shippingAddress": shipping_address,
        }
    }

    response = api_client.post_graphql(MUTATION_CHECKOUT_CREATE, variables)

    error = get_graphql_content(response)["data"]["checkoutCreate"]["errors"][0]

    assert error["field"] == "variantId"
    assert error["code"] == "GRAPHQL_ERROR"


def test_checkout_create_with_inactive_default_channel(
    api_client, stock, graphql_address_data, channel_USD
):
    channel_USD.is_active = False
    channel_USD.save()

    variant = stock.product_variant
    variant_id = graphene.Node.to_global_id("ProductVariant", variant.id)
    test_email = "test@example.com"
    shipping_address = graphql_address_data
    variables = {
        "checkoutInput": {
            "lines": [{"quantity": 1, "variantId": variant_id}],
            "email": test_email,
            "shippingAddress": shipping_address,
        }
    }

    assert not Checkout.objects.exists()
    with warnings.catch_warnings(record=True) as warns:
        response = api_client.post_graphql(MUTATION_CHECKOUT_CREATE, variables)
        get_graphql_content(response)["data"]["checkoutCreate"]

    new_checkout = Checkout.objects.first()

    assert new_checkout.channel == channel_USD

    assert any(
        [str(warning.message) == DEPRECATION_WARNING_MESSAGE for warning in warns]
    )


def test_checkout_create_with_inactive_and_active_default_channel(
    api_client, stock, graphql_address_data, channel_USD, channel_PLN
):
    channel_PLN.is_active = False
    channel_PLN.save()

    variant = stock.product_variant
    variant_id = graphene.Node.to_global_id("ProductVariant", variant.id)
    test_email = "test@example.com"
    shipping_address = graphql_address_data
    variables = {
        "checkoutInput": {
            "lines": [{"quantity": 1, "variantId": variant_id}],
            "email": test_email,
            "shippingAddress": shipping_address,
        }
    }

    assert not Checkout.objects.exists()
    with warnings.catch_warnings(record=True) as warns:
        response = api_client.post_graphql(MUTATION_CHECKOUT_CREATE, variables)
        get_graphql_content(response)["data"]["checkoutCreate"]

    new_checkout = Checkout.objects.first()

    assert new_checkout.channel == channel_USD

    assert any(
        [str(warning.message) == DEPRECATION_WARNING_MESSAGE for warning in warns]
    )


def test_checkout_create_with_inactive_and_two_active_default_channel(
    api_client, stock, graphql_address_data, channel_USD, channel_PLN, other_channel_USD
):
    channel_USD.is_active = False
    channel_USD.save()

    variant = stock.product_variant
    variant_id = graphene.Node.to_global_id("ProductVariant", variant.id)
    test_email = "test@example.com"
    shipping_address = graphql_address_data
    variables = {
        "checkoutInput": {
            "lines": [{"quantity": 1, "variantId": variant_id}],
            "email": test_email,
            "shippingAddress": shipping_address,
        }
    }

    response = api_client.post_graphql(MUTATION_CHECKOUT_CREATE, variables)

    error = get_graphql_content(response)["data"]["checkoutCreate"]["errors"][0]

    assert error["field"] == "channel"
    assert error["code"] == CheckoutErrorCode.MISSING_CHANNEL_SLUG.name


def test_checkout_create_with_many_active_default_channel(
    api_client, stock, graphql_address_data, channel_USD, channel_PLN
):
    variant = stock.product_variant
    variant_id = graphene.Node.to_global_id("ProductVariant", variant.id)
    test_email = "test@example.com"
    shipping_address = graphql_address_data
    variables = {
        "checkoutInput": {
            "lines": [{"quantity": 1, "variantId": variant_id}],
            "email": test_email,
            "shippingAddress": shipping_address,
        }
    }

    response = api_client.post_graphql(MUTATION_CHECKOUT_CREATE, variables)

    error = get_graphql_content(response)["data"]["checkoutCreate"]["errors"][0]

    assert error["field"] == "channel"
    assert error["code"] == CheckoutErrorCode.MISSING_CHANNEL_SLUG.name


def test_checkout_create_with_many_inactive_default_channel(
    api_client, stock, graphql_address_data, channel_USD, channel_PLN
):
    channel_USD.is_active = False
    channel_USD.save()
    channel_PLN.is_active = False
    channel_PLN.save()
    variant = stock.product_variant
    variant_id = graphene.Node.to_global_id("ProductVariant", variant.id)
    test_email = "test@example.com"
    shipping_address = graphql_address_data
    variables = {
        "checkoutInput": {
            "lines": [{"quantity": 1, "variantId": variant_id}],
            "email": test_email,
            "shippingAddress": shipping_address,
        }
    }

    response = api_client.post_graphql(MUTATION_CHECKOUT_CREATE, variables)

    error = get_graphql_content(response)["data"]["checkoutCreate"]["errors"][0]

    assert error["field"] == "channel"
    assert error["code"] == CheckoutErrorCode.MISSING_CHANNEL_SLUG.name


def test_checkout_create_with_multiple_channel_without_channel_slug(
    api_client, stock, graphql_address_data, channel_USD, channel_PLN
):
    variant = stock.product_variant
    variant_id = graphene.Node.to_global_id("ProductVariant", variant.id)
    test_email = "test@example.com"
    shipping_address = graphql_address_data
    variables = {
        "checkoutInput": {
            "lines": [{"quantity": 1, "variantId": variant_id}],
            "email": test_email,
            "shippingAddress": shipping_address,
        }
    }

    response = api_client.post_graphql(MUTATION_CHECKOUT_CREATE, variables)

    error = get_graphql_content(response)["data"]["checkoutCreate"]["errors"][0]

    assert error["field"] == "channel"
    assert error["code"] == CheckoutErrorCode.MISSING_CHANNEL_SLUG.name


def test_checkout_create_with_multiple_channel_with_channel_slug(
    api_client, stock, graphql_address_data, channel_USD, channel_PLN
):
    variant = stock.product_variant
    variant_id = graphene.Node.to_global_id("ProductVariant", variant.id)
    test_email = "test@example.com"
    shipping_address = graphql_address_data
    variables = {
        "checkoutInput": {
            "channel": channel_USD.slug,
            "lines": [{"quantity": 1, "variantId": variant_id}],
            "email": test_email,
            "shippingAddress": shipping_address,
        }
    }
    assert not Checkout.objects.exists()

    response = api_client.post_graphql(MUTATION_CHECKOUT_CREATE, variables)

    content = get_graphql_content(response)["data"]["checkoutCreate"]

    new_checkout = Checkout.objects.first()
    assert new_checkout is not None
    assert new_checkout.channel == channel_USD
    checkout_data = content["checkout"]
    assert checkout_data["token"] == str(new_checkout.token)
    assert new_checkout.lines.count() == 1
    checkout_line = new_checkout.lines.first()
    assert checkout_line.variant == variant
    assert checkout_line.quantity == 1


def test_checkout_create_with_existing_checkout_in_other_channel(
    user_api_client, stock, graphql_address_data, channel_USD, user_checkout_PLN
):
    variant = stock.product_variant
    variant_id = graphene.Node.to_global_id("ProductVariant", variant.id)
    test_email = "test@example.com"
    shipping_address = graphql_address_data
    old_checkout = Checkout.objects.first()

    variables = {
        "checkoutInput": {
            "channel": channel_USD.slug,
            "lines": [{"quantity": 1, "variantId": variant_id}],
            "email": test_email,
            "shippingAddress": shipping_address,
        }
    }

    response = user_api_client.post_graphql(MUTATION_CHECKOUT_CREATE, variables)

    content = get_graphql_content(response)["data"]["checkoutCreate"]

    checkout_data = content["checkout"]
    assert checkout_data["token"] != str(old_checkout.token)


def test_checkout_create_with_inactive_channel_slug(
    api_client, stock, graphql_address_data, channel_USD
):
    channel = channel_USD
    channel.is_active = False
    channel.save()
    variant = stock.product_variant
    variant_id = graphene.Node.to_global_id("ProductVariant", variant.id)
    test_email = "test@example.com"
    shipping_address = graphql_address_data
    variables = {
        "checkoutInput": {
            "channel": channel_USD.slug,
            "lines": [{"quantity": 1, "variantId": variant_id}],
            "email": test_email,
            "shippingAddress": shipping_address,
        }
    }
    response = api_client.post_graphql(MUTATION_CHECKOUT_CREATE, variables)

    error = get_graphql_content(response)["data"]["checkoutCreate"]["errors"][0]

    assert error["field"] == "channel"
    assert error["code"] == CheckoutErrorCode.CHANNEL_INACTIVE.name


def test_checkout_create(api_client, stock, graphql_address_data, channel_USD):
    """Create checkout object using GraphQL API."""
    variant = stock.product_variant
    variant_id = graphene.Node.to_global_id("ProductVariant", variant.id)
    test_email = "test@example.com"
    billing_metadata = [{"key": "billing", "value": "billing_value"}]
    shipping_metadata = [{"key": "shipping", "value": "shipping_value"}]
    shipping_address_data = graphql_address_data.copy()
    billing_address_data = graphql_address_data.copy()
    shipping_address_data["metadata"] = shipping_metadata
    billing_address_data["metadata"] = billing_metadata

    variables = {
        "checkoutInput": {
            "channel": channel_USD.slug,
            "lines": [{"quantity": 1, "variantId": variant_id}],
            "email": test_email,
            "shippingAddress": shipping_address_data,
            "billingAddress": billing_address_data,
        }
    }
    assert not Checkout.objects.exists()
    response = api_client.post_graphql(MUTATION_CHECKOUT_CREATE, variables)
    content = get_graphql_content(response)["data"]["checkoutCreate"]

    new_checkout = Checkout.objects.first()
    assert new_checkout is not None
    checkout_data = content["checkout"]
    assert checkout_data["token"] == str(new_checkout.token)
    assert new_checkout.lines.count() == 1
    checkout_line = new_checkout.lines.first()
    assert checkout_line.variant == variant
    assert checkout_line.quantity == 1
    assert new_checkout.shipping_address is not None
    assert (
        new_checkout.shipping_address.first_name == shipping_address_data["firstName"]
    )
    assert new_checkout.shipping_address.last_name == shipping_address_data["lastName"]
    assert (
        new_checkout.shipping_address.street_address_1
        == shipping_address_data["streetAddress1"]
    )
    assert (
        new_checkout.shipping_address.street_address_2
        == shipping_address_data["streetAddress2"]
    )
    assert (
        new_checkout.shipping_address.postal_code == shipping_address_data["postalCode"]
    )
    assert new_checkout.shipping_address.country == shipping_address_data["country"]
    assert new_checkout.shipping_address.city == shipping_address_data["city"].upper()
    assert not Reservation.objects.exists()

    assert new_checkout.shipping_address.metadata == {"shipping": "shipping_value"}
    assert new_checkout.billing_address.metadata == {"billing": "billing_value"}


def test_checkout_create_with_custom_price(
    app_api_client,
    stock,
    graphql_address_data,
    channel_USD,
    permission_handle_checkouts,
):
    """Ensure that app with handle checkouts permission can set custom price."""
    variant = stock.product_variant
    variant_id = graphene.Node.to_global_id("ProductVariant", variant.id)
    test_email = "test@example.com"
    shipping_address = graphql_address_data
    price = 12.25
    variables = {
        "checkoutInput": {
            "channel": channel_USD.slug,
            "lines": [{"quantity": 1, "variantId": variant_id, "price": price}],
            "email": test_email,
            "shippingAddress": shipping_address,
        }
    }
    assert not Checkout.objects.exists()
    response = app_api_client.post_graphql(
        MUTATION_CHECKOUT_CREATE, variables, permissions=[permission_handle_checkouts]
    )
    content = get_graphql_content(response)["data"]["checkoutCreate"]

    new_checkout = Checkout.objects.first()
    assert new_checkout is not None
    checkout_data = content["checkout"]
    assert checkout_data["token"] == str(new_checkout.token)
    assert new_checkout.lines.count() == 1
    checkout_line = new_checkout.lines.first()
    assert checkout_line.variant == variant
    assert checkout_line.quantity == 1
    assert checkout_line.price_override == price


def test_checkout_create_with_gift_reward(
    api_client, stock, channel_USD, gift_promotion_rule
):
    # given
    variant = stock.product_variant
    variant_id = graphene.Node.to_global_id("ProductVariant", variant.id)
    test_email = "test@example.com"
    quantity = 5

    variables = {
        "checkoutInput": {
            "channel": channel_USD.slug,
            "lines": [{"quantity": quantity, "variantId": variant_id}],
            "email": test_email,
        }
    }
    assert not Checkout.objects.exists()

    # when
    response = api_client.post_graphql(MUTATION_CHECKOUT_CREATE, variables)
    content = get_graphql_content(response)["data"]["checkoutCreate"]

    # then
    new_checkout = Checkout.objects.first()
    assert new_checkout is not None
    checkout_data = content["checkout"]
    assert checkout_data["token"] == str(new_checkout.token)
    assert new_checkout.lines.count() == len(checkout_data["lines"]) == 2
    checkout_line_data = [
        line for line in checkout_data["lines"] if line["isGift"] is False
    ][0]
    assert checkout_line_data["quantity"] == quantity
    gift_line_data = [
        line for line in checkout_data["lines"] if line["isGift"] is True
    ][0]
    assert gift_line_data["quantity"] == 1
<<<<<<< HEAD
=======
    gift_line = new_checkout.lines.get(is_gift=True)
    assert gift_line.discounts.count() == 1
    discount = gift_line.discounts.first()
    gift_variant_listing = gift_line.variant.channel_listings.get(channel=channel_USD)
    assert discount.amount_value == gift_variant_listing.price_amount
>>>>>>> 81a31f13


def test_checkout_create_with_metadata_in_line(
    api_client, stock, graphql_address_data, channel_USD
):
    """Ensure that app with handle checkouts permission can set custom price."""
    variant = stock.product_variant
    variant_id = graphene.Node.to_global_id("ProductVariant", variant.id)
    test_email = "test@example.com"
    shipping_address = graphql_address_data
    metadata_key = "md key"
    metadata_value = "md value"
    variables = {
        "checkoutInput": {
            "channel": channel_USD.slug,
            "lines": [
                {
                    "quantity": 1,
                    "variantId": variant_id,
                    "metadata": [{"key": metadata_key, "value": metadata_value}],
                }
            ],
            "email": test_email,
            "shippingAddress": shipping_address,
        }
    }
    assert not Checkout.objects.exists()
    response = api_client.post_graphql(MUTATION_CHECKOUT_CREATE, variables)
    content = get_graphql_content(response)["data"]["checkoutCreate"]

    new_checkout = Checkout.objects.first()
    assert new_checkout is not None
    checkout_data = content["checkout"]
    assert checkout_data["token"] == str(new_checkout.token)
    assert new_checkout.lines.count() == 1
    checkout_line = new_checkout.lines.first()
    assert checkout_line.variant == variant
    assert checkout_line.quantity == 1
    assert checkout_line.metadata == {metadata_key: metadata_value}


def test_checkout_create_with_custom_price_duplicated_items(
    app_api_client,
    stock,
    graphql_address_data,
    channel_USD,
    permission_handle_checkouts,
):
    variant = stock.product_variant
    variant_id = graphene.Node.to_global_id("ProductVariant", variant.id)
    test_email = "test@example.com"
    shipping_address = graphql_address_data
    price_1 = 12.25
    price_2 = 20.25
    variables = {
        "checkoutInput": {
            "channel": channel_USD.slug,
            "lines": [
                {"quantity": 1, "variantId": variant_id, "price": price_1},
                {"quantity": 1, "variantId": variant_id, "price": price_2},
            ],
            "email": test_email,
            "shippingAddress": shipping_address,
        }
    }
    assert not Checkout.objects.exists()
    response = app_api_client.post_graphql(
        MUTATION_CHECKOUT_CREATE, variables, permissions=[permission_handle_checkouts]
    )
    content = get_graphql_content(response)["data"]["checkoutCreate"]

    new_checkout = Checkout.objects.first()
    assert new_checkout is not None
    checkout_data = content["checkout"]
    assert checkout_data["token"] == str(new_checkout.token)
    assert new_checkout.lines.count() == 1
    checkout_line = new_checkout.lines.first()
    assert checkout_line.variant == variant
    assert checkout_line.quantity == 2
    assert checkout_line.price_override == price_2


def test_checkout_create_with_force_new_line(
    app_api_client,
    stock,
    graphql_address_data,
    channel_USD,
    permission_handle_checkouts,
):
    variant = stock.product_variant
    variant_id = graphene.Node.to_global_id("ProductVariant", variant.id)
    test_email = "test@example.com"
    shipping_address = graphql_address_data

    variables = {
        "checkoutInput": {
            "channel": channel_USD.slug,
            "lines": [
                {"quantity": 1, "variantId": variant_id},
                {"quantity": 1, "variantId": variant_id, "forceNewLine": True},
            ],
            "email": test_email,
            "shippingAddress": shipping_address,
        }
    }
    assert not Checkout.objects.exists()
    response = app_api_client.post_graphql(
        MUTATION_CHECKOUT_CREATE,
        variables,
        permissions=[permission_handle_checkouts],
        check_no_permissions=False,
    )
    content = get_graphql_content(response)["data"]["checkoutCreate"]

    new_checkout = Checkout.objects.first()
    new_checkout_lines = new_checkout.lines.all()
    assert new_checkout is not None
    checkout_data = content["checkout"]
    assert checkout_data["token"] == str(new_checkout.token)
    assert len(new_checkout_lines) == 2

    for line in new_checkout_lines:
        assert line.variant == variant
        assert line.quantity == 1


def test_checkout_create_with_custom_price_by_app_no_perm(
    app_api_client, stock, graphql_address_data, channel_USD
):
    """Ensure that app without handle checkouts permission cannot set custom price."""
    variant = stock.product_variant
    variant_id = graphene.Node.to_global_id("ProductVariant", variant.id)
    test_email = "test@example.com"
    shipping_address = graphql_address_data
    price = 12.25
    variables = {
        "checkoutInput": {
            "channel": channel_USD.slug,
            "lines": [{"quantity": 1, "variantId": variant_id, "price": price}],
            "email": test_email,
            "shippingAddress": shipping_address,
        }
    }
    assert not Checkout.objects.exists()
    response = app_api_client.post_graphql(MUTATION_CHECKOUT_CREATE, variables)
    assert_no_permission(response)


def test_checkout_create_with_custom_price_by_staff_with_handle_checkouts(
    staff_api_client,
    stock,
    graphql_address_data,
    channel_USD,
    permission_handle_checkouts,
):
    """Ensure that staff with handle checkouts permission cannot set custom price."""
    staff_api_client.user.user_permissions.add(permission_handle_checkouts)
    variant = stock.product_variant
    variant_id = graphene.Node.to_global_id("ProductVariant", variant.id)
    test_email = "test@example.com"
    shipping_address = graphql_address_data
    price = 12.25
    variables = {
        "checkoutInput": {
            "channel": channel_USD.slug,
            "lines": [{"quantity": 1, "variantId": variant_id, "price": price}],
            "email": test_email,
            "shippingAddress": shipping_address,
        }
    }
    assert not Checkout.objects.exists()
    response = staff_api_client.post_graphql(MUTATION_CHECKOUT_CREATE, variables)
    assert_no_permission(response)


def test_checkout_create_no_email(api_client, stock, graphql_address_data, channel_USD):
    """Create checkout object using GraphQL API."""
    variant = stock.product_variant
    variant_id = graphene.Node.to_global_id("ProductVariant", variant.id)
    shipping_address = graphql_address_data
    variables = {
        "checkoutInput": {
            "channel": channel_USD.slug,
            "lines": [{"quantity": 1, "variantId": variant_id}],
            "shippingAddress": shipping_address,
        }
    }
    assert not Checkout.objects.exists()
    response = api_client.post_graphql(MUTATION_CHECKOUT_CREATE, variables)
    content = get_graphql_content(response)["data"]["checkoutCreate"]

    new_checkout = Checkout.objects.first()
    assert new_checkout is not None
    checkout_data = content["checkout"]
    assert checkout_data["token"] == str(new_checkout.token)
    assert new_checkout.lines.count() == 1
    checkout_line = new_checkout.lines.first()
    assert checkout_line.variant == variant
    assert checkout_line.quantity == 1
    assert new_checkout.shipping_address is not None
    assert new_checkout.email is None
    assert new_checkout.shipping_address.first_name == shipping_address["firstName"]
    assert new_checkout.shipping_address.last_name == shipping_address["lastName"]
    assert (
        new_checkout.shipping_address.street_address_1
        == shipping_address["streetAddress1"]
    )
    assert (
        new_checkout.shipping_address.street_address_2
        == shipping_address["streetAddress2"]
    )
    assert new_checkout.shipping_address.postal_code == shipping_address["postalCode"]
    assert new_checkout.shipping_address.country == shipping_address["country"]
    assert new_checkout.shipping_address.city == shipping_address["city"].upper()


def test_checkout_create_stock_only_in_cc_warehouse(
    api_client, stock, graphql_address_data, channel_USD, warehouse_for_cc
):
    """Create checkout object using GraphQL API."""
    # given
    variant = stock.product_variant
    variant.stocks.all().delete()

    Stock.objects.create(
        warehouse=warehouse_for_cc, product_variant=variant, quantity=10
    )

    variant_id = graphene.Node.to_global_id("ProductVariant", variant.id)
    test_email = "test@example.com"
    shipping_address = graphql_address_data
    variables = {
        "checkoutInput": {
            "channel": channel_USD.slug,
            "lines": [{"quantity": 1, "variantId": variant_id}],
            "email": test_email,
            "shippingAddress": shipping_address,
        }
    }
    assert not Checkout.objects.exists()

    # when
    response = api_client.post_graphql(MUTATION_CHECKOUT_CREATE, variables)

    # then
    content = get_graphql_content(response)["data"]["checkoutCreate"]

    new_checkout = Checkout.objects.first()
    assert new_checkout is not None
    checkout_data = content["checkout"]
    assert checkout_data["token"] == str(new_checkout.token)
    assert new_checkout.lines.count() == 1
    checkout_line = new_checkout.lines.first()
    assert checkout_line.variant == variant
    assert checkout_line.quantity == 1
    assert new_checkout.shipping_address is not None
    assert new_checkout.shipping_address.first_name == shipping_address["firstName"]
    assert new_checkout.shipping_address.last_name == shipping_address["lastName"]
    assert (
        new_checkout.shipping_address.street_address_1
        == shipping_address["streetAddress1"]
    )
    assert (
        new_checkout.shipping_address.street_address_2
        == shipping_address["streetAddress2"]
    )
    assert new_checkout.shipping_address.postal_code == shipping_address["postalCode"]
    assert new_checkout.shipping_address.country == shipping_address["country"]
    assert new_checkout.shipping_address.city == shipping_address["city"].upper()
    assert not Reservation.objects.exists()


def test_checkout_create_with_invalid_channel_slug(
    api_client, stock, graphql_address_data, channel_USD
):
    variant = stock.product_variant
    variant_id = graphene.Node.to_global_id("ProductVariant", variant.id)
    test_email = "test@example.com"
    invalid_slug = "invalid-slug"
    shipping_address = graphql_address_data
    variables = {
        "checkoutInput": {
            "channel": invalid_slug,
            "lines": [{"quantity": 1, "variantId": variant_id}],
            "email": test_email,
            "shippingAddress": shipping_address,
        }
    }
    response = api_client.post_graphql(MUTATION_CHECKOUT_CREATE, variables)
    content = get_graphql_content(response)["data"]["checkoutCreate"]
    error = content["errors"][0]

    assert error["code"] == CheckoutErrorCode.NOT_FOUND.name
    assert error["field"] == "channel"


def test_checkout_create_no_channel_shipping_zones(
    api_client, stock, graphql_address_data, channel_USD
):
    """Create checkout object using GraphQL API."""
    channel_USD.shipping_zones.clear()
    variant = stock.product_variant
    variant_id = graphene.Node.to_global_id("ProductVariant", variant.id)
    test_email = "test@example.com"
    shipping_address = graphql_address_data
    variables = {
        "checkoutInput": {
            "channel": channel_USD.slug,
            "lines": [{"quantity": 1, "variantId": variant_id}],
            "email": test_email,
            "shippingAddress": shipping_address,
        }
    }
    assert not Checkout.objects.exists()
    response = api_client.post_graphql(MUTATION_CHECKOUT_CREATE, variables)
    content = get_graphql_content(response)["data"]["checkoutCreate"]

    new_checkout = Checkout.objects.first()
    assert new_checkout is None
    errors = content["errors"]
    assert len(errors) == 1
    assert errors[0]["code"] == CheckoutErrorCode.INSUFFICIENT_STOCK.name
    assert errors[0]["field"] == "quantity"


def test_checkout_create_multiple_warehouse(
    api_client, variant_with_many_stocks, graphql_address_data, channel_USD
):
    variant = variant_with_many_stocks
    variant_id = graphene.Node.to_global_id("ProductVariant", variant.id)
    test_email = "test@example.com"
    shipping_address = graphql_address_data
    variables = {
        "checkoutInput": {
            "channel": channel_USD.slug,
            "lines": [{"quantity": 4, "variantId": variant_id}],
            "email": test_email,
            "shippingAddress": shipping_address,
        }
    }
    assert not Checkout.objects.exists()
    response = api_client.post_graphql(MUTATION_CHECKOUT_CREATE, variables)
    content = get_graphql_content(response)["data"]["checkoutCreate"]

    new_checkout = Checkout.objects.first()
    assert new_checkout is not None
    checkout_data = content["checkout"]
    assert checkout_data["token"] == str(new_checkout.token)
    assert new_checkout.lines.count() == 1
    checkout_line = new_checkout.lines.first()
    assert checkout_line.variant == variant
    assert checkout_line.quantity == 4


def test_checkout_create_with_reservation(
    site_settings_with_reservations,
    api_client,
    variant_with_many_stocks,
    graphql_address_data,
    channel_USD,
):
    variant = variant_with_many_stocks
    variant_id = graphene.Node.to_global_id("ProductVariant", variant.id)
    test_email = "test@example.com"
    shipping_address = graphql_address_data
    variables = {
        "checkoutInput": {
            "channel": channel_USD.slug,
            "lines": [{"quantity": 4, "variantId": variant_id}],
            "email": test_email,
            "shippingAddress": shipping_address,
        }
    }
    assert not Checkout.objects.exists()
    response = api_client.post_graphql(MUTATION_CHECKOUT_CREATE, variables)
    get_graphql_content(response)["data"]["checkoutCreate"]

    new_checkout = Checkout.objects.first()
    assert new_checkout.lines.count() == 1
    checkout_line = new_checkout.lines.first()
    assert checkout_line
    reservation = checkout_line.reservations.first()
    assert reservation
    assert reservation.checkout_line == checkout_line
    assert reservation.quantity_reserved == checkout_line.quantity
    assert reservation.reserved_until > timezone.now()


def test_checkout_create_with_null_as_addresses(api_client, stock, channel_USD):
    """Create checkout object using GraphQL API."""
    variant = stock.product_variant
    variant_id = graphene.Node.to_global_id("ProductVariant", variant.id)
    test_email = "test@example.com"
    variables = {
        "checkoutInput": {
            "channel": channel_USD.slug,
            "lines": [{"quantity": 1, "variantId": variant_id}],
            "email": test_email,
            "shippingAddress": None,
            "billingAddress": None,
        }
    }
    assert not Checkout.objects.exists()
    response = api_client.post_graphql(MUTATION_CHECKOUT_CREATE, variables)
    content = get_graphql_content(response)["data"]["checkoutCreate"]

    new_checkout = Checkout.objects.first()
    assert new_checkout is not None
    checkout_data = content["checkout"]
    assert checkout_data["token"] == str(new_checkout.token)
    assert new_checkout.lines.count() == 1
    checkout_line = new_checkout.lines.first()
    assert checkout_line.variant == variant
    assert checkout_line.quantity == 1
    assert new_checkout.shipping_address is None
    assert new_checkout.billing_address is None


def test_checkout_create_with_variant_without_inventory_tracking(
    api_client, variant_without_inventory_tracking, channel_USD
):
    """Create checkout object using GraphQL API."""
    variant = variant_without_inventory_tracking
    variant_id = graphene.Node.to_global_id("ProductVariant", variant.id)
    test_email = "test@example.com"
    variables = {
        "checkoutInput": {
            "channel": channel_USD.slug,
            "lines": [{"quantity": 1, "variantId": variant_id}],
            "email": test_email,
            "shippingAddress": None,
            "billingAddress": None,
        }
    }
    assert not Checkout.objects.exists()
    response = api_client.post_graphql(MUTATION_CHECKOUT_CREATE, variables)
    content = get_graphql_content(response)["data"]["checkoutCreate"]

    new_checkout = Checkout.objects.first()
    assert new_checkout is not None
    checkout_data = content["checkout"]
    assert checkout_data["token"] == str(new_checkout.token)
    assert new_checkout.lines.count() == 1
    checkout_line = new_checkout.lines.first()
    assert checkout_line.variant == variant
    assert checkout_line.quantity == 1
    assert new_checkout.shipping_address is None
    assert new_checkout.billing_address is None


@pytest.mark.parametrize(
    ("quantity", "expected_error_message", "error_code"),
    [
        (
            -1,
            "The quantity should be higher than zero.",
            CheckoutErrorCode.ZERO_QUANTITY,
        ),
        (
            51,
            "Cannot add more than 50 times this item: SKU_A.",
            CheckoutErrorCode.QUANTITY_GREATER_THAN_LIMIT,
        ),
    ],
)
def test_checkout_create_cannot_add_invalid_quantities(
    api_client,
    stock,
    graphql_address_data,
    quantity,
    channel_USD,
    expected_error_message,
    error_code,
):
    variant = stock.product_variant
    variant_id = graphene.Node.to_global_id("ProductVariant", variant.id)
    test_email = "test@example.com"
    shipping_address = graphql_address_data
    variables = {
        "checkoutInput": {
            "lines": [{"quantity": quantity, "variantId": variant_id}],
            "email": test_email,
            "shippingAddress": shipping_address,
            "channel": channel_USD.slug,
        }
    }
    assert not Checkout.objects.exists()
    response = api_client.post_graphql(MUTATION_CHECKOUT_CREATE, variables)
    content = get_graphql_content(response)["data"]["checkoutCreate"]
    assert content["errors"]
    assert content["errors"] == [
        {
            "field": "quantity",
            "message": expected_error_message,
            "code": error_code.name,
            "variants": None,
            "addressType": None,
        }
    ]


def test_checkout_create_reuse_checkout(checkout, user_api_client, stock):
    # assign user to the checkout
    checkout.user = user_api_client.user
    checkout.save()
    variant = stock.product_variant

    variant_id = graphene.Node.to_global_id("ProductVariant", variant.id)
    variables = {
        "checkoutInput": {
            "lines": [{"quantity": 1, "variantId": variant_id}],
            "channel": checkout.channel.slug,
        },
    }
    response = user_api_client.post_graphql(MUTATION_CHECKOUT_CREATE, variables)
    content = get_graphql_content(response)["data"]["checkoutCreate"]

    checkout_data = content["checkout"]
    assert checkout_data["token"] != str(checkout.token)

    assert len(checkout_data["lines"]) == 1


def test_checkout_create_required_country_shipping_address(
    api_client, stock, graphql_address_data, channel_USD
):
    variant = stock.product_variant
    variant_id = graphene.Node.to_global_id("ProductVariant", variant.id)
    shipping_address = graphql_address_data
    del shipping_address["country"]
    variables = {
        "checkoutInput": {
            "lines": [{"quantity": 1, "variantId": variant_id}],
            "email": "test@example.com",
            "shippingAddress": shipping_address,
            "channel": channel_USD.slug,
        }
    }

    response = api_client.post_graphql(MUTATION_CHECKOUT_CREATE, variables)
    content = get_graphql_content(response)

    checkout_errors = content["data"]["checkoutCreate"]["errors"]
    assert checkout_errors[0]["field"] == "country"
    assert checkout_errors[0]["code"] == CheckoutErrorCode.REQUIRED.name
    assert checkout_errors[0]["addressType"] == AddressType.SHIPPING.upper()


def test_checkout_create_required_country_billing_address(
    api_client, stock, graphql_address_data, channel_USD
):
    variant = stock.product_variant
    variant_id = graphene.Node.to_global_id("ProductVariant", variant.id)
    billing_address = graphql_address_data
    del billing_address["country"]
    variables = {
        "checkoutInput": {
            "lines": [{"quantity": 1, "variantId": variant_id}],
            "email": "test@example.com",
            "billingAddress": billing_address,
            "channel": channel_USD.slug,
        }
    }

    response = api_client.post_graphql(MUTATION_CHECKOUT_CREATE, variables)
    content = get_graphql_content(response)

    checkout_errors = content["data"]["checkoutCreate"]["errors"]
    assert checkout_errors[0]["field"] == "country"
    assert checkout_errors[0]["code"] == CheckoutErrorCode.REQUIRED.name
    assert checkout_errors[0]["addressType"] == AddressType.BILLING.upper()


def test_checkout_create_default_email_for_logged_in_customer(
    user_api_client, stock, channel_USD
):
    variant = stock.product_variant
    variant_id = graphene.Node.to_global_id("ProductVariant", variant.id)
    variables = {
        "checkoutInput": {
            "lines": [{"quantity": 1, "variantId": variant_id}],
            "channel": channel_USD.slug,
        }
    }
    response = user_api_client.post_graphql(MUTATION_CHECKOUT_CREATE, variables)
    customer = user_api_client.user
    content = get_graphql_content(response)
    new_checkout = Checkout.objects.first()
    assert new_checkout is not None
    checkout_data = content["data"]["checkoutCreate"]["checkout"]
    assert checkout_data["email"] == str(customer.email)
    assert new_checkout.user.id == customer.id
    assert new_checkout.email == customer.email


def test_checkout_create_logged_in_customer(user_api_client, stock, channel_USD):
    variant = stock.product_variant
    variant_id = graphene.Node.to_global_id("ProductVariant", variant.id)
    variables = {
        "checkoutInput": {
            "channel": channel_USD.slug,
            "email": user_api_client.user.email,
            "lines": [{"quantity": 1, "variantId": variant_id}],
        }
    }
    assert not Checkout.objects.exists()
    response = user_api_client.post_graphql(MUTATION_CHECKOUT_CREATE, variables)
    content = get_graphql_content(response)
    new_checkout = Checkout.objects.first()
    assert new_checkout is not None
    checkout_data = content["data"]["checkoutCreate"]["checkout"]
    assert checkout_data["token"] == str(new_checkout.token)
    checkout_user = new_checkout.user
    customer = user_api_client.user
    assert customer.id == checkout_user.id
    assert new_checkout.shipping_address is None
    assert new_checkout.billing_address is None
    assert customer.email == new_checkout.email


def test_checkout_create_logged_in_customer_custom_email(
    user_api_client, stock, channel_USD
):
    variant = stock.product_variant
    variant_id = graphene.Node.to_global_id("ProductVariant", variant.id)
    customer = user_api_client.user
    custom_email = "custom@example.com"
    variables = {
        "checkoutInput": {
            "channel": channel_USD.slug,
            "lines": [{"quantity": 1, "variantId": variant_id}],
            "email": custom_email,
        }
    }
    assert not Checkout.objects.exists()
    assert not custom_email == customer.email
    response = user_api_client.post_graphql(MUTATION_CHECKOUT_CREATE, variables)
    content = get_graphql_content(response)
    new_checkout = Checkout.objects.first()
    assert new_checkout is not None
    checkout_data = content["data"]["checkoutCreate"]["checkout"]
    assert checkout_data["token"] == str(new_checkout.token)
    checkout_user = new_checkout.user
    assert customer.id == checkout_user.id
    assert new_checkout.email == custom_email


def test_checkout_create_logged_in_customer_custom_addresses(
    user_api_client, stock, graphql_address_data, channel_USD
):
    variant = stock.product_variant
    variant_id = graphene.Node.to_global_id("ProductVariant", variant.id)
    shipping_address = graphql_address_data
    billing_address = graphql_address_data
    variables = {
        "checkoutInput": {
            "channel": channel_USD.slug,
            "email": user_api_client.user.email,
            "lines": [{"quantity": 1, "variantId": variant_id}],
            "shippingAddress": shipping_address,
            "billingAddress": billing_address,
        }
    }
    assert not Checkout.objects.exists()
    response = user_api_client.post_graphql(MUTATION_CHECKOUT_CREATE, variables)
    content = get_graphql_content(response)
    new_checkout = Checkout.objects.first()
    assert new_checkout is not None
    checkout_data = content["data"]["checkoutCreate"]["checkout"]
    assert checkout_data["token"] == str(new_checkout.token)
    checkout_user = new_checkout.user
    customer = user_api_client.user
    assert customer.id == checkout_user.id
    assert not (
        customer.default_shipping_address_id == new_checkout.shipping_address_id
    )
    assert not (customer.default_billing_address_id == new_checkout.billing_address_id)
    assert new_checkout.shipping_address.first_name == shipping_address["firstName"]
    assert new_checkout.billing_address.first_name == billing_address["firstName"]


def test_checkout_create_check_lines_quantity_multiple_warehouse(
    user_api_client, variant_with_many_stocks, graphql_address_data, channel_USD
):
    variant = variant_with_many_stocks

    variant_id = graphene.Node.to_global_id("ProductVariant", variant.id)
    test_email = "test@example.com"
    shipping_address = graphql_address_data
    variables = {
        "checkoutInput": {
            "lines": [{"quantity": 16, "variantId": variant_id}],
            "email": test_email,
            "shippingAddress": shipping_address,
            "channel": channel_USD.slug,
        }
    }
    assert not Checkout.objects.exists()
    response = user_api_client.post_graphql(MUTATION_CHECKOUT_CREATE, variables)
    content = get_graphql_content(response)
    data = content["data"]["checkoutCreate"]
    assert data["errors"][0]["message"] == (
        "Could not add items SKU_A. Only 7 remaining in stock."
    )
    assert data["errors"][0]["field"] == "quantity"


def test_checkout_create_when_all_stocks_exceeded(
    user_api_client, variant_with_many_stocks, graphql_address_data, channel_USD
):
    variant = variant_with_many_stocks
    variant_id = graphene.Node.to_global_id("ProductVariant", variant.id)
    variables = {
        "checkoutInput": {
            "lines": [{"quantity": 16, "variantId": variant_id}],
            "email": "test@example.com",
            "shippingAddress": graphql_address_data,
            "channel": channel_USD.slug,
        }
    }

    # make stocks exceeded and assert
    variant.stocks.update(quantity=-99)
    for stock in variant.stocks.all():
        assert stock.quantity == -99

    response = user_api_client.post_graphql(MUTATION_CHECKOUT_CREATE, variables)
    content = get_graphql_content(response)
    data = content["data"]["checkoutCreate"]
    assert data["errors"][0]["message"] == (
        "Could not add items SKU_A. Only 0 remaining in stock."
    )
    assert data["errors"][0]["field"] == "quantity"


def test_checkout_create_when_one_stock_exceeded(
    user_api_client, variant_with_many_stocks, graphql_address_data, channel_USD
):
    variant = variant_with_many_stocks
    variant_id = graphene.Node.to_global_id("ProductVariant", variant.id)
    variables = {
        "checkoutInput": {
            "lines": [{"quantity": 16, "variantId": variant_id}],
            "email": "test@example.com",
            "shippingAddress": graphql_address_data,
            "channel": channel_USD.slug,
        }
    }

    # make first stock exceeded
    stock = variant.stocks.first()
    stock.quantity = -1
    stock.save()

    response = user_api_client.post_graphql(MUTATION_CHECKOUT_CREATE, variables)
    content = get_graphql_content(response)
    data = content["data"]["checkoutCreate"]
    assert data["errors"][0]["message"] == (
        "Could not add items SKU_A. Only 2 remaining in stock."
    )
    assert data["errors"][0]["field"] == "quantity"


@override_settings(DEFAULT_COUNTRY="DE")
def test_checkout_create_sets_country_from_shipping_address_country(
    user_api_client,
    variant_with_many_stocks_different_shipping_zones,
    graphql_address_data,
    channel_USD,
):
    variant = variant_with_many_stocks_different_shipping_zones
    variant_id = graphene.Node.to_global_id("ProductVariant", variant.id)
    test_email = "test@example.com"
    shipping_address = graphql_address_data
    shipping_address["country"] = "US"
    shipping_address["countryArea"] = "New York"
    shipping_address["postalCode"] = 10001
    variables = {
        "checkoutInput": {
            "channel": channel_USD.slug,
            "lines": [{"quantity": 1, "variantId": variant_id}],
            "email": test_email,
            "shippingAddress": shipping_address,
        }
    }
    assert not Checkout.objects.exists()
    response = user_api_client.post_graphql(MUTATION_CHECKOUT_CREATE, variables)
    content = get_graphql_content(response)
    content["data"]["checkoutCreate"]
    checkout = Checkout.objects.first()
    assert checkout.country == "US"


def test_checkout_create_sets_country_when_no_shipping_address_is_given(
    api_client, variant_with_many_stocks_different_shipping_zones, channel_USD
):
    variant = variant_with_many_stocks_different_shipping_zones
    variant_id = graphene.Node.to_global_id("ProductVariant", variant.id)
    test_email = "test@example.com"
    variables = {
        "checkoutInput": {
            "channel": channel_USD.slug,
            "lines": [{"quantity": 1, "variantId": variant_id}],
            "email": test_email,
        }
    }
    assert not Checkout.objects.exists()

    # should set channel's default_country
    api_client.post_graphql(MUTATION_CHECKOUT_CREATE, variables)
    checkout = Checkout.objects.first()
    assert checkout.country == channel_USD.default_country


@override_settings(DEFAULT_COUNTRY="DE")
def test_checkout_create_check_lines_quantity_for_zone_insufficient_stocks(
    user_api_client,
    variant_with_many_stocks_different_shipping_zones,
    graphql_address_data,
    channel_USD,
):
    variant = variant_with_many_stocks_different_shipping_zones
    Stock.objects.filter(
        warehouse__shipping_zones__countries__contains="US", product_variant=variant
    ).update(quantity=0)
    variant_id = graphene.Node.to_global_id("ProductVariant", variant.id)
    test_email = "test@example.com"
    shipping_address = graphql_address_data
    shipping_address["country"] = "US"
    shipping_address["countryArea"] = "New York"
    shipping_address["postalCode"] = 10001
    variables = {
        "checkoutInput": {
            "lines": [{"quantity": 1, "variantId": variant_id}],
            "email": test_email,
            "shippingAddress": shipping_address,
            "channel": channel_USD.slug,
        }
    }
    assert not Checkout.objects.exists()
    response = user_api_client.post_graphql(MUTATION_CHECKOUT_CREATE, variables)
    content = get_graphql_content(response)
    data = content["data"]["checkoutCreate"]
    assert not data["checkout"]
    errors = data["errors"]
    assert errors[0]["code"] == CheckoutErrorCode.INSUFFICIENT_STOCK.name
    assert errors[0]["field"] == "quantity"


def test_checkout_create_check_lines_quantity(
    user_api_client, stock, graphql_address_data, channel_USD
):
    variant = stock.product_variant
    variant_id = graphene.Node.to_global_id("ProductVariant", variant.id)
    test_email = "test@example.com"
    shipping_address = graphql_address_data
    variables = {
        "checkoutInput": {
            "lines": [{"quantity": 16, "variantId": variant_id}],
            "email": test_email,
            "shippingAddress": shipping_address,
            "channel": channel_USD.slug,
        }
    }
    assert not Checkout.objects.exists()
    response = user_api_client.post_graphql(MUTATION_CHECKOUT_CREATE, variables)
    content = get_graphql_content(response)
    data = content["data"]["checkoutCreate"]
    assert data["errors"][0]["message"] == (
        "Could not add items SKU_A. Only 15 remaining in stock."
    )
    assert data["errors"][0]["field"] == "quantity"


@pytest.mark.parametrize("is_preorder", [True, False])
def test_checkout_create_check_lines_quantity_when_limit_per_variant_is_set_raise_err(
    user_api_client, stock, graphql_address_data, channel_USD, is_preorder
):
    limit_per_customer = 5
    variant = stock.product_variant
    variant.quantity_limit_per_customer = limit_per_customer
    variant.is_preorder = is_preorder
    variant.preorder_end_date = timezone.now() + datetime.timedelta(days=1)
    variant.save(
        update_fields=[
            "quantity_limit_per_customer",
            "is_preorder",
            "preorder_end_date",
        ]
    )
    variant_id = graphene.Node.to_global_id("ProductVariant", variant.id)
    shipping_address = graphql_address_data
    test_email = "test@example.com"
    variables = {
        "checkoutInput": {
            "lines": [{"quantity": 6, "variantId": variant_id}],
            "email": test_email,
            "shippingAddress": shipping_address,
            "channel": channel_USD.slug,
        }
    }
    assert not Checkout.objects.exists()

    response = user_api_client.post_graphql(MUTATION_CHECKOUT_CREATE, variables)
    content = get_graphql_content(response)
    data = content["data"]["checkoutCreate"]

    assert data["errors"][0]["message"] == (
        f"Cannot add more than {limit_per_customer} times this item: {variant}."
    )
    assert data["errors"][0]["field"] == "quantity"


@pytest.mark.parametrize("is_preorder", [True, False])
def test_checkout_create_check_lines_quantity_limit_when_variant_in_multiple_lines(
    user_api_client, stock, graphql_address_data, channel_USD, is_preorder
):
    limit_per_customer = 5
    variant = stock.product_variant
    variant.quantity_limit_per_customer = limit_per_customer
    variant.is_preorder = is_preorder
    variant.preorder_end_date = timezone.now() + datetime.timedelta(days=1)
    variant.save(
        update_fields=[
            "quantity_limit_per_customer",
            "is_preorder",
            "preorder_end_date",
        ]
    )
    variant_id = graphene.Node.to_global_id("ProductVariant", variant.id)
    shipping_address = graphql_address_data
    test_email = "test@example.com"
    variables = {
        "checkoutInput": {
            "lines": [
                {"quantity": 4, "variantId": variant_id},
                {"quantity": 3, "variantId": variant_id, "forceNewLine": True},
            ],
            "email": test_email,
            "shippingAddress": shipping_address,
            "channel": channel_USD.slug,
        }
    }
    assert not Checkout.objects.exists()

    response = user_api_client.post_graphql(MUTATION_CHECKOUT_CREATE, variables)
    content = get_graphql_content(response)
    data = content["data"]["checkoutCreate"]

    assert data["errors"][0]["message"] == (
        f"Cannot add more than {limit_per_customer} times this item: {variant}."
    )
    assert data["errors"][0]["field"] == "quantity"


@pytest.mark.parametrize("is_preorder", [True, False])
def test_checkout_create_check_lines_quantity_respects_site_settings(
    user_api_client,
    stock,
    graphql_address_data,
    channel_USD,
    site_settings,
    is_preorder,
):
    global_limit = 5
    variant = stock.product_variant
    variant.is_preorder = is_preorder
    variant.preorder_end_date = timezone.now() + datetime.timedelta(days=1)
    variant.save(
        update_fields=[
            "is_preorder",
            "preorder_end_date",
        ]
    )
    site_settings.limit_quantity_per_checkout = global_limit
    site_settings.save(update_fields=["limit_quantity_per_checkout"])
    variant_id = graphene.Node.to_global_id("ProductVariant", variant.id)
    shipping_address = graphql_address_data
    test_email = "test@example.com"
    variables = {
        "checkoutInput": {
            "lines": [{"quantity": 6, "variantId": variant_id}],
            "email": test_email,
            "shippingAddress": shipping_address,
            "channel": channel_USD.slug,
        }
    }
    assert not Checkout.objects.exists()

    response = user_api_client.post_graphql(MUTATION_CHECKOUT_CREATE, variables)
    content = get_graphql_content(response)
    data = content["data"]["checkoutCreate"]

    assert data["errors"][0]["message"] == (
        f"Cannot add more than {global_limit} times this item: {variant}."
    )
    assert data["errors"][0]["field"] == "quantity"


@pytest.mark.parametrize("is_preorder", [True, False])
def test_checkout_create_check_lines_quantity_site_settings_no_limit(
    user_api_client,
    stock,
    graphql_address_data,
    channel_USD,
    site_settings,
    is_preorder,
):
    variant = stock.product_variant
    variant.is_preorder = is_preorder
    variant.preorder_end_date = timezone.now() + datetime.timedelta(days=1)
    variant.save(
        update_fields=[
            "is_preorder",
            "preorder_end_date",
        ]
    )
    site_settings.limit_quantity_per_checkout = None
    site_settings.save(update_fields=["limit_quantity_per_checkout"])
    variant_id = graphene.Node.to_global_id("ProductVariant", variant.id)
    shipping_address = graphql_address_data
    test_email = "test@example.com"
    variables = {
        "checkoutInput": {
            "lines": [{"quantity": 15, "variantId": variant_id}],
            "email": test_email,
            "shippingAddress": shipping_address,
            "channel": channel_USD.slug,
        }
    }
    assert not Checkout.objects.exists()

    response = user_api_client.post_graphql(MUTATION_CHECKOUT_CREATE, variables)
    content = get_graphql_content(response)
    data = content["data"]["checkoutCreate"]

    assert not data["errors"]
    assert Checkout.objects.first()


def test_checkout_create_check_lines_quantity_against_reservations(
    site_settings_with_reservations,
    user_api_client,
    stock,
    graphql_address_data,
    channel_USD,
    checkout,
):
    variant = stock.product_variant
    checkout_line = checkout.lines.create(
        variant=variant,
        quantity=3,
    )
    Reservation.objects.create(
        checkout_line=checkout_line,
        stock=stock,
        quantity_reserved=3,
        reserved_until=timezone.now() + datetime.timedelta(minutes=5),
    )

    variant_id = graphene.Node.to_global_id("ProductVariant", variant.id)
    test_email = "test@example.com"
    shipping_address = graphql_address_data
    variables = {
        "checkoutInput": {
            "lines": [{"quantity": 15, "variantId": variant_id}],
            "email": test_email,
            "shippingAddress": shipping_address,
            "channel": channel_USD.slug,
        }
    }
    assert Checkout.objects.count() == 1
    response = user_api_client.post_graphql(MUTATION_CHECKOUT_CREATE, variables)
    content = get_graphql_content(response)
    data = content["data"]["checkoutCreate"]
    assert data["errors"][0]["message"] == (
        "Could not add items SKU_A. Only 12 remaining in stock."
    )
    assert data["errors"][0]["field"] == "quantity"


def test_checkout_create_unavailable_for_purchase_product(
    user_api_client, stock, graphql_address_data, channel_USD
):
    # given
    variant = stock.product_variant
    product = variant.product

    product.channel_listings.update(available_for_purchase_at=None)

    variant_id = graphene.Node.to_global_id("ProductVariant", variant.id)
    test_email = "test@example.com"
    shipping_address = graphql_address_data
    variables = {
        "checkoutInput": {
            "lines": [{"quantity": 10, "variantId": variant_id}],
            "email": test_email,
            "shippingAddress": shipping_address,
            "channel": channel_USD.slug,
        }
    }
    assert not Checkout.objects.exists()

    # when
    response = user_api_client.post_graphql(MUTATION_CHECKOUT_CREATE, variables)

    # then
    content = get_graphql_content(response)
    data = content["data"]["checkoutCreate"]

    errors = data["errors"]
    assert len(errors) == 1
    assert errors[0]["field"] == "lines"
    assert errors[0]["code"] == CheckoutErrorCode.PRODUCT_UNAVAILABLE_FOR_PURCHASE.name
    assert errors[0]["variants"] == [variant_id]


def test_checkout_create_available_for_purchase_from_tomorrow_product(
    user_api_client, stock, graphql_address_data, channel_USD
):
    # given
    variant = stock.product_variant
    product = variant.product

    product.channel_listings.update(
        available_for_purchase_at=datetime.datetime.now(pytz.UTC)
        + datetime.timedelta(days=1)
    )

    variant_id = graphene.Node.to_global_id("ProductVariant", variant.id)
    test_email = "test@example.com"
    shipping_address = graphql_address_data
    variables = {
        "checkoutInput": {
            "lines": [{"quantity": 10, "variantId": variant_id}],
            "email": test_email,
            "shippingAddress": shipping_address,
            "channel": channel_USD.slug,
        }
    }
    assert not Checkout.objects.exists()

    # when
    response = user_api_client.post_graphql(MUTATION_CHECKOUT_CREATE, variables)

    # then
    content = get_graphql_content(response)
    data = content["data"]["checkoutCreate"]

    errors = data["errors"]
    assert len(errors) == 1
    assert errors[0]["field"] == "lines"
    assert errors[0]["code"] == CheckoutErrorCode.PRODUCT_UNAVAILABLE_FOR_PURCHASE.name
    assert errors[0]["variants"] == [variant_id]


def test_create_checkout_with_unpublished_product(
    user_api_client, checkout_with_item, stock, channel_USD
):
    variant = stock.product_variant
    product = variant.product
    ProductChannelListing.objects.filter(product=product, channel=channel_USD).update(
        is_published=False
    )
    variant_id = graphene.Node.to_global_id("ProductVariant", variant.pk)

    query = """
            mutation CreateCheckout($checkoutInput: CheckoutCreateInput!) {
              checkoutCreate(input: $checkoutInput) {
                errors {
                  code
                  message
                }
                checkout {
                  id
                }
              }
            }
        """
    variables = {
        "checkoutInput": {
            "channel": channel_USD.slug,
            "email": "test@example.com",
            "lines": [{"variantId": variant_id, "quantity": 1}],
        }
    }
    response = get_graphql_content(user_api_client.post_graphql(query, variables))
    error = response["data"]["checkoutCreate"]["errors"][0]
    assert error["code"] == CheckoutErrorCode.PRODUCT_NOT_PUBLISHED.name


@pytest.mark.parametrize(
    ("address_data", "address_input_name", "address_db_field_name"),
    [
        (
            {"country": "PL"},  # missing postalCode, streetAddress
            "shippingAddress",
            "shipping_address",
        ),
        (
            {"country": "PL", "postalCode": "53-601"},  # missing streetAddress
            "shippingAddress",
            "shipping_address",
        ),
        ({"country": "US"}, "shippingAddress", "shipping_address"),
        (
            {
                "country": "US",
                "city": "New York",
            },  # missing postalCode, streetAddress, countryArea
            "shippingAddress",
            "shipping_address",
        ),
        (
            {"country": "PL"},  # missing postalCode, streetAddress
            "billingAddress",
            "billing_address",
        ),
        (
            {"country": "PL", "postalCode": "53-601"},  # missing streetAddress
            "billingAddress",
            "billing_address",
        ),
        (
            {
                "country": "US",
                "city": "New York",
            },  # missing postalCode, streetAddress, countryArea
            "billingAddress",
            "billing_address",
        ),
    ],
)
def test_checkout_create_with_skip_required_doesnt_raise_error(
    address_data,
    address_input_name,
    address_db_field_name,
    api_client,
    stock,
    channel_USD,
):
    # given
    variant = stock.product_variant
    variant_id = graphene.Node.to_global_id("ProductVariant", variant.id)

    variables = {
        "checkoutInput": {
            "lines": [{"quantity": 1, "variantId": variant_id}],
            "email": "test@example.com",
            address_input_name: address_data,
            "validationRules": {address_input_name: {"checkRequiredFields": False}},
            "channel": channel_USD.slug,
        }
    }

    # when
    response = api_client.post_graphql(MUTATION_CHECKOUT_CREATE, variables)

    # then
    data = get_graphql_content(response)["data"]["checkoutCreate"]
    created_checkout = Checkout.objects.first()

    assert not data["errors"]
    assert created_checkout
    assert getattr(created_checkout, address_db_field_name)


@pytest.mark.parametrize(
    "address_input_name",
    ["shippingAddress", "billingAddress"],
)
def test_checkout_create_with_skip_required_raises_validation_error(
    address_input_name, api_client, stock, channel_USD
):
    # given
    variant = stock.product_variant
    variant_id = graphene.Node.to_global_id("ProductVariant", variant.id)

    variables = {
        "checkoutInput": {
            "lines": [{"quantity": 1, "variantId": variant_id}],
            "email": "test@example.com",
            address_input_name: {"country": "US", "postalCode": "XX-123"},
            "validationRules": {address_input_name: {"checkRequiredFields": False}},
            "channel": channel_USD.slug,
        }
    }

    # when
    response = api_client.post_graphql(MUTATION_CHECKOUT_CREATE, variables)

    # then
    created_checkout = Checkout.objects.first()
    data = get_graphql_content(response)["data"]["checkoutCreate"]
    assert len(data["errors"]) == 1
    assert data["errors"][0]["code"] == "INVALID"
    assert data["errors"][0]["field"] == "postalCode"
    assert created_checkout is None


@pytest.mark.parametrize(
    ("address_input_name", "address_db_field_name"),
    [("shippingAddress", "shipping_address"), ("billingAddress", "billing_address")],
)
def test_checkout_create_with_skip_required_saves_address(
    address_input_name, address_db_field_name, api_client, stock, channel_USD
):
    # given
    variant = stock.product_variant
    variant_id = graphene.Node.to_global_id("ProductVariant", variant.id)

    variables = {
        "checkoutInput": {
            "lines": [{"quantity": 1, "variantId": variant_id}],
            "email": "test@example.com",
            address_input_name: {"country": "PL", "postalCode": "53-601"},
            "validationRules": {address_input_name: {"checkRequiredFields": False}},
            "channel": channel_USD.slug,
        }
    }

    # when
    response = api_client.post_graphql(MUTATION_CHECKOUT_CREATE, variables)

    # then
    data = get_graphql_content(response)["data"]["checkoutCreate"]
    created_checkout = Checkout.objects.first()

    assert not data["errors"]
    assert created_checkout is not None
    assert getattr(created_checkout, address_db_field_name)
    assert getattr(created_checkout, address_db_field_name).country.code == "PL"
    assert getattr(created_checkout, address_db_field_name).postal_code == "53-601"


@pytest.mark.parametrize(
    ("address_data", "address_input_name", "address_db_field_name"),
    [
        (
            {
                "country": "PL",
                "city": "Wroclaw",
                "postalCode": "XYZ",
                "streetAddress1": "Teczowa 7",
            },  # incorrect postalCode
            "shippingAddress",
            "shipping_address",
        ),
        (
            {
                "country": "US",
                "city": "New York",
                "countryArea": "ABC",
                "streetAddress1": "New street",
                "postalCode": "53-601",
            },  # incorrect postalCode
            "shippingAddress",
            "shipping_address",
        ),
        (
            {
                "country": "PL",
                "city": "Wroclaw",
                "postalCode": "XYZ",
                "streetAddress1": "Teczowa 7",
            },  # incorrect postalCode
            "billingAddress",
            "billing_address",
        ),
        (
            {
                "country": "US",
                "city": "New York",
                "countryArea": "ABC",
                "streetAddress1": "New street",
                "postalCode": "53-601",
            },  # incorrect postalCode
            "billingAddress",
            "billing_address",
        ),
    ],
)
def test_checkout_create_with_skip_value_check_doesnt_raise_error(
    address_data,
    address_input_name,
    address_db_field_name,
    api_client,
    stock,
    channel_USD,
):
    # given
    variant = stock.product_variant
    variant_id = graphene.Node.to_global_id("ProductVariant", variant.id)

    variables = {
        "checkoutInput": {
            "lines": [{"quantity": 1, "variantId": variant_id}],
            "email": "test@example.com",
            address_input_name: address_data,
            "validationRules": {address_input_name: {"checkFieldsFormat": False}},
            "channel": channel_USD.slug,
        }
    }

    # when
    response = api_client.post_graphql(MUTATION_CHECKOUT_CREATE, variables)

    # then
    data = get_graphql_content(response)["data"]["checkoutCreate"]
    created_checkout = Checkout.objects.first()

    assert not data["errors"]
    assert created_checkout
    assert getattr(created_checkout, address_db_field_name)


@pytest.mark.parametrize(
    ("address_data", "address_input_name"),
    [
        (
            {
                "country": "PL",
                "city": "Wroclaw",
                "postalCode": "XYZ",
            },  # incorrect postalCode
            "shippingAddress",
        ),
        (
            {
                "country": "US",
                "city": "New York",
                "countryArea": "XYZ",
                "postalCode": "XYZ",
            },  # incorrect postalCode
            "shippingAddress",
        ),
        (
            {
                "country": "PL",
                "city": "Wroclaw",
                "postalCode": "XYZ",
            },  # incorrect postalCode
            "billingAddress",
        ),
        (
            {
                "country": "US",
                "city": "New York",
                "countryArea": "XYZ",
                "postalCode": "XYZ",
            },  # incorrect postalCode
            "billingAddress",
        ),
    ],
)
def test_checkout_create_with_skip_value_raises_required_fields_error(
    address_data, address_input_name, api_client, stock, channel_USD
):
    # given
    variant = stock.product_variant
    variant_id = graphene.Node.to_global_id("ProductVariant", variant.id)

    variables = {
        "checkoutInput": {
            "lines": [{"quantity": 1, "variantId": variant_id}],
            "email": "test@example.com",
            address_input_name: address_data,
            "validationRules": {address_input_name: {"checkFieldsFormat": False}},
            "channel": channel_USD.slug,
        }
    }

    # when
    response = api_client.post_graphql(MUTATION_CHECKOUT_CREATE, variables)

    # then
    created_checkout = Checkout.objects.first()
    data = get_graphql_content(response)["data"]["checkoutCreate"]
    assert len(data["errors"]) == 1
    assert data["errors"][0]["code"] == "REQUIRED"
    assert data["errors"][0]["field"] == "streetAddress1"
    assert created_checkout is None


@pytest.mark.parametrize(
    ("address_input_name", "address_db_field_name"),
    [("shippingAddress", "shipping_address"), ("billingAddress", "billing_address")],
)
def test_checkout_create_with_skip_value_check_saves_address(
    address_input_name, address_db_field_name, api_client, stock, channel_USD
):
    # given
    city = "Wroclaw"
    street_address = "Teczowa 7"
    postal_code = "XX-601"  # incorrect format for PL
    country_code = "PL"

    variant = stock.product_variant
    variant_id = graphene.Node.to_global_id("ProductVariant", variant.id)

    variables = {
        "checkoutInput": {
            "lines": [{"quantity": 1, "variantId": variant_id}],
            "email": "test@example.com",
            address_input_name: {
                "country": country_code,
                "city": city,
                "streetAddress1": street_address,
                "postalCode": postal_code,
            },
            "validationRules": {address_input_name: {"checkFieldsFormat": False}},
            "channel": channel_USD.slug,
        }
    }

    # when
    response = api_client.post_graphql(MUTATION_CHECKOUT_CREATE, variables)

    # then
    created_checkout = Checkout.objects.first()
    data = get_graphql_content(response)["data"]["checkoutCreate"]
    assert not data["errors"]

    assert created_checkout
    assert getattr(created_checkout, address_db_field_name)
    assert (
        getattr(created_checkout, address_db_field_name).street_address_1
        == street_address
    )
    assert getattr(created_checkout, address_db_field_name).city == city
    assert getattr(created_checkout, address_db_field_name).postal_code == postal_code
    assert getattr(created_checkout, address_db_field_name).country.code == country_code


@pytest.mark.parametrize(
    ("address_data", "address_input_name", "address_db_field_name"),
    [
        (
            {
                "country": "PL",
                "postalCode": "XYZ",
            },  # incorrect postalCode, missing city, streetAddress
            "shippingAddress",
            "shipping_address",
        ),
        (
            {
                "country": "US",
                "countryArea": "DC",
                "postalCode": "XYZ",
            },  # incorrect postalCode, missing city
            "shippingAddress",
            "shipping_address",
        ),
        (
            {
                "country": "PL",
                "postalCode": "XYZ",
            },  # incorrect postalCode, missing city, streetAddress
            "billingAddress",
            "billing_address",
        ),
        (
            {
                "country": "US",
                "countryArea": "DC",
                "postalCode": "XYZ",
            },  # incorrect postalCode, missing city
            "billingAddress",
            "billing_address",
        ),
    ],
)
def test_checkout_create_with_skip_value_and_skip_required_fields(
    address_data,
    address_input_name,
    address_db_field_name,
    api_client,
    stock,
    channel_USD,
):
    # given
    variant = stock.product_variant
    variant_id = graphene.Node.to_global_id("ProductVariant", variant.id)

    variables = {
        "checkoutInput": {
            "lines": [{"quantity": 1, "variantId": variant_id}],
            "email": "test@example.com",
            address_input_name: address_data,
            "validationRules": {
                address_input_name: {
                    "checkFieldsFormat": False,
                    "checkRequiredFields": False,
                }
            },
            "channel": channel_USD.slug,
        }
    }

    # when
    response = api_client.post_graphql(MUTATION_CHECKOUT_CREATE, variables)

    # then
    created_checkout = Checkout.objects.first()
    data = get_graphql_content(response)["data"]["checkoutCreate"]
    assert not data["errors"]
    assert getattr(created_checkout, address_db_field_name)


@pytest.mark.parametrize(
    ("address_input_name", "address_db_field_name"),
    [("shippingAddress", "shipping_address"), ("billingAddress", "billing_address")],
)
def test_checkout_create_with_skip_value_and_skip_required_saves_address(
    address_input_name, address_db_field_name, api_client, stock, channel_USD
):
    # given
    city = "Wroclaw"
    postal_code = "XX-601"  # incorrect format for PL
    country_code = "PL"

    variant = stock.product_variant
    variant_id = graphene.Node.to_global_id("ProductVariant", variant.id)

    variables = {
        "checkoutInput": {
            "lines": [{"quantity": 1, "variantId": variant_id}],
            "email": "test@example.com",
            address_input_name: {
                "country": country_code,
                "city": city,
                "postalCode": postal_code,
            },
            "validationRules": {
                address_input_name: {
                    "checkFieldsFormat": False,
                    "checkRequiredFields": False,
                }
            },
            "channel": channel_USD.slug,
        }
    }

    # when
    response = api_client.post_graphql(MUTATION_CHECKOUT_CREATE, variables)

    # then
    created_checkout = Checkout.objects.first()
    data = get_graphql_content(response)["data"]["checkoutCreate"]
    assert not data["errors"]

    assert created_checkout
    assert getattr(created_checkout, address_db_field_name)
    assert getattr(created_checkout, address_db_field_name).country.code == country_code
    assert getattr(created_checkout, address_db_field_name).postal_code == postal_code
    assert getattr(created_checkout, address_db_field_name).city == city
    assert getattr(created_checkout, address_db_field_name).street_address_1 == ""


def test_checkout_create_with_shipping_address_disabled_fields_normalization(
    api_client, stock, channel_USD
):
    # given
    address_data = {
        "country": "US",
        "city": "Washington",
        "countryArea": "District of Columbia",
        "streetAddress1": "1600 Pennsylvania Avenue NW",
        "postalCode": "20500",
    }
    variant = stock.product_variant
    variant_id = graphene.Node.to_global_id("ProductVariant", variant.id)

    variables = {
        "checkoutInput": {
            "lines": [{"quantity": 1, "variantId": variant_id}],
            "email": "test@example.com",
            "shippingAddress": address_data,
            "validationRules": {
                "shippingAddress": {"enableFieldsNormalization": False}
            },
            "channel": channel_USD.slug,
        }
    }

    # when
    response = api_client.post_graphql(MUTATION_CHECKOUT_CREATE, variables)

    # then
    data = get_graphql_content(response)["data"]["checkoutCreate"]
    assert not data["errors"]
    created_checkout = Checkout.objects.first()
    assert created_checkout
    shipping_address = created_checkout.shipping_address
    assert shipping_address
    assert shipping_address.city == address_data["city"]
    assert shipping_address.country_area == address_data["countryArea"]
    assert shipping_address.postal_code == address_data["postalCode"]
    assert shipping_address.street_address_1 == address_data["streetAddress1"]


def test_checkout_create_with_billing_address_disabled_fields_normalization(
    api_client, stock, channel_USD
):
    # given
    address_data = {
        "country": "US",
        "city": "Washington",
        "countryArea": "District of Columbia",
        "streetAddress1": "1600 Pennsylvania Avenue NW",
        "postalCode": "20500",
    }
    variant = stock.product_variant
    variant_id = graphene.Node.to_global_id("ProductVariant", variant.id)

    variables = {
        "checkoutInput": {
            "lines": [{"quantity": 1, "variantId": variant_id}],
            "email": "test@example.com",
            "billingAddress": address_data,
            "validationRules": {"billingAddress": {"enableFieldsNormalization": False}},
            "channel": channel_USD.slug,
        }
    }

    # when
    response = api_client.post_graphql(MUTATION_CHECKOUT_CREATE, variables)

    # then
    data = get_graphql_content(response)["data"]["checkoutCreate"]
    assert not data["errors"]
    created_checkout = Checkout.objects.first()
    assert created_checkout
    billing_address = created_checkout.billing_address
    assert billing_address
    assert billing_address.city == address_data["city"]
    assert billing_address.country_area == address_data["countryArea"]
    assert billing_address.postal_code == address_data["postalCode"]
    assert billing_address.street_address_1 == address_data["streetAddress1"]


def test_checkout_create_with_disabled_fields_normalization_raises_required_error(
    api_client, stock, channel_USD
):
    # given
    address_data = {
        "city": "Wroclaw",
        "country": "PL",
        "firstName": "John",
        "lastName": "Doe",
        "phone": "+12125094995",
        "streetAddress1": "Teczowa 7",
    }
    variant = stock.product_variant
    variant_id = graphene.Node.to_global_id("ProductVariant", variant.id)

    variables = {
        "checkoutInput": {
            "lines": [{"quantity": 1, "variantId": variant_id}],
            "email": "test@example.com",
            "shippingAddress": address_data,
            "validationRules": {
                "shippingAddress": {"enableFieldsNormalization": False}
            },
            "channel": channel_USD.slug,
        }
    }

    # when
    response = api_client.post_graphql(MUTATION_CHECKOUT_CREATE, variables)

    # then
    data = get_graphql_content(response)["data"]["checkoutCreate"]
    assert len(data["errors"]) == 1
    assert data["errors"][0]["field"] == "postalCode"
    assert data["errors"][0]["code"] == "REQUIRED"<|MERGE_RESOLUTION|>--- conflicted
+++ resolved
@@ -622,14 +622,11 @@
         line for line in checkout_data["lines"] if line["isGift"] is True
     ][0]
     assert gift_line_data["quantity"] == 1
-<<<<<<< HEAD
-=======
     gift_line = new_checkout.lines.get(is_gift=True)
     assert gift_line.discounts.count() == 1
     discount = gift_line.discounts.first()
     gift_variant_listing = gift_line.variant.channel_listings.get(channel=channel_USD)
     assert discount.amount_value == gift_variant_listing.price_amount
->>>>>>> 81a31f13
 
 
 def test_checkout_create_with_metadata_in_line(
