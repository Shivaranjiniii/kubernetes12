--- conflicted
+++ resolved
@@ -1437,466 +1437,6 @@
     assert data["availableShippingMethods"] == []
 
 
-<<<<<<< HEAD
-MUTATION_CHECKOUT_LINES_ADD = """
-    mutation checkoutLinesAdd(
-            $checkoutId: ID!, $lines: [CheckoutLineInput!]!) {
-        checkoutLinesAdd(checkoutId: $checkoutId, lines: $lines) {
-            checkout {
-                token
-                quantity
-                lines {
-                    quantity
-                    variant {
-                        id
-                    }
-                }
-            }
-            errors {
-                field
-                code
-                message
-                variants
-            }
-        }
-    }"""
-
-
-@mock.patch(
-    "saleor.graphql.checkout.mutations.update_checkout_shipping_method_if_invalid",
-    wraps=update_checkout_shipping_method_if_invalid,
-)
-def test_checkout_lines_add(
-    mocked_update_shipping_method, user_api_client, checkout_with_item, stock
-):
-    variant = stock.product_variant
-    checkout = checkout_with_item
-    line = checkout.lines.first()
-    lines = fetch_checkout_lines(checkout)
-    assert calculate_checkout_quantity(lines) == 3
-    variant_id = graphene.Node.to_global_id("ProductVariant", variant.pk)
-    checkout_id = graphene.Node.to_global_id("Checkout", checkout.pk)
-
-    variables = {
-        "checkoutId": checkout_id,
-        "lines": [{"variantId": variant_id, "quantity": 1}],
-        "channelSlug": checkout.channel.slug,
-    }
-    response = user_api_client.post_graphql(MUTATION_CHECKOUT_LINES_ADD, variables)
-    content = get_graphql_content(response)
-    data = content["data"]["checkoutLinesAdd"]
-    assert not data["errors"]
-    checkout.refresh_from_db()
-    lines = fetch_checkout_lines(checkout)
-    line = checkout.lines.latest("pk")
-    assert line.variant == variant
-    assert line.quantity == 1
-    assert calculate_checkout_quantity(lines) == 4
-
-    manager = get_plugins_manager()
-    lines = fetch_checkout_lines(checkout)
-    checkout_info = fetch_checkout_info(checkout, lines, [], manager)
-    mocked_update_shipping_method.assert_called_once_with(checkout_info, lines)
-
-
-def test_checkout_lines_add_with_unavailable_variant(
-    user_api_client, checkout_with_item, stock
-):
-    variant = stock.product_variant
-    variant.channel_listings.filter(channel=checkout_with_item.channel).update(
-        price_amount=None
-    )
-    checkout = checkout_with_item
-    line = checkout.lines.first()
-    assert line.quantity == 3
-    variant_id = graphene.Node.to_global_id("ProductVariant", variant.pk)
-    checkout_id = graphene.Node.to_global_id("Checkout", checkout.pk)
-
-    variables = {
-        "checkoutId": checkout_id,
-        "lines": [{"variantId": variant_id, "quantity": 1}],
-        "channelSlug": checkout.channel.slug,
-    }
-    response = user_api_client.post_graphql(MUTATION_CHECKOUT_LINES_ADD, variables)
-    content = get_graphql_content(response)
-    errors = content["data"]["checkoutLinesAdd"]["errors"]
-    assert errors[0]["code"] == CheckoutErrorCode.UNAVAILABLE_VARIANT_IN_CHANNEL.name
-    assert errors[0]["field"] == "lines"
-    assert errors[0]["variants"] == [variant_id]
-
-
-def test_checkout_lines_add_with_insufficient_stock(
-    user_api_client, checkout_with_item, stock
-):
-    variant = stock.product_variant
-    checkout = checkout_with_item
-    variant_id = graphene.Node.to_global_id("ProductVariant", variant.pk)
-    checkout_id = graphene.Node.to_global_id("Checkout", checkout.pk)
-
-    variables = {
-        "checkoutId": checkout_id,
-        "lines": [{"variantId": variant_id, "quantity": 49}],
-        "channelSlug": checkout.channel.slug,
-    }
-    response = user_api_client.post_graphql(MUTATION_CHECKOUT_LINES_ADD, variables)
-    content = get_graphql_content(response)
-    errors = content["data"]["checkoutLinesAdd"]["errors"]
-    assert errors[0]["code"] == CheckoutErrorCode.INSUFFICIENT_STOCK.name
-    assert errors[0]["field"] == "quantity"
-
-
-def test_checkout_lines_add_with_zero_quantity(
-    user_api_client, checkout_with_item, stock
-):
-    variant = stock.product_variant
-    checkout = checkout_with_item
-    variant_id = graphene.Node.to_global_id("ProductVariant", variant.pk)
-    checkout_id = graphene.Node.to_global_id("Checkout", checkout.pk)
-
-    variables = {
-        "checkoutId": checkout_id,
-        "lines": [{"variantId": variant_id, "quantity": 0}],
-        "channelSlug": checkout.channel.slug,
-    }
-    response = user_api_client.post_graphql(MUTATION_CHECKOUT_LINES_ADD, variables)
-    content = get_graphql_content(response)
-    errors = content["data"]["checkoutLinesAdd"]["errors"]
-    assert errors[0]["code"] == CheckoutErrorCode.ZERO_QUANTITY.name
-    assert errors[0]["field"] == "quantity"
-
-
-def test_checkout_lines_add_no_channel_shipping_zones(
-    user_api_client, checkout_with_item, stock
-):
-    variant = stock.product_variant
-    checkout = checkout_with_item
-    checkout.channel.shipping_zones.clear()
-    line = checkout.lines.first()
-    assert line.quantity == 3
-    variant_id = graphene.Node.to_global_id("ProductVariant", variant.pk)
-    checkout_id = graphene.Node.to_global_id("Checkout", checkout.pk)
-
-    variables = {
-        "checkoutId": checkout_id,
-        "lines": [{"variantId": variant_id, "quantity": 1}],
-        "channelSlug": checkout.channel.slug,
-    }
-    response = user_api_client.post_graphql(MUTATION_CHECKOUT_LINES_ADD, variables)
-    content = get_graphql_content(response)
-
-    data = content["data"]["checkoutLinesAdd"]
-    errors = data["errors"]
-    assert len(errors) == 1
-    assert errors[0]["code"] == CheckoutErrorCode.INSUFFICIENT_STOCK.name
-    assert errors[0]["field"] == "quantity"
-
-
-def test_checkout_lines_add_with_unpublished_product(
-    user_api_client, checkout_with_item, stock, channel_USD
-):
-    variant = stock.product_variant
-    product = variant.product
-    ProductChannelListing.objects.filter(product=product, channel=channel_USD).update(
-        is_published=False
-    )
-
-    variant_id = graphene.Node.to_global_id("ProductVariant", variant.pk)
-    checkout_id = graphene.Node.to_global_id("Checkout", checkout_with_item.pk)
-
-    variables = {
-        "checkoutId": checkout_id,
-        "lines": [{"variantId": variant_id, "quantity": 1}],
-        "channelSlug": checkout_with_item.channel.slug,
-    }
-
-    response = user_api_client.post_graphql(MUTATION_CHECKOUT_LINES_ADD, variables)
-
-    content = get_graphql_content(response)
-    error = content["data"]["checkoutLinesAdd"]["errors"][0]
-    assert error["code"] == CheckoutErrorCode.PRODUCT_NOT_PUBLISHED.name
-
-
-def test_checkout_lines_add_with_unavailable_for_purchase_product(
-    user_api_client, checkout_with_item, stock
-):
-    # given
-    variant = stock.product_variant
-    product = stock.product_variant.product
-    product.channel_listings.update(available_for_purchase=None)
-
-    variant_id = graphene.Node.to_global_id("ProductVariant", variant.pk)
-    checkout_id = graphene.Node.to_global_id("Checkout", checkout_with_item.pk)
-
-    variables = {
-        "checkoutId": checkout_id,
-        "lines": [{"variantId": variant_id, "quantity": 1}],
-    }
-
-    # when
-    response = user_api_client.post_graphql(MUTATION_CHECKOUT_LINES_ADD, variables)
-
-    # then
-    content = get_graphql_content(response)
-    error = content["data"]["checkoutLinesAdd"]["errors"][0]
-    assert error["field"] == "lines"
-    assert error["code"] == CheckoutErrorCode.PRODUCT_UNAVAILABLE_FOR_PURCHASE.name
-    assert error["variants"] == [variant_id]
-
-
-def test_checkout_lines_add_with_available_for_purchase_from_tomorrow_product(
-    user_api_client, checkout_with_item, stock
-):
-    # given
-    variant = stock.product_variant
-    product = stock.product_variant.product
-    product.channel_listings.update(
-        available_for_purchase=datetime.date.today() + datetime.timedelta(days=1)
-    )
-
-    variant_id = graphene.Node.to_global_id("ProductVariant", variant.pk)
-    checkout_id = graphene.Node.to_global_id("Checkout", checkout_with_item.pk)
-
-    variables = {
-        "checkoutId": checkout_id,
-        "lines": [{"variantId": variant_id, "quantity": 1}],
-    }
-
-    # when
-    response = user_api_client.post_graphql(MUTATION_CHECKOUT_LINES_ADD, variables)
-
-    # then
-    content = get_graphql_content(response)
-    error = content["data"]["checkoutLinesAdd"]["errors"][0]
-    assert error["field"] == "lines"
-    assert error["code"] == CheckoutErrorCode.PRODUCT_UNAVAILABLE_FOR_PURCHASE.name
-    assert error["variants"] == [variant_id]
-
-
-def test_checkout_lines_add_too_many(user_api_client, checkout_with_item, stock):
-    variant = stock.product_variant
-    variant_id = graphene.Node.to_global_id("ProductVariant", variant.pk)
-    checkout_id = graphene.Node.to_global_id("Checkout", checkout_with_item.pk)
-
-    variables = {
-        "checkoutId": checkout_id,
-        "lines": [{"variantId": variant_id, "quantity": 51}],
-        "channelSlug": checkout_with_item.channel.slug,
-    }
-    response = user_api_client.post_graphql(MUTATION_CHECKOUT_LINES_ADD, variables)
-    content = get_graphql_content(response)["data"]["checkoutLinesAdd"]
-
-    assert content["errors"]
-    assert content["errors"] == [
-        {
-            "field": "quantity",
-            "message": "Cannot add more than 50 times this item.",
-            "code": "QUANTITY_GREATER_THAN_LIMIT",
-            "variants": None,
-        }
-    ]
-
-
-def test_checkout_lines_add_empty_checkout(user_api_client, checkout, stock):
-    variant = stock.product_variant
-    variant_id = graphene.Node.to_global_id("ProductVariant", variant.pk)
-    checkout_id = graphene.Node.to_global_id("Checkout", checkout.pk)
-
-    variables = {
-        "checkoutId": checkout_id,
-        "lines": [{"variantId": variant_id, "quantity": 1}],
-    }
-    response = user_api_client.post_graphql(MUTATION_CHECKOUT_LINES_ADD, variables)
-    content = get_graphql_content(response)
-    data = content["data"]["checkoutLinesAdd"]
-    assert not data["errors"]
-    checkout.refresh_from_db()
-    line = checkout.lines.first()
-    assert line.variant == variant
-    assert line.quantity == 1
-
-
-def test_checkout_lines_add_variant_without_inventory_tracking(
-    user_api_client, checkout, variant_without_inventory_tracking
-):
-    variant = variant_without_inventory_tracking
-    variant_id = graphene.Node.to_global_id("ProductVariant", variant.pk)
-    checkout_id = graphene.Node.to_global_id("Checkout", checkout.pk)
-
-    variables = {
-        "checkoutId": checkout_id,
-        "lines": [{"variantId": variant_id, "quantity": 1}],
-    }
-    response = user_api_client.post_graphql(MUTATION_CHECKOUT_LINES_ADD, variables)
-    content = get_graphql_content(response)
-    data = content["data"]["checkoutLinesAdd"]
-    assert not data["errors"]
-    checkout.refresh_from_db()
-    line = checkout.lines.first()
-    assert line.variant == variant
-    assert line.quantity == 1
-
-
-def test_checkout_lines_add_check_lines_quantity(user_api_client, checkout, stock):
-    variant = stock.product_variant
-    variant_id = graphene.Node.to_global_id("ProductVariant", variant.pk)
-    checkout_id = graphene.Node.to_global_id("Checkout", checkout.pk)
-
-    variables = {
-        "checkoutId": checkout_id,
-        "lines": [{"variantId": variant_id, "quantity": 16}],
-    }
-    response = user_api_client.post_graphql(MUTATION_CHECKOUT_LINES_ADD, variables)
-    content = get_graphql_content(response)
-    data = content["data"]["checkoutLinesAdd"]
-    assert data["errors"][0]["message"] == (
-        "Could not add items SKU_A. Only 15 remaining in stock."
-    )
-    assert data["errors"][0]["field"] == "quantity"
-
-
-def test_checkout_lines_invalid_variant_id(user_api_client, checkout, stock):
-    variant = stock.product_variant
-    variant_id = graphene.Node.to_global_id("ProductVariant", variant.pk)
-    invalid_variant_id = "InvalidId"
-    checkout_id = graphene.Node.to_global_id("Checkout", checkout.pk)
-
-    variables = {
-        "checkoutId": checkout_id,
-        "lines": [
-            {"variantId": variant_id, "quantity": 1},
-            {"variantId": invalid_variant_id, "quantity": 3},
-        ],
-    }
-    response = user_api_client.post_graphql(MUTATION_CHECKOUT_LINES_ADD, variables)
-    content = get_graphql_content(response)
-    data = content["data"]["checkoutLinesAdd"]
-    error_msg = "Could not resolve to a node with the global id list of '%s'."
-    assert data["errors"][0]["message"] == error_msg % [invalid_variant_id]
-    assert data["errors"][0]["field"] == "variantId"
-
-
-MUTATION_CHECKOUT_LINES_UPDATE = """
-    mutation checkoutLinesUpdate(
-            $checkoutId: ID!, $lines: [CheckoutLineInput!]!) {
-        checkoutLinesUpdate(checkoutId: $checkoutId, lines: $lines) {
-            checkout {
-                token
-                quantity
-                lines {
-                    quantity
-                    variant {
-                        id
-                    }
-                }
-            }
-            errors {
-                field
-                code
-                message
-                variants
-            }
-        }
-    }
-    """
-
-
-@mock.patch(
-    "saleor.graphql.checkout.mutations.update_checkout_shipping_method_if_invalid",
-    wraps=update_checkout_shipping_method_if_invalid,
-)
-def test_checkout_lines_update(
-    mocked_update_shipping_method, user_api_client, checkout_with_item
-):
-    checkout = checkout_with_item
-    lines = fetch_checkout_lines(checkout)
-    assert checkout.lines.count() == 1
-    assert calculate_checkout_quantity(lines) == 3
-    line = checkout.lines.first()
-    variant = line.variant
-    assert line.quantity == 3
-
-    variant_id = graphene.Node.to_global_id("ProductVariant", variant.pk)
-    checkout_id = graphene.Node.to_global_id("Checkout", checkout.pk)
-
-    variables = {
-        "checkoutId": checkout_id,
-        "lines": [{"variantId": variant_id, "quantity": 1}],
-    }
-    response = user_api_client.post_graphql(MUTATION_CHECKOUT_LINES_UPDATE, variables)
-    content = get_graphql_content(response)
-
-    data = content["data"]["checkoutLinesUpdate"]
-    assert not data["errors"]
-    checkout.refresh_from_db()
-    lines = fetch_checkout_lines(checkout)
-    assert checkout.lines.count() == 1
-    line = checkout.lines.first()
-    assert line.variant == variant
-    assert line.quantity == 1
-    assert calculate_checkout_quantity(lines) == 1
-
-    manager = get_plugins_manager()
-    lines = fetch_checkout_lines(checkout)
-    checkout_info = fetch_checkout_info(checkout, lines, [], manager)
-    mocked_update_shipping_method.assert_called_once_with(checkout_info, lines)
-
-
-def test_checkout_lines_update_with_unavailable_variant(
-    user_api_client, checkout_with_item
-):
-    checkout = checkout_with_item
-    assert checkout.lines.count() == 1
-    line = checkout.lines.first()
-    variant = line.variant
-    variant.channel_listings.filter(channel=checkout_with_item.channel).update(
-        price_amount=None
-    )
-    assert line.quantity == 3
-
-    variant_id = graphene.Node.to_global_id("ProductVariant", variant.pk)
-    checkout_id = graphene.Node.to_global_id("Checkout", checkout.pk)
-
-    variables = {
-        "checkoutId": checkout_id,
-        "lines": [{"variantId": variant_id, "quantity": 1}],
-    }
-    response = user_api_client.post_graphql(MUTATION_CHECKOUT_LINES_UPDATE, variables)
-    content = get_graphql_content(response)
-
-    errors = content["data"]["checkoutLinesUpdate"]["errors"]
-    assert errors[0]["code"] == CheckoutErrorCode.UNAVAILABLE_VARIANT_IN_CHANNEL.name
-    assert errors[0]["field"] == "lines"
-    assert errors[0]["variants"] == [variant_id]
-
-
-def test_checkout_lines_update_channel_without_shipping_zones(
-    user_api_client, checkout_with_item
-):
-    checkout = checkout_with_item
-    checkout.channel.shipping_zones.clear()
-    assert checkout.lines.count() == 1
-    line = checkout.lines.first()
-    variant = line.variant
-    assert line.quantity == 3
-
-    variant_id = graphene.Node.to_global_id("ProductVariant", variant.pk)
-    checkout_id = graphene.Node.to_global_id("Checkout", checkout.pk)
-
-    variables = {
-        "checkoutId": checkout_id,
-        "lines": [{"variantId": variant_id, "quantity": 1}],
-    }
-    response = user_api_client.post_graphql(MUTATION_CHECKOUT_LINES_UPDATE, variables)
-    content = get_graphql_content(response)
-    data = content["data"]["checkoutLinesUpdate"]
-    errors = data["errors"]
-    assert len(errors) == 1
-    assert errors[0]["code"] == CheckoutErrorCode.INSUFFICIENT_STOCK.name
-    assert errors[0]["field"] == "quantity"
-
-
-=======
->>>>>>> 3b55d05d
 def test_create_checkout_with_unpublished_product(
     user_api_client, checkout_with_item, stock, channel_USD
 ):
