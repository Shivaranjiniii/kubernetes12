--- conflicted
+++ resolved
@@ -232,16 +232,9 @@
         existing_gift_ids = [
             str(line_info.line.id) for line_info in lines_info if line_info.line.is_gift
         ]
-<<<<<<< HEAD
-        gift_lines_to_update = [
-            line for line in lines_input if line.line_id in existing_gift_ids
-        ]
-        if gift_lines_to_update:
-=======
         if gift_lines_to_update := [
             line for line in lines_input if line.line_id in existing_gift_ids
         ]:
->>>>>>> 81a31f13
             global_ids = [
                 graphene.Node.to_global_id("CheckoutLine", line.line_id)
                 for line in gift_lines_to_update
