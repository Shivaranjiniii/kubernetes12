--- conflicted
+++ resolved
@@ -61,11 +61,6 @@
 
         checkout.user = None
         checkout.save(update_fields=["user", "last_change"])
-<<<<<<< HEAD
-
-        cls.call_event(lambda c=checkout: info.context.plugins.checkout_updated(c))
-=======
         manager = load_plugin_manager(info.context)
-        manager.checkout_updated(checkout)
->>>>>>> 9ccf7f79
+        cls.call_event(lambda c=checkout: manager.checkout_updated(c))
         return CheckoutCustomerDetach(checkout=checkout)