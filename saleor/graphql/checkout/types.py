--- conflicted
+++ resolved
@@ -11,22 +11,15 @@
 from ...core.permissions import AccountPermissions
 from ...core.taxes import zero_taxed_money
 from ...core.tracing import traced_resolver
-<<<<<<< HEAD
 from ...payment.dataloaders import PaymentsByCheckoutIdLoader
-=======
 from ...shipping.utils import convert_to_shipping_method_data
 from ...warehouse.reservations import is_reservation_enabled
->>>>>>> 633dcd50
 from ..account.dataloaders import AddressByIdLoader
 from ..account.utils import requestor_has_access
 from ..channel import ChannelContext
 from ..channel.dataloaders import ChannelByCheckoutLineIDLoader, ChannelByIdLoader
 from ..core.connection import CountableDjangoObjectType
-<<<<<<< HEAD
-from ..core.descriptions import ADDED_IN_31
-=======
 from ..core.descriptions import ADDED_IN_31, DEPRECATED_IN_3X_FIELD
->>>>>>> 633dcd50
 from ..core.enums import LanguageCodeEnum
 from ..core.scalars import UUID
 from ..core.types.money import TaxedMoney
@@ -610,7 +603,6 @@
         return LanguageCodeEnum[str_to_enum(root.language_code)]
 
     @staticmethod
-<<<<<<< HEAD
     def resolve_payments(root: models.Checkout, info):
         def resolve_payments(payments):
             active_payments = []
@@ -623,7 +615,9 @@
             PaymentsByCheckoutIdLoader(info.context)
             .load(root.pk)
             .then(resolve_payments)
-=======
+        )
+
+    @staticmethod
     @traced_resolver
     def resolve_stock_reservation_expires(root: models.Checkout, info):
         if not is_reservation_enabled(info.context.site.settings):
@@ -639,5 +633,4 @@
             StocksReservationsByCheckoutTokenLoader(info.context)
             .load(root.token)
             .then(get_oldest_stock_reservation_expiration_date)
->>>>>>> 633dcd50
         )