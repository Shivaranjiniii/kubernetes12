import datetime
import uuid
from typing import TYPE_CHECKING, Iterable, List, Optional, Tuple, Union

import graphene
from django.conf import settings
from django.contrib.auth.models import AnonymousUser
from django.core.exceptions import ObjectDoesNotExist, ValidationError
from django.db.models import Q

from ...checkout import AddressType, models
from ...checkout.complete_checkout import complete_checkout
from ...checkout.error_codes import CheckoutErrorCode
from ...checkout.fetch import (
    CheckoutLineInfo,
    fetch_checkout_info,
    fetch_checkout_lines,
    get_valid_collection_points_for_checkout_info,
    get_valid_shipping_method_list_for_checkout_info,
)
from ...checkout.utils import (
    add_promo_code_to_checkout,
    add_variants_to_checkout,
    calculate_checkout_quantity,
    change_billing_address_in_checkout,
    change_shipping_address_in_checkout,
    clear_delivery_method,
    is_shipping_required,
    recalculate_checkout_discount,
    remove_promo_code_from_checkout,
    set_app_shipping_id,
    validate_variants_in_checkout_lines,
)
from ...core import analytics
from ...core.exceptions import InsufficientStock, PermissionDenied, ProductNotPublished
from ...core.permissions import AccountPermissions
from ...core.tracing import traced_atomic_transaction
from ...core.transactions import transaction_with_commit_on_errors
from ...order import models as order_models
from ...plugins.webhook.utils import from_shipping_app_id
from ...product import models as product_models
from ...product.models import ProductChannelListing
from ...shipping import models as shipping_models
from ...warehouse import models as warehouse_models
from ...warehouse.availability import check_stock_quantity_bulk
from ..account.i18n import I18nMixin
from ..account.types import AddressInput
from ..channel.utils import clean_channel
from ..core.descriptions import (
    ADDED_IN_31,
    DEPRECATED_IN_3X_FIELD,
    DEPRECATED_IN_3X_INPUT,
)
from ..core.enums import LanguageCodeEnum
from ..core.mutations import BaseMutation, ModelMutation
from ..core.scalars import UUID
from ..core.types.common import CheckoutError
from ..core.utils import from_global_id_or_error
from ..core.validators import (
    validate_one_of_args_is_in_mutation,
    validate_variants_available_in_channel,
)
from ..order.types import Order
from ..product.types import ProductVariant
from ..shipping.types import ShippingMethod
from ..utils import get_user_or_app_from_context
from ..warehouse.types import Warehouse
from .types import Checkout, CheckoutLine
from .utils import prepare_insufficient_stock_checkout_validation_error

ERROR_DOES_NOT_SHIP = "This checkout doesn't need shipping"


if TYPE_CHECKING:
    from ...account.models import Address
    from ...checkout.fetch import CheckoutInfo


def clean_delivery_method(
    checkout_info: "CheckoutInfo",
    lines: Iterable[CheckoutLineInfo],
    method: Optional[Union[models.ShippingMethod, warehouse_models.Warehouse]],
) -> bool:
    """Check if current shipping method is valid."""

    if not method:
        # no shipping method was provided, it is valid
        return True

    if not is_shipping_required(lines):
        raise ValidationError(
            ERROR_DOES_NOT_SHIP, code=CheckoutErrorCode.SHIPPING_NOT_REQUIRED.value
        )

    if not checkout_info.shipping_address and isinstance(method, models.ShippingMethod):
        raise ValidationError(
            "Cannot choose a shipping method for a checkout without the "
            "shipping address.",
            code=CheckoutErrorCode.SHIPPING_ADDRESS_NOT_SET.value,
        )

    valid_methods = checkout_info.valid_delivery_methods
    return method in valid_methods


def update_checkout_shipping_method_if_invalid(
    checkout_info: "CheckoutInfo", lines: Iterable[CheckoutLineInfo]
):
    quantity = calculate_checkout_quantity(lines)

    # remove shipping method when empty checkout
    if quantity == 0 or not is_shipping_required(lines):
        clear_delivery_method(checkout_info)

    is_valid = clean_delivery_method(
        checkout_info=checkout_info,
        lines=lines,
        method=checkout_info.delivery_method_info.delivery_method,
    )

    if not is_valid:
        clear_delivery_method(checkout_info)


def check_lines_quantity(
    variants,
    quantities,
    country,
    channel_slug,
    allow_zero_quantity=False,
    existing_lines=None,
    replace=False,
):
    """Clean quantities and check if stock is sufficient for each checkout line.

    By default, zero quantity is not allowed,
    but if this validation is used for updating existing checkout lines,
    allow_zero_quantities can be set to True
    and checkout lines with this quantity can be later removed.
    """

    for quantity in quantities:
        if not allow_zero_quantity and quantity <= 0:
            raise ValidationError(
                {
                    "quantity": ValidationError(
                        "The quantity should be higher than zero.",
                        code=CheckoutErrorCode.ZERO_QUANTITY,
                    )
                }
            )

        elif allow_zero_quantity and quantity < 0:
            raise ValidationError(
                {
                    "quantity": ValidationError(
                        "The quantity should be higher or equal zero.",
                        code=CheckoutErrorCode.ZERO_QUANTITY,
                    )
                }
            )

        if quantity > settings.MAX_CHECKOUT_LINE_QUANTITY:
            raise ValidationError(
                {
                    "quantity": ValidationError(
                        "Cannot add more than %d times this item."
                        "" % settings.MAX_CHECKOUT_LINE_QUANTITY,
                        code=CheckoutErrorCode.QUANTITY_GREATER_THAN_LIMIT,
                    )
                }
            )
    try:
        check_stock_quantity_bulk(
            variants,
            country,
            quantities,
            channel_slug,
            existing_lines=existing_lines,
            replace=replace,
        )
    except InsufficientStock as e:
        errors = [
            ValidationError(
                f"Could not add items {item.variant}. "
                f"Only {item.available_quantity} remaining in stock.",
                code=e.code,
            )
            for item in e.items
        ]
        raise ValidationError({"quantity": errors})


def validate_variants_available_for_purchase(variants_id: set, channel_id: int):
    today = datetime.date.today()
    is_available_for_purchase = Q(
        available_for_purchase__lte=today,
        product__variants__id__in=variants_id,
        channel_id=channel_id,
    )
    available_variants = ProductChannelListing.objects.filter(
        is_available_for_purchase
    ).values_list("product__variants__id", flat=True)
    not_available_variants = variants_id.difference(set(available_variants))
    if not_available_variants:
        variant_ids = [
            graphene.Node.to_global_id("ProductVariant", pk)
            for pk in not_available_variants
        ]
        error_code = CheckoutErrorCode.PRODUCT_UNAVAILABLE_FOR_PURCHASE
        raise ValidationError(
            {
                "lines": ValidationError(
                    "Cannot add lines for unavailable for purchase variants.",
                    code=error_code,  # type: ignore
                    params={"variants": variant_ids},
                )
            }
        )


def get_checkout_by_token(token: uuid.UUID, prefetch_lookups: Iterable[str] = []):
    try:
        checkout = models.Checkout.objects.prefetch_related(*prefetch_lookups).get(
            token=token
        )
    except ObjectDoesNotExist:
        raise ValidationError(
            {
                "token": ValidationError(
                    f"Couldn't resolve to a node: {token}.",
                    code=CheckoutErrorCode.NOT_FOUND.value,
                )
            }
        )
    return checkout


class CheckoutLineInput(graphene.InputObjectType):
    quantity = graphene.Int(required=True, description="The number of items purchased.")
    variant_id = graphene.ID(required=True, description="ID of the product variant.")


class CheckoutCreateInput(graphene.InputObjectType):
    channel = graphene.String(
        description="Slug of a channel in which to create a checkout."
    )
    lines = graphene.List(
        CheckoutLineInput,
        description=(
            "A list of checkout lines, each containing information about "
            "an item in the checkout."
        ),
        required=True,
    )
    email = graphene.String(description="The customer's email address.")
    shipping_address = AddressInput(
        description=(
            "The mailing address to where the checkout will be shipped. "
            "Note: the address will be ignored if the checkout "
            "doesn't contain shippable items."
        )
    )
    billing_address = AddressInput(description="Billing address of the customer.")
    language_code = graphene.Argument(
        LanguageCodeEnum, required=False, description="Checkout language code."
    )


class CheckoutCreate(ModelMutation, I18nMixin):
    created = graphene.Field(
        graphene.Boolean,
        description=(
            "Whether the checkout was created or the current active one was returned. "
            "Refer to checkoutLinesAdd and checkoutLinesUpdate to merge a cart "
            "with an active checkout."
        ),
        deprecation_reason=f"{DEPRECATED_IN_3X_FIELD} Always returns `True`.",
    )

    class Arguments:
        input = CheckoutCreateInput(
            required=True, description="Fields required to create checkout."
        )

    class Meta:
        description = "Create a new checkout."
        model = models.Checkout
        return_field_name = "checkout"
        error_type_class = CheckoutError
        error_type_field = "checkout_errors"

    @classmethod
    def clean_checkout_lines(
        cls, lines, country, channel
    ) -> Tuple[List[product_models.ProductVariant], List[int]]:
        variant_ids = [line["variant_id"] for line in lines]
        variants = cls.get_nodes_or_error(
            variant_ids,
            "variant_id",
            ProductVariant,
            qs=product_models.ProductVariant.objects.prefetch_related(
                "product__product_type"
            ),
        )

        quantities = [line["quantity"] for line in lines]
        variant_db_ids = {variant.id for variant in variants}
        validate_variants_available_for_purchase(variant_db_ids, channel.id)
        validate_variants_available_in_channel(
            variant_db_ids, channel.id, CheckoutErrorCode.UNAVAILABLE_VARIANT_IN_CHANNEL
        )
        check_lines_quantity(variants, quantities, country, channel.slug)
        return variants, quantities

    @classmethod
    def retrieve_shipping_address(cls, user, data: dict) -> Optional["Address"]:
        if data.get("shipping_address") is not None:
            return cls.validate_address(
                data["shipping_address"], address_type=AddressType.SHIPPING
            )
        if user.is_authenticated:
            return user.default_shipping_address
        return None

    @classmethod
    def retrieve_billing_address(cls, user, data: dict) -> Optional["Address"]:
        if data.get("billing_address") is not None:
            return cls.validate_address(
                data["billing_address"], address_type=AddressType.BILLING
            )
        if user.is_authenticated:
            return user.default_billing_address
        return None

    @classmethod
    def clean_input(cls, info, instance: models.Checkout, data, input_cls=None):
        user = info.context.user
        channel = data.pop("channel")
        cleaned_input = super().clean_input(info, instance, data)

        cleaned_input["channel"] = channel
        cleaned_input["currency"] = channel.currency_code

        shipping_address = cls.retrieve_shipping_address(user, data)
        billing_address = cls.retrieve_billing_address(user, data)

        if shipping_address:
            country = shipping_address.country.code
        else:
            country = channel.default_country

        # Resolve and process the lines, retrieving the variants and quantities
        lines = data.pop("lines", None)
        if lines:
            (
                cleaned_input["variants"],
                cleaned_input["quantities"],
            ) = cls.clean_checkout_lines(lines, country, cleaned_input["channel"])

        # Use authenticated user's email as default email
        if user.is_authenticated:
            email = data.pop("email", None)
            cleaned_input["email"] = email or user.email

        language_code = data.get("language_code", settings.LANGUAGE_CODE)
        cleaned_input["language_code"] = language_code

        cleaned_input["shipping_address"] = shipping_address
        cleaned_input["billing_address"] = billing_address
        cleaned_input["country"] = country
        return cleaned_input

    @classmethod
    @traced_atomic_transaction()
    def save(cls, info, instance: models.Checkout, cleaned_input):
        channel = cleaned_input["channel"]
        # Create the checkout object
        instance.save()

        # Set checkout country
        country = cleaned_input["country"]
        instance.set_country(country)

        # Create checkout lines
        variants = cleaned_input.get("variants")
        quantities = cleaned_input.get("quantities")
        if variants and quantities:
            try:
                add_variants_to_checkout(instance, variants, quantities, channel.slug)
            except InsufficientStock as exc:
                error = prepare_insufficient_stock_checkout_validation_error(exc)
                raise ValidationError({"lines": error})
            except ProductNotPublished as exc:
                raise ValidationError(
                    "Can't create checkout with unpublished product.",
                    code=exc.code,
                )

        # Save addresses
        shipping_address = cleaned_input.get("shipping_address")
        if shipping_address and instance.is_shipping_required():
            shipping_address.save()
            instance.shipping_address = shipping_address.get_copy()

        billing_address = cleaned_input.get("billing_address")
        if billing_address:
            billing_address.save()
            instance.billing_address = billing_address.get_copy()

        instance.save()

    @classmethod
    def get_instance(cls, info, **data):
        instance = super().get_instance(info, **data)
        user = info.context.user
        if user.is_authenticated:
            instance.user = user
        return instance

    @classmethod
    def perform_mutation(cls, _root, info, **data):
        channel_input = data.get("input", {}).get("channel")
        channel = clean_channel(channel_input, error_class=CheckoutErrorCode)
        if channel:
            data["input"]["channel"] = channel
        response = super().perform_mutation(_root, info, **data)
        info.context.plugins.checkout_created(response.checkout)
        response.created = True
        return response


class CheckoutLinesAdd(BaseMutation):
    checkout = graphene.Field(Checkout, description="An updated checkout.")

    class Arguments:
        checkout_id = graphene.ID(
            description=(
                f"The ID of the checkout. {DEPRECATED_IN_3X_INPUT} Use token instead."
            ),
            required=False,
        )
        token = UUID(description="Checkout token.", required=False)
        lines = graphene.List(
            CheckoutLineInput,
            required=True,
            description=(
                "A list of checkout lines, each containing information about "
                "an item in the checkout."
            ),
        )

    class Meta:
        description = (
            "Adds a checkout line to the existing checkout."
            "If line was already in checkout, its quantity will be increased."
        )
        error_type_class = CheckoutError
        error_type_field = "checkout_errors"

    @classmethod
    def validate_checkout_lines(
        cls, variants, quantities, country, channel_slug, lines=None
    ):
        check_lines_quantity(
            variants, quantities, country, channel_slug, existing_lines=lines
        )

    @classmethod
    def clean_input(
        cls,
        checkout,
        variants,
        quantities,
        checkout_info,
        lines,
        manager,
        discounts,
        replace,
    ):
        channel_slug = checkout_info.channel.slug
        cls.validate_checkout_lines(
            variants, quantities, checkout.get_country(), channel_slug, lines=lines
        )
        variants_db_ids = {variant.id for variant in variants}
        validate_variants_available_for_purchase(variants_db_ids, checkout.channel_id)
        validate_variants_available_in_channel(
            variants_db_ids,
            checkout.channel_id,
            CheckoutErrorCode.UNAVAILABLE_VARIANT_IN_CHANNEL,
        )

        if variants and quantities:
            try:
                checkout = add_variants_to_checkout(
                    checkout,
                    variants,
                    quantities,
                    channel_slug,
                    skip_stock_check=True,  # already checked by validate_checkout_lines
                    replace=replace,
                )
            except ProductNotPublished as exc:
                raise ValidationError(
                    "Can't add unpublished product.",
                    code=exc.code,
                )

        lines = fetch_checkout_lines(checkout)
        checkout_info.valid_shipping_methods = (
            get_valid_shipping_method_list_for_checkout_info(
                checkout_info, checkout_info.shipping_address, lines, discounts, manager
            )
        )
        checkout_info.valid_pick_up_points = (
            get_valid_collection_points_for_checkout_info(
                checkout_info.shipping_address, lines, checkout_info
            )
        )
        return lines

    @classmethod
    def perform_mutation(
        cls, _root, info, lines, checkout_id=None, token=None, replace=False
    ):
        # DEPRECATED
        validate_one_of_args_is_in_mutation(
            CheckoutErrorCode, "checkout_id", checkout_id, "token", token
        )

        if token:
            checkout = get_checkout_by_token(token)
        # DEPRECATED
        else:
            checkout = cls.get_node_or_error(
                info, checkout_id or token, only_type=Checkout, field="checkout_id"
            )

        discounts = info.context.discounts
        manager = info.context.plugins

        variant_ids = [line.get("variant_id") for line in lines]
        variants = cls.get_nodes_or_error(variant_ids, "variant_id", ProductVariant)
        quantities = [line.get("quantity") for line in lines]

        checkout_info = fetch_checkout_info(checkout, [], discounts, manager)

        lines = fetch_checkout_lines(checkout)
        lines = cls.clean_input(
            checkout,
            variants,
            quantities,
            checkout_info,
            lines,
            manager,
            discounts,
            replace,
        )

        checkout_info.valid_shipping_methods = (
            get_valid_shipping_method_list_for_checkout_info(
                checkout_info, checkout_info.shipping_address, lines, discounts, manager
            )
        )
        checkout_info.valid_pick_up_points = (
            get_valid_collection_points_for_checkout_info(
                checkout_info.shipping_address, lines, checkout_info
            )
        )

        update_checkout_shipping_method_if_invalid(checkout_info, lines)
        recalculate_checkout_discount(
            manager, checkout_info, lines, info.context.discounts
        )
        manager.checkout_updated(checkout)
        return CheckoutLinesAdd(checkout=checkout)


class CheckoutLinesUpdate(CheckoutLinesAdd):
    checkout = graphene.Field(Checkout, description="An updated checkout.")

    class Meta:
        description = "Updates checkout line in the existing checkout."
        error_type_class = CheckoutError
        error_type_field = "checkout_errors"

    @classmethod
    def validate_checkout_lines(
        cls, variants, quantities, country, channel_slug, lines=None
    ):
        check_lines_quantity(
            variants,
            quantities,
            country,
            channel_slug,
            allow_zero_quantity=True,
            existing_lines=lines,
            replace=True,
        )

    @classmethod
    def perform_mutation(cls, root, info, lines, checkout_id=None, token=None):
        return super().perform_mutation(
            root, info, lines, checkout_id, token, replace=True
        )


class CheckoutLineDelete(BaseMutation):
    checkout = graphene.Field(Checkout, description="An updated checkout.")

    class Arguments:
        checkout_id = graphene.ID(
            description=(
                f"The ID of the checkout. {DEPRECATED_IN_3X_INPUT} Use token instead."
            ),
            required=False,
        )
        token = UUID(description="Checkout token.", required=False)
        line_id = graphene.ID(description="ID of the checkout line to delete.")

    class Meta:
        description = "Deletes a CheckoutLine."
        error_type_class = CheckoutError
        error_type_field = "checkout_errors"

    @classmethod
    def perform_mutation(cls, _root, info, line_id, checkout_id=None, token=None):
        # DEPRECATED
        validate_one_of_args_is_in_mutation(
            CheckoutErrorCode, "checkout_id", checkout_id, "token", token
        )

        if token:
            checkout = get_checkout_by_token(token)
        # DEPRECATED
        else:
            checkout = cls.get_node_or_error(
                info, checkout_id or token, only_type=Checkout, field="checkout_id"
            )

        line = cls.get_node_or_error(
            info, line_id, only_type=CheckoutLine, field="line_id"
        )

        if line and line in checkout.lines.all():
            line.delete()

        manager = info.context.plugins
        lines = fetch_checkout_lines(checkout)
        checkout_info = fetch_checkout_info(
            checkout, lines, info.context.discounts, manager
        )
        update_checkout_shipping_method_if_invalid(checkout_info, lines)
        recalculate_checkout_discount(
            manager, checkout_info, lines, info.context.discounts
        )
        manager.checkout_updated(checkout)
        return CheckoutLineDelete(checkout=checkout)


class CheckoutCustomerAttach(BaseMutation):
    checkout = graphene.Field(Checkout, description="An updated checkout.")

    class Arguments:
        checkout_id = graphene.ID(
            required=False,
            description=(
                f"The ID of the checkout. {DEPRECATED_IN_3X_INPUT} Use token instead."
            ),
        )
        customer_id = graphene.ID(
            required=False,
            description=(
                "ID of customer to attach to checkout. Can be used to attach customer "
                "to checkout by staff or app. Requires IMPERSONATE_USER permission."
            ),
        )
        token = UUID(description="Checkout token.", required=False)

    class Meta:
        description = "Sets the customer as the owner of the checkout."
        error_type_class = CheckoutError
        error_type_field = "checkout_errors"

    @classmethod
    def check_permissions(cls, context):
        return context.user.is_authenticated or context.app

    @classmethod
    def perform_mutation(
        cls, _root, info, checkout_id=None, token=None, customer_id=None
    ):
        # DEPRECATED
        validate_one_of_args_is_in_mutation(
            CheckoutErrorCode, "checkout_id", checkout_id, "token", token
        )

        if token:
            checkout = get_checkout_by_token(token)
        # DEPRECATED
        else:
            checkout = cls.get_node_or_error(
                info, checkout_id or token, only_type=Checkout, field="checkout_id"
            )

        # Raise error when trying to attach a user to a checkout
        # that is already owned by another user.
        if checkout.user_id:
            raise PermissionDenied()

        if customer_id:
            requestor = get_user_or_app_from_context(info.context)
            if not requestor.has_perm(AccountPermissions.IMPERSONATE_USER):
                raise PermissionDenied()
            customer = cls.get_node_or_error(info, customer_id, only_type="User")
        else:
            customer = info.context.user

        checkout.user = customer
        checkout.email = customer.email
        checkout.save(update_fields=["email", "user", "last_change"])

        info.context.plugins.checkout_updated(checkout)
        return CheckoutCustomerAttach(checkout=checkout)


class CheckoutCustomerDetach(BaseMutation):
    checkout = graphene.Field(Checkout, description="An updated checkout.")

    class Arguments:
        checkout_id = graphene.ID(
            description=(
                f"The ID of the checkout. {DEPRECATED_IN_3X_INPUT} Use token instead."
            ),
            required=False,
        )
        token = UUID(description="Checkout token.", required=False)

    class Meta:
        description = "Removes the user assigned as the owner of the checkout."
        error_type_class = CheckoutError
        error_type_field = "checkout_errors"

    @classmethod
    def check_permissions(cls, context):
        return context.user.is_authenticated or context.app

    @classmethod
    def perform_mutation(cls, _root, info, checkout_id=None, token=None):
        # DEPRECATED
        validate_one_of_args_is_in_mutation(
            CheckoutErrorCode, "checkout_id", checkout_id, "token", token
        )

        if token:
            checkout = get_checkout_by_token(token)
        # DEPRECATED
        else:
            checkout = cls.get_node_or_error(
                info, checkout_id or token, only_type=Checkout, field="checkout_id"
            )

        requestor = get_user_or_app_from_context(info.context)
        if not requestor.has_perm(AccountPermissions.IMPERSONATE_USER):
            # Raise error if the current user doesn't own the checkout of the given ID.
            if checkout.user and checkout.user != info.context.user:
                raise PermissionDenied()

        checkout.user = None
        checkout.save(update_fields=["user", "last_change"])

        info.context.plugins.checkout_updated(checkout)
        return CheckoutCustomerDetach(checkout=checkout)


class CheckoutShippingAddressUpdate(BaseMutation, I18nMixin):
    checkout = graphene.Field(Checkout, description="An updated checkout.")

    class Arguments:
        checkout_id = graphene.ID(
            required=False,
            description=(
                f"The ID of the checkout. {DEPRECATED_IN_3X_INPUT} Use token instead."
            ),
        )
        token = UUID(description="Checkout token.", required=False)
        shipping_address = AddressInput(
            required=True,
            description="The mailing address to where the checkout will be shipped.",
        )

    class Meta:
        description = "Update shipping address in the existing checkout."
        error_type_class = CheckoutError
        error_type_field = "checkout_errors"

    @classmethod
    def process_checkout_lines(
        cls, lines: Iterable["CheckoutLineInfo"], country: str, channel_slug: str
    ) -> None:
        variant_ids = [line_info.variant.id for line_info in lines]
        variants = list(
            product_models.ProductVariant.objects.filter(
                id__in=variant_ids
            ).prefetch_related("product__product_type")
        )  # FIXME: is this prefetch needed?
        quantities = [line_info.line.quantity for line_info in lines]
        check_lines_quantity(variants, quantities, country, channel_slug)

    @classmethod
    def perform_mutation(
        cls, _root, info, shipping_address, checkout_id=None, token=None
    ):
        # DEPRECATED
        validate_one_of_args_is_in_mutation(
            CheckoutErrorCode, "checkout_id", checkout_id, "token", token
        )

        if token:
            checkout = get_checkout_by_token(
                token, prefetch_lookups=["lines__variant__product__product_type"]
            )
        # DEPRECATED
        if checkout_id:
            pk = cls.get_global_id_or_error(
                checkout_id, only_type=Checkout, field="checkout_id"
            )
            try:
                checkout = models.Checkout.objects.prefetch_related(
                    "lines__variant__product__product_type"
                ).get(pk=pk)
            except ObjectDoesNotExist:
                raise ValidationError(
                    {
                        "checkout_id": ValidationError(
                            f"Couldn't resolve to a node: {checkout_id}",
                            code=CheckoutErrorCode.NOT_FOUND,
                        )
                    }
                )

        lines = fetch_checkout_lines(checkout)
        if not is_shipping_required(lines):
            raise ValidationError(
                {
                    "shipping_address": ValidationError(
                        ERROR_DOES_NOT_SHIP,
                        code=CheckoutErrorCode.SHIPPING_NOT_REQUIRED,
                    )
                }
            )

        shipping_address = cls.validate_address(
            shipping_address,
            address_type=AddressType.SHIPPING,
            instance=checkout.shipping_address,
            info=info,
        )

        discounts = info.context.discounts
        manager = info.context.plugins
        checkout_info = fetch_checkout_info(checkout, lines, discounts, manager)

        country = shipping_address.country.code
        checkout.set_country(country, commit=True)

        # Resolve and process the lines, validating variants quantities
        if lines:
            cls.process_checkout_lines(lines, country, checkout_info.channel.slug)

        update_checkout_shipping_method_if_invalid(checkout_info, lines)

        with traced_atomic_transaction():
            shipping_address.save()
            change_shipping_address_in_checkout(
                checkout_info, shipping_address, lines, discounts, manager
            )
        recalculate_checkout_discount(manager, checkout_info, lines, discounts)

        manager.checkout_updated(checkout)
        return CheckoutShippingAddressUpdate(checkout=checkout)


class CheckoutBillingAddressUpdate(CheckoutShippingAddressUpdate):
    checkout = graphene.Field(Checkout, description="An updated checkout.")

    class Arguments:
        checkout_id = graphene.ID(
            required=False,
            description=(
                f"The ID of the checkout. {DEPRECATED_IN_3X_INPUT} "
                "Use token instead."
            ),
        )
        token = UUID(description="Checkout token.", required=False)
        billing_address = AddressInput(
            required=True, description="The billing address of the checkout."
        )

    class Meta:
        description = "Update billing address in the existing checkout."
        error_type_class = CheckoutError
        error_type_field = "checkout_errors"

    @classmethod
    def perform_mutation(
        cls, _root, info, billing_address, checkout_id=None, token=None
    ):
        # DEPRECATED
        validate_one_of_args_is_in_mutation(
            CheckoutErrorCode, "checkout_id", checkout_id, "token", token
        )

        if token:
            checkout = get_checkout_by_token(token)
        # DEPRECATED
        else:
            checkout = cls.get_node_or_error(
                info, checkout_id or token, only_type=Checkout, field="checkout_id"
            )

        billing_address = cls.validate_address(
            billing_address,
            address_type=AddressType.BILLING,
            instance=checkout.billing_address,
            info=info,
        )
        with traced_atomic_transaction():
            billing_address.save()
            change_billing_address_in_checkout(checkout, billing_address)
            info.context.plugins.checkout_updated(checkout)
        return CheckoutBillingAddressUpdate(checkout=checkout)


class CheckoutLanguageCodeUpdate(BaseMutation):
    checkout = graphene.Field(Checkout, description="An updated checkout.")

    class Arguments:
        checkout_id = graphene.ID(
            required=False,
            description=(
                f"The ID of the checkout. {DEPRECATED_IN_3X_INPUT} Use token instead."
            ),
        )
        token = UUID(description="Checkout token.", required=False)
        language_code = graphene.Argument(
            LanguageCodeEnum, required=True, description="New language code."
        )

    class Meta:
        description = "Update language code in the existing checkout."
        error_type_class = CheckoutError
        error_type_field = "checkout_errors"

    @classmethod
    def perform_mutation(cls, _root, info, language_code, checkout_id=None, token=None):
        # DEPRECATED
        validate_one_of_args_is_in_mutation(
            CheckoutErrorCode, "checkout_id", checkout_id, "token", token
        )

        if token:
            checkout = get_checkout_by_token(token)
        # DEPRECATED
        else:
            checkout = cls.get_node_or_error(
                info, checkout_id or token, only_type=Checkout, field="checkout_id"
            )

        checkout.language_code = language_code
        checkout.save(update_fields=["language_code", "last_change"])
        info.context.plugins.checkout_updated(checkout)
        return CheckoutLanguageCodeUpdate(checkout=checkout)


class CheckoutEmailUpdate(BaseMutation):
    checkout = graphene.Field(Checkout, description="An updated checkout.")

    class Arguments:
        checkout_id = graphene.ID(
            description=(
                f"The ID of the checkout. {DEPRECATED_IN_3X_INPUT} Use token instead."
            ),
            required=False,
        )
        token = UUID(description="Checkout token.", required=False)
        email = graphene.String(required=True, description="email.")

    class Meta:
        description = "Updates email address in the existing checkout object."
        error_type_class = CheckoutError
        error_type_field = "checkout_errors"

    @classmethod
    def perform_mutation(cls, _root, info, email, checkout_id=None, token=None):
        # DEPRECATED
        validate_one_of_args_is_in_mutation(
            CheckoutErrorCode, "checkout_id", checkout_id, "token", token
        )

        if token:
            checkout = get_checkout_by_token(token)
        # DEPRECATED
        else:
            checkout = cls.get_node_or_error(
                info, checkout_id or token, only_type=Checkout, field="checkout_id"
            )

        checkout.email = email
        cls.clean_instance(info, checkout)
        checkout.save(update_fields=["email", "last_change"])
        info.context.plugins.checkout_updated(checkout)
        return CheckoutEmailUpdate(checkout=checkout)


class CheckoutShippingMethodUpdate(BaseMutation):
    checkout = graphene.Field(Checkout, description="An updated checkout.")

    class Arguments:
        checkout_id = graphene.ID(
            description=(
                f"The ID of the checkout. {DEPRECATED_IN_3X_INPUT} Use token instead."
            ),
            required=False,
        )
        token = UUID(description="Checkout token.", required=False)
        shipping_method_id = graphene.ID(required=True, description="Shipping method.")

    class Meta:
        description = "Updates the shipping address of the checkout."
        error_type_class = CheckoutError
        error_type_field = "checkout_errors"

    @classmethod
    def perform_mutation(
        cls, _root, info, shipping_method_id, checkout_id=None, token=None
    ):
        # DEPRECATED
        validate_one_of_args_is_in_mutation(
            CheckoutErrorCode, "checkout_id", checkout_id, "token", token
        )

        if token:
            checkout = get_checkout_by_token(token)
        # DEPRECATED
        else:
            checkout = cls.get_node_or_error(
                info, checkout_id or token, only_type=Checkout, field="checkout_id"
            )

        manager = info.context.plugins
        lines = fetch_checkout_lines(checkout)
        checkout_info = fetch_checkout_info(
            checkout, lines, info.context.discounts, manager
        )
        if not is_shipping_required(lines):
            raise ValidationError(
                {
                    "shipping_method": ValidationError(
                        ERROR_DOES_NOT_SHIP,
                        code=CheckoutErrorCode.SHIPPING_NOT_REQUIRED,
                    )
                }
            )

        app_shipping_id = from_shipping_app_id(shipping_method_id)
        if app_shipping_id:
            set_app_shipping_id(checkout=checkout, app_shipping_id=shipping_method_id)
            checkout.save(update_fields=["private_metadata", "last_change"])
        else:
            shipping_method = cls.get_node_or_error(
                info,
                shipping_method_id,
                only_type=ShippingMethod,
                field="shipping_method_id",
                qs=shipping_models.ShippingMethod.objects.prefetch_related(
                    "postal_code_rules"
                ),
            )

<<<<<<< HEAD
            shipping_method_is_valid = clean_shipping_method(
                checkout_info=checkout_info,
                lines=lines,
                method=shipping_method,
=======
        shipping_method_is_valid = clean_delivery_method(
            checkout_info=checkout_info,
            lines=lines,
            method=shipping_method,
        )
        if not shipping_method_is_valid:
            raise ValidationError(
                {
                    "shipping_method": ValidationError(
                        "This shipping method is not applicable.",
                        code=CheckoutErrorCode.SHIPPING_METHOD_NOT_APPLICABLE,
                    )
                }
>>>>>>> 4972a662
            )
            if not shipping_method_is_valid:
                raise ValidationError(
                    {
                        "shipping_method": ValidationError(
                            "This shipping method is not applicable.",
                            code=CheckoutErrorCode.SHIPPING_METHOD_NOT_APPLICABLE,
                        )
                    }
                )

            checkout.shipping_method = shipping_method
            checkout.save(update_fields=["shipping_method", "last_change"])
        recalculate_checkout_discount(
            manager, checkout_info, lines, info.context.discounts
        )
        manager.checkout_updated(checkout)
        return CheckoutShippingMethodUpdate(checkout=checkout)


class CheckoutDeliveryMethodUpdate(BaseMutation):
    checkout = graphene.Field(Checkout, description="An updated checkout.")

    class Arguments:
        token = UUID(description="Checkout token.", required=False)
        delivery_method_id = graphene.ID(
            description="Delivery Method ID (`Warehouse` ID or `ShippingMethod` ID).",
            required=False,
        )

    class Meta:
        description = (
            f"{ADDED_IN_31} Updates the delivery method "
            "(shipping method or pick up point) of the checkout."
        )
        error_type_class = CheckoutError

    @classmethod
    def perform_on_shipping_method(
        cls, info, shipping_method_id, checkout_info, lines, checkout, manager
    ):
        shipping_method = cls.get_node_or_error(
            info,
            shipping_method_id,
            only_type=ShippingMethod,
            field="delivery_method_id",
            qs=shipping_models.ShippingMethod.objects.prefetch_related(
                "postal_code_rules"
            ),
        )

        cls._check_delivery_method(
            checkout_info, lines, shipping_method=shipping_method, collection_point=None
        )

        cls._update_delivery_method(
            manager,
            checkout,
            shipping_method=shipping_method,
            collection_point=None,
        )
        recalculate_checkout_discount(
            manager, checkout_info, lines, info.context.discounts
        )
        return CheckoutDeliveryMethodUpdate(checkout=checkout)

    @classmethod
    def perform_on_collection_point(
        cls, info, collection_point_id, checkout_info, lines, checkout, manager
    ):
        collection_point = cls.get_node_or_error(
            info,
            collection_point_id,
            only_type=Warehouse,
            field="delivery_method_id",
            qs=warehouse_models.Warehouse.objects.select_related("address"),
        )
        cls._check_delivery_method(
            checkout_info,
            lines,
            shipping_method=None,
            collection_point=collection_point,
        )
        cls._update_delivery_method(
            manager, checkout, shipping_method=None, collection_point=collection_point
        )
        return CheckoutDeliveryMethodUpdate(checkout=checkout)

    @staticmethod
    def _check_delivery_method(
        checkout_info,
        lines,
        *,
        shipping_method: Optional[ShippingMethod],
        collection_point: Optional[Warehouse]
    ) -> None:
        delivery_method = shipping_method
        error_msg = "This shipping method is not applicable."

        if collection_point is not None:
            delivery_method = collection_point
            error_msg = "This pick up point is not applicable."

        delivery_method_is_valid = clean_delivery_method(
            checkout_info=checkout_info, lines=lines, method=delivery_method
        )
        if not delivery_method_is_valid:
            raise ValidationError(
                {
                    "delivery_method_id": ValidationError(
                        error_msg,
                        code=CheckoutErrorCode.DELIVERY_METHOD_NOT_APPLICABLE.value,
                    )
                }
            )

    @staticmethod
    def _update_delivery_method(
        manager,
        checkout: Checkout,
        *,
        shipping_method: Optional[ShippingMethod],
        collection_point: Optional[Warehouse]
    ) -> None:
        checkout.shipping_method = shipping_method
        checkout.collection_point = collection_point
        checkout.save(
            update_fields=["shipping_method", "collection_point", "last_change"]
        )
        manager.checkout_updated(checkout)

    @staticmethod
    def _resolve_delivery_method_type(id_) -> Optional[str]:
        if id_ is None:
            return None

        possible_types = ("Warehouse", "ShippingMethod")
        type_, id_ = from_global_id_or_error(id_)
        str_type = str(type_)

        if str_type not in possible_types:
            raise ValidationError(
                {
                    "delivery_method_id": ValidationError(
                        "ID does not belong to Warehouse or ShippingMethod",
                        code=CheckoutErrorCode.INVALID.value,
                    )
                }
            )

        return str_type

    @classmethod
    def perform_mutation(
        cls,
        _,
        info,
        token,
        delivery_method_id=None,
    ):

        checkout = get_checkout_by_token(token)

        manager = info.context.plugins
        lines = fetch_checkout_lines(checkout)
        checkout_info = fetch_checkout_info(
            checkout, lines, info.context.discounts, manager
        )
        if not is_shipping_required(lines):
            raise ValidationError(
                {
                    "delivery_method": ValidationError(
                        ERROR_DOES_NOT_SHIP,
                        code=CheckoutErrorCode.SHIPPING_NOT_REQUIRED,
                    )
                }
            )
        type_name = cls._resolve_delivery_method_type(delivery_method_id)

        if type_name == "Warehouse":
            return cls.perform_on_collection_point(
                info, delivery_method_id, checkout_info, lines, checkout, manager
            )
        return cls.perform_on_shipping_method(
            info, delivery_method_id, checkout_info, lines, checkout, manager
        )


class CheckoutComplete(BaseMutation):
    order = graphene.Field(Order, description="Placed order.")
    confirmation_needed = graphene.Boolean(
        required=True,
        default_value=False,
        description=(
            "Set to true if payment needs to be confirmed"
            " before checkout is complete."
        ),
    )
    confirmation_data = graphene.JSONString(
        required=False,
        description=(
            "Confirmation data used to process additional authorization steps."
        ),
    )

    class Arguments:
        checkout_id = graphene.ID(
            description=(
                f"The ID of the checkout. {DEPRECATED_IN_3X_INPUT} Use token instead."
            ),
            required=False,
        )
        token = UUID(description="Checkout token.", required=False)
        store_source = graphene.Boolean(
            default_value=False,
            description=(
                "Determines whether to store the payment source for future usage. "
                f"{DEPRECATED_IN_3X_INPUT} Use checkoutPaymentCreate for this action."
            ),
        )
        redirect_url = graphene.String(
            required=False,
            description=(
                "URL of a view where users should be redirected to "
                "see the order details. URL in RFC 1808 format."
            ),
        )
        payment_data = graphene.JSONString(
            required=False,
            description=(
                "Client-side generated data required to finalize the payment."
            ),
        )

    class Meta:
        description = (
            "Completes the checkout. As a result a new order is created and "
            "a payment charge is made. This action requires a successful "
            "payment before it can be performed. "
            "In case additional confirmation step as 3D secure is required "
            "confirmationNeeded flag will be set to True and no order created "
            "until payment is confirmed with second call of this mutation."
        )
        error_type_class = CheckoutError
        error_type_field = "checkout_errors"

    @classmethod
    def perform_mutation(
        cls, _root, info, store_source, checkout_id=None, token=None, **data
    ):
        # DEPRECATED
        validate_one_of_args_is_in_mutation(
            CheckoutErrorCode, "checkout_id", checkout_id, "token", token
        )

        tracking_code = analytics.get_client_id(info.context)
        with transaction_with_commit_on_errors():
            try:
                if token:
                    checkout = get_checkout_by_token(token)
                # DEPRECATED
                else:
                    checkout = cls.get_node_or_error(
                        info,
                        checkout_id or token,
                        only_type=Checkout,
                        field="checkout_id",
                    )
            except ValidationError as e:
                # DEPRECATED
                if checkout_id:
                    token = cls.get_global_id_or_error(
                        checkout_id, only_type=Checkout, field="checkout_id"
                    )

                order = order_models.Order.objects.get_by_checkout_token(token)
                if order:
                    if not order.channel.is_active:
                        raise ValidationError(
                            {
                                "channel": ValidationError(
                                    "Cannot complete checkout with inactive channel.",
                                    code=CheckoutErrorCode.CHANNEL_INACTIVE.value,
                                )
                            }
                        )
                    # The order is already created. We return it as a success
                    # checkoutComplete response. Order is anonymized for not logged in
                    # user
                    return CheckoutComplete(
                        order=order, confirmation_needed=False, confirmation_data={}
                    )
                raise e

            manager = info.context.plugins
            lines = fetch_checkout_lines(checkout)
            validate_variants_in_checkout_lines(lines)
            checkout_info = fetch_checkout_info(
                checkout, lines, info.context.discounts, manager
            )

            requestor = get_user_or_app_from_context(info.context)
            if requestor.has_perm(AccountPermissions.IMPERSONATE_USER):
                # Allow impersonating user and process a checkout by using user details
                # assigned to checkout.
                customer = checkout.user or AnonymousUser()
            else:
                customer = info.context.user

            order, action_required, action_data = complete_checkout(
                manager=manager,
                checkout_info=checkout_info,
                lines=lines,
                payment_data=data.get("payment_data", {}),
                store_source=store_source,
                discounts=info.context.discounts,
                user=customer,
                app=info.context.app,
                site_settings=info.context.site.settings,
                tracking_code=tracking_code,
                redirect_url=data.get("redirect_url"),
            )
        # If gateway returns information that additional steps are required we need
        # to inform the frontend and pass all required data
        return CheckoutComplete(
            order=order,
            confirmation_needed=action_required,
            confirmation_data=action_data,
        )


class CheckoutAddPromoCode(BaseMutation):
    checkout = graphene.Field(
        Checkout, description="The checkout with the added gift card or voucher."
    )

    class Arguments:
        checkout_id = graphene.ID(
            description=(
                f"The ID of the checkout. {DEPRECATED_IN_3X_INPUT} Use token instead."
            ),
            required=False,
        )
        token = UUID(description="Checkout token.", required=False)
        promo_code = graphene.String(
            description="Gift card code or voucher code.", required=True
        )

    class Meta:
        description = "Adds a gift card or a voucher to a checkout."
        error_type_class = CheckoutError
        error_type_field = "checkout_errors"

    @classmethod
    def perform_mutation(cls, _root, info, promo_code, checkout_id=None, token=None):
        # DEPRECATED
        validate_one_of_args_is_in_mutation(
            CheckoutErrorCode, "checkout_id", checkout_id, "token", token
        )

        if token:
            checkout = get_checkout_by_token(token)
        # DEPRECATED
        else:
            checkout = cls.get_node_or_error(
                info, checkout_id or token, only_type=Checkout, field="checkout_id"
            )

        manager = info.context.plugins
        discounts = info.context.discounts
        lines = fetch_checkout_lines(checkout)
        checkout_info = fetch_checkout_info(checkout, lines, discounts, manager)

        add_promo_code_to_checkout(
            manager,
            checkout_info,
            lines,
            promo_code,
            discounts,
        )

        checkout_info.valid_shipping_methods = (
            get_valid_shipping_method_list_for_checkout_info(
                checkout_info, checkout_info.shipping_address, lines, discounts, manager
            )
        )

        update_checkout_shipping_method_if_invalid(checkout_info, lines)
        manager.checkout_updated(checkout)
        return CheckoutAddPromoCode(checkout=checkout)


class CheckoutRemovePromoCode(BaseMutation):
    checkout = graphene.Field(
        Checkout, description="The checkout with the removed gift card or voucher."
    )

    class Arguments:
        checkout_id = graphene.ID(
            description=(
                f"The ID of the checkout. {DEPRECATED_IN_3X_INPUT} Use token instead."
            ),
            required=False,
        )
        token = UUID(description="Checkout token.", required=False)
        promo_code = graphene.String(
            description="Gift card code or voucher code.", required=True
        )

    class Meta:
        description = "Remove a gift card or a voucher from a checkout."
        error_type_class = CheckoutError
        error_type_field = "checkout_errors"

    @classmethod
    def perform_mutation(cls, _root, info, promo_code, checkout_id=None, token=None):
        # DEPRECATED
        validate_one_of_args_is_in_mutation(
            CheckoutErrorCode, "checkout_id", checkout_id, "token", token
        )

        if token:
            checkout = get_checkout_by_token(token)
        # DEPRECATED
        else:
            checkout = cls.get_node_or_error(
                info, checkout_id or token, only_type=Checkout, field="checkout_id"
            )

        manager = info.context.plugins
        checkout_info = fetch_checkout_info(
            checkout, [], info.context.discounts, manager
        )
        remove_promo_code_from_checkout(checkout_info, promo_code)
        manager.checkout_updated(checkout)
        return CheckoutRemovePromoCode(checkout=checkout)<|MERGE_RESOLUTION|>--- conflicted
+++ resolved
@@ -1078,26 +1078,10 @@
                 ),
             )
 
-<<<<<<< HEAD
-            shipping_method_is_valid = clean_shipping_method(
+            shipping_method_is_valid = clean_delivery_method(
                 checkout_info=checkout_info,
                 lines=lines,
                 method=shipping_method,
-=======
-        shipping_method_is_valid = clean_delivery_method(
-            checkout_info=checkout_info,
-            lines=lines,
-            method=shipping_method,
-        )
-        if not shipping_method_is_valid:
-            raise ValidationError(
-                {
-                    "shipping_method": ValidationError(
-                        "This shipping method is not applicable.",
-                        code=CheckoutErrorCode.SHIPPING_METHOD_NOT_APPLICABLE,
-                    )
-                }
->>>>>>> 4972a662
             )
             if not shipping_method_is_valid:
                 raise ValidationError(
