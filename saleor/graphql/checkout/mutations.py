--- conflicted
+++ resolved
@@ -7,13 +7,6 @@
 
 from ...checkout import models
 from ...checkout.utils import (
-<<<<<<< HEAD
-    add_variant_to_checkout, add_voucher_to_checkout,
-    change_billing_address_in_checkout, change_shipping_address_in_checkout,
-    clean_checkout, create_order, get_or_create_user_checkout,
-    get_taxes_for_checkout, get_voucher_for_checkout, is_valid_shipping_method,
-    recalculate_checkout_discount, remove_voucher_from_checkout)
-=======
     add_variant_to_checkout,
     add_voucher_to_checkout,
     change_billing_address_in_checkout,
@@ -23,10 +16,10 @@
     get_or_create_user_checkout,
     get_taxes_for_checkout,
     get_voucher_for_checkout,
+    is_valid_shipping_method,
     recalculate_checkout_discount,
     remove_voucher_from_checkout,
 )
->>>>>>> e81494c9
 from ...core import analytics
 from ...core.exceptions import InsufficientStock
 from ...core.utils.taxes import get_taxes_for_address
@@ -43,7 +36,6 @@
 from .types import Checkout, CheckoutLine
 
 
-<<<<<<< HEAD
 def clean_shipping_address(checkout, shipping_address, remove=True):
     error = False
 
@@ -53,16 +45,15 @@
     if not checkout.is_shipping_required():
         error = True
         if not remove:
-            raise ValidationError('This checkout does not requires shipping.')
+            raise ValidationError("This checkout does not requires shipping.")
 
     if error and remove:
         checkout.shipping_address = None
         checkout.shipping_method = None
-        checkout.save(update_fields=['shipping_address', 'shipping_method'])
-
-
-def clean_shipping_method(
-        checkout, shipping_method, discounts, taxes, remove=True):
+        checkout.save(update_fields=["shipping_address", "shipping_method"])
+
+
+def clean_shipping_method(checkout, shipping_method, discounts, taxes, remove=True):
     error = False
 
     if not shipping_method:
@@ -72,48 +63,19 @@
         error = True
         if not remove:
             raise ValidationError(
-                'Cannot choose a shipping method for a checkout without the '
-                'shipping address.')
+                "Cannot choose a shipping method for a checkout without the "
+                "shipping address."
+            )
 
     shipping_method_is_valid = is_valid_shipping_method(
-        checkout, taxes, discounts,
-        shipping_method=shipping_method, remove=remove)
+        checkout, taxes, discounts, shipping_method=shipping_method, remove=remove
+    )
     if not shipping_method_is_valid:
         error = True
         if not remove:
-            raise ValidationError(
-                'Shipping method cannot be used with this checkout.')
+            raise ValidationError("Shipping method cannot be used with this checkout.")
 
     if error and remove:
-=======
-def clean_shipping_method(
-    checkout, method, discounts, taxes, country_code=None, remove=True
-):
-    # FIXME Add tests for this function
-    if not method:
-        return None
-
-    if not checkout.is_shipping_required():
-        raise ValidationError("This checkout does not requires shipping.")
-
-    if not checkout.shipping_address:
-        raise ValidationError(
-            "Cannot choose a shipping method for a checkout without the "
-            "shipping address."
-        )
-
-    valid_methods = ShippingMethodModel.objects.applicable_shipping_methods(
-        price=checkout.get_subtotal(discounts, taxes).gross.amount,
-        weight=checkout.get_total_weight(),
-        country_code=country_code or checkout.shipping_address.country.code,
-    )
-    valid_methods = valid_methods.values_list("id", flat=True)
-
-    if method.pk not in valid_methods and not remove:
-        raise ValidationError("Shipping method cannot be used with this checkout.")
-
-    if remove:
->>>>>>> e81494c9
         checkout.shipping_method = None
         checkout.save(update_fields=["shipping_method"])
 
@@ -285,27 +247,19 @@
 
         check_lines_quantity(variants, quantities)
 
-<<<<<<< HEAD
-=======
-        # FIXME test if below function is called
-        clean_shipping_method(
-            checkout=checkout,
-            method=checkout.shipping_method,
-            discounts=info.context.discounts,
-            taxes=get_taxes_for_address(checkout.shipping_address),
-        )
-
->>>>>>> e81494c9
         if variants and quantities:
             for variant, quantity in zip(variants, quantities):
                 add_variant_to_checkout(checkout, variant, quantity, replace=replace)
 
         clean_shipping_address(
-            checkout=checkout, shipping_address=checkout.shipping_address)
+            checkout=checkout, shipping_address=checkout.shipping_address
+        )
         clean_shipping_method(
-            checkout=checkout, shipping_method=checkout.shipping_method,
+            checkout=checkout,
+            shipping_method=checkout.shipping_method,
             discounts=info.context.discounts,
-            taxes=get_taxes_for_address(checkout.shipping_address))
+            taxes=get_taxes_for_address(checkout.shipping_address),
+        )
 
         recalculate_checkout_discount(
             checkout, info.context.discounts, info.context.taxes
@@ -348,14 +302,11 @@
             line.delete()
 
         clean_shipping_address(
-            checkout=checkout, shipping_address=checkout.shipping_address)
+            checkout=checkout, shipping_address=checkout.shipping_address
+        )
         clean_shipping_method(
-<<<<<<< HEAD
-            checkout=checkout, shipping_method=checkout.shipping_method,
-=======
             checkout=checkout,
-            method=checkout.shipping_method,
->>>>>>> e81494c9
+            shipping_method=checkout.shipping_method,
             discounts=info.context.discounts,
             taxes=get_taxes_for_address(checkout.shipping_address),
         )
@@ -432,14 +383,11 @@
         )
 
         clean_shipping_address(
-            checkout=checkout, shipping_address=shipping_address, remove=False)
+            checkout=checkout, shipping_address=shipping_address, remove=False
+        )
         clean_shipping_method(
-<<<<<<< HEAD
-            checkout=checkout, shipping_method=checkout.shipping_method,
-=======
             checkout=checkout,
-            method=checkout.shipping_method,
->>>>>>> e81494c9
+            shipping_method=checkout.shipping_method,
             discounts=info.context.discounts,
             taxes=get_taxes_for_address(shipping_address),
         )
@@ -529,20 +477,15 @@
         )
 
         clean_shipping_address(
-            checkout=checkout, shipping_address=checkout.shipping_address)
+            checkout=checkout, shipping_address=checkout.shipping_address
+        )
         clean_shipping_method(
-<<<<<<< HEAD
-            checkout=checkout, shipping_method=shipping_method,
-            discounts=info.context.discounts, taxes=info.context.taxes,
-            remove=False)
-=======
             checkout=checkout,
-            method=shipping_method,
+            shipping_method=shipping_method,
             discounts=info.context.discounts,
             taxes=info.context.taxes,
             remove=False,
         )
->>>>>>> e81494c9
 
         checkout.shipping_method = shipping_method
         checkout.save(update_fields=["shipping_method"])
