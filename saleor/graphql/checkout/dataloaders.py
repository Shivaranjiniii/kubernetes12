--- conflicted
+++ resolved
@@ -1,13 +1,9 @@
 from collections import defaultdict
 
-<<<<<<< HEAD
+from django.db.models import F
 from promise import Promise
 
 from ...checkout import CheckoutLineInfo
-=======
-from django.db.models import F
-
->>>>>>> cb53fe68
 from ...checkout.models import Checkout, CheckoutLine
 from ..core.dataloaders import DataLoader
 from ..product.dataloaders import (
