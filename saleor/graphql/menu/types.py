--- conflicted
+++ resolved
@@ -164,24 +164,15 @@
         return None
 
     @staticmethod
-<<<<<<< HEAD
-    def resolve_page(root: models.MenuItem, info, **kwargs):
-        if root.page_id:
-=======
     def resolve_page(root: ChannelContext[models.MenuItem], info, **kwargs):
         if root.node.page_id:
->>>>>>> 8d3b4a50
             requestor = get_user_or_app_from_context(info.context)
             requestor_has_access_to_all = requestor.is_active and requestor.has_perm(
                 PagePermissions.MANAGE_PAGES
             )
             return (
                 PageByIdLoader(info.context)
-<<<<<<< HEAD
-                .load(root.page_id)
-=======
                 .load(root.node.page_id)
->>>>>>> 8d3b4a50
                 .then(
                     lambda page: page
                     if requestor_has_access_to_all or page.is_visible
