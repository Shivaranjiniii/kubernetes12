--- conflicted
+++ resolved
@@ -99,11 +99,8 @@
     ProductVariantClearPrivateMeta,
     ProductVariantCreate,
     ProductVariantDelete,
-<<<<<<< HEAD
+    ProductVariantReorder,
     ProductVariantSetDefault,
-=======
-    ProductVariantReorder,
->>>>>>> c1d1cab0
     ProductVariantUpdate,
     ProductVariantUpdateMeta,
     ProductVariantUpdatePrivateMeta,
