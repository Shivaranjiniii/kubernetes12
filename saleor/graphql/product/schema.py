import graphene
from graphql_jwt.decorators import permission_required

from ..core.enums import ReportingPeriod
from ..core.fields import FilterInputConnectionField, PrefetchingConnectionField
from ..core.types import FilterInputObjectType
from ..descriptions import DESCRIPTIONS
from ..translations.mutations import (
    AttributeTranslate,
    AttributeValueTranslate,
    CategoryTranslate,
    CollectionTranslate,
    ProductTranslate,
    ProductVariantTranslate,
)
from .bulk_mutations.attributes import AttributeBulkDelete, AttributeValueBulkDelete
from .bulk_mutations.products import (
    CategoryBulkDelete,
    CollectionBulkDelete,
<<<<<<< HEAD
    ProductBulkDelete,
=======
    CollectionBulkPublish,
    ProductBulkDelete,
    ProductBulkPublish,
>>>>>>> e81494c9
    ProductImageBulkDelete,
    ProductTypeBulkDelete,
    ProductVariantBulkDelete,
)
from .enums import StockAvailability
from .filters import CollectionFilter, ProductFilter, ProductTypeFilter
from .mutations.attributes import (
    AttributeCreate,
    AttributeDelete,
    AttributeUpdate,
    AttributeValueCreate,
    AttributeValueDelete,
    AttributeValueUpdate,
)
from .mutations.digital_contents import (
    DigitalContentCreate,
    DigitalContentDelete,
    DigitalContentUpdate,
    DigitalContentUrlCreate,
)
from .mutations.products import (
    CategoryCreate,
    CategoryDelete,
    CategoryUpdate,
    CollectionAddProducts,
    CollectionCreate,
    CollectionDelete,
    CollectionRemoveProducts,
    CollectionUpdate,
    ProductCreate,
    ProductDelete,
    ProductImageCreate,
    ProductImageDelete,
    ProductImageReorder,
    ProductImageUpdate,
    ProductTypeCreate,
    ProductTypeDelete,
    ProductTypeUpdate,
    ProductUpdate,
    ProductVariantCreate,
    ProductVariantDelete,
    ProductVariantUpdate,
    VariantImageAssign,
    VariantImageUnassign,
)
from .resolvers import (
    resolve_attributes,
    resolve_categories,
    resolve_collections,
    resolve_digital_contents,
    resolve_product_types,
    resolve_product_variants,
    resolve_products,
    resolve_report_product_sales,
)
from .scalars import AttributeScalar
from .types import (
    Attribute,
    Category,
    Collection,
    DigitalContent,
    Product,
    ProductOrder,
    ProductType,
    ProductVariant,
)
<<<<<<< HEAD
=======


class ProductFilterInput(FilterInputObjectType):
    class Meta:
        filterset_class = ProductFilter


class CollectionFilterInput(FilterInputObjectType):
    class Meta:
        filterset_class = CollectionFilter


class ProductTypeFilterInput(FilterInputObjectType):
    class Meta:
        filterset_class = ProductTypeFilter
>>>>>>> e81494c9


class ProductQueries(graphene.ObjectType):
    digital_content = graphene.Field(
        DigitalContent, id=graphene.Argument(graphene.ID, required=True)
    )
    digital_contents = PrefetchingConnectionField(
        DigitalContent,
        query=graphene.String(),
        level=graphene.Argument(graphene.Int),
        description="List of the digital contents.",
    )
    attributes = PrefetchingConnectionField(
        Attribute,
        description="List of the shop's attributes.",
        query=graphene.String(description=DESCRIPTIONS["attributes"]),
        in_category=graphene.Argument(
            graphene.ID,
<<<<<<< HEAD
            description=dedent(
                """Return attributes for products belonging to the given
                category."""
            ),
        ),
        in_collection=graphene.Argument(
            graphene.ID,
            description=dedent(
                """Return attributes for products belonging to the given
                collection."""
            ),
=======
            description="""Return attributes for products
            belonging to the given category.""",
        ),
        in_collection=graphene.Argument(
            graphene.ID,
            description="""Return attributes for products
            belonging to the given collection.""",
>>>>>>> e81494c9
        ),
    )
    categories = PrefetchingConnectionField(
        Category,
        query=graphene.String(description=DESCRIPTIONS["category"]),
        level=graphene.Argument(graphene.Int),
        description="List of the shop's categories.",
    )
    category = graphene.Field(
        Category,
        id=graphene.Argument(graphene.ID, required=True),
        description="Lookup a category by ID.",
    )
    collection = graphene.Field(
        Collection,
        id=graphene.Argument(graphene.ID, required=True),
        description="Lookup a collection by ID.",
    )
<<<<<<< HEAD
    collections = PrefetchingConnectionField(
        Collection,
=======
    collections = FilterInputConnectionField(
        Collection,
        filter=CollectionFilterInput(),
>>>>>>> e81494c9
        query=graphene.String(description=DESCRIPTIONS["collection"]),
        description="List of the shop's collections.",
    )
    product = graphene.Field(
<<<<<<< HEAD
        Product,
        id=graphene.Argument(graphene.ID, required=True),
        description="Lookup a product by ID.",
    )
    products = PrefetchingConnectionField(
=======
>>>>>>> e81494c9
        Product,
        id=graphene.Argument(graphene.ID, required=True),
        description="Lookup a product by ID.",
    )
    products = FilterInputConnectionField(
        Product,
        filter=ProductFilterInput(),
        attributes=graphene.List(
            AttributeScalar, description="Filter products by attributes."
        ),
        categories=graphene.List(
            graphene.ID, description="Filter products by category."
        ),
        collections=graphene.List(
            graphene.ID, description="Filter products by collections."
        ),
        price_lte=graphene.Float(
<<<<<<< HEAD
            description=dedent(
                """Filter by price less than or equal to the given value."""
            )
        ),
        price_gte=graphene.Float(
            description=dedent(
                """
                Filter by price greater than or equal to the given value."""
            )
=======
            description="Filter by price less than or equal to the given value."
        ),
        price_gte=graphene.Float(
            description="Filter by price greater than or equal to the given value."
>>>>>>> e81494c9
        ),
        sort_by=graphene.Argument(ProductOrder, description="Sort products."),
        stock_availability=graphene.Argument(
            StockAvailability, description="Filter products by the stock availability"
        ),
        query=graphene.String(description=DESCRIPTIONS["product"]),
        description="List of the shop's products.",
    )
    product_type = graphene.Field(
        ProductType,
        id=graphene.Argument(graphene.ID, required=True),
        description="Lookup a product type by ID.",
    )
<<<<<<< HEAD
    product_types = PrefetchingConnectionField(
        ProductType, description="List of the shop's product types."
=======
    product_types = FilterInputConnectionField(
        ProductType,
        filter=ProductTypeFilterInput(),
        description="List of the shop's product types.",
>>>>>>> e81494c9
    )
    product_variant = graphene.Field(
        ProductVariant,
        id=graphene.Argument(graphene.ID, required=True),
        description="Lookup a variant by ID.",
    )
    product_variants = PrefetchingConnectionField(
        ProductVariant,
        ids=graphene.List(graphene.ID),
        description="Lookup multiple variants by ID",
    )
    report_product_sales = PrefetchingConnectionField(
        ProductVariant,
        period=graphene.Argument(
            ReportingPeriod, required=True, description="Span of time."
        ),
        description="List of top selling products.",
    )

    def resolve_attributes(
<<<<<<< HEAD
        self, info, in_category=None, in_collection=None, query=None, **kwargs
=======
        self, info, in_category=None, in_collection=None, query=None, **_kwargs
>>>>>>> e81494c9
    ):
        return resolve_attributes(info, in_category, in_collection, query)

    def resolve_categories(self, info, level=None, query=None, **_kwargs):
        return resolve_categories(info, level=level, query=query)

    def resolve_category(self, info, id):
        return graphene.Node.get_node_from_global_id(info, id, Category)

    def resolve_collection(self, info, id):
        return graphene.Node.get_node_from_global_id(info, id, Collection)

    def resolve_collections(self, info, query=None, **_kwargs):
        return resolve_collections(info, query)

    @permission_required("product.manage_products")
    def resolve_digital_content(self, info, id):
        return graphene.Node.get_node_from_global_id(info, id, DigitalContent)

    @permission_required("product.manage_products")
<<<<<<< HEAD
    def resolve_digital_contents(self, info, query=None, **kwargs):
        return resolve_digital_contents(info, query)
=======
    def resolve_digital_contents(self, info, **_kwargs):
        return resolve_digital_contents(info)
>>>>>>> e81494c9

    def resolve_product(self, info, id):
        return graphene.Node.get_node_from_global_id(info, id, Product)

    def resolve_products(self, info, **kwargs):
        return resolve_products(info, **kwargs)

    def resolve_product_type(self, info, id):
        return graphene.Node.get_node_from_global_id(info, id, ProductType)

    def resolve_product_types(self, info, **_kwargs):
        return resolve_product_types(info)

    def resolve_product_variant(self, info, id):
        return graphene.Node.get_node_from_global_id(info, id, ProductVariant)

    def resolve_product_variants(self, info, ids=None, **_kwargs):
        return resolve_product_variants(info, ids)

    @permission_required(["order.manage_orders", "product.manage_products"])
<<<<<<< HEAD
    def resolve_report_product_sales(self, info, period, **kwargs):
        return resolve_report_product_sales(info, period)
=======
    def resolve_report_product_sales(self, *_args, period, **_kwargs):
        return resolve_report_product_sales(period)
>>>>>>> e81494c9


class ProductMutations(graphene.ObjectType):
    attribute_create = AttributeCreate.Field()
    attribute_delete = AttributeDelete.Field()
    attribute_bulk_delete = AttributeBulkDelete.Field()
    attribute_update = AttributeUpdate.Field()
    attribute_translate = AttributeTranslate.Field()

    attribute_value_create = AttributeValueCreate.Field()
    attribute_value_delete = AttributeValueDelete.Field()
    attribute_value_bulk_delete = AttributeValueBulkDelete.Field()
    attribute_value_update = AttributeValueUpdate.Field()
    attribute_value_translate = AttributeValueTranslate.Field()

    category_create = CategoryCreate.Field()
    category_delete = CategoryDelete.Field()
    category_bulk_delete = CategoryBulkDelete.Field()
    category_update = CategoryUpdate.Field()
    category_translate = CategoryTranslate.Field()

    collection_add_products = CollectionAddProducts.Field()
    collection_create = CollectionCreate.Field()
    collection_delete = CollectionDelete.Field()
    collection_bulk_delete = CollectionBulkDelete.Field()
    collection_bulk_publish = CollectionBulkPublish.Field()
    collection_remove_products = CollectionRemoveProducts.Field()
    collection_update = CollectionUpdate.Field()
    collection_translate = CollectionTranslate.Field()

    product_create = ProductCreate.Field()
    product_delete = ProductDelete.Field()
    product_bulk_delete = ProductBulkDelete.Field()
    product_bulk_publish = ProductBulkPublish.Field()
    product_update = ProductUpdate.Field()
    product_translate = ProductTranslate.Field()

    product_image_create = ProductImageCreate.Field()
    product_image_delete = ProductImageDelete.Field()
    product_image_bulk_delete = ProductImageBulkDelete.Field()
    product_image_reorder = ProductImageReorder.Field()
    product_image_update = ProductImageUpdate.Field()

    product_type_create = ProductTypeCreate.Field()
    product_type_delete = ProductTypeDelete.Field()
    product_type_bulk_delete = ProductTypeBulkDelete.Field()
    product_type_update = ProductTypeUpdate.Field()

    digital_content_create = DigitalContentCreate.Field()
    digital_content_delete = DigitalContentDelete.Field()
    digital_content_update = DigitalContentUpdate.Field()

    digital_content_url_create = DigitalContentUrlCreate.Field()

    product_variant_create = ProductVariantCreate.Field()
    product_variant_delete = ProductVariantDelete.Field()
    product_variant_bulk_delete = ProductVariantBulkDelete.Field()
    product_variant_update = ProductVariantUpdate.Field()
    product_variant_translate = ProductVariantTranslate.Field()

    variant_image_assign = VariantImageAssign.Field()
    variant_image_unassign = VariantImageUnassign.Field()<|MERGE_RESOLUTION|>--- conflicted
+++ resolved
@@ -17,13 +17,9 @@
 from .bulk_mutations.products import (
     CategoryBulkDelete,
     CollectionBulkDelete,
-<<<<<<< HEAD
-    ProductBulkDelete,
-=======
     CollectionBulkPublish,
     ProductBulkDelete,
     ProductBulkPublish,
->>>>>>> e81494c9
     ProductImageBulkDelete,
     ProductTypeBulkDelete,
     ProductVariantBulkDelete,
@@ -90,8 +86,6 @@
     ProductType,
     ProductVariant,
 )
-<<<<<<< HEAD
-=======
 
 
 class ProductFilterInput(FilterInputObjectType):
@@ -107,7 +101,6 @@
 class ProductTypeFilterInput(FilterInputObjectType):
     class Meta:
         filterset_class = ProductTypeFilter
->>>>>>> e81494c9
 
 
 class ProductQueries(graphene.ObjectType):
@@ -126,19 +119,6 @@
         query=graphene.String(description=DESCRIPTIONS["attributes"]),
         in_category=graphene.Argument(
             graphene.ID,
-<<<<<<< HEAD
-            description=dedent(
-                """Return attributes for products belonging to the given
-                category."""
-            ),
-        ),
-        in_collection=graphene.Argument(
-            graphene.ID,
-            description=dedent(
-                """Return attributes for products belonging to the given
-                collection."""
-            ),
-=======
             description="""Return attributes for products
             belonging to the given category.""",
         ),
@@ -146,7 +126,6 @@
             graphene.ID,
             description="""Return attributes for products
             belonging to the given collection.""",
->>>>>>> e81494c9
         ),
     )
     categories = PrefetchingConnectionField(
@@ -165,26 +144,13 @@
         id=graphene.Argument(graphene.ID, required=True),
         description="Lookup a collection by ID.",
     )
-<<<<<<< HEAD
-    collections = PrefetchingConnectionField(
-        Collection,
-=======
     collections = FilterInputConnectionField(
         Collection,
         filter=CollectionFilterInput(),
->>>>>>> e81494c9
         query=graphene.String(description=DESCRIPTIONS["collection"]),
         description="List of the shop's collections.",
     )
     product = graphene.Field(
-<<<<<<< HEAD
-        Product,
-        id=graphene.Argument(graphene.ID, required=True),
-        description="Lookup a product by ID.",
-    )
-    products = PrefetchingConnectionField(
-=======
->>>>>>> e81494c9
         Product,
         id=graphene.Argument(graphene.ID, required=True),
         description="Lookup a product by ID.",
@@ -202,22 +168,10 @@
             graphene.ID, description="Filter products by collections."
         ),
         price_lte=graphene.Float(
-<<<<<<< HEAD
-            description=dedent(
-                """Filter by price less than or equal to the given value."""
-            )
-        ),
-        price_gte=graphene.Float(
-            description=dedent(
-                """
-                Filter by price greater than or equal to the given value."""
-            )
-=======
             description="Filter by price less than or equal to the given value."
         ),
         price_gte=graphene.Float(
             description="Filter by price greater than or equal to the given value."
->>>>>>> e81494c9
         ),
         sort_by=graphene.Argument(ProductOrder, description="Sort products."),
         stock_availability=graphene.Argument(
@@ -231,15 +185,10 @@
         id=graphene.Argument(graphene.ID, required=True),
         description="Lookup a product type by ID.",
     )
-<<<<<<< HEAD
-    product_types = PrefetchingConnectionField(
-        ProductType, description="List of the shop's product types."
-=======
     product_types = FilterInputConnectionField(
         ProductType,
         filter=ProductTypeFilterInput(),
         description="List of the shop's product types.",
->>>>>>> e81494c9
     )
     product_variant = graphene.Field(
         ProductVariant,
@@ -260,11 +209,7 @@
     )
 
     def resolve_attributes(
-<<<<<<< HEAD
-        self, info, in_category=None, in_collection=None, query=None, **kwargs
-=======
         self, info, in_category=None, in_collection=None, query=None, **_kwargs
->>>>>>> e81494c9
     ):
         return resolve_attributes(info, in_category, in_collection, query)
 
@@ -285,13 +230,8 @@
         return graphene.Node.get_node_from_global_id(info, id, DigitalContent)
 
     @permission_required("product.manage_products")
-<<<<<<< HEAD
-    def resolve_digital_contents(self, info, query=None, **kwargs):
-        return resolve_digital_contents(info, query)
-=======
     def resolve_digital_contents(self, info, **_kwargs):
         return resolve_digital_contents(info)
->>>>>>> e81494c9
 
     def resolve_product(self, info, id):
         return graphene.Node.get_node_from_global_id(info, id, Product)
@@ -312,13 +252,8 @@
         return resolve_product_variants(info, ids)
 
     @permission_required(["order.manage_orders", "product.manage_products"])
-<<<<<<< HEAD
-    def resolve_report_product_sales(self, info, period, **kwargs):
-        return resolve_report_product_sales(info, period)
-=======
     def resolve_report_product_sales(self, *_args, period, **_kwargs):
         return resolve_report_product_sales(period)
->>>>>>> e81494c9
 
 
 class ProductMutations(graphene.ObjectType):
