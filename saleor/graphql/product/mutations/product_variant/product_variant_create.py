from collections import defaultdict

import graphene
from django.core.exceptions import ValidationError
from django.utils.text import slugify

from .....attribute import AttributeInputType
from .....attribute import models as attribute_models
from .....core.tracing import traced_atomic_transaction
from .....discount.utils import mark_active_promotion_rules_as_dirty
from .....permission.enums import ProductPermissions
from .....product import models
from .....product.error_codes import ProductErrorCode
from .....product.utils.variants import generate_and_set_variant_name
from ....attribute.types import AttributeValueInput
from ....attribute.utils import AttributeAssignmentMixin, AttrValuesInput
from ....channel import ChannelContext
from ....core import ResolveInfo
from ....core.descriptions import ADDED_IN_31, ADDED_IN_38, ADDED_IN_310
from ....core.doc_category import DOC_CATEGORY_PRODUCTS
from ....core.mutations import ModelMutation
from ....core.scalars import WeightScalar
from ....core.types import BaseInputObjectType, NonNullList, ProductError
from ....core.utils import get_duplicated_values
from ....meta.inputs import MetadataInput
from ....plugins.dataloaders import get_plugin_manager_promise
from ....shop.utils import get_track_inventory_by_default
from ....warehouse.types import Warehouse
from ...types import ProductVariant
from ...utils import (
    clean_variant_sku,
    create_stocks,
    get_used_variants_attribute_values,
)
from ..product.product_create import StockInput

T_INPUT_MAP = list[tuple[attribute_models.Attribute, AttrValuesInput]]


class PreorderSettingsInput(BaseInputObjectType):
    global_threshold = graphene.Int(
        description="The global threshold for preorder variant."
    )
    end_date = graphene.DateTime(description="The end date for preorder.")

    class Meta:
        doc_category = DOC_CATEGORY_PRODUCTS


class ProductVariantInput(BaseInputObjectType):
    attributes = NonNullList(
        AttributeValueInput,
        required=False,
        description="List of attributes specific to this variant.",
    )
    sku = graphene.String(description="Stock keeping unit.")
    name = graphene.String(description="Variant name.", required=False)
    track_inventory = graphene.Boolean(
        description=(
            "Determines if the inventory of this variant should be tracked. If false, "
            "the quantity won't change when customers buy this item. "
            "If the field is not provided, `Shop.trackInventoryByDefault` will be used."
        )
    )
    weight = WeightScalar(description="Weight of the Product Variant.", required=False)
    preorder = PreorderSettingsInput(
        description=("Determines if variant is in preorder." + ADDED_IN_31)
    )
    quantity_limit_per_customer = graphene.Int(
        required=False,
        description=(
            "Determines maximum quantity of `ProductVariant`,"
            "that can be bought in a single checkout." + ADDED_IN_31
        ),
    )
    metadata = NonNullList(
        MetadataInput,
        description=(
            "Fields required to update the product variant metadata." + ADDED_IN_38
        ),
        required=False,
    )
    private_metadata = NonNullList(
        MetadataInput,
        description=(
            "Fields required to update the product variant private metadata."
            + ADDED_IN_38
        ),
        required=False,
    )
    external_reference = graphene.String(
        description="External ID of this product variant." + ADDED_IN_310,
        required=False,
    )

    class Meta:
        doc_category = DOC_CATEGORY_PRODUCTS


class ProductVariantCreateInput(ProductVariantInput):
    attributes = NonNullList(
        AttributeValueInput,
        required=True,
        description="List of attributes specific to this variant.",
    )
    product = graphene.ID(
        description="Product ID of which type is the variant.",
        name="product",
        required=True,
    )
    stocks = NonNullList(
        StockInput,
        description="Stocks of a product available for sale.",
        required=False,
    )

    class Meta:
        doc_category = DOC_CATEGORY_PRODUCTS


class ProductVariantCreate(ModelMutation):
    class Arguments:
        input = ProductVariantCreateInput(
            required=True, description="Fields required to create a product variant."
        )

    class Meta:
        description = "Creates a new variant for a product."
        model = models.ProductVariant
        object_type = ProductVariant
        permissions = (ProductPermissions.MANAGE_PRODUCTS,)
        error_type_class = ProductError
        error_type_field = "product_errors"
        errors_mapping = {"price_amount": "price"}
        support_meta_field = True
        support_private_meta_field = True

    @classmethod
    def clean_attributes(
        cls, attributes: dict, product_type: models.ProductType
    ) -> T_INPUT_MAP:
        attributes_qs = product_type.variant_attributes.all()
        attributes = AttributeAssignmentMixin.clean_input(attributes, attributes_qs)
        return attributes

    @classmethod
    def validate_duplicated_attribute_values(
        cls, attributes_data, used_attribute_values, instance=None
    ):
        attribute_values = defaultdict(list)
        for attr, attr_data in attributes_data:
            if attr.input_type == AttributeInputType.FILE:
                values = (
                    [slugify(attr_data.file_url.split("/")[-1])]
                    if attr_data.file_url
                    else []
                )
            else:
                values = attr_data.values
            attribute_values[attr_data.global_id].extend(values)
        if attribute_values in used_attribute_values:
            raise ValidationError(
                "Duplicated attribute values for product variant.",
                code=ProductErrorCode.DUPLICATED_INPUT_ITEM.value,
                params={"attributes": attribute_values.keys()},
            )
        else:
            used_attribute_values.append(attribute_values)

    @classmethod
    def clean_input(
        cls,
        info: ResolveInfo,
        instance: models.ProductVariant,
        data: dict,
        **kwargs,
    ):
        cleaned_input = super().clean_input(info, instance, data, **kwargs)

        weight = cleaned_input.get("weight")
        if weight and weight.value < 0:
            raise ValidationError(
                {
                    "weight": ValidationError(
                        "Product variant can't have negative weight.",
                        code=ProductErrorCode.INVALID.value,
                    )
                }
            )

        quantity_limit_per_customer = cleaned_input.get("quantity_limit_per_customer")
        if quantity_limit_per_customer is not None and quantity_limit_per_customer < 1:
            raise ValidationError(
                {
                    "quantity_limit_per_customer": ValidationError(
                        (
                            "Product variant can't have "
                            "quantity_limit_per_customer lower than 1."
                        ),
                        code=ProductErrorCode.INVALID.value,
                    )
                }
            )

        stocks = cleaned_input.get("stocks")
        if stocks:
            cls.check_for_duplicates_in_stocks(stocks)

        if instance.pk:
            # If the variant is getting updated,
            # simply retrieve the associated product type
            product_type = instance.product.product_type
            used_attribute_values = get_used_variants_attribute_values(instance.product)
        else:
            # If the variant is getting created, no product type is associated yet,
            # retrieve it from the required "product" input field
            product_type = cleaned_input["product"].product_type
            used_attribute_values = get_used_variants_attribute_values(
                cleaned_input["product"]
            )

        variant_attributes_ids = {
            graphene.Node.to_global_id("Attribute", attr_id)
            for attr_id in list(
                product_type.variant_attributes.all().values_list("pk", flat=True)
            )
        }
        attributes = cleaned_input.get("attributes")
        attributes_ids = {attr["id"] for attr in attributes or []}
        invalid_attributes = attributes_ids - variant_attributes_ids
        if len(invalid_attributes) > 0:
            raise ValidationError(
                "Given attributes are not a variant attributes.",
                code=ProductErrorCode.ATTRIBUTE_CANNOT_BE_ASSIGNED.value,
                params={"attributes": invalid_attributes},
            )

        # Run the validation only if product type is configurable
        if product_type.has_variants:
            # Attributes are provided as list of `AttributeValueInput` objects.
            # We need to transform them into the format they're stored in the
            # `Product` model, which is HStore field that maps attribute's PK to
            # the value's PK.
            try:
                if attributes:
                    cleaned_attributes = cls.clean_attributes(attributes, product_type)
                    cls.validate_duplicated_attribute_values(
                        cleaned_attributes, used_attribute_values, instance
                    )
                    cleaned_input["attributes"] = cleaned_attributes
                # elif not instance.pk and not attributes:
                elif not instance.pk and (
                    not attributes
                    and product_type.variant_attributes.filter(value_required=True)
                ):
                    # if attributes were not provided on creation
                    raise ValidationError(
                        "All required attributes must take a value.",
                        ProductErrorCode.REQUIRED.value,
                    )
            except ValidationError as exc:
                raise ValidationError({"attributes": exc})
        else:
            if attributes:
                raise ValidationError(
                    "Cannot assign attributes for product type without variants",
                    ProductErrorCode.INVALID.value,
                )

        if "sku" in cleaned_input:
            cleaned_input["sku"] = clean_variant_sku(cleaned_input.get("sku"))

        preorder_settings = cleaned_input.get("preorder")
        if preorder_settings:
            cleaned_input["is_preorder"] = True
            cleaned_input["preorder_global_threshold"] = preorder_settings.get(
                "global_threshold"
            )
            cleaned_input["preorder_end_date"] = preorder_settings.get("end_date")

        return cleaned_input

    @classmethod
    def check_for_duplicates_in_stocks(cls, stocks_data):
        warehouse_ids = [stock["warehouse"] for stock in stocks_data]
        duplicates = get_duplicated_values(warehouse_ids)
        if duplicates:
            error_msg = "Duplicated warehouse ID: {}".format(", ".join(duplicates))
            raise ValidationError(
                {
                    "stocks": ValidationError(
                        error_msg, code=ProductErrorCode.UNIQUE.value
                    )
                }
            )

    @classmethod
    def set_track_inventory(cls, _info, instance, cleaned_input):
        track_inventory_by_default = get_track_inventory_by_default(_info)
        track_inventory = cleaned_input.get("track_inventory")
        if track_inventory_by_default is not None:
            instance.track_inventory = (
                track_inventory_by_default
                if track_inventory is None
                else track_inventory
            )

    @classmethod
    def save(cls, info: ResolveInfo, instance, cleaned_input):
        new_variant = instance.pk is None
        cls.set_track_inventory(info, instance, cleaned_input)
        with traced_atomic_transaction():
            instance.save()
            if not instance.product.default_variant:
                instance.product.default_variant = instance
                instance.product.save(update_fields=["default_variant", "updated_at"])
<<<<<<< HEAD
=======
            # Recalculate the "discounted price" for the parent product
            cls.call_event(
                update_products_discounted_prices_for_promotion_task.delay,
                [instance.product_id],
            )
>>>>>>> 6aa2ddb7
            stocks = cleaned_input.get("stocks")
            if stocks:
                cls.create_variant_stocks(instance, stocks)
            attributes = cleaned_input.get("attributes")
            if attributes:
                AttributeAssignmentMixin.save(instance, attributes)

            if not instance.name:
                generate_and_set_variant_name(instance, cleaned_input.get("sku"))

            manager = get_plugin_manager_promise(info.context).get()
            instance.product.search_index_dirty = True
            instance.product.save(update_fields=["search_index_dirty"])
            event_to_call = (
                manager.product_variant_created
                if new_variant
                else manager.product_variant_updated
            )
            cls.call_event(event_to_call, instance)

    @classmethod
    def post_save_action(cls, info: ResolveInfo, instance, cleaned_input):
        channel_ids = models.ProductChannelListing.objects.filter(
            product_id=instance.product_id
        ).values_list("channel_id", flat=True)
        # This will recalculate discounted prices for products.
        mark_active_promotion_rules_as_dirty(channel_ids)

    @classmethod
    def create_variant_stocks(cls, variant, stocks):
        warehouse_ids = [stock["warehouse"] for stock in stocks]
        warehouses = cls.get_nodes_or_error(
            warehouse_ids, "warehouse", only_type=Warehouse
        )
        create_stocks(variant, stocks, warehouses)

    @classmethod
    def success_response(cls, instance):
        instance = ChannelContext(node=instance, channel_slug=None)
        return super().success_response(instance)<|MERGE_RESOLUTION|>--- conflicted
+++ resolved
@@ -314,14 +314,6 @@
             if not instance.product.default_variant:
                 instance.product.default_variant = instance
                 instance.product.save(update_fields=["default_variant", "updated_at"])
-<<<<<<< HEAD
-=======
-            # Recalculate the "discounted price" for the parent product
-            cls.call_event(
-                update_products_discounted_prices_for_promotion_task.delay,
-                [instance.product_id],
-            )
->>>>>>> 6aa2ddb7
             stocks = cleaned_input.get("stocks")
             if stocks:
                 cls.create_variant_stocks(instance, stocks)
@@ -348,7 +340,7 @@
             product_id=instance.product_id
         ).values_list("channel_id", flat=True)
         # This will recalculate discounted prices for products.
-        mark_active_promotion_rules_as_dirty(channel_ids)
+        cls.call_event(mark_active_promotion_rules_as_dirty, channel_ids)
 
     @classmethod
     def create_variant_stocks(cls, variant, stocks):
