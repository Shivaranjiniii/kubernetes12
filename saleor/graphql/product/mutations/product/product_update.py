import graphene

from .....attribute import models as attribute_models
from .....discount.utils import mark_active_catalogue_promotion_rules_as_dirty
from .....permission.enums import ProductPermissions
from .....product import models
from ....attribute.utils import AttrValuesInput, ProductAttributeAssignmentMixin
from ....core import ResolveInfo
from ....core.descriptions import ADDED_IN_310
from ....core.mutations import ModelWithExtRefMutation
from ....core.types.common import ProductError
from ....plugins.dataloaders import get_plugin_manager_promise
from ...types import Product
from .product_create import ProductCreate, ProductInput

T_INPUT_MAP = list[tuple[attribute_models.Attribute, AttrValuesInput]]


class ProductUpdate(ProductCreate, ModelWithExtRefMutation):
    class Arguments:
        id = graphene.ID(required=False, description="ID of a product to update.")
        external_reference = graphene.String(
            required=False,
            description=f"External ID of a product to update. {ADDED_IN_310}",
        )
        input = ProductInput(
            required=True, description="Fields required to update a product."
        )

    class Meta:
        description = "Updates an existing product."
        model = models.Product
        object_type = Product
        permissions = (ProductPermissions.MANAGE_PRODUCTS,)
        error_type_class = ProductError
        error_type_field = "product_errors"
        support_meta_field = True
        support_private_meta_field = True

    @classmethod
    def clean_attributes(
        cls, attributes: dict, product_type: models.ProductType
    ) -> T_INPUT_MAP:
        attributes_qs = product_type.product_attributes.all()
        attributes = ProductAttributeAssignmentMixin.clean_input(
            attributes, attributes_qs, creation=False
        )
        return attributes

    @classmethod
<<<<<<< HEAD
    def post_save_action(cls, info: ResolveInfo, product, cleaned_input):
        if "category" in cleaned_input or "collections" in cleaned_input:
            update_products_discounted_prices_for_promotion_task.delay([product.id])
=======
    def post_save_action(cls, info: ResolveInfo, instance, cleaned_input):
        product = models.Product.objects.prefetched_for_webhook(single_object=True).get(
            pk=instance.pk
        )
        listings = product.channel_listings.all()
        channel_ids = [listing.channel_id for listing in listings]
        cls.call_event(mark_active_catalogue_promotion_rules_as_dirty, channel_ids)

>>>>>>> ce827431
        manager = get_plugin_manager_promise(info.context).get()
        cls.call_event(manager.product_updated, product)

    @classmethod
    def get_instance(cls, info, **data):
        """Prefetch related fields that are needed to process the mutation."""
        # If we are updating an instance and want to update its attributes,
        # prefetch them.
        object_id = cls.get_object_id(**data)
        if object_id and data.get("attributes"):
            # Prefetches needed by ProductAttributeAssignmentMixin and
            # associate_attribute_values_to_instance
            qs = cls.Meta.model.objects.prefetch_related(
                "product_type__product_attributes__values",
                "product_type__attributeproduct",
            )
            return cls.get_node_or_error(info, object_id, only_type="Product", qs=qs)

        return super().get_instance(info, **data)<|MERGE_RESOLUTION|>--- conflicted
+++ resolved
@@ -48,11 +48,6 @@
         return attributes
 
     @classmethod
-<<<<<<< HEAD
-    def post_save_action(cls, info: ResolveInfo, product, cleaned_input):
-        if "category" in cleaned_input or "collections" in cleaned_input:
-            update_products_discounted_prices_for_promotion_task.delay([product.id])
-=======
     def post_save_action(cls, info: ResolveInfo, instance, cleaned_input):
         product = models.Product.objects.prefetched_for_webhook(single_object=True).get(
             pk=instance.pk
@@ -61,7 +56,6 @@
         channel_ids = [listing.channel_id for listing in listings]
         cls.call_event(mark_active_catalogue_promotion_rules_as_dirty, channel_ids)
 
->>>>>>> ce827431
         manager = get_plugin_manager_promise(info.context).get()
         cls.call_event(manager.product_updated, product)
 
