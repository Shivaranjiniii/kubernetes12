import graphene
from django.template.defaultfilters import slugify
from graphene.types import InputObjectType
from graphql_jwt.decorators import permission_required
from graphql_jwt.exceptions import PermissionDenied

from ....product import models
from ....product.utils.attributes import get_name_from_attributes
from ...core.mutations import BaseMutation, ModelDeleteMutation, ModelMutation
from ...core.types.common import Decimal, SeoInput
from ...core.utils import clean_seo_fields
from ...file_upload.types import Upload
from ...shipping.types import WeightScalar
from ..types import Collection, Product, ProductImage, ProductVariant
from ..utils import attributes_to_hstore, update_variants_names


class CategoryInput(graphene.InputObjectType):
    description = graphene.String(description='Category description')
    name = graphene.String(description='Category name')
    parent = graphene.ID(
        description='''
        ID of the parent category. If empty, category will be top level
        category.''', name='parent')
    slug = graphene.String(description='Category slug')
    seo = SeoInput(description='Search engine optimization fields.')


class CategoryCreate(ModelMutation):
    class Arguments:
        input = CategoryInput(
            required=True, description='Fields required to create a category.')

    class Meta:
        description = 'Creates a new category.'
        model = models.Category

    @classmethod
    def clean_input(cls, info, instance, input, errors):
        cleaned_input = super().clean_input(info, instance, input, errors)
        if 'slug' not in cleaned_input:
            cleaned_input['slug'] = slugify(cleaned_input['name'])
        clean_seo_fields(cleaned_input)
        return cleaned_input

    @classmethod
    def user_is_allowed(cls, user, input):
        return user.has_perm('product.manage_products')


class CategoryUpdate(CategoryCreate):
    class Arguments:
        id = graphene.ID(
            required=True, description='ID of a category to update.')
        input = CategoryInput(
            required=True, description='Fields required to update a category.')

    class Meta:
        description = 'Updates a category.'
        model = models.Category


class CategoryDelete(ModelDeleteMutation):
    class Arguments:
        id = graphene.ID(
            required=True, description='ID of a category to delete.')

    class Meta:
        description = 'Deletes a category.'
        model = models.Category

    @classmethod
    def user_is_allowed(cls, user, input):
        return user.has_perm('product.manage_products')


class CollectionInput(graphene.InputObjectType):
    is_published = graphene.Boolean(
        description='Informs whether a collection is published.')
    name = graphene.String(description='Name of the collection.')
    slug = graphene.String(description='Slug of the collection.')
    products = graphene.List(
        graphene.ID,
        description='List of products to be added to the collection.',
        name='products')
    background_image = Upload(description='Background image file.')
    seo = SeoInput(description='Search engine optimization fields.')


class CollectionCreate(ModelMutation):
    class Arguments:
        input = CollectionInput(
            required=True,
            description='Fields required to create a collection.')

    class Meta:
        description = 'Creates a new collection.'
        model = models.Collection

    @classmethod
    def user_is_allowed(cls, user, input):
        return user.has_perm('product.manage_products')

    @classmethod
    def clean_input(cls, info, instance, input, errors):
        cleaned_input = super().clean_input(info, instance, input, errors)
        clean_seo_fields(cleaned_input)
        return cleaned_input


class CollectionUpdate(CollectionCreate):
    class Arguments:
        id = graphene.ID(
            required=True, description='ID of a collection to update.')
        input = CollectionInput(
            required=True,
            description='Fields required to update a collection.')

    class Meta:
        description = 'Updates a collection.'
        model = models.Collection


class CollectionDelete(ModelDeleteMutation):
    class Arguments:
        id = graphene.ID(
            required=True, description='ID of a collection to delete.')

    class Meta:
        description = 'Deletes a collection.'
        model = models.Collection

    @classmethod
    def user_is_allowed(cls, user, input):
        return user.has_perm('product.manage_products')


class CollectionAddProducts(BaseMutation):
    collection = graphene.Field(
        Collection,
        description='Collection to which products will be added.')

    class Arguments:
        collection_id = graphene.Argument(
            graphene.ID, required=True,
            description='ID of a collection.')
        products = graphene.List(
            graphene.ID, required=True,
            description='List of product IDs.')

    class Meta:
        description = 'Adds products to a collection.'

    @classmethod
    @permission_required('product.manage_products')
<<<<<<< HEAD
    def mutate(self, info, collection_id, products):
        # DEMO: disable mutations
        raise PermissionDenied("Be aware admin pirate! API runs in read only mode!")

        collection = get_node(info, collection_id, only_type=Collection)
        products = get_nodes(products, Product)
=======
    def mutate(cls, root, info, collection_id, products):
        errors = []
        collection = cls.get_node_or_error(
            info, collection_id, errors, 'collectionId', only_type=Collection)
        products = cls.get_nodes_or_error(
            products, errors, 'products', only_type=Product)
>>>>>>> aae18f46
        collection.products.add(*products)
        return CollectionAddProducts(collection=collection, errors=errors)


class CollectionRemoveProducts(BaseMutation):
    collection = graphene.Field(
        Collection,
        description='Collection from which products will be removed.')

    class Arguments:
        collection_id = graphene.Argument(
            graphene.ID, required=True, description='ID of a collection.')
        products = graphene.List(
            graphene.ID, required=True, description='List of product IDs.')

    class Meta:
        description = 'Remove products from a collection.'

    @classmethod
    @permission_required('product.manage_products')
<<<<<<< HEAD
    def mutate(self, info, collection_id, products):
        # DEMO: disable mutations
        raise PermissionDenied("Be aware admin pirate! API runs in read only mode!")

        collection = get_node(info, collection_id, only_type=Collection)
        products = get_nodes(products, Product)
=======
    def mutate(cls, root, info, collection_id, products):
        errors = []
        collection = cls.get_node_or_error(
            info, collection_id, errors, 'collectionId', only_type=Collection)
        products = cls.get_nodes_or_error(
            products, errors, 'products', only_type=Product)
>>>>>>> aae18f46
        collection.products.remove(*products)
        return CollectionRemoveProducts(collection=collection, errors=errors)


class AttributeValueInput(InputObjectType):
    slug = graphene.String(
        required=True, description='Slug of an attribute.')
    value = graphene.String(
        required=True, description='Value of an attribute.')


class ProductInput(graphene.InputObjectType):
    attributes = graphene.List(
        AttributeValueInput,
        description='List of product attributes.')
    available_on = graphene.types.datetime.Date(
        description='Publication date. ISO 8601 standard.')
    category = graphene.ID(
        description='ID of the product\'s category.', name='category')
    charge_taxes = graphene.Boolean(
        description='Determine if taxes are being charged for the product.')
    collections = graphene.List(
        graphene.ID,
        description='List of IDs of collections that the product belongs to.',
        name='collections')
    description = graphene.String(description='Product description.')
    is_published = graphene.Boolean(
        description='Determines if product is visible to customers.')
    name = graphene.String(description='Product name.')
    product_type = graphene.ID(
        description='ID of the type that product belongs to.',
        name='productType')
    price = Decimal(description='Product price.')
    tax_rate = graphene.String(description='Tax rate.')
    seo = SeoInput(description='Search engine optimization fields.')
    weight = WeightScalar(
        description='Weight of the Product.', required=False)


class ProductCreate(ModelMutation):
    class Arguments:
        input = ProductInput(
            required=True, description='Fields required to create a product.')

    class Meta:
        description = 'Creates a new product.'
        model = models.Product

    @classmethod
    def clean_input(cls, info, instance, input, errors):
        cleaned_input = super().clean_input(info, instance, input, errors)
        # Attributes are provided as list of `AttributeValueInput` objects.
        # We need to transform them into the format they're stored in the
        # `Product` model, which is HStore field that maps attribute's PK to
        # the value's PK.

        attributes = cleaned_input.pop('attributes', [])
        product_type = (
            instance.product_type
            if instance.pk else cleaned_input.get('product_type'))

        if attributes and product_type:
            qs = product_type.product_attributes.prefetch_related('values')
            try:
                attributes = attributes_to_hstore(attributes, qs)
            except ValueError as e:
                cls.add_error(errors, 'attributes', str(e))
            else:
                cleaned_input['attributes'] = attributes
        clean_seo_fields(cleaned_input)
        return cleaned_input

    @classmethod
    def _save_m2m(cls, info, instance, cleaned_data):
        collections = cleaned_data.get('collections', None)
        if collections is not None:
            instance.collections.set(collections)

    @classmethod
    def user_is_allowed(cls, user, input):
        return user.has_perm('product.manage_products')


class ProductUpdate(ProductCreate):
    class Arguments:
        id = graphene.ID(
            required=True, description='ID of a product to update.')
        input = ProductInput(
            required=True, description='Fields required to update a product.')

    class Meta:
        description = 'Updates an existing product.'
        model = models.Product


class ProductDelete(ModelDeleteMutation):
    class Arguments:
        id = graphene.ID(
            required=True, description='ID of a product to delete.')

    class Meta:
        description = 'Deletes a product.'
        model = models.Product

    @classmethod
    def user_is_allowed(cls, user, input):
        return user.has_perm('product.manage_products')


class ProductVariantInput(graphene.InputObjectType):
    attributes = graphene.List(
        AttributeValueInput,
        description='List of attributes specific to this variant.')
    cost_price = Decimal(description='Cost price of the variant.')
    price_override = Decimal(
        description='Special price of the particular variant.')
    product = graphene.ID(
        description='Product ID of which type is the variant.',
        name='product')
    sku = graphene.String(description='Stock keeping unit.')
    quantity = graphene.Int(
        description='The total quantity of this variant available for sale.')
    track_inventory = graphene.Boolean(
        description="""Determines if the inventory of this variant should
        be tracked. If false, the quantity won't change when customers
        buy this item.""")
    weight = WeightScalar(
        description='Weight of the Product Variant.', required=False)


class ProductVariantCreate(ModelMutation):
    class Arguments:
        input = ProductVariantInput(
            required=True,
            description='Fields required to create a product variant.')

    class Meta:
        description = 'Creates a new variant for a product'
        model = models.ProductVariant

    @classmethod
    def clean_input(cls, info, instance, input, errors):
        cleaned_input = super().clean_input(info, instance, input, errors)

        # Attributes are provided as list of `AttributeValueInput` objects.
        # We need to transform them into the format they're stored in the
        # `Product` model, which is HStore field that maps attribute's PK to
        # the value's PK.

        attributes = cleaned_input.pop('attributes', [])
        product = instance.product if instance.pk else cleaned_input.get(
            'product')
        product_type = product.product_type

        if attributes and product_type:
            try:
                qs = product_type.variant_attributes.prefetch_related('values')
                attributes = attributes_to_hstore(attributes, qs)
            except ValueError as e:
                cls.add_error(errors, 'attributes', str(e))
            else:
                cleaned_input['attributes'] = attributes
        return cleaned_input

    @classmethod
    def save(cls, info, instance, cleaned_input):
        attributes = instance.product.product_type.variant_attributes.all()
        instance.name = get_name_from_attributes(instance, attributes)
        instance.save()

    @classmethod
    def user_is_allowed(cls, user, input):
        return user.has_perm('product.manage_products')


class ProductVariantUpdate(ProductVariantCreate):
    class Arguments:
        id = graphene.ID(
            required=True, description='ID of a product variant to update.')
        input = ProductVariantInput(
            required=True,
            description='Fields required to update a product variant.')

    class Meta:
        description = 'Updates an existing variant for product'
        model = models.ProductVariant


class ProductVariantDelete(ModelDeleteMutation):
    class Arguments:
        id = graphene.ID(
            required=True, description='ID of a product variant to delete.')

    class Meta:
        description = 'Deletes a product variant.'
        model = models.ProductVariant

    @classmethod
    def user_is_allowed(cls, user, input):
        return user.has_perm('product.manage_products')


class ProductTypeInput(graphene.InputObjectType):
    name = graphene.String(description='Name of the product type.')
    has_variants = graphene.Boolean(
        description="""Determines if product of this type has multiple
        variants. This option mainly simplifies product management
        in the dashboard. There is always at least one variant created under
        the hood.""")
    product_attributes = graphene.List(
        graphene.ID,
        description='List of attributes shared among all product variants.',
        name='productAttributes')
    variant_attributes = graphene.List(
        graphene.ID,
        description="""List of attributes used to distinguish between
        different variants of a product.""",
        name='variantAttributes')
    is_shipping_required = graphene.Boolean(
        description="""Determines if shipping is required for products
        of this variant.""")
    weight = WeightScalar(description='Weight of the ProductType items.')


class ProductTypeCreate(ModelMutation):
    class Arguments:
        input = ProductTypeInput(
            required=True,
            description='Fields required to create a product type.')

    class Meta:
        description = 'Creates a new product type.'
        model = models.ProductType

    @classmethod
    def user_is_allowed(cls, user, input):
        return user.has_perm('product.manage_products')


class ProductTypeUpdate(ProductTypeCreate):
    class Arguments:
        id = graphene.ID(
            required=True, description='ID of a product type to update.')
        input = ProductTypeInput(
            required=True,
            description='Fields required to update a product type.')

    class Meta:
        description = 'Updates an existing product type.'
        model = models.ProductType

    @classmethod
    def save(cls, info, instance, cleaned_input):
        variant_attr = cleaned_input.get('variant_attributes')
        if variant_attr:
            variant_attr = set(variant_attr)
            update_variants_names(instance, variant_attr)
        super().save(info, instance, cleaned_input)


class ProductTypeDelete(ModelDeleteMutation):
    class Arguments:
        id = graphene.ID(
            required=True, description='ID of a product type to delete.')

    class Meta:
        description = 'Deletes a product type.'
        model = models.ProductType

    @classmethod
    def user_is_allowed(cls, user, input):
        return user.has_perm('product.manage_products')


class ProductImageCreateInput(graphene.InputObjectType):
    alt = graphene.String(description='Alt text for an image.')
    image = Upload(
        required=True,
        description='Represents an image file in a multipart request.')
    product = graphene.ID(
        required=True, description='ID of an product.', name='product')


class ProductImageCreate(BaseMutation):
    product = graphene.Field(Product)
    image = graphene.Field(ProductImage)

    class Arguments:
        input = ProductImageCreateInput(
            required=True,
            description='Fields required to create a product image.')

    class Meta:
        description = '''Create a product image. This mutation must be sent
        as a `multipart` request. More detailed specs of the upload format can
        be found here:
        https://github.com/jaydenseric/graphql-multipart-request-spec'''

    @classmethod
    @permission_required('product.manage_products')
    def mutate(cls, root, info, input):
        errors = []
        product = cls.get_node_or_error(
            info, input['product'], errors, 'product', only_type=Product)
        image_data = info.context.FILES.get(input['image'])
        if not image_data.content_type.startswith('image/'):
            cls.add_error(errors, 'image', 'Invalid file type')
        image = None
        if not errors:
            image = product.images.create(
                image=image_data, alt=input.get('alt', ''))
        return ProductImageCreate(product=product, image=image, errors=errors)


class ProductImageUpdateInput(graphene.InputObjectType):
    alt = graphene.String(description='Alt text for an image.')


class ProductImageUpdate(BaseMutation):
    product = graphene.Field(Product)
    image = graphene.Field(ProductImage)

    class Arguments:
        id = graphene.ID(
            required=True, description='ID of a product image to update.')
        input = ProductImageUpdateInput(
            required=True,
            description='Fields required to update a product image.')

    class Meta:
        description = 'Updates a product image.'

    @classmethod
    @permission_required('product.manage_products')
    def mutate(cls, root, info, id, input):
        errors = []
        image = cls.get_node_or_error(
            info, id, errors, 'id', only_type=ProductImage)
        product = image.product
        if not errors:
            image.alt = input.get('alt', '')
            image.save()
        return ProductImageUpdate(product=product, image=image, errors=errors)


class ProductImageReorder(BaseMutation):
    product = graphene.Field(Product)
    images = graphene.List(ProductImage)

    class Arguments:
        product_id = graphene.ID(
            required=True,
            description='Id of product that images order will be altered.')
        images_ids = graphene.List(
            graphene.ID, required=True,
            description='IDs of a product images in the desired order.')

    class Meta:
        description = 'Changes ordering of the product image.'

    @classmethod
    @permission_required('product.manage_products')
    def mutate(cls, root, info, product_id, images_ids):
<<<<<<< HEAD
        # DEMO: disable mutations
        raise PermissionDenied("Be aware admin pirate! API runs in read only mode!")

        product = get_node(info, product_id, Product)
=======
        errors = []
        product = cls.get_node_or_error(
            info, product_id, errors, 'productId', Product)
>>>>>>> aae18f46
        if len(images_ids) != product.images.count():
            cls.add_error(
                errors, 'order', 'Incorrect number of image IDs provided.')
        images = []
        for image_id in images_ids:
            image = cls.get_node_or_error(
                info, image_id, errors, 'order', only_type=ProductImage)
            if image and image.product != product:
                cls.add_error(
                    errors, 'order',
                    "Image with id %r does not belong to product %r" % (
                        image_id, product_id))
            images.append(image)
        if not errors:
            for order, image in enumerate(images):
                image.sort_order = order
                image.save(update_fields=['sort_order'])
        return ProductImageReorder(
            product=product, images=images, errors=errors)


class ProductImageDelete(BaseMutation):
    product = graphene.Field(Product)
    image = graphene.Field(ProductImage)

    class Arguments:
        id = graphene.ID(
            required=True, description='ID of a product image to delete.')

    class Meta:
        description = 'Deletes a product image.'

    @classmethod
    @permission_required('product.manage_products')
    def mutate(cls, root, info, id):
        errors = []
        image = cls.get_node_or_error(
            info, id, errors, 'id', only_type=ProductImage)
        image_id = image.id
        if not errors:
            image.delete()
        image.id = image_id
        return ProductImageDelete(
            product=image.product, image=image, errors=errors)


class VariantImageAssign(BaseMutation):
    product_variant = graphene.Field(ProductVariant)
    image = graphene.Field(ProductImage)

    class Arguments:
        image_id = graphene.ID(
            required=True,
            description='ID of a product image to assign to a variant.')
        variant_id = graphene.ID(
            required=True,
            description='ID of a product variant.')

    class Meta:
        description = 'Assign an image to a product variant'

    @classmethod
    @permission_required('product.manage_products')
    def mutate(cls, root, info, image_id, variant_id):
        # DEMO: disable mutations
        raise PermissionDenied("Be aware admin pirate! API runs in read only mode!")

        errors = []
        image = cls.get_node_or_error(
            info, image_id, errors, 'imageId', ProductImage)
        variant = cls.get_node_or_error(
            info, variant_id, errors, 'variantId', ProductVariant)
        if image and variant:
            # check if the given image and variant can be matched together
            image_belongs_to_product = variant.product.images.filter(
                pk=image.pk).first()
            if image_belongs_to_product:
                image.variant_images.create(variant=variant)
            else:
                cls.add_error(
                    errors, 'imageId', 'Image must be for this product')
        return VariantImageAssign(
            product_variant=variant, image=image, errors=errors)


class VariantImageUnassign(BaseMutation):
    product_variant = graphene.Field(ProductVariant)
    image = graphene.Field(ProductImage)

    class Arguments:
        image_id = graphene.ID(
            required=True,
            description='ID of a product image to unassign from a variant.')
        variant_id = graphene.ID(
            required=True, description='ID of a product variant.')

    class Meta:
        description = 'Unassign an image from a product variant'

    @classmethod
    @permission_required('product.manage_products')
    def mutate(cls, root, info, image_id, variant_id):
        # DEMO: disable mutations
        raise PermissionDenied("Be aware admin pirate! API runs in read only mode!")

        errors = []
        image = cls.get_node_or_error(
            info, image_id, errors, 'imageId', ProductImage)
        variant = cls.get_node_or_error(
            info, variant_id, errors, 'variantId', ProductVariant)
        if not errors:
            if image and variant:
                try:
                    variant_image = models.VariantImage.objects.get(
                        image=image, variant=variant)
                except models.VariantImage.DoesNotExist:
                    cls.add_error(
                        errors, 'imageId',
                        'Image is not assigned to this variant.')
                else:
                    variant_image.delete()
        return VariantImageUnassign(
            product_variant=variant, image=image, errors=errors)<|MERGE_RESOLUTION|>--- conflicted
+++ resolved
@@ -153,21 +153,15 @@
 
     @classmethod
     @permission_required('product.manage_products')
-<<<<<<< HEAD
-    def mutate(self, info, collection_id, products):
+    def mutate(cls, root, info, collection_id, products):
         # DEMO: disable mutations
         raise PermissionDenied("Be aware admin pirate! API runs in read only mode!")
 
-        collection = get_node(info, collection_id, only_type=Collection)
-        products = get_nodes(products, Product)
-=======
-    def mutate(cls, root, info, collection_id, products):
         errors = []
         collection = cls.get_node_or_error(
             info, collection_id, errors, 'collectionId', only_type=Collection)
         products = cls.get_nodes_or_error(
             products, errors, 'products', only_type=Product)
->>>>>>> aae18f46
         collection.products.add(*products)
         return CollectionAddProducts(collection=collection, errors=errors)
 
@@ -188,21 +182,15 @@
 
     @classmethod
     @permission_required('product.manage_products')
-<<<<<<< HEAD
-    def mutate(self, info, collection_id, products):
+    def mutate(cls, root, info, collection_id, products):
         # DEMO: disable mutations
         raise PermissionDenied("Be aware admin pirate! API runs in read only mode!")
 
-        collection = get_node(info, collection_id, only_type=Collection)
-        products = get_nodes(products, Product)
-=======
-    def mutate(cls, root, info, collection_id, products):
         errors = []
         collection = cls.get_node_or_error(
             info, collection_id, errors, 'collectionId', only_type=Collection)
         products = cls.get_nodes_or_error(
             products, errors, 'products', only_type=Product)
->>>>>>> aae18f46
         collection.products.remove(*products)
         return CollectionRemoveProducts(collection=collection, errors=errors)
 
@@ -566,16 +554,12 @@
     @classmethod
     @permission_required('product.manage_products')
     def mutate(cls, root, info, product_id, images_ids):
-<<<<<<< HEAD
         # DEMO: disable mutations
         raise PermissionDenied("Be aware admin pirate! API runs in read only mode!")
 
-        product = get_node(info, product_id, Product)
-=======
         errors = []
         product = cls.get_node_or_error(
             info, product_id, errors, 'productId', Product)
->>>>>>> aae18f46
         if len(images_ids) != product.images.count():
             cls.add_error(
                 errors, 'order', 'Incorrect number of image IDs provided.')
