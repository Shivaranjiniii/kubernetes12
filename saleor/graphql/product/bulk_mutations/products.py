--- conflicted
+++ resolved
@@ -28,11 +28,8 @@
 from ....product.utils.variants import generate_and_set_variant_name
 from ....warehouse import models as warehouse_models
 from ....warehouse.error_codes import StockErrorCode
-<<<<<<< HEAD
-=======
 from ...app.dataloaders import load_app
 from ...attribute.utils import AttributeAssignmentMixin
->>>>>>> 14fab7d6
 from ...channel import ChannelContext
 from ...channel.types import Channel
 from ...core.descriptions import ADDED_IN_38
@@ -173,10 +170,11 @@
             pk__in=draft_order_lines_data.line_pks
         ).delete()
 
+        app = load_app(info.context)
         # run order event for deleted lines
         for order, order_lines in draft_order_lines_data.order_to_lines_mapping.items():
             order_events.order_line_product_removed_event(
-                order, info.context.user, info.context.app, order_lines
+                order, info.context.user, app, order_lines
             )
 
         order_pks = draft_order_lines_data.order_pks
@@ -649,10 +647,11 @@
             pk__in=draft_order_lines_data.line_pks
         ).delete()
 
+        app = load_app(info.context)
         # run order event for deleted lines
         for order, order_lines in draft_order_lines_data.order_to_lines_mapping.items():
             order_events.order_line_variant_removed_event(
-                order, info.context.user, info.context.app, order_lines
+                order, info.context.user, app, order_lines
             )
 
         order_pks = draft_order_lines_data.order_pks
