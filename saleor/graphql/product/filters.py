import math
from collections import defaultdict
from typing import Dict, Iterable, List, Optional

import django_filters
import graphene
<<<<<<< HEAD
from django.db.models import Exists, F, FloatField, OuterRef, Q, Subquery, Sum
from django.db.models.functions import Cast, Coalesce
=======
from django.contrib.postgres.search import SearchQuery, SearchRank
from django.db.models import Exists, F, OuterRef, Q, Subquery, Sum
from django.db.models.functions import Coalesce
>>>>>>> 8d96ae7d
from graphene_django.filter import GlobalIDFilter, GlobalIDMultipleChoiceFilter

from ...attribute import AttributeInputType
from ...attribute.models import (
    AssignedProductAttribute,
    AssignedVariantAttribute,
    Attribute,
    AttributeValue,
)
from ...product.models import Category, Collection, Product, ProductType, ProductVariant
from ...warehouse.models import Stock
from ..channel.filters import get_channel_slug_from_filter_data
from ..core.filters import (
    EnumFilter,
    ListObjectTypeFilter,
    MetadataFilterBase,
    ObjectTypeFilter,
)
from ..core.types import ChannelFilterInputObjectType, FilterInputObjectType
from ..core.types.common import IntRangeInput, PriceRangeInput
from ..utils import get_nodes, resolve_global_ids_to_primary_keys
from ..utils.filters import filter_fields_containing_value, filter_range_field
from ..warehouse import types as warehouse_types
from .enums import (
    CollectionPublished,
    ProductTypeConfigurable,
    ProductTypeEnum,
    StockAvailability,
)

T_PRODUCT_FILTER_QUERIES = Dict[int, Iterable[int]]


def filter_attributes(qs, _, value):
    if value:
        value_list = []
        value_range_list = []
        for v in value:
            slug = v["slug"]
            if "values" in v:
                value_list.append((slug, v["values"]))
            elif "values_range" in v:
                value_range_list.append((slug, v["values_range"]))
        qs = filter_products_by_attributes(qs, value_list, value_range_list)
    return qs


def filter_products_by_attributes(qs, filter_values, filter_range_values):
    queries: Dict[int, List[Optional[int]]] = defaultdict(list)
    if filter_values:
        _clean_product_attributes_filter_input(filter_values, queries)
    if filter_range_values:
        _clean_product_attributes_range_filter_input(filter_range_values, queries)
    return filter_products_by_attributes_values(qs, queries)


def _clean_product_attributes_filter_input(filter_value, queries):
    attributes = Attribute.objects.prefetch_related("values")
    attributes_map: Dict[str, int] = {
        attribute.slug: attribute.pk for attribute in attributes
    }
    values_map: Dict[str, Dict[str, int]] = {
        attr.slug: {value.slug: value.pk for value in attr.values.all()}
        for attr in attributes
    }

    # Convert attribute:value pairs into a dictionary where
    # attributes are keys and values are grouped in lists
    for attr_name, val_slugs in filter_value:
        if attr_name not in attributes_map:
            raise ValueError("Unknown attribute name: %r" % (attr_name,))
        attr_pk = attributes_map[attr_name]
        attr_val_pk = [
            values_map[attr_name][val_slug]
            for val_slug in val_slugs
            if val_slug in values_map[attr_name]
        ]
        queries[attr_pk] += attr_val_pk


def _clean_product_attributes_range_filter_input(filter_value, queries):
    values = (
        AttributeValue.objects.filter(attribute__input_type=AttributeInputType.NUMERIC)
        .annotate(numeric_value=Cast("name", FloatField()))
        .select_related("attribute")
    )

    attributes_map: Dict[str, int] = {}
    values_map: Dict[str, Dict[str, int]] = defaultdict(dict)
    for value_data in values.values_list(
        "attribute_id", "attribute__slug", "pk", "numeric_value"
    ):
        attr_pk, attr_slug, pk, numeric_value = value_data
        attributes_map[attr_slug] = attr_pk
        values_map[attr_slug][numeric_value] = pk

    for attr_name, val_range in filter_value:
        if attr_name not in attributes_map:
            raise ValueError("Unknown numeric attribute name: %r" % (attr_name,))
        gte, lte = val_range.get("gte", 0), val_range.get("lte", math.inf)
        attr_pk = attributes_map[attr_name]
        attr_values = values_map[attr_name]
        matching_values = [
            value for value in attr_values.keys() if gte <= value and lte >= value
        ]
        attr_val_pks = [attr_values[value] for value in matching_values]
        queries[attr_pk] += attr_val_pks


def filter_products_by_attributes_values(qs, queries: T_PRODUCT_FILTER_QUERIES):
    filters = [
        Q(
            Exists(
                AssignedProductAttribute.objects.filter(
                    product__id=OuterRef("pk"), values__pk__in=values
                )
            )
        )
        | Q(
            Exists(
                AssignedVariantAttribute.objects.filter(
                    variant__product__id=OuterRef("pk"),
                    values__pk__in=values,
                )
            )
        )
        for values in queries.values()
    ]

    return qs.filter(*filters)


<<<<<<< HEAD
=======
def filter_products_by_attributes(qs, filter_value):
    try:
        queries = _clean_product_attributes_filter_input(filter_value)
    except ValueError:
        return Product.objects.none()
    return filter_products_by_attributes_values(qs, queries)


>>>>>>> 8d96ae7d
def filter_products_by_variant_price(qs, channel_slug, price_lte=None, price_gte=None):
    if price_lte:
        qs = qs.filter(
            variants__channel_listings__price_amount__lte=price_lte,
            variants__channel_listings__channel__slug=channel_slug,
        )
    if price_gte:
        qs = qs.filter(
            variants__channel_listings__price_amount__gte=price_gte,
            variants__channel_listings__channel__slug=channel_slug,
        )
    return qs


def filter_products_by_minimal_price(
    qs, channel_slug, minimal_price_lte=None, minimal_price_gte=None
):
    if minimal_price_lte:
        qs = qs.filter(
            channel_listings__discounted_price_amount__lte=minimal_price_lte,
            channel_listings__channel__slug=channel_slug,
        )
    if minimal_price_gte:
        qs = qs.filter(
            channel_listings__discounted_price_amount__gte=minimal_price_gte,
            channel_listings__channel__slug=channel_slug,
        )
    return qs


def filter_products_by_categories(qs, categories):
    categories = [
        category.get_descendants(include_self=True) for category in categories
    ]
    ids = {category.id for tree in categories for category in tree}
    return qs.filter(category__in=ids)


def filter_products_by_collections(qs, collections):
    return qs.filter(collections__in=collections)


def filter_products_by_stock_availability(qs, stock_availability):
    total_stock = (
        Stock.objects.select_related("product_variant")
        .values("product_variant__product_id")
        .annotate(
            total_quantity_allocated=Coalesce(Sum("allocations__quantity_allocated"), 0)
        )
        .annotate(total_quantity=Coalesce(Sum("quantity"), 0))
        .annotate(total_available=F("total_quantity") - F("total_quantity_allocated"))
        .filter(total_available__lte=0)
        .values_list("product_variant__product_id", flat=True)
    )
    if stock_availability == StockAvailability.IN_STOCK:
        qs = qs.exclude(id__in=Subquery(total_stock))
    elif stock_availability == StockAvailability.OUT_OF_STOCK:
        qs = qs.filter(id__in=Subquery(total_stock))
    return qs


def filter_categories(qs, _, value):
    if value:
        categories = get_nodes(value, "Category", Category)
        qs = filter_products_by_categories(qs, categories)
    return qs


def filter_has_category(qs, _, value):
    return qs.filter(category__isnull=not value)


def filter_collections(qs, _, value):
    if value:
        collections = get_nodes(value, "Collection", Collection)
        qs = filter_products_by_collections(qs, collections)
    return qs


def _filter_is_published(qs, _, value, channel_slug):
    return qs.filter(
        channel_listings__is_published=value,
        channel_listings__channel__slug=channel_slug,
    )


def _filter_variant_price(qs, _, value, channel_slug):
    qs = filter_products_by_variant_price(
        qs, channel_slug, price_lte=value.get("lte"), price_gte=value.get("gte")
    )
    return qs


def _filter_minimal_price(qs, _, value, channel_slug):
    qs = filter_products_by_minimal_price(
        qs,
        channel_slug,
        minimal_price_lte=value.get("lte"),
        minimal_price_gte=value.get("gte"),
    )
    return qs


def filter_stock_availability(qs, _, value):
    if value:
        qs = filter_products_by_stock_availability(qs, value)
    return qs


def product_search(phrase):
    """Return matching products for storefront views.

        Name and description is matched using search vector.

    Args:
        phrase (str): searched phrase

    """
    query = SearchQuery(phrase, config="english")
    vector = F("search_vector")
    ft_in_description_or_name = Q(search_vector=query)

    ft_by_sku = Q(variants__sku__search=phrase)
    return (
        Product.objects.annotate(rank=SearchRank(vector, query))
        .filter((ft_in_description_or_name | ft_by_sku))
        .order_by("-rank")
    )


def filter_search(qs, _, value):
    if value:
        qs = product_search(value).distinct() & qs.distinct()
    return qs


def filter_product_type_configurable(qs, _, value):
    if value == ProductTypeConfigurable.CONFIGURABLE:
        qs = qs.filter(has_variants=True)
    elif value == ProductTypeConfigurable.SIMPLE:
        qs = qs.filter(has_variants=False)
    return qs


def filter_product_type(qs, _, value):
    if value == ProductTypeEnum.DIGITAL:
        qs = qs.filter(is_digital=True)
    elif value == ProductTypeEnum.SHIPPABLE:
        qs = qs.filter(is_shipping_required=True)
    return qs


def filter_stocks(qs, _, value):
    warehouse_ids = value.get("warehouse_ids")
    quantity = value.get("quantity")
    if warehouse_ids and not quantity:
        return filter_warehouses(qs, _, warehouse_ids)
    if quantity and not warehouse_ids:
        return filter_quantity(qs, quantity)
    if quantity and warehouse_ids:
        return filter_quantity(qs, quantity, warehouse_ids)
    return qs


def filter_warehouses(qs, _, value):
    if value:
        _, warehouse_pks = resolve_global_ids_to_primary_keys(
            value, warehouse_types.Warehouse
        )
        return qs.filter(variants__stocks__warehouse__pk__in=warehouse_pks)
    return qs


def filter_sku_list(qs, _, value):
    return qs.filter(sku__in=value)


def filter_quantity(qs, quantity_value, warehouses=None):
    """Filter products queryset by product variants quantity.

    Return product queryset which contains at least one variant with aggregated quantity
    between given range. If warehouses is given, it aggregates quantity only
    from stocks which are in given warehouses.
    """
    product_variants = ProductVariant.objects.filter(product__in=qs)
    if warehouses:
        _, warehouse_pks = resolve_global_ids_to_primary_keys(
            warehouses, warehouse_types.Warehouse
        )
        product_variants = product_variants.annotate(
            total_quantity=Sum(
                "stocks__quantity", filter=Q(stocks__warehouse__pk__in=warehouse_pks)
            )
        )
    else:
        product_variants = product_variants.annotate(
            total_quantity=Sum("stocks__quantity")
        )

    product_variants = filter_range_field(
        product_variants, "total_quantity", quantity_value
    )
    return qs.filter(variants__in=product_variants)


class ProductStockFilterInput(graphene.InputObjectType):
    warehouse_ids = graphene.List(graphene.NonNull(graphene.ID), required=False)
    quantity = graphene.Field(IntRangeInput, required=False)


class ProductFilter(MetadataFilterBase):
    is_published = django_filters.BooleanFilter(method="filter_is_published")
    collections = GlobalIDMultipleChoiceFilter(method=filter_collections)
    categories = GlobalIDMultipleChoiceFilter(method=filter_categories)
    has_category = django_filters.BooleanFilter(method=filter_has_category)
    price = ObjectTypeFilter(input_class=PriceRangeInput, method="filter_variant_price")
    minimal_price = ObjectTypeFilter(
        input_class=PriceRangeInput,
        method="filter_minimal_price",
        field_name="minimal_price_amount",
    )
    attributes = ListObjectTypeFilter(
        input_class="saleor.graphql.attribute.types.AttributeInput",
        method=filter_attributes,
    )
    stock_availability = EnumFilter(
        input_class=StockAvailability, method=filter_stock_availability
    )
    product_type = GlobalIDFilter()  # Deprecated
    product_types = GlobalIDMultipleChoiceFilter(field_name="product_type")
    stocks = ObjectTypeFilter(input_class=ProductStockFilterInput, method=filter_stocks)
    search = django_filters.CharFilter(method=filter_search)
    ids = GlobalIDMultipleChoiceFilter(field_name="id")

    class Meta:
        model = Product
        fields = [
            "is_published",
            "collections",
            "categories",
            "has_category",
            "attributes",
            "stock_availability",
            "product_type",
            "stocks",
            "search",
        ]

    def filter_variant_price(self, queryset, name, value):
        channel_slug = get_channel_slug_from_filter_data(self.data)
        return _filter_variant_price(queryset, name, value, channel_slug)

    def filter_minimal_price(self, queryset, name, value):
        channel_slug = get_channel_slug_from_filter_data(self.data)
        return _filter_minimal_price(queryset, name, value, channel_slug)

    def filter_is_published(self, queryset, name, value):
        channel_slug = get_channel_slug_from_filter_data(self.data)
        return _filter_is_published(queryset, name, value, channel_slug)


class ProductVariantFilter(MetadataFilterBase):
    search = django_filters.CharFilter(
        method=filter_fields_containing_value("name", "product__name", "sku")
    )
    sku = ListObjectTypeFilter(input_class=graphene.String, method=filter_sku_list)

    class Meta:
        model = ProductVariant
        fields = ["search", "sku"]


class CollectionFilter(MetadataFilterBase):
    published = EnumFilter(
        input_class=CollectionPublished, method="filter_is_published"
    )
    search = django_filters.CharFilter(
        method=filter_fields_containing_value("slug", "name")
    )
    ids = GlobalIDMultipleChoiceFilter(field_name="id")

    class Meta:
        model = Collection
        fields = ["published", "search"]

    def filter_is_published(self, queryset, name, value):
        channel_slug = get_channel_slug_from_filter_data(self.data)
        if value == CollectionPublished.PUBLISHED:
            return _filter_is_published(queryset, name, True, channel_slug)
        elif value == CollectionPublished.HIDDEN:
            return _filter_is_published(queryset, name, False, channel_slug)
        return queryset


class CategoryFilter(MetadataFilterBase):
    search = django_filters.CharFilter(
        method=filter_fields_containing_value("slug", "name", "description")
    )
    ids = GlobalIDMultipleChoiceFilter(field_name="id")

    class Meta:
        model = Category
        fields = ["search"]


class ProductTypeFilter(MetadataFilterBase):
    search = django_filters.CharFilter(
        method=filter_fields_containing_value("name", "slug")
    )

    configurable = EnumFilter(
        input_class=ProductTypeConfigurable, method=filter_product_type_configurable
    )

    product_type = EnumFilter(input_class=ProductTypeEnum, method=filter_product_type)
    ids = GlobalIDMultipleChoiceFilter(field_name="id")

    class Meta:
        model = ProductType
        fields = ["search", "configurable", "product_type"]


class ProductFilterInput(ChannelFilterInputObjectType):
    class Meta:
        filterset_class = ProductFilter


class ProductVariantFilterInput(FilterInputObjectType):
    class Meta:
        filterset_class = ProductVariantFilter


class CollectionFilterInput(ChannelFilterInputObjectType):
    class Meta:
        filterset_class = CollectionFilter


class CategoryFilterInput(FilterInputObjectType):
    class Meta:
        filterset_class = CategoryFilter


class ProductTypeFilterInput(FilterInputObjectType):
    class Meta:
        filterset_class = ProductTypeFilter<|MERGE_RESOLUTION|>--- conflicted
+++ resolved
@@ -4,14 +4,9 @@
 
 import django_filters
 import graphene
-<<<<<<< HEAD
+from django.contrib.postgres.search import SearchQuery, SearchRank
 from django.db.models import Exists, F, FloatField, OuterRef, Q, Subquery, Sum
 from django.db.models.functions import Cast, Coalesce
-=======
-from django.contrib.postgres.search import SearchQuery, SearchRank
-from django.db.models import Exists, F, OuterRef, Q, Subquery, Sum
-from django.db.models.functions import Coalesce
->>>>>>> 8d96ae7d
 from graphene_django.filter import GlobalIDFilter, GlobalIDMultipleChoiceFilter
 
 from ...attribute import AttributeInputType
@@ -59,15 +54,6 @@
     return qs
 
 
-def filter_products_by_attributes(qs, filter_values, filter_range_values):
-    queries: Dict[int, List[Optional[int]]] = defaultdict(list)
-    if filter_values:
-        _clean_product_attributes_filter_input(filter_values, queries)
-    if filter_range_values:
-        _clean_product_attributes_range_filter_input(filter_range_values, queries)
-    return filter_products_by_attributes_values(qs, queries)
-
-
 def _clean_product_attributes_filter_input(filter_value, queries):
     attributes = Attribute.objects.prefetch_related("values")
     attributes_map: Dict[str, int] = {
@@ -144,17 +130,18 @@
     return qs.filter(*filters)
 
 
-<<<<<<< HEAD
-=======
-def filter_products_by_attributes(qs, filter_value):
+def filter_products_by_attributes(qs, filter_values, filter_range_values):
+    queries: Dict[int, List[Optional[int]]] = defaultdict(list)
     try:
-        queries = _clean_product_attributes_filter_input(filter_value)
+        if filter_values:
+            _clean_product_attributes_filter_input(filter_values, queries)
+        if filter_range_values:
+            _clean_product_attributes_range_filter_input(filter_range_values, queries)
     except ValueError:
         return Product.objects.none()
     return filter_products_by_attributes_values(qs, queries)
 
 
->>>>>>> 8d96ae7d
 def filter_products_by_variant_price(qs, channel_slug, price_lte=None, price_gte=None):
     if price_lte:
         qs = qs.filter(
