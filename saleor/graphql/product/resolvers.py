--- conflicted
+++ resolved
@@ -92,23 +92,10 @@
 def resolve_variant_by_id(
     info, id, channel_slug, requestor, requestor_has_access_to_all
 ):
-<<<<<<< HEAD
-    visible_products = models.Product.objects.visible_to_user(requestor, channel_slug)
-    if not requestor_has_access_to_all:
-        visible_products = visible_products.annotate_visible_in_listings(
-            channel_slug
-        ).exclude(visible_in_listings=False)
-        qs = models.ProductVariant.objects.filter(
-            product__id__in=visible_products
-        ).available_in_channel(channel_slug)
-    else:
-        qs = models.ProductVariant.objects.filter(product__id__in=visible_products)
-=======
     visible_products = _return_visible_product(
         requestor, channel_slug, requestor_has_access_to_all
     )
     qs = models.ProductVariant.objects.filter(product__in=visible_products)
->>>>>>> c11a1d26
     return qs.filter(pk=id).first()
 
 
@@ -119,19 +106,6 @@
 def resolve_product_variant_by_sku(
     info, sku, channel_slug, requestor, requestor_has_access_to_all
 ):
-<<<<<<< HEAD
-    visible_products = models.Product.objects.visible_to_user(requestor, channel_slug)
-    if not requestor_has_access_to_all:
-        visible_products = visible_products.annotate_visible_in_listings(
-            channel_slug
-        ).exclude(visible_in_listings=False)
-        qs = models.ProductVariant.objects.filter(
-            product__id__in=visible_products
-        ).available_in_channel(channel_slug)
-    else:
-        qs = models.ProductVariant.objects.filter(product__id__in=visible_products)
-    return qs.filter(sku=sku).first()
-=======
     visible_products = _return_visible_product(
         requestor, channel_slug, requestor_has_access_to_all
     )
@@ -140,31 +114,16 @@
         .filter(sku=sku)
         .first()
     )
->>>>>>> c11a1d26
 
 
 def resolve_product_variants(
     info, requestor_has_access_to_all, requestor, ids=None, channel_slug=None
 ) -> ChannelQsContext:
-<<<<<<< HEAD
-    visible_products = models.Product.objects.visible_to_user(requestor, channel_slug)
-    if not requestor_has_access_to_all:
-        visible_products = visible_products.annotate_visible_in_listings(
-            channel_slug
-        ).exclude(visible_in_listings=False)
-        qs = models.ProductVariant.objects.filter(
-            product__id__in=visible_products
-        ).available_in_channel(channel_slug)
-    else:
-        qs = models.ProductVariant.objects.filter(product__id__in=visible_products)
-
-=======
     visible_products = _return_visible_product(
         requestor, channel_slug, requestor_has_access_to_all
     )
 
     qs = models.ProductVariant.objects.filter(product__in=visible_products)
->>>>>>> c11a1d26
     if ids:
         db_ids = [get_database_id(info, node_id, "ProductVariant") for node_id in ids]
         qs = qs.filter(pk__in=db_ids)
