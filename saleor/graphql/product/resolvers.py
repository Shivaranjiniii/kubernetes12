--- conflicted
+++ resolved
@@ -86,14 +86,10 @@
     return ChannelQsContext(qs=qs.distinct(), channel_slug=channel_slug)
 
 
-<<<<<<< HEAD
 @traced_resolver
-def resolve_variant_by_id(info, id, channel_slug, requestor):
-=======
 def resolve_variant_by_id(
     info, id, channel_slug, requestor, requestor_has_access_to_all
 ):
->>>>>>> 8d230e2b
     visible_products = models.Product.objects.visible_to_user(
         requestor, channel_slug
     ).values_list("pk", flat=True)
