--- conflicted
+++ resolved
@@ -6638,11 +6638,7 @@
         },
         {
             "name": "Text",
-<<<<<<< HEAD
             "choices": {"edges": []},
-=======
-            "values": {"edges": []},
->>>>>>> d05d6be1
         },
     ]
     for attribute in data["productAttributes"]:
