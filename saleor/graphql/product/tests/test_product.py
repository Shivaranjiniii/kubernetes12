import json
from datetime import datetime, timedelta
from decimal import Decimal
from unittest.mock import ANY, Mock, patch

import graphene
import pytest
from django.core.exceptions import ValidationError
from django.utils.dateparse import parse_datetime
from django.utils.text import slugify
from freezegun import freeze_time
from graphql_relay import to_global_id
from measurement.measures import Weight
from prices import Money, TaxedMoney

from ....attribute import AttributeInputType, AttributeType
from ....attribute.models import Attribute, AttributeValue
from ....attribute.utils import associate_attribute_values_to_instance
from ....core.taxes import TaxType
from ....core.weight import WeightUnits
from ....order import OrderStatus
from ....order.models import OrderLine
from ....plugins.manager import PluginsManager
from ....product.error_codes import ProductErrorCode
from ....product.models import (
    Category,
    Collection,
    CollectionChannelListing,
    Product,
    ProductChannelListing,
    ProductImage,
    ProductType,
    ProductVariant,
    ProductVariantChannelListing,
)
from ....product.tasks import update_variants_names
from ....product.tests.utils import create_image, create_pdf_file_with_image_ext
from ....product.utils.costs import get_product_costs_data
from ....warehouse.models import Allocation, Stock, Warehouse
from ...core.enums import ReportingPeriod
from ...tests.utils import (
    assert_no_permission,
    get_graphql_content,
    get_graphql_content_from_response,
    get_multipart_request_body,
)
from ..bulk_mutations.products import ProductVariantStocksUpdate
from ..enums import VariantAttributeScope
from ..utils import create_stocks


@pytest.fixture
def query_products_with_filter():
    query = """
        query ($filter: ProductFilterInput!, $channel: String) {
          products(first:5, filter: $filter, channel: $channel) {
            edges{
              node{
                id
                name
              }
            }
          }
        }
        """
    return query


@pytest.fixture
def query_products_with_attributes():
    query = """
        query {
          products(first:5) {
            edges{
              node{
                id
                name
                attributes {
                    attribute {
                        id
                    }
                }
              }
            }
          }
        }
        """
    return query


@pytest.fixture
def query_collections_with_filter():
    query = """
    query ($filter: CollectionFilterInput!, $channel: String) {
          collections(first:5, filter: $filter, channel: $channel) {
            edges{
              node{
                id
                name
              }
            }
          }
        }
        """
    return query


@pytest.fixture
def query_categories_with_filter():
    query = """
    query ($filter: CategoryFilterInput!, ) {
          categories(first:5, filter: $filter) {
            totalCount
            edges{
              node{
                id
                name
              }
            }
          }
        }
        """
    return query


QUERY_FETCH_ALL_PRODUCTS = """
    query ($channel:String){
        products(first: 10, channel: $channel) {
            totalCount
            edges {
                node {
                    id
                    name
                }
            }
        }
    }
"""


QUERY_PRODUCT = """
    query ($id: ID, $slug: String, $channel:String){
        product(
            id: $id,
            slug: $slug,
            channel: $channel
        ) {
            id
            name
            weight {
                unit
                value
            }
            availableForPurchase
            isAvailableForPurchase
        }
    }
    """


def test_product_query_by_id_available_as_staff_user(
    staff_api_client, permission_manage_products, product, channel_USD
):
    variables = {
        "id": graphene.Node.to_global_id("Product", product.pk),
        "channel": channel_USD.slug,
    }

    response = staff_api_client.post_graphql(
        QUERY_PRODUCT,
        variables=variables,
        permissions=(permission_manage_products,),
        check_no_permissions=False,
    )
    content = get_graphql_content(response)
    product_data = content["data"]["product"]
    assert product_data is not None
    assert product_data["name"] == product.name


def test_product_query_by_id_not_available_as_staff_user(
    staff_api_client, permission_manage_products, product, channel_USD
):
    variables = {
        "id": graphene.Node.to_global_id("Product", product.pk),
        "channel": channel_USD.slug,
    }
    ProductChannelListing.objects.filter(product=product, channel=channel_USD).update(
        is_published=False
    )

    response = staff_api_client.post_graphql(
        QUERY_PRODUCT,
        variables=variables,
        permissions=(permission_manage_products,),
        check_no_permissions=False,
    )
    content = get_graphql_content(response)
    product_data = content["data"]["product"]
    assert product_data is not None
    assert product_data["name"] == product.name


def test_product_query_by_id_not_existing_in_channel_as_staff_user(
    staff_api_client, permission_manage_products, product, channel_USD
):
    variables = {
        "id": graphene.Node.to_global_id("Product", product.pk),
        "channel": channel_USD.slug,
    }
    ProductChannelListing.objects.filter(product=product, channel=channel_USD).delete()

    response = staff_api_client.post_graphql(
        QUERY_PRODUCT,
        variables=variables,
        permissions=(permission_manage_products,),
        check_no_permissions=False,
    )
    content = get_graphql_content(response)
    product_data = content["data"]["product"]
    assert product_data is None


def test_product_query_by_id_as_staff_user_without_channel_slug(
    staff_api_client, permission_manage_products, product, channel_USD
):
    variables = {
        "id": graphene.Node.to_global_id("Product", product.pk),
    }
    ProductChannelListing.objects.filter(product=product, channel=channel_USD).delete()

    response = staff_api_client.post_graphql(
        QUERY_PRODUCT,
        variables=variables,
        permissions=(permission_manage_products,),
        check_no_permissions=False,
    )
    content = get_graphql_content(response)
    product_data = content["data"]["product"]
    assert product_data is not None
    assert product_data["name"] == product.name


def test_product_query_by_id_available_as_app(
    app_api_client, permission_manage_products, product, channel_USD
):
    variables = {
        "id": graphene.Node.to_global_id("Product", product.pk),
        "channel": channel_USD.slug,
    }

    response = app_api_client.post_graphql(
        QUERY_PRODUCT,
        variables=variables,
        permissions=(permission_manage_products,),
        check_no_permissions=False,
    )
    content = get_graphql_content(response)
    product_data = content["data"]["product"]
    assert product_data is not None
    assert product_data["name"] == product.name


def test_product_query_by_id_not_available_as_app(
    app_api_client, permission_manage_products, product, channel_USD
):
    variables = {
        "id": graphene.Node.to_global_id("Product", product.pk),
        "channel": channel_USD.slug,
    }
    ProductChannelListing.objects.filter(product=product, channel=channel_USD).update(
        is_published=False
    )

    response = app_api_client.post_graphql(
        QUERY_PRODUCT,
        variables=variables,
        permissions=(permission_manage_products,),
        check_no_permissions=False,
    )
    content = get_graphql_content(response)
    product_data = content["data"]["product"]
    assert product_data is not None
    assert product_data["name"] == product.name


def test_product_query_by_id_not_existing_in_channel_as_app(
    app_api_client, permission_manage_products, product, channel_USD
):
    variables = {
        "id": graphene.Node.to_global_id("Product", product.pk),
        "channel": channel_USD.slug,
    }
    ProductChannelListing.objects.filter(product=product, channel=channel_USD).delete()

    response = app_api_client.post_graphql(
        QUERY_PRODUCT,
        variables=variables,
        permissions=(permission_manage_products,),
        check_no_permissions=False,
    )
    content = get_graphql_content(response)
    product_data = content["data"]["product"]
    assert product_data is None


def test_product_query_by_id_as_app_without_channel_slug(
    app_api_client, permission_manage_products, product, channel_USD
):
    variables = {
        "id": graphene.Node.to_global_id("Product", product.pk),
    }
    ProductChannelListing.objects.filter(product=product, channel=channel_USD).delete()

    response = app_api_client.post_graphql(
        QUERY_PRODUCT,
        variables=variables,
        permissions=(permission_manage_products,),
        check_no_permissions=False,
    )
    content = get_graphql_content(response)
    product_data = content["data"]["product"]
    assert product_data is not None
    assert product_data["name"] == product.name


def test_product_query_by_id_available_as_customer(
    user_api_client, product, channel_USD
):
    variables = {
        "id": graphene.Node.to_global_id("Product", product.pk),
        "channel": channel_USD.slug,
    }

    # when
    response = user_api_client.post_graphql(QUERY_PRODUCT, variables=variables)

    # then
    content = get_graphql_content(response)
    product_data = content["data"]["product"]
    assert product_data is not None
    assert product_data["name"] == product.name


def test_product_query_by_id_not_available_as_customer(
    user_api_client, product, channel_USD
):
    variables = {
        "id": graphene.Node.to_global_id("Product", product.pk),
        "channel": channel_USD.slug,
    }
    ProductChannelListing.objects.filter(product=product, channel=channel_USD).update(
        is_published=False
    )

    response = user_api_client.post_graphql(QUERY_PRODUCT, variables=variables)
    content = get_graphql_content(response)
    product_data = content["data"]["product"]
    assert product_data is None


def test_product_unpublished_query_by_id_as_app(
    app_api_client, unavailable_product, permission_manage_products, channel_USD
):
    # given
    variables = {
        "id": graphene.Node.to_global_id("Product", unavailable_product.pk),
        "channel": channel_USD.slug,
    }

    # when
    response = app_api_client.post_graphql(
        QUERY_PRODUCT,
        variables=variables,
        permissions=[permission_manage_products],
        check_no_permissions=False,
    )

    # then
    content = get_graphql_content(response)
    product_data = content["data"]["product"]
    assert product_data is not None
    assert product_data["name"] == unavailable_product.name


def test_product_query_by_id_weight_returned_in_default_unit(
    user_api_client, product, site_settings, channel_USD
):
    # given
    product.weight = Weight(kg=10)
    product.save(update_fields=["weight"])

    site_settings.default_weight_unit = WeightUnits.POUND
    site_settings.save(update_fields=["default_weight_unit"])

    variables = {
        "id": graphene.Node.to_global_id("Product", product.pk),
        "channel": channel_USD.slug,
    }

    # when
    response = user_api_client.post_graphql(QUERY_PRODUCT, variables=variables)

    # then
    content = get_graphql_content(response)
    product_data = content["data"]["product"]
    assert product_data is not None
    assert product_data["name"] == product.name
    assert product_data["weight"]["value"] == 22.046
    assert product_data["weight"]["unit"] == WeightUnits.POUND.upper()


def test_product_query_by_id_weight_is_rounded(
    user_api_client, product, site_settings, channel_USD
):
    # given
    product.weight = Weight(kg=1.83456)
    product.save(update_fields=["weight"])

    site_settings.default_weight_unit = WeightUnits.KILOGRAM
    site_settings.save(update_fields=["default_weight_unit"])

    variables = {
        "id": graphene.Node.to_global_id("Product", product.pk),
        "channel": channel_USD.slug,
    }

    # when
    response = user_api_client.post_graphql(QUERY_PRODUCT, variables=variables)

    # then
    content = get_graphql_content(response)
    product_data = content["data"]["product"]
    assert product_data is not None
    assert product_data["name"] == product.name
    assert product_data["weight"]["value"] == 1.835
    assert product_data["weight"]["unit"] == WeightUnits.KILOGRAM.upper()


def test_product_query_by_slug(user_api_client, product, channel_USD):
    variables = {
        "id": graphene.Node.to_global_id("Product", product.pk),
        "channel": channel_USD.slug,
    }
    ProductChannelListing.objects.filter(product=product, channel=channel_USD).update(
        is_published=False
    )

    response = user_api_client.post_graphql(QUERY_PRODUCT, variables=variables)
    content = get_graphql_content(response)
    product_data = content["data"]["product"]
    assert product_data is None


def test_product_query_by_id_not_existing_in_channel_as_customer(
    user_api_client, product, channel_USD
):
    variables = {
        "id": graphene.Node.to_global_id("Product", product.pk),
        "channel": channel_USD.slug,
    }
    ProductChannelListing.objects.filter(product=product, channel=channel_USD).delete()

    response = user_api_client.post_graphql(QUERY_PRODUCT, variables=variables)
    content = get_graphql_content(response)
    product_data = content["data"]["product"]
    assert product_data is None


def test_product_query_by_slug_available_as_staff_user(
    staff_api_client, permission_manage_products, product, channel_USD
):
    variables = {
        "slug": product.slug,
        "channel": channel_USD.slug,
    }

    response = staff_api_client.post_graphql(
        QUERY_PRODUCT,
        variables=variables,
        permissions=(permission_manage_products,),
        check_no_permissions=False,
    )
    content = get_graphql_content(response)
    product_data = content["data"]["product"]
    assert product_data is not None
    assert product_data["name"] == product.name


def test_product_query_by_slug_not_available_as_staff_user(
    staff_api_client, permission_manage_products, product, channel_USD
):
    variables = {
        "slug": product.slug,
        "channel": channel_USD.slug,
    }
    ProductChannelListing.objects.filter(product=product, channel=channel_USD).update(
        is_published=False
    )

    response = staff_api_client.post_graphql(
        QUERY_PRODUCT,
        variables=variables,
        permissions=(permission_manage_products,),
        check_no_permissions=False,
    )
    content = get_graphql_content(response)
    product_data = content["data"]["product"]
    assert product_data is not None
    assert product_data["name"] == product.name


def test_product_query_by_slug_not_existing_in_channel_as_staff_user(
    staff_api_client, permission_manage_products, product, channel_USD
):
    variables = {
        "slug": product.slug,
        "channel": channel_USD.slug,
    }
    ProductChannelListing.objects.filter(product=product, channel=channel_USD).delete()

    response = staff_api_client.post_graphql(
        QUERY_PRODUCT,
        variables=variables,
        permissions=(permission_manage_products,),
        check_no_permissions=False,
    )
    content = get_graphql_content(response)
    product_data = content["data"]["product"]
    assert product_data is None


def test_product_query_by_slug_as_staff_user_without_channel(
    staff_api_client, permission_manage_products, product, channel_USD
):
    variables = {
        "slug": product.slug,
    }
    ProductChannelListing.objects.filter(product=product, channel=channel_USD).delete()

    response = staff_api_client.post_graphql(
        QUERY_PRODUCT,
        variables=variables,
        permissions=(permission_manage_products,),
        check_no_permissions=False,
    )
    content = get_graphql_content(response)
    product_data = content["data"]["product"]
    assert product_data is not None
    assert product_data["name"] == product.name


def test_product_query_by_slug_available_as_app(
    app_api_client, permission_manage_products, product, channel_USD
):
    variables = {
        "slug": product.slug,
        "channel": channel_USD.slug,
    }

    response = app_api_client.post_graphql(
        QUERY_PRODUCT,
        variables=variables,
        permissions=(permission_manage_products,),
        check_no_permissions=False,
    )
    content = get_graphql_content(response)
    product_data = content["data"]["product"]
    assert product_data is not None
    assert product_data["name"] == product.name


def test_product_query_by_slug_not_available_as_app(
    app_api_client, permission_manage_products, product, channel_USD
):
    variables = {
        "slug": product.slug,
        "channel": channel_USD.slug,
    }
    ProductChannelListing.objects.filter(product=product, channel=channel_USD).update(
        is_published=False
    )

    response = app_api_client.post_graphql(
        QUERY_PRODUCT,
        variables=variables,
        permissions=(permission_manage_products,),
        check_no_permissions=False,
    )
    content = get_graphql_content(response)
    product_data = content["data"]["product"]
    assert product_data is not None
    assert product_data["name"] == product.name


def test_product_query_by_slug_not_existing_in_channel_as_app(
    app_api_client, permission_manage_products, product, channel_USD
):
    variables = {
        "slug": product.slug,
        "channel": channel_USD.slug,
    }
    ProductChannelListing.objects.filter(product=product, channel=channel_USD).delete()

    response = app_api_client.post_graphql(
        QUERY_PRODUCT,
        variables=variables,
        permissions=(permission_manage_products,),
        check_no_permissions=False,
    )
    content = get_graphql_content(response)
    product_data = content["data"]["product"]
    assert product_data is None


def test_product_query_by_slug_as_app_without_channel(
    app_api_client, permission_manage_products, product, channel_USD
):
    variables = {
        "slug": product.slug,
    }
    ProductChannelListing.objects.filter(product=product, channel=channel_USD).delete()

    response = app_api_client.post_graphql(
        QUERY_PRODUCT,
        variables=variables,
        permissions=(permission_manage_products,),
        check_no_permissions=False,
    )
    content = get_graphql_content(response)
    product_data = content["data"]["product"]
    assert product_data is not None
    assert product_data["name"] == product.name


def test_product_query_by_slug_available_as_customer(
    user_api_client, product, channel_USD
):
    variables = {
        "slug": product.slug,
        "channel": channel_USD.slug,
    }

    response = user_api_client.post_graphql(QUERY_PRODUCT, variables=variables)
    content = get_graphql_content(response)
    product_data = content["data"]["product"]
    assert product_data is not None
    assert product_data["name"] == product.name


def test_product_query_by_slug_not_available_as_customer(
    user_api_client, product, channel_USD
):
    variables = {
        "slug": product.slug,
        "channel": channel_USD.slug,
    }
    ProductChannelListing.objects.filter(product=product, channel=channel_USD).update(
        is_published=False
    )

    response = user_api_client.post_graphql(QUERY_PRODUCT, variables=variables)
    content = get_graphql_content(response)
    product_data = content["data"]["product"]
    assert product_data is None


def test_product_query_is_available_for_purchase_true(
    user_api_client, product, channel_USD
):
    # given
    available_for_purchase = datetime.today() - timedelta(days=1)
    product.channel_listings.update(available_for_purchase=available_for_purchase)

    variables = {
        "id": graphene.Node.to_global_id("Product", product.pk),
        "channel": channel_USD.slug,
    }

    # when
    response = user_api_client.post_graphql(QUERY_PRODUCT, variables=variables)

    # then
    content = get_graphql_content(response)
    product_data = content["data"]["product"]

    assert product_data["availableForPurchase"] == available_for_purchase.strftime(
        "%Y-%m-%d"
    )
    assert product_data["isAvailableForPurchase"] is True


def test_product_query_is_available_for_purchase_false(
    user_api_client, product, channel_USD
):
    # given
    available_for_purchase = datetime.today() + timedelta(days=1)
    product.channel_listings.update(available_for_purchase=available_for_purchase)

    variables = {
        "id": graphene.Node.to_global_id("Product", product.pk),
        "channel": channel_USD.slug,
    }

    # when
    response = user_api_client.post_graphql(QUERY_PRODUCT, variables=variables)

    # then
    content = get_graphql_content(response)
    product_data = content["data"]["product"]

    assert product_data["availableForPurchase"] == available_for_purchase.strftime(
        "%Y-%m-%d"
    )
    assert product_data["isAvailableForPurchase"] is False


def test_product_query_is_available_for_purchase_false_no_available_for_purchase_date(
    user_api_client, product, channel_USD
):
    # given
    product.channel_listings.update(available_for_purchase=None)

    variables = {
        "id": graphene.Node.to_global_id("Product", product.pk),
        "channel": channel_USD.slug,
    }

    # when
    response = user_api_client.post_graphql(QUERY_PRODUCT, variables=variables)

    # then
    content = get_graphql_content(response)
    product_data = content["data"]["product"]

    assert not product_data["availableForPurchase"]
    assert product_data["isAvailableForPurchase"] is False


def test_product_query_unpublished_products_by_slug(
    user_api_client, product, permission_manage_products, channel_USD
):
    # given
    user = user_api_client.user
    user.user_permissions.add(permission_manage_products)

    ProductChannelListing.objects.filter(product=product, channel=channel_USD).update(
        is_published=False
    )
    variables = {
        "slug": product.slug,
        "channel": channel_USD.slug,
    }

    # when
    response = user_api_client.post_graphql(QUERY_PRODUCT, variables=variables)

    # then
    content = get_graphql_content(response)
    product_data = content["data"]["product"]
    assert product_data is not None
    assert product_data["name"] == product.name


def test_product_query_unpublished_products_by_slug_and_anonympus_user(
    api_client, product, channel_USD
):
    # given
    ProductChannelListing.objects.filter(product=product, channel=channel_USD).update(
        is_published=False
    )
    variables = {
        "slug": product.slug,
        "channel": channel_USD.slug,
    }

    # when
    response = api_client.post_graphql(QUERY_PRODUCT, variables=variables)

    # then
    content = get_graphql_content(response)
    product_data = content["data"]["product"]
    assert product_data is None


def test_product_query_by_slug_not_existing_in_channel_as_customer(
    user_api_client, product, channel_USD
):
    variables = {
        "slug": product.slug,
        "channel": channel_USD.slug,
    }
    ProductChannelListing.objects.filter(product=product, channel=channel_USD).delete()

    response = user_api_client.post_graphql(QUERY_PRODUCT, variables=variables)
    content = get_graphql_content(response)
    product_data = content["data"]["product"]
    assert product_data is None


QUERY_PRODUCT_WITHOUT_CHANNEL = """
    query ($id: ID){
        product(
            id: $id
        ) {
            id
            name
        }
    }
    """


def test_product_query_by_id_without_channel_not_available_as_staff_user(
    staff_api_client, permission_manage_products, product, channel_USD
):
    variables = {"id": graphene.Node.to_global_id("Product", product.pk)}
    ProductChannelListing.objects.filter(product=product, channel=channel_USD).update(
        is_published=False
    )

    response = staff_api_client.post_graphql(
        QUERY_PRODUCT_WITHOUT_CHANNEL,
        variables=variables,
        permissions=(permission_manage_products,),
        check_no_permissions=False,
    )
    content = get_graphql_content(response)
    product_data = content["data"]["product"]
    assert product_data is not None
    assert product_data["name"] == product.name


def test_product_query_error_when_id_and_slug_provided(
    user_api_client, product, graphql_log_handler,
):
    variables = {
        "id": graphene.Node.to_global_id("Product", product.pk),
        "slug": product.slug,
    }
    response = user_api_client.post_graphql(QUERY_PRODUCT, variables=variables)
    assert graphql_log_handler.messages == [
        "saleor.graphql.errors.handled[ERROR].GraphQLError"
    ]
    content = get_graphql_content(response, ignore_errors=True)
    assert len(content["errors"]) == 1


def test_product_query_error_when_no_param(
    user_api_client, product, graphql_log_handler,
):
    variables = {}
    response = user_api_client.post_graphql(QUERY_PRODUCT, variables=variables)
    assert graphql_log_handler.messages == [
        "saleor.graphql.errors.handled[ERROR].GraphQLError"
    ]
    content = get_graphql_content(response, ignore_errors=True)
    assert len(content["errors"]) == 1


def test_fetch_all_products_available_as_staff_user(
    staff_api_client, permission_manage_products, product, channel_USD
):
    variables = {"channel": channel_USD.slug}
    response = staff_api_client.post_graphql(
        QUERY_FETCH_ALL_PRODUCTS,
        variables,
        permissions=(permission_manage_products,),
        check_no_permissions=False,
    )
    content = get_graphql_content(response)
    num_products = Product.objects.count()
    assert content["data"]["products"]["totalCount"] == num_products
    assert len(content["data"]["products"]["edges"]) == num_products


def test_fetch_all_products_not_available_as_staff_user(
    staff_api_client, permission_manage_products, product, channel_USD
):
    variables = {"channel": channel_USD.slug}
    ProductChannelListing.objects.filter(product=product, channel=channel_USD).update(
        is_published=False
    )

    response = staff_api_client.post_graphql(
        QUERY_FETCH_ALL_PRODUCTS,
        variables,
        permissions=(permission_manage_products,),
        check_no_permissions=False,
    )
    content = get_graphql_content(response)
    num_products = Product.objects.count()
    assert content["data"]["products"]["totalCount"] == num_products
    assert len(content["data"]["products"]["edges"]) == num_products


def test_fetch_all_products_not_existing_in_channel_as_staff_user(
    staff_api_client, permission_manage_products, channel_USD, product_list
):
    variables = {"channel": channel_USD.slug}
    ProductChannelListing.objects.filter(
        product=product_list[0], channel=channel_USD
    ).delete()

    response = staff_api_client.post_graphql(
        QUERY_FETCH_ALL_PRODUCTS,
        variables,
        permissions=(permission_manage_products,),
        check_no_permissions=False,
    )
    content = get_graphql_content(response)

    # if channel slug is provided we return all products related to this channel
    num_products = Product.objects.count() - 1

    assert content["data"]["products"]["totalCount"] == num_products
    assert len(content["data"]["products"]["edges"]) == num_products


def test_fetch_all_products_as_staff_user_without_channel_slug(
    staff_api_client, permission_manage_products, product_list, channel_USD
):
    ProductChannelListing.objects.filter(
        product=product_list[0], channel=channel_USD
    ).delete()

    response = staff_api_client.post_graphql(
        QUERY_FETCH_ALL_PRODUCTS,
        permissions=(permission_manage_products,),
        check_no_permissions=False,
    )
    content = get_graphql_content(response)
    num_products = Product.objects.count()
    assert content["data"]["products"]["totalCount"] == num_products
    assert len(content["data"]["products"]["edges"]) == num_products


def test_fetch_all_products_available_as_app(
    app_api_client, permission_manage_products, product, channel_USD
):
    variables = {"channel": channel_USD.slug}
    response = app_api_client.post_graphql(
        QUERY_FETCH_ALL_PRODUCTS,
        variables,
        permissions=(permission_manage_products,),
        check_no_permissions=False,
    )
    content = get_graphql_content(response)
    num_products = Product.objects.count()
    assert content["data"]["products"]["totalCount"] == num_products
    assert len(content["data"]["products"]["edges"]) == num_products


def test_fetch_all_products_not_available_as_app(
    app_api_client, permission_manage_products, product, channel_USD
):
    variables = {"channel": channel_USD.slug}
    ProductChannelListing.objects.filter(product=product, channel=channel_USD).update(
        is_published=False
    )

    response = app_api_client.post_graphql(
        QUERY_FETCH_ALL_PRODUCTS,
        variables,
        permissions=(permission_manage_products,),
        check_no_permissions=False,
    )
    content = get_graphql_content(response)
    num_products = Product.objects.count()
    assert content["data"]["products"]["totalCount"] == num_products
    assert len(content["data"]["products"]["edges"]) == num_products


def test_fetch_all_products_not_existing_in_channel_as_app(
    app_api_client, permission_manage_products, product_list, channel_USD
):
    variables = {"channel": channel_USD.slug}
    ProductChannelListing.objects.filter(
        product=product_list[0], channel=channel_USD
    ).delete()

    response = app_api_client.post_graphql(
        QUERY_FETCH_ALL_PRODUCTS,
        variables,
        permissions=(permission_manage_products,),
        check_no_permissions=False,
    )
    content = get_graphql_content(response)
    # if channel slug is provided we return all products related to this channel

    num_products = Product.objects.count() - 1
    assert content["data"]["products"]["totalCount"] == num_products
    assert len(content["data"]["products"]["edges"]) == num_products


def test_fetch_all_products_as_app_without_channel_slug(
    app_api_client, permission_manage_products, product_list, channel_USD
):
    ProductChannelListing.objects.filter(
        product=product_list[0], channel=channel_USD
    ).delete()

    response = app_api_client.post_graphql(
        QUERY_FETCH_ALL_PRODUCTS,
        permissions=(permission_manage_products,),
        check_no_permissions=False,
    )
    content = get_graphql_content(response)
    num_products = Product.objects.count()
    assert content["data"]["products"]["totalCount"] == num_products
    assert len(content["data"]["products"]["edges"]) == num_products


def test_fetch_all_products_available_as_customer(
    user_api_client, product, channel_USD
):
    variables = {"channel": channel_USD.slug}
    response = user_api_client.post_graphql(QUERY_FETCH_ALL_PRODUCTS, variables)
    content = get_graphql_content(response)
    num_products = Product.objects.count()
    assert content["data"]["products"]["totalCount"] == num_products
    assert len(content["data"]["products"]["edges"]) == num_products


def test_fetch_all_products_not_available_as_customer(
    user_api_client, product, channel_USD
):
    variables = {"channel": channel_USD.slug}
    ProductChannelListing.objects.filter(product=product, channel=channel_USD).update(
        is_published=False
    )

    response = user_api_client.post_graphql(QUERY_FETCH_ALL_PRODUCTS, variables,)
    content = get_graphql_content(response)
    assert content["data"]["products"]["totalCount"] == 0
    assert not content["data"]["products"]["edges"]


def test_fetch_all_products_not_existing_in_channel_as_customer(
    user_api_client, product, channel_USD
):
    variables = {"channel": channel_USD.slug}
    ProductChannelListing.objects.filter(product=product, channel=channel_USD).delete()

    response = user_api_client.post_graphql(QUERY_FETCH_ALL_PRODUCTS, variables)
    content = get_graphql_content(response)
    assert content["data"]["products"]["totalCount"] == 0
    assert not content["data"]["products"]["edges"]


def test_fetch_all_products_available_as_anonymous(api_client, product, channel_USD):
    variables = {"channel": channel_USD.slug}
    response = api_client.post_graphql(QUERY_FETCH_ALL_PRODUCTS, variables)
    content = get_graphql_content(response)
    num_products = Product.objects.count()
    assert content["data"]["products"]["totalCount"] == num_products
    assert len(content["data"]["products"]["edges"]) == num_products


def test_fetch_all_products_not_available_as_anonymous(
    api_client, product, channel_USD
):
    variables = {"channel": channel_USD.slug}
    ProductChannelListing.objects.filter(product=product, channel=channel_USD).update(
        is_published=False
    )

    response = api_client.post_graphql(QUERY_FETCH_ALL_PRODUCTS, variables,)
    content = get_graphql_content(response)
    assert content["data"]["products"]["totalCount"] == 0
    assert not content["data"]["products"]["edges"]


def test_fetch_all_products_not_existing_in_channel_as_anonymous(
    api_client, product, channel_USD
):
    variables = {"channel": channel_USD.slug}
    ProductChannelListing.objects.filter(product=product, channel=channel_USD).delete()

    response = api_client.post_graphql(QUERY_FETCH_ALL_PRODUCTS, variables)
    content = get_graphql_content(response)
    assert content["data"]["products"]["totalCount"] == 0
    assert not content["data"]["products"]["edges"]


def test_fetch_all_products_visible_in_listings(
    user_api_client, product_list, permission_manage_products, channel_USD
):
    # given
    product_list[0].channel_listings.update(visible_in_listings=False)

    product_count = Product.objects.count()
    variables = {"channel": channel_USD.slug}

    # when
    response = user_api_client.post_graphql(QUERY_FETCH_ALL_PRODUCTS, variables)

    # then
    content = get_graphql_content(response)
    product_data = content["data"]["products"]["edges"]
    assert len(product_data) == product_count - 1
    products_ids = [product["node"]["id"] for product in product_data]
    assert graphene.Node.to_global_id("Product", product_list[0].pk) not in products_ids


def test_fetch_all_products_visible_in_listings_by_staff_with_perm(
    staff_api_client, product_list, permission_manage_products, channel_USD
):
    # given
    product_list[0].channel_listings.update(visible_in_listings=False)

    product_count = Product.objects.count()
    variables = {"channel": channel_USD.slug}

    # when
    response = staff_api_client.post_graphql(
        QUERY_FETCH_ALL_PRODUCTS,
        variables,
        permissions=[permission_manage_products],
        check_no_permissions=False,
    )

    # then
    content = get_graphql_content(response)
    product_data = content["data"]["products"]["edges"]
    assert len(product_data) == product_count


def test_fetch_all_products_visible_in_listings_by_staff_without_perm(
    staff_api_client, product_list, permission_manage_products, channel_USD
):
    # given
    product_list[0].channel_listings.update(visible_in_listings=False)

    product_count = Product.objects.count()
    variables = {"channel": channel_USD.slug}

    # when
    response = staff_api_client.post_graphql(QUERY_FETCH_ALL_PRODUCTS, variables)

    # then
    content = get_graphql_content(response)
    product_data = content["data"]["products"]["edges"]
    assert len(product_data) == product_count - 1
    products_ids = [product["node"]["id"] for product in product_data]
    assert graphene.Node.to_global_id("Product", product_list[0].pk) not in products_ids


def test_fetch_all_products_visible_in_listings_by_app_with_perm(
    app_api_client, product_list, permission_manage_products, channel_USD
):
    # given
    product_list[0].channel_listings.update(visible_in_listings=False)

    product_count = Product.objects.count()
    variables = {"channel": channel_USD.slug}

    # when
    response = app_api_client.post_graphql(
        QUERY_FETCH_ALL_PRODUCTS,
        variables,
        permissions=[permission_manage_products],
        check_no_permissions=False,
    )

    # then
    content = get_graphql_content(response)
    product_data = content["data"]["products"]["edges"]
    assert len(product_data) == product_count


def test_fetch_all_products_visible_in_listings_by_app_without_perm(
    app_api_client, product_list, permission_manage_products, channel_USD
):
    # given
    product_list[0].channel_listings.update(visible_in_listings=False)

    product_count = Product.objects.count()
    variables = {"channel": channel_USD.slug}

    # when
    response = app_api_client.post_graphql(QUERY_FETCH_ALL_PRODUCTS, variables)

    # then
    content = get_graphql_content(response)
    product_data = content["data"]["products"]["edges"]
    assert len(product_data) == product_count - 1
    products_ids = [product["node"]["id"] for product in product_data]
    assert graphene.Node.to_global_id("Product", product_list[0].pk) not in products_ids


def test_fetch_product_from_category_query(
    staff_api_client, product, permission_manage_products, stock, channel_USD
):
    category = Category.objects.first()
    product = category.products.first()
    query = """
    query {
        category(id: "%(category_id)s") {
            products(first: 20, channel: "%(channel_slug)s") {
                edges {
                    node {
                        id
                        name
                        url
                        slug
                        thumbnail{
                            url
                            alt
                        }
                        images {
                            url
                        }
                        variants {
                            name
                            channelListings {
                                costPrice {
                                    amount
                                }
                            }
                        }
                        channelListings {
                            purchaseCost {
                                start {
                                    amount
                                }
                                stop {
                                    amount
                                }
                            }
                            margin {
                                start
                                stop
                            }
                        }
                        isAvailable
                        pricing {
                            priceRange {
                                start {
                                    gross {
                                        amount
                                        currency
                                        localized
                                    }
                                    net {
                                        amount
                                        currency
                                        localized
                                    }
                                    currency
                                }
                            }
                        }
                    }
                }
            }
        }
    }
    """ % {
        "category_id": graphene.Node.to_global_id("Category", category.id),
        "channel_slug": channel_USD.slug,
    }
    staff_api_client.user.user_permissions.add(permission_manage_products)
    response = staff_api_client.post_graphql(query)
    content = get_graphql_content(response)
    assert content["data"]["category"] is not None
    product_edges_data = content["data"]["category"]["products"]["edges"]
    assert len(product_edges_data) == category.products.count()
    product_data = product_edges_data[0]["node"]
    assert product_data["name"] == product.name
    assert product_data["url"] == ""
    assert product_data["slug"] == product.slug

    variant = product.variants.first()
    variant_channel_listing = variant.channel_listings.filter(channel_id=channel_USD.id)
    purchase_cost, margin = get_product_costs_data(
        variant_channel_listing, True, channel_USD.currency_code
    )
    cost_start = product_data["channelListings"][0]["purchaseCost"]["start"]["amount"]
    cost_stop = product_data["channelListings"][0]["purchaseCost"]["stop"]["amount"]

    assert purchase_cost.start.amount == cost_start
    assert purchase_cost.stop.amount == cost_stop
    assert product_data["isAvailable"] is True
    assert margin[0] == product_data["channelListings"][0]["margin"]["start"]
    assert margin[1] == product_data["channelListings"][0]["margin"]["stop"]

    variant = product.variants.first()
    variant_channel_listing = variant.channel_listings.get(channel_id=channel_USD.id)
    variant_channel_data = product_data["variants"][0]["channelListings"][0]
    variant_cost = variant_channel_data["costPrice"]["amount"]

    assert variant_channel_listing.cost_price.amount == variant_cost


def test_products_query_with_filter_attributes(
    query_products_with_filter, staff_api_client, product, permission_manage_products
):

    product_type = ProductType.objects.create(
        name="Custom Type",
        slug="custom-type",
        has_variants=True,
        is_shipping_required=True,
    )
    attribute = Attribute.objects.create(slug="new_attr", name="Attr")
    attribute.product_types.add(product_type)
    attr_value = AttributeValue.objects.create(
        attribute=attribute, name="First", slug="first"
    )
    second_product = product
    second_product.id = None
    second_product.product_type = product_type
    second_product.slug = "second-product"
    second_product.save()
    associate_attribute_values_to_instance(second_product, attribute, attr_value)

    variables = {
        "filter": {"attributes": [{"slug": attribute.slug, "value": attr_value.slug}]}
    }

    staff_api_client.user.user_permissions.add(permission_manage_products)
    response = staff_api_client.post_graphql(query_products_with_filter, variables)
    content = get_graphql_content(response)
    second_product_id = graphene.Node.to_global_id("Product", second_product.id)
    products = content["data"]["products"]["edges"]

    assert len(products) == 1
    assert products[0]["node"]["id"] == second_product_id
    assert products[0]["node"]["name"] == second_product.name


def test_products_query_with_filter_product_type(
    query_products_with_filter, staff_api_client, product, permission_manage_products
):
    product_type = ProductType.objects.create(
        name="Custom Type",
        slug="custom-type",
        has_variants=True,
        is_shipping_required=True,
    )
    second_product = product
    second_product.id = None
    second_product.product_type = product_type
    second_product.slug = "second-product"
    second_product.save()

    product_type_id = graphene.Node.to_global_id("ProductType", product_type.id)
    variables = {"filter": {"productType": product_type_id}}

    staff_api_client.user.user_permissions.add(permission_manage_products)
    response = staff_api_client.post_graphql(query_products_with_filter, variables)
    content = get_graphql_content(response)
    second_product_id = graphene.Node.to_global_id("Product", second_product.id)
    products = content["data"]["products"]["edges"]

    assert len(products) == 1
    assert products[0]["node"]["id"] == second_product_id
    assert products[0]["node"]["name"] == second_product.name


def test_products_query_with_filter_category(
    query_products_with_filter, staff_api_client, product, permission_manage_products
):
    category = Category.objects.create(name="Custom", slug="custom")
    second_product = product
    second_product.id = None
    second_product.slug = "second-product"
    second_product.category = category
    second_product.save()

    category_id = graphene.Node.to_global_id("Category", category.id)
    variables = {"filter": {"categories": [category_id]}}
    staff_api_client.user.user_permissions.add(permission_manage_products)
    response = staff_api_client.post_graphql(query_products_with_filter, variables)
    content = get_graphql_content(response)
    second_product_id = graphene.Node.to_global_id("Product", second_product.id)
    products = content["data"]["products"]["edges"]

    assert len(products) == 1
    assert products[0]["node"]["id"] == second_product_id
    assert products[0]["node"]["name"] == second_product.name


def test_products_query_with_filter_has_category_false(
    query_products_with_filter, staff_api_client, product, permission_manage_products
):
    second_product = product
    second_product.category = None
    second_product.id = None
    second_product.slug = "second-product"
    second_product.save()

    variables = {"filter": {"hasCategory": False}}
    staff_api_client.user.user_permissions.add(permission_manage_products)
    response = staff_api_client.post_graphql(query_products_with_filter, variables)
    content = get_graphql_content(response)
    second_product_id = graphene.Node.to_global_id("Product", second_product.id)
    products = content["data"]["products"]["edges"]

    assert len(products) == 1
    assert products[0]["node"]["id"] == second_product_id
    assert products[0]["node"]["name"] == second_product.name


def test_products_query_with_filter_has_category_true(
    query_products_with_filter,
    staff_api_client,
    product_without_category,
    permission_manage_products,
):
    category = Category.objects.create(name="Custom", slug="custom")
    second_product = product_without_category
    second_product.category = category
    second_product.id = None
    second_product.slug = "second-product"
    second_product.save()

    variables = {"filter": {"hasCategory": True}}
    staff_api_client.user.user_permissions.add(permission_manage_products)
    response = staff_api_client.post_graphql(query_products_with_filter, variables)
    content = get_graphql_content(response)
    second_product_id = graphene.Node.to_global_id("Product", second_product.id)
    products = content["data"]["products"]["edges"]

    assert len(products) == 1
    assert products[0]["node"]["id"] == second_product_id
    assert products[0]["node"]["name"] == second_product.name


def test_products_query_with_filter_collection(
    query_products_with_filter,
    staff_api_client,
    product,
    collection,
    permission_manage_products,
):
    second_product = product
    second_product.id = None
    second_product.slug = "second-product"
    second_product.save()
    second_product.collections.add(collection)

    collection_id = graphene.Node.to_global_id("Collection", collection.id)
    variables = {"filter": {"collections": [collection_id]}}
    staff_api_client.user.user_permissions.add(permission_manage_products)
    response = staff_api_client.post_graphql(query_products_with_filter, variables)
    content = get_graphql_content(response)
    second_product_id = graphene.Node.to_global_id("Product", second_product.id)
    products = content["data"]["products"]["edges"]

    assert len(products) == 1
    assert products[0]["node"]["id"] == second_product_id
    assert products[0]["node"]["name"] == second_product.name


def test_products_query_with_filter_category_and_search(
    query_products_with_filter, staff_api_client, product, permission_manage_products,
):
    category = Category.objects.create(name="Custom", slug="custom")
    second_product = product
    second_product.id = None
    second_product.slug = "second-product"
    second_product.category = category
    product.category = category
    second_product.save()
    product.save()

    category_id = graphene.Node.to_global_id("Category", category.id)
    variables = {"filter": {"categories": [category_id], "search": product.name}}
    staff_api_client.user.user_permissions.add(permission_manage_products)
    response = staff_api_client.post_graphql(query_products_with_filter, variables)
    content = get_graphql_content(response)
    product_id = graphene.Node.to_global_id("Product", product.id)
    products = content["data"]["products"]["edges"]

    assert len(products) == 1
    assert products[0]["node"]["id"] == product_id
    assert products[0]["node"]["name"] == product.name


def test_products_with_variants_query_as_app(
    query_products_with_attributes,
    app_api_client,
    product_with_multiple_values_attributes,
    permission_manage_products,
):
    product = product_with_multiple_values_attributes
    attribute = product.attributes.first().attribute
    attribute.visible_in_storefront = False
    attribute.save()
    second_product = product
    second_product.id = None
    second_product.slug = "second-product"
    second_product.save()
    product.save()

    app_api_client.app.permissions.add(permission_manage_products)
    response = app_api_client.post_graphql(query_products_with_attributes)
    content = get_graphql_content(response)
    products = content["data"]["products"]["edges"]
    assert len(products) == 2
    attribute_id = graphene.Node.to_global_id("Attribute", attribute.id)
    for response_product in products:
        attrs = response_product["node"]["attributes"]
        assert len(attrs) == 1
        assert attrs[0]["attribute"]["id"] == attribute_id


@pytest.mark.parametrize(
    "products_filter",
    [
        {"price": {"gte": 1.0, "lte": 2.0}},
        {"minimalPrice": {"gte": 1.0, "lte": 2.0}},
        {"isPublished": False},
        {"search": "Juice1"},
    ],
)
def test_products_query_with_filter(
    products_filter,
    query_products_with_filter,
    staff_api_client,
    product,
    permission_manage_products,
    channel_USD,
):
    assert "Juice1" not in product.name

    second_product = product
    second_product.id = None
    second_product.name = "Apple Juice1"
    second_product.slug = "apple-juice1"
    second_product.save()
    variant_second_product = second_product.variants.create(
        product=second_product, sku=second_product.slug,
    )
    ProductVariantChannelListing.objects.create(
        variant=variant_second_product,
        channel=channel_USD,
        price_amount=Decimal(1.99),
        cost_price_amount=Decimal(1),
        currency=channel_USD.currency_code,
    )
    ProductChannelListing.objects.create(
        product=second_product, channel=channel_USD, is_published=True,
    )
    variables = {"filter": {"search": "Juice1"}, "channel": channel_USD.slug}
    staff_api_client.user.user_permissions.add(permission_manage_products)
    response = staff_api_client.post_graphql(query_products_with_filter, variables)
    content = get_graphql_content(response)
    second_product_id = graphene.Node.to_global_id("Product", second_product.id)
    products = content["data"]["products"]["edges"]

    assert len(products) == 1
    assert products[0]["node"]["id"] == second_product_id
    assert products[0]["node"]["name"] == second_product.name


@pytest.mark.parametrize("is_published", [(True), (False)])
def test_products_query_with_filter_search_by_sku(
    is_published,
    query_products_with_filter,
    staff_api_client,
    product_with_two_variants,
    product_with_default_variant,
    permission_manage_products,
    channel_USD,
):
    ProductChannelListing.objects.filter(
        product=product_with_default_variant, channel=channel_USD
    ).update(is_published=is_published)
    variables = {"filter": {"search": "1234"}}
    staff_api_client.user.user_permissions.add(permission_manage_products)
    response = staff_api_client.post_graphql(query_products_with_filter, variables)
    content = get_graphql_content(response)
    product_id = graphene.Node.to_global_id("Product", product_with_default_variant.id)
    products = content["data"]["products"]["edges"]

    assert len(products) == 1
    assert products[0]["node"]["id"] == product_id
    assert products[0]["node"]["name"] == product_with_default_variant.name


def test_products_query_with_filter_stock_availability(
    query_products_with_filter,
    staff_api_client,
    product,
    order_line,
    permission_manage_products,
):
    stock = product.variants.first().stocks.first()
    Allocation.objects.create(
        order_line=order_line, stock=stock, quantity_allocated=stock.quantity
    )
    variables = {"filter": {"stockAvailability": "OUT_OF_STOCK"}}
    staff_api_client.user.user_permissions.add(permission_manage_products)
    response = staff_api_client.post_graphql(query_products_with_filter, variables)
    content = get_graphql_content(response)
    product_id = graphene.Node.to_global_id("Product", product.id)
    products = content["data"]["products"]["edges"]

    assert len(products) == 1
    assert products[0]["node"]["id"] == product_id
    assert products[0]["node"]["name"] == product.name


@pytest.mark.parametrize(
    "quantity_input, warehouse_indexes, count, indexes_of_products_in_result",
    [
        ({"lte": "80", "gte": "20"}, [1, 2], 1, [1]),
        ({"lte": "120", "gte": "40"}, [1, 2], 1, [0]),
        ({"gte": "10"}, [1], 1, [1]),
        ({"gte": "110"}, [2], 0, []),
        (None, [1], 1, [1]),
        (None, [2], 2, [0, 1]),
        ({"lte": "210", "gte": "70"}, [], 1, [0]),
        ({"lte": "90"}, [], 1, [1]),
        ({"lte": "90", "gte": "75"}, [], 0, []),
    ],
)
def test_products_query_with_filter_stocks(
    quantity_input,
    warehouse_indexes,
    count,
    indexes_of_products_in_result,
    query_products_with_filter,
    staff_api_client,
    product_with_single_variant,
    product_with_two_variants,
    warehouse,
    channel_USD,
):
    product1 = product_with_single_variant
    product2 = product_with_two_variants
    products = [product1, product2]

    second_warehouse = Warehouse.objects.get(pk=warehouse.pk)
    second_warehouse.slug = "second warehouse"
    second_warehouse.pk = None
    second_warehouse.save()

    third_warehouse = Warehouse.objects.get(pk=warehouse.pk)
    third_warehouse.slug = "third warehouse"
    third_warehouse.pk = None
    third_warehouse.save()

    warehouses = [warehouse, second_warehouse, third_warehouse]
    warehouse_pks = [
        graphene.Node.to_global_id("Warehouse", warehouses[index].pk)
        for index in warehouse_indexes
    ]

    Stock.objects.bulk_create(
        [
            Stock(
                warehouse=third_warehouse,
                product_variant=product1.variants.first(),
                quantity=100,
            ),
            Stock(
                warehouse=second_warehouse,
                product_variant=product2.variants.first(),
                quantity=10,
            ),
            Stock(
                warehouse=third_warehouse,
                product_variant=product2.variants.first(),
                quantity=25,
            ),
            Stock(
                warehouse=third_warehouse,
                product_variant=product2.variants.last(),
                quantity=30,
            ),
        ]
    )

    variables = {
        "filter": {
            "stocks": {"quantity": quantity_input, "warehouseIds": warehouse_pks}
        },
        "channel": channel_USD.slug,
    }
    response = staff_api_client.post_graphql(
        query_products_with_filter, variables, check_no_permissions=False
    )
    content = get_graphql_content(response)
    products_data = content["data"]["products"]["edges"]

    product_ids = {
        graphene.Node.to_global_id("Product", products[index].pk)
        for index in indexes_of_products_in_result
    }

    assert len(products_data) == count
    assert {node["node"]["id"] for node in products_data} == product_ids


def test_query_products_with_filter_ids(
    api_client, product_list, query_products_with_filter, channel_USD
):
    # given
    product_ids = [
        graphene.Node.to_global_id("Product", product.id) for product in product_list
    ][:2]
    variables = {
        "filter": {"ids": product_ids},
        "channel": channel_USD.slug,
    }

    # when
    response = api_client.post_graphql(query_products_with_filter, variables)

    # then
    content = get_graphql_content(response)
    products_data = content["data"]["products"]["edges"]

    assert len(products_data) == 2
    assert [node["node"]["id"] for node in products_data] == product_ids


def test_query_product_image_by_id(user_api_client, product_with_image, channel_USD):
    image = product_with_image.images.first()
    query = """
    query productImageById($imageId: ID!, $productId: ID!, $channel: String) {
        product(id: $productId, channel: $channel) {
            imageById(id: $imageId) {
                id
                url
            }
        }
    }
    """
    variables = {
        "productId": graphene.Node.to_global_id("Product", product_with_image.pk),
        "imageId": graphene.Node.to_global_id("ProductImage", image.pk),
        "channel": channel_USD.slug,
    }
    response = user_api_client.post_graphql(query, variables)
    data = get_graphql_content(response)
    assert data["data"]["product"]["imageById"]["id"]
    assert data["data"]["product"]["imageById"]["url"]


def test_product_with_collections(
    staff_api_client, product, published_collection, permission_manage_products
):
    query = """
        query getProduct($productID: ID!) {
            product(id: $productID) {
                collections {
                    name
                }
            }
        }
        """
    product.collections.add(published_collection)
    product.save()
    product_id = graphene.Node.to_global_id("Product", product.id)

    variables = {"productID": product_id}
    staff_api_client.user.user_permissions.add(permission_manage_products)
    response = staff_api_client.post_graphql(query, variables)
    content = get_graphql_content(response)
    data = content["data"]["product"]
    assert data["collections"][0]["name"] == published_collection.name
    assert len(data["collections"]) == 1


def test_filter_products_by_wrong_attributes(user_api_client, product, channel_USD):
    product_attr = product.product_type.product_attributes.get(slug="color")
    attr_value = (
        product.product_type.variant_attributes.get(slug="size").values.first().id
    )
    query = """
    query ($channel: String){
        products(
            filter: {attributes: {slug: "%(slug)s", value: "%(value)s"}},
            first: 1,
            channel: $channel
        ) {
            edges {
                node {
                    name
                }
            }
        }
    }
    """ % {
        "slug": product_attr.slug,
        "value": attr_value,
    }

    variables = {"channel": channel_USD.slug}
    response = user_api_client.post_graphql(query, variables)
    content = get_graphql_content(response)
    products = content["data"]["products"]["edges"]

    assert products == []


SORT_PRODUCTS_QUERY = """
    query ($channel:String) {
        products (
            sortBy: %(sort_by_product_order)s, first: 2, channel: $channel
        ) {
            edges {
                node {
                    name
                    productType{
                        name
                    }
                    pricing {
                        priceRangeUndiscounted {
                            start {
                                gross {
                                    amount
                                }
                            }
                        }
                        priceRange {
                            start {
                                gross {
                                    amount
                                }
                            }
                        }
                    }
                    updatedAt
                }
            }
        }
    }
"""


def test_sort_products(user_api_client, product, channel_USD):
    product.updated_at = datetime.utcnow()
    product.save()

    product.pk = None
    product.slug = "second-product"
    product.updated_at = datetime.utcnow()
    product.save()
    ProductChannelListing.objects.create(
        product=product,
        channel=channel_USD,
        is_published=True,
        visible_in_listings=True,
    )
    variant = ProductVariant.objects.create(product=product, sku="1234")
    ProductVariantChannelListing.objects.create(
        variant=variant,
        channel=channel_USD,
        price_amount=Decimal(20),
        cost_price_amount=Decimal(2),
        currency=channel_USD.currency_code,
    )

    variables = {"channel": channel_USD.slug}
    query = SORT_PRODUCTS_QUERY

    # Test sorting by PRICE, ascending
    sort_by = f'{{field: PRICE, direction: ASC, channel: "{channel_USD.slug}"}}'
    asc_price_query = query % {"sort_by_product_order": sort_by}
    response = user_api_client.post_graphql(asc_price_query, variables)
    content = get_graphql_content(response)
    edges = content["data"]["products"]["edges"]
    price1 = edges[0]["node"]["pricing"]["priceRangeUndiscounted"]["start"]["gross"][
        "amount"
    ]
    price2 = edges[1]["node"]["pricing"]["priceRangeUndiscounted"]["start"]["gross"][
        "amount"
    ]
    assert price1 < price2

    # Test sorting by PRICE, descending
    sort_by = f'{{field: PRICE, direction:DESC, channel: "{channel_USD.slug}"}}'
    desc_price_query = query % {"sort_by_product_order": sort_by}
    response = user_api_client.post_graphql(desc_price_query, variables)
    content = get_graphql_content(response)
    edges = content["data"]["products"]["edges"]
    price1 = edges[0]["node"]["pricing"]["priceRangeUndiscounted"]["start"]["gross"][
        "amount"
    ]
    price2 = edges[1]["node"]["pricing"]["priceRangeUndiscounted"]["start"]["gross"][
        "amount"
    ]
    assert price1 > price2

    # Test sorting by MINIMAL_PRICE, ascending
    sort_by = f'{{field: MINIMAL_PRICE, direction:ASC, channel: "{channel_USD.slug}"}}'
    asc_price_query = query % {"sort_by_product_order": sort_by}
    response = user_api_client.post_graphql(asc_price_query, variables)
    content = get_graphql_content(response)
    edges = content["data"]["products"]["edges"]
    price1 = edges[0]["node"]["pricing"]["priceRange"]["start"]["gross"]["amount"]
    price2 = edges[1]["node"]["pricing"]["priceRange"]["start"]["gross"]["amount"]
    assert price1 < price2

    # Test sorting by MINIMAL_PRICE, descending
    sort_by = f'{{field: MINIMAL_PRICE, direction:DESC, channel: "{channel_USD.slug}"}}'
    desc_price_query = query % {"sort_by_product_order": sort_by}
    response = user_api_client.post_graphql(desc_price_query, variables)
    content = get_graphql_content(response)
    edges = content["data"]["products"]["edges"]
    price1 = edges[0]["node"]["pricing"]["priceRange"]["start"]["gross"]["amount"]
    price2 = edges[1]["node"]["pricing"]["priceRange"]["start"]["gross"]["amount"]
    assert price1 > price2

    # Test sorting by DATE, ascending
    asc_date_query = query % {"sort_by_product_order": "{field: DATE, direction:ASC}"}
    response = user_api_client.post_graphql(asc_date_query, variables)
    content = get_graphql_content(response)
    date_0 = content["data"]["products"]["edges"][0]["node"]["updatedAt"]
    date_1 = content["data"]["products"]["edges"][1]["node"]["updatedAt"]
    assert parse_datetime(date_0) < parse_datetime(date_1)

    # Test sorting by DATE, descending
    desc_date_query = query % {"sort_by_product_order": "{field: DATE, direction:DESC}"}
    response = user_api_client.post_graphql(desc_date_query, variables)
    content = get_graphql_content(response)
    date_0 = content["data"]["products"]["edges"][0]["node"]["updatedAt"]
    date_1 = content["data"]["products"]["edges"][1]["node"]["updatedAt"]
    assert parse_datetime(date_0) > parse_datetime(date_1)


def test_sort_products_product_type_name(
    user_api_client, product, product_with_default_variant, channel_USD
):
    variables = {"channel": channel_USD.slug}

    # Test sorting by TYPE, ascending
    asc_published_query = SORT_PRODUCTS_QUERY % {
        "sort_by_product_order": "{field: TYPE, direction:ASC}"
    }
    response = user_api_client.post_graphql(asc_published_query, variables)
    content = get_graphql_content(response)
    edges = content["data"]["products"]["edges"]
    product_type_name_0 = edges[0]["node"]["productType"]["name"]
    product_type_name_1 = edges[1]["node"]["productType"]["name"]
    assert product_type_name_0 < product_type_name_1

    # Test sorting by PUBLISHED, descending
    desc_published_query = SORT_PRODUCTS_QUERY % {
        "sort_by_product_order": "{field: TYPE, direction:DESC}"
    }
    response = user_api_client.post_graphql(desc_published_query, variables)
    content = get_graphql_content(response)
    product_type_name_0 = edges[0]["node"]["productType"]["name"]
    product_type_name_1 = edges[1]["node"]["productType"]["name"]
    assert product_type_name_0 < product_type_name_1


QUERY_PRODUCT_TYPE = """
    query ($id: ID!){
        productType(
            id: $id,
        ) {
            id
            name
            weight {
                unit
                value
            }
        }
    }
    """


def test_product_type_query_by_id_weight_returned_in_default_unit(
    user_api_client, product_type, site_settings
):
    # given
    product_type.weight = Weight(kg=10)
    product_type.save(update_fields=["weight"])

    site_settings.default_weight_unit = WeightUnits.OUNCE
    site_settings.save(update_fields=["default_weight_unit"])

    variables = {"id": graphene.Node.to_global_id("ProductType", product_type.pk)}

    # when
    response = user_api_client.post_graphql(QUERY_PRODUCT_TYPE, variables=variables)

    # then
    content = get_graphql_content(response)
    product_data = content["data"]["productType"]
    assert product_data is not None
    assert product_data["name"] == product_type.name
    assert product_data["weight"]["value"] == 352.73999999999995
    assert product_data["weight"]["unit"] == WeightUnits.OUNCE.upper()


CREATE_PRODUCT_MUTATION = """
       mutation createProduct(
           $input: ProductCreateInput!
       ) {
                productCreate(
                    input: $input) {
                        product {
                            category {
                                name
                            }
                            descriptionJson
                            chargeTaxes
                            taxType {
                                taxCode
                                description
                            }
                            name
                            slug
                            rating
                            productType {
                                name
                            }
                            attributes {
                                attribute {
                                    slug
                                }
                                values {
                                    slug
                                    file {
                                        url
                                        contentType
                                    }
                                }
                            }
                          }
                          productErrors {
                            field
                            code
                            message
                            attributes
                          }
                        }
                      }
"""


def test_create_product(
    staff_api_client,
    product_type,
    category,
    size_attribute,
    description_json,
    permission_manage_products,
    monkeypatch,
):
    query = CREATE_PRODUCT_MUTATION

    description_json = json.dumps(description_json)

    product_type_id = graphene.Node.to_global_id("ProductType", product_type.pk)
    category_id = graphene.Node.to_global_id("Category", category.pk)
    product_name = "test name"
    product_slug = "product-test-slug"
    product_charge_taxes = True
    product_tax_rate = "STANDARD"

    # Mock tax interface with fake response from tax gateway
    monkeypatch.setattr(
        PluginsManager,
        "get_tax_code_from_object_meta",
        lambda self, x: TaxType(description="", code=product_tax_rate),
    )

    # Default attribute defined in product_type fixture
    color_attr = product_type.product_attributes.get(name="Color")
    color_value_slug = color_attr.values.first().slug
    color_attr_id = graphene.Node.to_global_id("Attribute", color_attr.id)

    # Add second attribute
    product_type.product_attributes.add(size_attribute)
    size_attr_id = graphene.Node.to_global_id("Attribute", size_attribute.id)
    non_existent_attr_value = "The cake is a lie"

    # test creating root product
    variables = {
        "input": {
            "productType": product_type_id,
            "category": category_id,
            "name": product_name,
            "slug": product_slug,
            "descriptionJson": description_json,
            "chargeTaxes": product_charge_taxes,
            "taxCode": product_tax_rate,
            "attributes": [
                {"id": color_attr_id, "values": [color_value_slug]},
                {"id": size_attr_id, "values": [non_existent_attr_value]},
            ],
        }
    }

    response = staff_api_client.post_graphql(
        query, variables, permissions=[permission_manage_products]
    )
    content = get_graphql_content(response)
    data = content["data"]["productCreate"]
    assert data["productErrors"] == []
    assert data["product"]["name"] == product_name
    assert data["product"]["slug"] == product_slug
    assert data["product"]["descriptionJson"] == description_json
    assert data["product"]["chargeTaxes"] == product_charge_taxes
    assert data["product"]["taxType"]["taxCode"] == product_tax_rate
    assert data["product"]["productType"]["name"] == product_type.name
    assert data["product"]["category"]["name"] == category.name
    values = (
        data["product"]["attributes"][0]["values"][0]["slug"],
        data["product"]["attributes"][1]["values"][0]["slug"],
    )
    assert slugify(non_existent_attr_value) in values
    assert color_value_slug in values


@freeze_time("2020-03-18 12:00:00")
def test_create_product_with_rating(
    staff_api_client, product_type, category, permission_manage_products, settings,
):
    query = CREATE_PRODUCT_MUTATION

    product_type_id = graphene.Node.to_global_id("ProductType", product_type.pk)
    category_id = graphene.Node.to_global_id("Category", category.pk)
    product_name = "test name"
    product_slug = "product-test-slug"
    expected_rating = 4.57

    variables = {
        "input": {
            "productType": product_type_id,
            "category": category_id,
            "name": product_name,
            "slug": product_slug,
            "rating": expected_rating,
        }
    }

    response = staff_api_client.post_graphql(
        query, variables, permissions=[permission_manage_products]
    )
    content = get_graphql_content(response)
    data = content["data"]["productCreate"]
    assert data["productErrors"] == []
    assert data["product"]["rating"] == expected_rating
    assert Product.objects.get().rating == expected_rating


def test_create_product_with_file_attribute(
    staff_api_client,
    product_type,
    category,
    file_attribute,
    color_attribute,
    permission_manage_products,
    settings,
):
    query = CREATE_PRODUCT_MUTATION

    product_type_id = graphene.Node.to_global_id("ProductType", product_type.pk)
    category_id = graphene.Node.to_global_id("Category", category.pk)
    product_name = "test name"
    product_slug = "product-test-slug"
    product_price = "22.33"

    values_count = file_attribute.values.count()

    # Add second attribute
    product_type.product_attributes.add(file_attribute)
    file_attr_id = graphene.Node.to_global_id("Attribute", file_attribute.id)
    existing_value = file_attribute.values.first()

    # test creating root product
    variables = {
        "input": {
            "productType": product_type_id,
            "category": category_id,
            "name": product_name,
            "slug": product_slug,
            "basePrice": product_price,
            "attributes": [{"id": file_attr_id, "file": existing_value.file_url}],
        }
    }

    response = staff_api_client.post_graphql(
        query, variables, permissions=[permission_manage_products]
    )
    content = get_graphql_content(response)
    data = content["data"]["productCreate"]
    assert data["productErrors"] == []
    assert data["product"]["name"] == product_name
    assert data["product"]["slug"] == product_slug
    assert data["product"]["productType"]["name"] == product_type.name
    assert data["product"]["category"]["name"] == category.name
    assert len(data["product"]["attributes"]) == 2
    expected_attributes_data = [
        {"attribute": {"slug": color_attribute.slug}, "values": []},
        {
            "attribute": {"slug": file_attribute.slug},
            "values": [
                {
                    "slug": existing_value.slug,
                    "file": {
                        "url": existing_value.file_url,
                        "contentType": existing_value.content_type,
                    },
                }
            ],
        },
    ]
    for attr_data in data["product"]["attributes"]:
        assert attr_data in expected_attributes_data

    file_attribute.refresh_from_db()
    assert file_attribute.values.count() == values_count


def test_create_product_with_file_attribute_new_attribute_value(
    staff_api_client,
    product_type,
    category,
    file_attribute,
    color_attribute,
    permission_manage_products,
    settings,
):
    query = CREATE_PRODUCT_MUTATION

    product_type_id = graphene.Node.to_global_id("ProductType", product_type.pk)
    category_id = graphene.Node.to_global_id("Category", category.pk)
    product_name = "test name"
    product_slug = "product-test-slug"
    product_price = "22.33"

    values_count = file_attribute.values.count()

    # Add second attribute
    product_type.product_attributes.add(file_attribute)
    file_attr_id = graphene.Node.to_global_id("Attribute", file_attribute.id)
    non_existing_value = "new_test.jpg"

    # test creating root product
    variables = {
        "input": {
            "productType": product_type_id,
            "category": category_id,
            "name": product_name,
            "slug": product_slug,
            "basePrice": product_price,
            "attributes": [{"id": file_attr_id, "file": non_existing_value}],
        }
    }

    response = staff_api_client.post_graphql(
        query, variables, permissions=[permission_manage_products]
    )
    content = get_graphql_content(response)
    data = content["data"]["productCreate"]
    assert data["productErrors"] == []
    assert data["product"]["name"] == product_name
    assert data["product"]["slug"] == product_slug
    assert data["product"]["productType"]["name"] == product_type.name
    assert data["product"]["category"]["name"] == category.name
    assert len(data["product"]["attributes"]) == 2
    expected_attributes_data = [
        {"attribute": {"slug": color_attribute.slug}, "values": []},
        {
            "attribute": {"slug": file_attribute.slug},
            "values": [
                {
                    "slug": slugify(non_existing_value, allow_unicode=True),
                    "file": {"url": non_existing_value, "contentType": None},
                }
            ],
        },
    ]
    for attr_data in data["product"]["attributes"]:
        assert attr_data in expected_attributes_data

    file_attribute.refresh_from_db()
    assert file_attribute.values.count() == values_count + 1


def test_create_product_with_file_attribute_not_required_no_file_url_given(
    staff_api_client,
    product_type,
    category,
    file_attribute,
    color_attribute,
    permission_manage_products,
    settings,
):
    query = CREATE_PRODUCT_MUTATION

    product_type_id = graphene.Node.to_global_id("ProductType", product_type.pk)
    category_id = graphene.Node.to_global_id("Category", category.pk)
    product_name = "test name"
    product_slug = "product-test-slug"
    product_price = "22.33"

    file_attribute.value_required = False
    file_attribute.save(update_fields=["value_required"])

    # Add second attribute
    product_type.product_attributes.add(file_attribute)
    file_attr_id = graphene.Node.to_global_id("Attribute", file_attribute.id)

    # test creating root product
    variables = {
        "input": {
            "productType": product_type_id,
            "category": category_id,
            "name": product_name,
            "slug": product_slug,
            "basePrice": product_price,
            "attributes": [{"id": file_attr_id, "values": ["test.txt"]}],
        }
    }

    response = staff_api_client.post_graphql(
        query, variables, permissions=[permission_manage_products]
    )
    content = get_graphql_content(response)
    data = content["data"]["productCreate"]
    assert data["productErrors"] == []
    assert data["product"]["name"] == product_name
    assert data["product"]["slug"] == product_slug
    assert data["product"]["productType"]["name"] == product_type.name
    assert data["product"]["category"]["name"] == category.name
    assert len(data["product"]["attributes"]) == 2
    expected_attributes_data = [
        {"attribute": {"slug": color_attribute.slug}, "values": []},
        {"attribute": {"slug": file_attribute.slug}, "values": []},
    ]
    for attr_data in data["product"]["attributes"]:
        assert attr_data in expected_attributes_data

    file_attribute.refresh_from_db()


def test_create_product_with_file_attribute_required_no_file_url_given(
    staff_api_client,
    product_type,
    category,
    file_attribute,
    color_attribute,
    permission_manage_products,
    settings,
):
    query = CREATE_PRODUCT_MUTATION

    product_type_id = graphene.Node.to_global_id("ProductType", product_type.pk)
    category_id = graphene.Node.to_global_id("Category", category.pk)
    product_name = "test name"
    product_slug = "product-test-slug"
    product_price = "22.33"

    file_attribute.value_required = True
    file_attribute.save(update_fields=["value_required"])

    # Add second attribute
    product_type.product_attributes.add(file_attribute)
    file_attr_id = graphene.Node.to_global_id("Attribute", file_attribute.id)

    # test creating root product
    variables = {
        "input": {
            "productType": product_type_id,
            "category": category_id,
            "name": product_name,
            "slug": product_slug,
            "basePrice": product_price,
            "attributes": [{"id": file_attr_id, "values": ["test.txt"]}],
        }
    }

    response = staff_api_client.post_graphql(
        query, variables, permissions=[permission_manage_products]
    )
    content = get_graphql_content(response)
    data = content["data"]["productCreate"]
    errors = data["productErrors"]
    assert not data["product"]
    assert len(errors) == 1
    assert errors[0]["code"] == ProductErrorCode.REQUIRED.name
    assert errors[0]["field"] == "attributes"
    assert errors[0]["attributes"] == [
        graphene.Node.to_global_id("Attribute", file_attribute.pk)
    ]


PRODUCT_VARIANT_SET_DEFAULT_MUTATION = """
    mutation Prod($productId: ID!, $variantId: ID!) {
        productVariantSetDefault(productId: $productId, variantId: $variantId) {
            product {
                defaultVariant {
                    id
                }
            }
            productErrors {
                code
                field
            }
        }
    }
"""


REORDER_PRODUCT_VARIANTS_MUTATION = """
    mutation ProductVariantReorder($product: ID!, $moves: [ReorderInput]!) {
        productVariantReorder(productId: $product, moves: $moves) {
            productErrors {
                code
                field
            }
            product {
                id
            }
        }
    }
"""


def test_product_variant_set_default(
    staff_api_client, permission_manage_products, product_with_two_variants
):
    assert not product_with_two_variants.default_variant

    first_variant = product_with_two_variants.variants.first()
    first_variant_id = graphene.Node.to_global_id("ProductVariant", first_variant.pk)

    variables = {
        "productId": graphene.Node.to_global_id(
            "Product", product_with_two_variants.pk
        ),
        "variantId": first_variant_id,
    }

    response = staff_api_client.post_graphql(
        PRODUCT_VARIANT_SET_DEFAULT_MUTATION,
        variables,
        permissions=[permission_manage_products],
    )
    product_with_two_variants.refresh_from_db()
    assert product_with_two_variants.default_variant == first_variant
    content = get_graphql_content(response)
    data = content["data"]["productVariantSetDefault"]
    assert not data["productErrors"]
    assert data["product"]["defaultVariant"]["id"] == first_variant_id


def test_product_variant_set_default_invalid_id(
    staff_api_client, permission_manage_products, product_with_two_variants
):
    assert not product_with_two_variants.default_variant

    first_variant = product_with_two_variants.variants.first()

    variables = {
        "productId": graphene.Node.to_global_id(
            "Product", product_with_two_variants.pk
        ),
        "variantId": graphene.Node.to_global_id("Product", first_variant.pk),
    }

    response = staff_api_client.post_graphql(
        PRODUCT_VARIANT_SET_DEFAULT_MUTATION,
        variables,
        permissions=[permission_manage_products],
    )
    product_with_two_variants.refresh_from_db()
    assert not product_with_two_variants.default_variant
    content = get_graphql_content(response)
    data = content["data"]["productVariantSetDefault"]
    assert data["productErrors"][0]["code"] == ProductErrorCode.INVALID.name
    assert data["productErrors"][0]["field"] == "variantId"


def test_product_variant_set_default_not_products_variant(
    staff_api_client,
    permission_manage_products,
    product_with_two_variants,
    product_with_single_variant,
):
    assert not product_with_two_variants.default_variant

    foreign_variant = product_with_single_variant.variants.first()

    variables = {
        "productId": graphene.Node.to_global_id(
            "Product", product_with_two_variants.pk
        ),
        "variantId": graphene.Node.to_global_id("ProductVariant", foreign_variant.pk),
    }

    response = staff_api_client.post_graphql(
        PRODUCT_VARIANT_SET_DEFAULT_MUTATION,
        variables,
        permissions=[permission_manage_products],
    )
    product_with_two_variants.refresh_from_db()
    assert not product_with_two_variants.default_variant
    content = get_graphql_content(response)
    data = content["data"]["productVariantSetDefault"]
    assert (
        data["productErrors"][0]["code"] == ProductErrorCode.NOT_PRODUCTS_VARIANT.name
    )
    assert data["productErrors"][0]["field"] == "variantId"


def test_reorder_variants(
    staff_api_client, product_with_two_variants, permission_manage_products,
):
    default_variants = product_with_two_variants.variants.all()
    new_variants = [default_variants[1], default_variants[0]]

    variables = {
        "product": graphene.Node.to_global_id("Product", product_with_two_variants.pk),
        "moves": [
            {
                "id": graphene.Node.to_global_id("ProductVariant", variant.pk),
                "sortOrder": _order + 1,
            }
            for _order, variant in enumerate(new_variants)
        ],
    }

    response = staff_api_client.post_graphql(
        REORDER_PRODUCT_VARIANTS_MUTATION,
        variables,
        permissions=[permission_manage_products],
    )
    content = get_graphql_content(response)
    data = content["data"]["productVariantReorder"]
    assert not data["productErrors"]
    assert list(product_with_two_variants.variants.all()) == new_variants


def test_reorder_variants_invalid_variants(
    staff_api_client, product, product_with_two_variants, permission_manage_products,
):
    default_variants = product_with_two_variants.variants.all()
    new_variants = [product.variants.first(), default_variants[1]]

    variables = {
        "product": graphene.Node.to_global_id("Product", product_with_two_variants.pk),
        "moves": [
            {
                "id": graphene.Node.to_global_id("ProductVariant", variant.pk),
                "sortOrder": _order + 1,
            }
            for _order, variant in enumerate(new_variants)
        ],
    }

    response = staff_api_client.post_graphql(
        REORDER_PRODUCT_VARIANTS_MUTATION,
        variables,
        permissions=[permission_manage_products],
    )
    content = get_graphql_content(response)
    data = content["data"]["productVariantReorder"]
    assert data["productErrors"][0]["field"] == "moves"
    assert data["productErrors"][0]["code"] == ProductErrorCode.NOT_FOUND.name


@pytest.mark.parametrize("input_slug", ["", None])
def test_create_product_no_slug_in_input(
    staff_api_client,
    product_type,
    category,
    size_attribute,
    description_json,
    permission_manage_products,
    monkeypatch,
    input_slug,
):
    query = CREATE_PRODUCT_MUTATION

    description_json = json.dumps(description_json)

    product_type_id = graphene.Node.to_global_id("ProductType", product_type.pk)
    category_id = graphene.Node.to_global_id("Category", category.pk)
    product_name = "test name"
    product_tax_rate = "STANDARD"

    # Mock tax interface with fake response from tax gateway
    monkeypatch.setattr(
        PluginsManager,
        "get_tax_code_from_object_meta",
        lambda self, x: TaxType(description="", code=product_tax_rate),
    )

    # test creating root product
    variables = {
        "input": {
            "productType": product_type_id,
            "category": category_id,
            "name": product_name,
            "slug": input_slug,
            "taxCode": product_tax_rate,
        }
    }

    response = staff_api_client.post_graphql(
        query, variables, permissions=[permission_manage_products]
    )
    content = get_graphql_content(response)
    data = content["data"]["productCreate"]
    assert data["productErrors"] == []
    assert data["product"]["name"] == product_name
    assert data["product"]["slug"] == "test-name"
    assert data["product"]["taxType"]["taxCode"] == product_tax_rate
    assert data["product"]["productType"]["name"] == product_type.name
    assert data["product"]["category"]["name"] == category.name


def test_create_product_no_category_id(
    staff_api_client,
    product_type,
    category,
    size_attribute,
    description_json,
    permission_manage_products,
    monkeypatch,
):
    query = CREATE_PRODUCT_MUTATION

    product_type_id = graphene.Node.to_global_id("ProductType", product_type.pk)
    product_name = "test name"
    product_tax_rate = "STANDARD"
    input_slug = "test-slug"

    # Mock tax interface with fake response from tax gateway
    monkeypatch.setattr(
        PluginsManager,
        "get_tax_code_from_object_meta",
        lambda self, x: TaxType(description="", code=product_tax_rate),
    )

    variables = {
        "input": {
            "productType": product_type_id,
            "name": product_name,
            "slug": input_slug,
            "taxCode": product_tax_rate,
        }
    }

    response = staff_api_client.post_graphql(
        query, variables, permissions=[permission_manage_products]
    )
    content = get_graphql_content(response)
    data = content["data"]["productCreate"]
    assert data["productErrors"] == []
    assert data["product"]["name"] == product_name
    assert data["product"]["slug"] == input_slug
    assert data["product"]["taxType"]["taxCode"] == product_tax_rate
    assert data["product"]["productType"]["name"] == product_type.name
    assert data["product"]["category"] is None


def test_create_product_with_negative_weight(
    staff_api_client,
    product_type,
    category,
    description_json,
    permission_manage_products,
):
    query = CREATE_PRODUCT_MUTATION

    description_json = json.dumps(description_json)

    product_type_id = graphene.Node.to_global_id("ProductType", product_type.pk)
    category_id = graphene.Node.to_global_id("Category", category.pk)
    product_name = "test name"

    variables = {
        "input": {
            "productType": product_type_id,
            "category": category_id,
            "name": product_name,
            "weight": -1,
        }
    }

    response = staff_api_client.post_graphql(
        query, variables, permissions=[permission_manage_products]
    )
    content = get_graphql_content(response)
    data = content["data"]["productCreate"]
    error = data["productErrors"][0]
    assert error["field"] == "weight"
    assert error["code"] == ProductErrorCode.INVALID.name


def test_create_product_with_unicode_in_slug_and_name(
    staff_api_client,
    product_type,
    category,
    description_json,
    permission_manage_products,
):
    query = CREATE_PRODUCT_MUTATION

    description_json = json.dumps(description_json)

    product_type_id = graphene.Node.to_global_id("ProductType", product_type.pk)
    category_id = graphene.Node.to_global_id("Category", category.pk)
    product_name = "わたし-わ にっぽん です"
    slug = "わたし-わ-にっぽん-です-2"

    variables = {
        "input": {
            "productType": product_type_id,
            "category": category_id,
            "name": product_name,
            "slug": slug,
        }
    }

    response = staff_api_client.post_graphql(
        query, variables, permissions=[permission_manage_products]
    )
    content = get_graphql_content(response)
    data = content["data"]["productCreate"]
    error = data["productErrors"]
    assert not error
    assert data["product"]["name"] == product_name
    assert data["product"]["slug"] == slug


def test_create_product_invalid_product_attributes(
    staff_api_client,
    product_type,
    category,
    size_attribute,
    weight_attribute,
    description_json,
    permission_manage_products,
    settings,
    monkeypatch,
):
    query = CREATE_PRODUCT_MUTATION

    description_json = json.dumps(description_json)

    product_type_id = graphene.Node.to_global_id("ProductType", product_type.pk)
    category_id = graphene.Node.to_global_id("Category", category.pk)
    product_name = "test name"
    product_slug = "product-test-slug"
    product_charge_taxes = True
    product_tax_rate = "STANDARD"

    # Mock tax interface with fake response from tax gateway
    monkeypatch.setattr(
        PluginsManager,
        "get_tax_code_from_object_meta",
        lambda self, x: TaxType(description="", code=product_tax_rate),
    )

    # Default attribute defined in product_type fixture
    color_attr = product_type.product_attributes.get(name="Color")
    color_value_slug = color_attr.values.first().slug
    color_attr_id = graphene.Node.to_global_id("Attribute", color_attr.id)

    # Add second attribute
    product_type.product_attributes.add(size_attribute)
    size_attr_id = graphene.Node.to_global_id("Attribute", size_attribute.id)
    non_existent_attr_value = "The cake is a lie"

    # Add third attribute
    product_type.product_attributes.add(weight_attribute)
    weight_attr_id = graphene.Node.to_global_id("Attribute", weight_attribute.id)

    # test creating root product
    variables = {
        "input": {
            "productType": product_type_id,
            "category": category_id,
            "name": product_name,
            "slug": product_slug,
            "descriptionJson": description_json,
            "chargeTaxes": product_charge_taxes,
            "taxCode": product_tax_rate,
            "attributes": [
                {"id": color_attr_id, "values": [" "]},
                {"id": weight_attr_id, "values": [None]},
                {
                    "id": size_attr_id,
                    "values": [non_existent_attr_value, color_value_slug],
                },
            ],
        }
    }

    response = staff_api_client.post_graphql(
        query, variables, permissions=[permission_manage_products]
    )
    content = get_graphql_content(response)
    data = content["data"]["productCreate"]
    errors = data["productErrors"]

    assert not data["product"]
    assert len(errors) == 2

    expected_errors = [
        {
            "attributes": [color_attr_id, weight_attr_id],
            "code": ProductErrorCode.REQUIRED.name,
            "field": "attributes",
            "message": ANY,
        },
        {
            "attributes": [size_attr_id],
            "code": ProductErrorCode.INVALID.name,
            "field": "attributes",
            "message": ANY,
        },
    ]
    for error in expected_errors:
        assert error in errors


QUERY_CREATE_PRODUCT_WITHOUT_VARIANTS = """
    mutation createProduct(
        $productTypeId: ID!,
        $categoryId: ID!
        $name: String!)
    {
        productCreate(
            input: {
                category: $categoryId,
                productType: $productTypeId,
                name: $name,
            })
        {
            product {
                id
                name
                slug
<<<<<<< HEAD
                rating
                variants{
                    id
                    sku
                    trackInventory
                    quantity
                    price {
                        amount
                    }
                }
=======
>>>>>>> 2140ceba
                category {
                    name
                }
                productType {
                    name
                }
            }
            errors {
                message
                field
            }
        }
    }
    """


def test_create_product_without_variants(
    staff_api_client, product_type_without_variant, category, permission_manage_products
):
    query = QUERY_CREATE_PRODUCT_WITHOUT_VARIANTS

    product_type = product_type_without_variant
    product_type_id = graphene.Node.to_global_id("ProductType", product_type.pk)
    category_id = graphene.Node.to_global_id("Category", category.pk)
    product_name = "test name"
    product_slug = "test-name"

    variables = {
        "productTypeId": product_type_id,
        "categoryId": category_id,
        "name": product_name,
    }

    response = staff_api_client.post_graphql(
        query, variables, permissions=[permission_manage_products]
    )
    content = get_graphql_content(response)
    data = content["data"]["productCreate"]
    assert data["errors"] == []
    assert data["product"]["name"] == product_name
    assert data["product"]["slug"] == product_slug
    assert data["product"]["productType"]["name"] == product_type.name
    assert data["product"]["category"]["name"] == category.name


def test_product_create_without_product_type(
    staff_api_client, category, permission_manage_products
):
    query = """
    mutation createProduct($categoryId: ID!) {
        productCreate(input: {
                name: "Product",
                productType: "",
                category: $categoryId}) {
            product {
                id
            }
            errors {
                message
                field
            }
        }
    }
    """

    category_id = graphene.Node.to_global_id("Category", category.id)
    response = staff_api_client.post_graphql(
        query, {"categoryId": category_id}, permissions=[permission_manage_products]
    )
    errors = get_graphql_content(response)["data"]["productCreate"]["errors"]

    assert errors[0]["field"] == "productType"
    assert errors[0]["message"] == "This field cannot be null."


def test_product_create_with_collections_webhook(
    staff_api_client,
    permission_manage_products,
    published_collection,
    product_type,
    category,
    monkeypatch,
):
    query = """
    mutation createProduct($productTypeId: ID!, $collectionId: ID!, $categoryId: ID!) {
        productCreate(input: {
                name: "Product",
                productType: $productTypeId,
                collections: [$collectionId],
                category: $categoryId
            }) {
            product {
                id,
                collections {
                    slug
                },
                category {
                    slug
                }
            }
            errors {
                message
                field
            }
        }
    }

    """

    def assert_product_has_collections(product):
        assert product.collections.count() > 0
        assert product.collections.first() == published_collection

    monkeypatch.setattr(
        "saleor.plugins.manager.PluginsManager.product_created",
        lambda _, product: assert_product_has_collections(product),
    )

    product_type_id = graphene.Node.to_global_id("ProductType", product_type.pk)
    category_id = graphene.Node.to_global_id("Category", category.pk)
    collection_id = graphene.Node.to_global_id("Collection", published_collection.pk)

    response = staff_api_client.post_graphql(
        query,
        {
            "productTypeId": product_type_id,
            "categoryId": category_id,
            "collectionId": collection_id,
        },
        permissions=[permission_manage_products],
    )

    get_graphql_content(response)


MUTATION_UPDATE_PRODUCT = """
<<<<<<< HEAD
    mutation updateProduct($productId: ID!, $input: ProductInput!) {
        productUpdate(id: $productId, input: $input) {
                product {
                    category {
                        name
                    }
                    descriptionJson
                    isPublished
                    publicationDate
                    chargeTaxes
                    rating
                    variants {
                        price {
                            amount
                        }
                    }
                    taxType {
                        taxCode
                        description
                    }
                    name
                    slug
                    productType {
                        name
                    }
                    attributes {
                        attribute {
                            id
                            name
                        }
                        values {
                            name
                            slug
                            file {
                                url
                                contentType
                            }
                        }
                    }
                    visibleInListings
                    }
                    productErrors {
                        message
                        field
                        code
                    }
                }
            }
"""


@freeze_time("2020-03-18 12:00:00")
@patch("saleor.plugins.manager.PluginsManager.product_updated")
def test_update_product(
    updated_webhook_mock,
    staff_api_client,
    category,
    non_default_category,
    product,
    other_description_json,
    permission_manage_products,
    monkeypatch,
    color_attribute,
):
    query = MUTATION_UPDATE_PRODUCT
    other_description_json = json.dumps(other_description_json)

    product_id = graphene.Node.to_global_id("Product", product.pk)
    category_id = graphene.Node.to_global_id("Category", non_default_category.pk)
    product_name = "updated name"
    product_slug = "updated-product"
    basePrice = 10.00
    product_is_published = True
    product_visible_in_listings = False
    product_charge_taxes = True
    product_tax_rate = "STANDARD"

    # Mock tax interface with fake response from tax gateway
    monkeypatch.setattr(
        PluginsManager,
        "get_tax_code_from_object_meta",
        lambda self, x: TaxType(description="", code=product_tax_rate),
    )

    attribute_id = graphene.Node.to_global_id("Attribute", color_attribute.pk)

    variables = {
        "productId": product_id,
        "input": {
            "category": category_id,
            "name": product_name,
            "slug": product_slug,
            "descriptionJson": other_description_json,
            "isPublished": product_is_published,
            "visibleInListings": product_visible_in_listings,
            "chargeTaxes": product_charge_taxes,
            "taxCode": product_tax_rate,
            "basePrice": basePrice,
            "attributes": [{"id": attribute_id, "values": ["Rainbow"]}],
        },
    }

    response = staff_api_client.post_graphql(
        query, variables, permissions=[permission_manage_products]
    )
    content = get_graphql_content(response)
    data = content["data"]["productUpdate"]
    assert data["productErrors"] == []
    assert data["product"]["name"] == product_name
    assert data["product"]["slug"] == product_slug
    assert data["product"]["descriptionJson"] == other_description_json
    assert data["product"]["isPublished"] == product_is_published
    assert data["product"]["visibleInListings"] == product_visible_in_listings
    assert data["product"]["chargeTaxes"] == product_charge_taxes
    assert data["product"]["variants"][0]["price"]["amount"] == basePrice
    assert data["product"]["taxType"]["taxCode"] == product_tax_rate
    assert not data["product"]["category"]["name"] == category.name
    assert data["product"]["publicationDate"] == "2020-03-18"

    attributes = data["product"]["attributes"]

    assert len(attributes) == 1
    assert len(attributes[0]["values"]) == 1

    assert attributes[0]["attribute"]["id"] == attribute_id
    assert attributes[0]["values"][0]["name"] == "Rainbow"
    assert attributes[0]["values"][0]["slug"] == "rainbow"

    updated_webhook_mock.assert_called_once_with(product)
=======
    mutation updateProduct(
            $productId: ID!,
            $categoryId: ID!,
            $name: String!,
            $slug: String!,
            $descriptionJson: JSONString!,
            $chargeTaxes: Boolean!,
            $taxCode: String!,
            $attributes: [AttributeValueInput!]) {
                productUpdate(
                    id: $productId,
                    input: {
                        category: $categoryId,
                        name: $name,
                        slug: $slug,
                        descriptionJson: $descriptionJson,
                        chargeTaxes: $chargeTaxes,
                        taxCode: $taxCode,
                        attributes: $attributes
                    }) {
                        product {
                            category {
                                name
                            }
                            descriptionJson
                            chargeTaxes
                            variants {
                                name
                            }
                            taxType {
                                taxCode
                                description
                            }
                            name
                            slug
                            productType {
                                name
                            }
                            attributes {
                                attribute {
                                    id
                                    name
                                }
                                values {
                                    name
                                    slug
                                }
                            }
                          }
                          errors {
                            message
                            field
                          }
                        }
                      }
"""
>>>>>>> 2140ceba


@patch("saleor.plugins.manager.PluginsManager.product_updated")
def test_update_product_with_file_attribute_value(
    updated_webhook_mock,
    staff_api_client,
    file_attribute,
    non_default_category,
    product,
    product_type,
    permission_manage_products,
    color_attribute,
):
    # given
    query = MUTATION_UPDATE_PRODUCT

    product_id = graphene.Node.to_global_id("Product", product.pk)

    attribute_id = graphene.Node.to_global_id("Attribute", file_attribute.pk)
    product_type.product_attributes.add(file_attribute)

    new_value = "new_file.json"

    variables = {
        "productId": product_id,
        "input": {"attributes": [{"id": attribute_id, "file": new_value}]},
    }

    # when
    response = staff_api_client.post_graphql(
        query, variables, permissions=[permission_manage_products]
    )

    # then
    content = get_graphql_content(response)
    data = content["data"]["productUpdate"]
    assert data["productErrors"] == []

    attributes = data["product"]["attributes"]

    assert len(attributes) == 2
    expected_file_att_data = {
        "attribute": {"id": attribute_id, "name": file_attribute.name},
        "values": [
            {
                "name": new_value,
                "slug": slugify(new_value),
                "file": {"url": new_value, "contentType": None},
            }
        ],
    }
    assert expected_file_att_data in attributes

    updated_webhook_mock.assert_called_once_with(product)


@freeze_time("2020-03-18 12:00:00")
def test_update_product_rating(
    staff_api_client, product, permission_manage_products,
):
    query = MUTATION_UPDATE_PRODUCT

    product.rating = 5.5
    product.save(update_fields=["rating"])
    product_id = graphene.Node.to_global_id("Product", product.pk)
    expected_rating = 9.57
    variables = {"productId": product_id, "input": {"rating": expected_rating}}

    response = staff_api_client.post_graphql(
        query, variables, permissions=[permission_manage_products]
    )
    content = get_graphql_content(response)
    data = content["data"]["productUpdate"]
    assert data["productErrors"] == []
    assert data["product"]["rating"] == expected_rating
    product.refresh_from_db()
    assert product.rating == expected_rating


@patch("saleor.plugins.manager.PluginsManager.product_updated")
def test_update_product(
    updated_webhook_mock,
    staff_api_client,
    category,
    non_default_category,
    product,
    other_description_json,
    permission_manage_products,
    monkeypatch,
    color_attribute,
):
    query = MUTATION_UPDATE_PRODUCT
    other_description_json = json.dumps(other_description_json)

    product_id = graphene.Node.to_global_id("Product", product.pk)
    category_id = graphene.Node.to_global_id("Category", non_default_category.pk)
    product_name = "updated name"
    product_slug = "updated-product"
    product_charge_taxes = True
    product_tax_rate = "STANDARD"

    # Mock tax interface with fake response from tax gateway
    monkeypatch.setattr(
        PluginsManager,
        "get_tax_code_from_object_meta",
        lambda self, x: TaxType(description="", code=product_tax_rate),
    )

    attribute_id = graphene.Node.to_global_id("Attribute", color_attribute.pk)

    variables = {
        "productId": product_id,
<<<<<<< HEAD
        "input": {
            "category": category_id,
            "name": product_name,
            "slug": product_slug,
            "descriptionJson": other_description_json,
            "isPublished": product_is_published,
            "visibleInListings": product_visible_in_listings,
            "chargeTaxes": product_charge_taxes,
            "taxCode": product_tax_rate,
            "basePrice": basePrice,
            "attributes": [{"id": attribute_id, "values": ["Rainbow"]}],
        },
=======
        "categoryId": category_id,
        "name": product_name,
        "slug": product_slug,
        "descriptionJson": other_description_json,
        "chargeTaxes": product_charge_taxes,
        "taxCode": product_tax_rate,
        "attributes": [{"id": attribute_id, "values": ["Rainbow"]}],
>>>>>>> 2140ceba
    }

    response = staff_api_client.post_graphql(
        query, variables, permissions=[permission_manage_products]
    )
    content = get_graphql_content(response)
    data = content["data"]["productUpdate"]
    assert data["productErrors"] == []
    assert data["product"]["name"] == product_name
    assert data["product"]["slug"] == product_slug
    assert data["product"]["descriptionJson"] == other_description_json
    assert data["product"]["chargeTaxes"] == product_charge_taxes
    assert data["product"]["taxType"]["taxCode"] == product_tax_rate
    assert not data["product"]["category"]["name"] == category.name

    attributes = data["product"]["attributes"]

    assert len(attributes) == 1
    assert len(attributes[0]["values"]) == 1

    assert attributes[0]["attribute"]["id"] == attribute_id
    assert attributes[0]["values"][0]["name"] == "Rainbow"
    assert attributes[0]["values"][0]["slug"] == "rainbow"

    updated_webhook_mock.assert_called_once_with(product)


UPDATE_PRODUCT_SLUG_MUTATION = """
    mutation($id: ID!, $slug: String) {
        productUpdate(
            id: $id
            input: {
                slug: $slug
            }
        ) {
            product{
                name
                slug
            }
            productErrors {
                field
                message
                code
            }
        }
    }
"""


@pytest.mark.parametrize(
    "input_slug, expected_slug, error_message",
    [
        ("test-slug", "test-slug", None),
        ("", "", "Slug value cannot be blank."),
        (None, "", "Slug value cannot be blank."),
    ],
)
def test_update_product_slug(
    staff_api_client,
    product,
    permission_manage_products,
    input_slug,
    expected_slug,
    error_message,
):
    query = UPDATE_PRODUCT_SLUG_MUTATION
    old_slug = product.slug

    assert old_slug != input_slug

    node_id = graphene.Node.to_global_id("Product", product.id)
    variables = {"slug": input_slug, "id": node_id}
    response = staff_api_client.post_graphql(
        query, variables, permissions=[permission_manage_products]
    )
    content = get_graphql_content(response)
    data = content["data"]["productUpdate"]
    errors = data["productErrors"]
    if not error_message:
        assert not errors
        assert data["product"]["slug"] == expected_slug
    else:
        assert errors
        assert errors[0]["field"] == "slug"
        assert errors[0]["code"] == ProductErrorCode.REQUIRED.name


def test_update_product_slug_exists(
    staff_api_client, product, permission_manage_products
):
    query = UPDATE_PRODUCT_SLUG_MUTATION
    input_slug = "test-slug"

    second_product = Product.objects.get(pk=product.pk)
    second_product.pk = None
    second_product.slug = input_slug
    second_product.save()

    assert input_slug != product.slug

    node_id = graphene.Node.to_global_id("Product", product.id)
    variables = {"slug": input_slug, "id": node_id}
    response = staff_api_client.post_graphql(
        query, variables, permissions=[permission_manage_products]
    )
    content = get_graphql_content(response)
    data = content["data"]["productUpdate"]
    errors = data["productErrors"]
    assert errors
    assert errors[0]["field"] == "slug"
    assert errors[0]["code"] == ProductErrorCode.UNIQUE.name


@pytest.mark.parametrize(
    "input_slug, expected_slug, input_name, error_message, error_field",
    [
        ("test-slug", "test-slug", "New name", None, None),
        ("", "", "New name", "Slug value cannot be blank.", "slug"),
        (None, "", "New name", "Slug value cannot be blank.", "slug"),
        ("test-slug", "", None, "This field cannot be blank.", "name"),
        ("test-slug", "", "", "This field cannot be blank.", "name"),
        (None, None, None, "Slug value cannot be blank.", "slug"),
    ],
)
def test_update_product_slug_and_name(
    staff_api_client,
    product,
    permission_manage_products,
    input_slug,
    expected_slug,
    input_name,
    error_message,
    error_field,
):
    query = """
            mutation($id: ID!, $name: String, $slug: String) {
            productUpdate(
                id: $id
                input: {
                    name: $name
                    slug: $slug
                }
            ) {
                product{
                    name
                    slug
                }
                productErrors {
                    field
                    message
                    code
                }
            }
        }
    """

    old_name = product.name
    old_slug = product.slug

    assert input_slug != old_slug
    assert input_name != old_name

    node_id = graphene.Node.to_global_id("Product", product.id)
    variables = {"slug": input_slug, "name": input_name, "id": node_id}
    response = staff_api_client.post_graphql(
        query, variables, permissions=[permission_manage_products]
    )
    content = get_graphql_content(response)
    product.refresh_from_db()
    data = content["data"]["productUpdate"]
    errors = data["productErrors"]
    if not error_message:
        assert data["product"]["name"] == input_name == product.name
        assert data["product"]["slug"] == input_slug == product.slug
    else:
        assert errors
        assert errors[0]["field"] == error_field
        assert errors[0]["code"] == ProductErrorCode.REQUIRED.name


SET_ATTRIBUTES_TO_PRODUCT_QUERY = """
    mutation updateProduct($productId: ID!, $attributes: [AttributeValueInput!]) {
      productUpdate(id: $productId, input: { attributes: $attributes }) {
        productErrors {
          message
          field
          code
          attributes
        }
      }
    }
"""


def test_update_product_can_only_assign_multiple_values_to_valid_input_types(
    staff_api_client, product, permission_manage_products, color_attribute
):
    """Ensures you cannot assign multiple values to input types
    that are not multi-select. This also ensures multi-select types
    can be assigned multiple values as intended."""

    staff_api_client.user.user_permissions.add(permission_manage_products)

    multi_values_attr = Attribute.objects.create(
        name="multi", slug="multi-vals", input_type=AttributeInputType.MULTISELECT
    )
    multi_values_attr.product_types.add(product.product_type)
    multi_values_attr_id = graphene.Node.to_global_id("Attribute", multi_values_attr.id)

    color_attribute_id = graphene.Node.to_global_id("Attribute", color_attribute.id)

    # Try to assign multiple values from an attribute that does not support such things
    variables = {
        "productId": graphene.Node.to_global_id("Product", product.pk),
        "attributes": [{"id": color_attribute_id, "values": ["red", "blue"]}],
    }
    data = get_graphql_content(
        staff_api_client.post_graphql(SET_ATTRIBUTES_TO_PRODUCT_QUERY, variables)
    )["data"]["productUpdate"]
    assert data["productErrors"] == [
        {
            "field": "attributes",
            "code": ProductErrorCode.INVALID.name,
            "message": ANY,
            "attributes": [color_attribute_id],
        }
    ]

    # Try to assign multiple values from a valid attribute
    variables["attributes"] = [{"id": multi_values_attr_id, "values": ["a", "b"]}]
    data = get_graphql_content(
        staff_api_client.post_graphql(SET_ATTRIBUTES_TO_PRODUCT_QUERY, variables)
    )["data"]["productUpdate"]
    assert not data["productErrors"]


def test_update_product_with_existing_attribute_value(
    staff_api_client, product, permission_manage_products, color_attribute
):
    """Ensure assigning an existing value to a product doesn't create a new
    attribute value."""

    staff_api_client.user.user_permissions.add(permission_manage_products)

    expected_attribute_values_count = color_attribute.values.count()
    color_attribute_id = graphene.Node.to_global_id("Attribute", color_attribute.id)
    color = color_attribute.values.only("name").first()

    # Try to assign multiple values from an attribute that does not support such things
    variables = {
        "productId": graphene.Node.to_global_id("Product", product.pk),
        "attributes": [{"id": color_attribute_id, "values": [color.name]}],
    }

    data = get_graphql_content(
        staff_api_client.post_graphql(SET_ATTRIBUTES_TO_PRODUCT_QUERY, variables)
    )["data"]["productUpdate"]
    assert not data["productErrors"]

    assert (
        color_attribute.values.count() == expected_attribute_values_count
    ), "A new attribute value shouldn't have been created"


def test_update_product_without_supplying_required_product_attribute(
    staff_api_client, product, permission_manage_products, color_attribute
):
    """Ensure assigning an existing value to a product doesn't create a new
    attribute value."""

    staff_api_client.user.user_permissions.add(permission_manage_products)

    product_type = product.product_type
    color_attribute_id = graphene.Node.to_global_id("Attribute", color_attribute.id)

    # Create and assign a new attribute requiring a value to be always supplied
    required_attribute = Attribute.objects.create(
        name="Required One", slug="required-one", value_required=True
    )
    product_type.product_attributes.add(required_attribute)
    required_attribute_id = graphene.Node.to_global_id(
        "Attribute", required_attribute.id
    )

    # Try to assign multiple values from an attribute that does not support such things
    variables = {
        "productId": graphene.Node.to_global_id("Product", product.pk),
        "attributes": [{"id": color_attribute_id, "values": ["Blue"]}],
    }

    data = get_graphql_content(
        staff_api_client.post_graphql(SET_ATTRIBUTES_TO_PRODUCT_QUERY, variables)
    )["data"]["productUpdate"]
    assert data["productErrors"] == [
        {
            "field": "attributes",
            "code": ProductErrorCode.REQUIRED.name,
            "message": ANY,
            "attributes": [required_attribute_id],
        }
    ]


def test_update_product_with_non_existing_attribute(
    staff_api_client, product, permission_manage_products, color_attribute
):
    non_existent_attribute_pk = 0
    invalid_attribute_id = graphene.Node.to_global_id(
        "Attribute", non_existent_attribute_pk
    )

    """Ensure assigning an existing value to a product doesn't create a new
    attribute value."""

    staff_api_client.user.user_permissions.add(permission_manage_products)

    # Try to assign multiple values from an attribute that does not support such things
    variables = {
        "productId": graphene.Node.to_global_id("Product", product.pk),
        "attributes": [{"id": invalid_attribute_id, "values": ["hello"]}],
    }

    data = get_graphql_content(
        staff_api_client.post_graphql(SET_ATTRIBUTES_TO_PRODUCT_QUERY, variables)
    )["data"]["productUpdate"]
    assert data["productErrors"] == [
        {
            "field": "attributes",
            "code": ProductErrorCode.NOT_FOUND.name,
            "message": ANY,
            "attributes": None,
        }
    ]


def test_update_product_with_no_attribute_slug_or_id(
    staff_api_client, product, permission_manage_products, color_attribute
):
    """Ensure only supplying values triggers a validation error."""

    staff_api_client.user.user_permissions.add(permission_manage_products)

    # Try to assign multiple values from an attribute that does not support such things
    variables = {
        "productId": graphene.Node.to_global_id("Product", product.pk),
        "attributes": [{"values": ["Oopsie!"]}],
    }

    data = get_graphql_content(
        staff_api_client.post_graphql(SET_ATTRIBUTES_TO_PRODUCT_QUERY, variables)
    )["data"]["productUpdate"]
    assert data["productErrors"] == [
        {
            "field": "attributes",
            "code": ProductErrorCode.REQUIRED.name,
            "message": ANY,
            "attributes": None,
        }
    ]


def test_update_product_with_negative_weight(
    staff_api_client, product_with_default_variant, permission_manage_products, product
):
    query = """
        mutation updateProduct(
            $productId: ID!,
            $weight: WeightScalar)
        {
            productUpdate(
                id: $productId,
                input: {
                    weight: $weight
                })
            {
                product {
                    id
                }
                productErrors {
                    field
                    message
                    code
                }
            }
        }
    """
    product = product_with_default_variant
    product_id = graphene.Node.to_global_id("Product", product.pk)

    variables = {"productId": product_id, "weight": -1}

    response = staff_api_client.post_graphql(
        query, variables, permissions=[permission_manage_products]
    )
    content = get_graphql_content(response)
    data = content["data"]["productUpdate"]
    error = data["productErrors"][0]
    assert error["field"] == "weight"
    assert error["code"] == ProductErrorCode.INVALID.name


UPDATE_PRODUCT = """
    mutation updateProduct(
        $productId: ID!,
        $input: ProductInput!)
    {
        productUpdate(
            id: $productId,
            input: $input)
        {
            product {
                id
                name
                slug
            }
            errors {
                message
                field
            }
        }
    }"""


def test_update_product_name(staff_api_client, permission_manage_products, product):
    query = UPDATE_PRODUCT

    product_slug = product.slug
    new_name = "example-product"
    assert new_name != product.name

    product_id = graphene.Node.to_global_id("Product", product.id)
    variables = {"productId": product_id, "input": {"name": new_name}}

    response = staff_api_client.post_graphql(
        query, variables, permissions=[permission_manage_products]
    )

    data = get_graphql_content(response)["data"]["productUpdate"]
    assert data["product"]["name"] == new_name
    assert data["product"]["slug"] == product_slug


def test_update_product_slug_with_existing_value(
    staff_api_client, permission_manage_products, product
):
    query = UPDATE_PRODUCT
    second_product = Product.objects.get(pk=product.pk)
    second_product.id = None
    second_product.slug = "second-product"
    second_product.save()

    assert product.slug != second_product.slug

    product_id = graphene.Node.to_global_id("Product", product.id)
    variables = {"productId": product_id, "input": {"slug": second_product.slug}}

    response = staff_api_client.post_graphql(
        query, variables, permissions=[permission_manage_products]
    )

    data = get_graphql_content(response)["data"]["productUpdate"]
    errors = data["errors"]
    assert errors
    assert errors[0]["field"] == "slug"
    assert errors[0]["message"] == "Product with this Slug already exists."


DELETE_PRODUCT_MUTATION = """
    mutation DeleteProduct($id: ID!) {
        productDelete(id: $id) {
            product {
                name
                id
            }
            errors {
                field
                message
            }
            }
        }
"""


def test_delete_product(staff_api_client, product, permission_manage_products):
    query = DELETE_PRODUCT_MUTATION
    node_id = graphene.Node.to_global_id("Product", product.id)
    variables = {"id": node_id}
    response = staff_api_client.post_graphql(
        query, variables, permissions=[permission_manage_products]
    )
    content = get_graphql_content(response)
    data = content["data"]["productDelete"]
    assert data["product"]["name"] == product.name
    with pytest.raises(product._meta.model.DoesNotExist):
        product.refresh_from_db()
    assert node_id == data["product"]["id"]


def test_delete_product_variant_in_draft_order(
    staff_api_client,
    product_with_two_variants,
    permission_manage_products,
    order_list,
    channel_USD,
):
    query = DELETE_PRODUCT_MUTATION
    product = product_with_two_variants

    not_draft_order = order_list[1]
    draft_order = order_list[0]
    draft_order.status = OrderStatus.DRAFT
    draft_order.save(update_fields=["status"])

    draft_order_lines_pks = []
    not_draft_order_lines_pks = []
    for variant in product.variants.all():
        net = variant.get_price(channel_USD.slug)
        gross = Money(amount=net.amount, currency=net.currency)

        order_line = OrderLine.objects.create(
            variant=variant,
            order=draft_order,
            product_name=str(variant.product),
            variant_name=str(variant),
            product_sku=variant.sku,
            is_shipping_required=variant.is_shipping_required(),
            unit_price=TaxedMoney(net=net, gross=gross),
            quantity=3,
        )
        draft_order_lines_pks.append(order_line.pk)

        order_line_not_draft = OrderLine.objects.create(
            variant=variant,
            order=not_draft_order,
            product_name=str(variant.product),
            variant_name=str(variant),
            product_sku=variant.sku,
            is_shipping_required=variant.is_shipping_required(),
            unit_price=TaxedMoney(net=net, gross=gross),
            quantity=3,
        )
        not_draft_order_lines_pks.append(order_line_not_draft.pk)

    node_id = graphene.Node.to_global_id("Product", product.id)
    variables = {"id": node_id}
    response = staff_api_client.post_graphql(
        query, variables, permissions=[permission_manage_products]
    )
    content = get_graphql_content(response)
    data = content["data"]["productDelete"]
    assert data["product"]["name"] == product.name
    with pytest.raises(product._meta.model.DoesNotExist):
        product.refresh_from_db()
    assert node_id == data["product"]["id"]

    assert not OrderLine.objects.filter(pk__in=draft_order_lines_pks).exists()

    assert OrderLine.objects.filter(pk__in=not_draft_order_lines_pks).exists()


def test_product_type(user_api_client, product_type, channel_USD):
    query = """
    query ($channel: String){
        productTypes(first: 20) {
            totalCount
            edges {
                node {
                    id
                    name
                    products(first: 1, channel: $channel) {
                        edges {
                            node {
                                id
                            }
                        }
                    }
                }
            }
        }
    }
    """
    variables = {"channel": channel_USD.slug}
    response = user_api_client.post_graphql(query, variables)
    content = get_graphql_content(response)
    no_product_types = ProductType.objects.count()
    assert content["data"]["productTypes"]["totalCount"] == no_product_types
    assert len(content["data"]["productTypes"]["edges"]) == no_product_types


PRODUCT_TYPE_QUERY = """
    query getProductType(
        $id: ID!, $variantSelection: VariantAttributeScope, $channel: String
    ) {
        productType(id: $id) {
            name
            variantAttributes(variantSelection: $variantSelection) {
                slug
            }
            products(first: 20, channel:$channel) {
                totalCount
                edges {
                    node {
                        name
                    }
                }
            }
            taxRate
            taxType {
                taxCode
                description
            }
        }
    }
"""


def test_product_type_query(
    user_api_client,
    staff_api_client,
    product_type,
<<<<<<< HEAD
    file_attribute_with_file_input_type_without_values,
=======
>>>>>>> 2140ceba
    product,
    image_attribute_without_values_and_file_input_type,
    permission_manage_products,
    monkeypatch,
    channel_USD,
):
    monkeypatch.setattr(
        PluginsManager,
        "get_tax_code_from_object_meta",
        lambda self, x: TaxType(code="123", description="Standard Taxes"),
    )
    query = PRODUCT_TYPE_QUERY
    no_products = Product.objects.count()
    ProductChannelListing.objects.filter(product=product, channel=channel_USD).update(
        is_published=False
    )
    product_type.variant_attributes.add(
        file_attribute_with_file_input_type_without_values
    )
    variant_attributes_count = product_type.variant_attributes.count()

    variables = {
        "id": graphene.Node.to_global_id("ProductType", product_type.id),
        "channel": channel_USD.slug,
    }

    response = user_api_client.post_graphql(query, variables)
    content = get_graphql_content(response)
    data = content["data"]
    assert data["productType"]["products"]["totalCount"] == no_products - 1

    staff_api_client.user.user_permissions.add(permission_manage_products)
    response = staff_api_client.post_graphql(query, variables)
    content = get_graphql_content(response)
    data = content["data"]
    assert data["productType"]["products"]["totalCount"] == no_products
    assert data["productType"]["taxType"]["taxCode"] == "123"
    assert data["productType"]["taxType"]["description"] == "Standard Taxes"
    assert len(data["productType"]["variantAttributes"]) == variant_attributes_count


@pytest.mark.parametrize(
    "variant_selection",
    [
        VariantAttributeScope.ALL.name,
        VariantAttributeScope.VARIANT_SELECTION.name,
        VariantAttributeScope.NOT_VARIANT_SELECTION.name,
    ],
)
def test_product_type_query_only_variant_selections_value_set(
    variant_selection,
    user_api_client,
    staff_api_client,
    product_type,
    file_attribute_with_file_input_type_without_values,
    author_page_attribute,
    product,
    permission_manage_products,
    monkeypatch,
    channel_USD,
):
    monkeypatch.setattr(
        PluginsManager,
        "get_tax_code_from_object_meta",
        lambda self, x: TaxType(code="123", description="Standard Taxes"),
    )
    query = PRODUCT_TYPE_QUERY

    no_products = Product.objects.count()
    ProductChannelListing.objects.filter(product=product, channel=channel_USD).update(
        is_published=False
    )

    product_type.variant_attributes.add(
        file_attribute_with_file_input_type_without_values, author_page_attribute
    )

    variables = {
        "id": graphene.Node.to_global_id("ProductType", product_type.id),
        "variantSelection": variant_selection,
        "channel": channel_USD.slug,
    }

    response = user_api_client.post_graphql(query, variables)
    content = get_graphql_content(response)
    data = content["data"]
    assert data["productType"]["products"]["totalCount"] == no_products - 1

    staff_api_client.user.user_permissions.add(permission_manage_products)
    response = staff_api_client.post_graphql(query, variables)
    content = get_graphql_content(response)
    data = content["data"]
    assert data["productType"]["products"]["totalCount"] == no_products
    assert data["productType"]["taxType"]["taxCode"] == "123"
    assert data["productType"]["taxType"]["description"] == "Standard Taxes"

    if variant_selection == VariantAttributeScope.VARIANT_SELECTION.name:
        assert (
            len(data["productType"]["variantAttributes"])
            == product_type.variant_attributes.filter(
                input_type=AttributeInputType.DROPDOWN, type=AttributeType.PRODUCT_TYPE
            ).count()
        )
    elif variant_selection == VariantAttributeScope.NOT_VARIANT_SELECTION.name:
        assert (
            len(data["productType"]["variantAttributes"])
            == product_type.variant_attributes.exclude(
                input_type=AttributeInputType.DROPDOWN, type=AttributeType.PRODUCT_TYPE
            ).count()
        )
    else:
        assert (
            len(data["productType"]["variantAttributes"])
            == product_type.variant_attributes.count()
        )


PRODUCT_TYPE_CREATE_MUTATION = """
    mutation createProductType(
        $name: String,
        $slug: String,
        $taxCode: String,
        $hasVariants: Boolean,
        $isShippingRequired: Boolean,
        $productAttributes: [ID],
        $variantAttributes: [ID],
        $weight: WeightScalar) {
        productTypeCreate(
            input: {
                name: $name,
                slug: $slug,
                taxCode: $taxCode,
                hasVariants: $hasVariants,
                isShippingRequired: $isShippingRequired,
                productAttributes: $productAttributes,
                variantAttributes: $variantAttributes,
                weight: $weight}) {
            productType {
                name
                slug
                taxRate
                isShippingRequired
                hasVariants
                variantAttributes {
                    name
                    values {
                        name
                    }
                }
                productAttributes {
                    name
                    values {
                        name
                    }
                }
            }
            productErrors {
                field
                message
                code
                attributes
            }
        }

    }
"""


def test_product_type_create_mutation(
    staff_api_client,
    product_type,
    permission_manage_product_types_and_attributes,
    monkeypatch,
    setup_vatlayer,
):
    manager = PluginsManager(plugins=setup_vatlayer.PLUGINS)

    query = PRODUCT_TYPE_CREATE_MUTATION
    product_type_name = "test type"
    slug = "test-type"
    has_variants = True
    require_shipping = True
    product_attributes = product_type.product_attributes.all()
    product_attributes_ids = [
        graphene.Node.to_global_id("Attribute", att.id) for att in product_attributes
    ]
    variant_attributes = product_type.variant_attributes.all()
    variant_attributes_ids = [
        graphene.Node.to_global_id("Attribute", att.id) for att in variant_attributes
    ]

    variables = {
        "name": product_type_name,
        "slug": slug,
        "hasVariants": has_variants,
        "taxCode": "wine",
        "isShippingRequired": require_shipping,
        "productAttributes": product_attributes_ids,
        "variantAttributes": variant_attributes_ids,
    }
    initial_count = ProductType.objects.count()
    response = staff_api_client.post_graphql(
        query, variables, permissions=[permission_manage_product_types_and_attributes]
    )
    content = get_graphql_content(response)
    assert ProductType.objects.count() == initial_count + 1
    data = content["data"]["productTypeCreate"]["productType"]
    assert data["name"] == product_type_name
    assert data["slug"] == slug
    assert data["hasVariants"] == has_variants
    assert data["isShippingRequired"] == require_shipping

    pa = product_attributes[0]
    assert data["productAttributes"][0]["name"] == pa.name
    pa_values = data["productAttributes"][0]["values"]
    assert sorted([value["name"] for value in pa_values]) == sorted(
        [value.name for value in pa.values.all()]
    )

    va = variant_attributes[0]
    assert data["variantAttributes"][0]["name"] == va.name
    va_values = data["variantAttributes"][0]["values"]
    assert sorted([value["name"] for value in va_values]) == sorted(
        [value.name for value in va.values.all()]
    )

    new_instance = ProductType.objects.latest("pk")
    tax_code = manager.get_tax_code_from_object_meta(new_instance).code
    assert tax_code == "wine"


@pytest.mark.parametrize(
    "input_slug, expected_slug",
    (
        ("test-slug", "test-slug"),
        (None, "test-product-type"),
        ("", "test-product-type"),
        ("わたし-わ-にっぽん-です", "わたし-わ-にっぽん-です"),
    ),
)
def test_create_product_type_with_given_slug(
    staff_api_client,
    permission_manage_product_types_and_attributes,
    input_slug,
    expected_slug,
):
    query = PRODUCT_TYPE_CREATE_MUTATION
    name = "Test product type"
    variables = {"name": name, "slug": input_slug}
    response = staff_api_client.post_graphql(
        query, variables, permissions=[permission_manage_product_types_and_attributes]
    )
    content = get_graphql_content(response)
    data = content["data"]["productTypeCreate"]
    assert not data["productErrors"]
    assert data["productType"]["slug"] == expected_slug


def test_create_product_type_with_unicode_in_name(
    staff_api_client, permission_manage_product_types_and_attributes
):
    query = PRODUCT_TYPE_CREATE_MUTATION
    name = "わたし わ にっぽん です"
    variables = {"name": name}
    response = staff_api_client.post_graphql(
        query, variables, permissions=[permission_manage_product_types_and_attributes]
    )
    content = get_graphql_content(response)
    data = content["data"]["productTypeCreate"]
    assert not data["productErrors"]
    assert data["productType"]["name"] == name
    assert data["productType"]["slug"] == "わたし-わ-にっぽん-です"


def test_create_product_type_create_with_negative_weight(
    staff_api_client, permission_manage_product_types_and_attributes
):
    query = PRODUCT_TYPE_CREATE_MUTATION
    name = "Test product type"
    variables = {"name": name, "weight": -1.1}
    response = staff_api_client.post_graphql(
        query, variables, permissions=[permission_manage_product_types_and_attributes]
    )
    content = get_graphql_content(response)
    data = content["data"]["productTypeCreate"]
    error = data["productErrors"][0]
    assert error["field"] == "weight"
    assert error["code"] == ProductErrorCode.INVALID.name


def test_product_type_create_mutation_not_valid_attributes(
    staff_api_client,
    product_type,
    permission_manage_product_types_and_attributes,
    monkeypatch,
    setup_vatlayer,
):
    # given
    query = PRODUCT_TYPE_CREATE_MUTATION
    product_type_name = "test type"
    slug = "test-type"
    has_variants = True
    require_shipping = True

    product_attributes = product_type.product_attributes.all()
    product_page_attribute = product_attributes.last()
    product_page_attribute.type = AttributeType.PAGE_TYPE
    product_page_attribute.save(update_fields=["type"])

    variant_attributes = product_type.variant_attributes.all()
    variant_page_attribute = variant_attributes.last()
    variant_page_attribute.type = AttributeType.PAGE_TYPE
    variant_page_attribute.save(update_fields=["type"])

    product_attributes_ids = [
        graphene.Node.to_global_id("Attribute", att.id) for att in product_attributes
    ]
    variant_attributes_ids = [
        graphene.Node.to_global_id("Attribute", att.id) for att in variant_attributes
    ]

    variables = {
        "name": product_type_name,
        "slug": slug,
        "hasVariants": has_variants,
        "taxCode": "wine",
        "isShippingRequired": require_shipping,
        "productAttributes": product_attributes_ids,
        "variantAttributes": variant_attributes_ids,
    }
    initial_count = ProductType.objects.count()

    # when
    response = staff_api_client.post_graphql(
        query, variables, permissions=[permission_manage_product_types_and_attributes]
    )

    # then
    content = get_graphql_content(response)
    data = content["data"]["productTypeCreate"]
    errors = data["productErrors"]

    assert len(errors) == 2
    expected_errors = [
        {
            "code": ProductErrorCode.INVALID.name,
            "field": "productAttributes",
            "message": ANY,
            "attributes": [
                graphene.Node.to_global_id("Attribute", product_page_attribute.pk)
            ],
        },
        {
            "code": ProductErrorCode.INVALID.name,
            "field": "variantAttributes",
            "message": ANY,
            "attributes": [
                graphene.Node.to_global_id("Attribute", variant_page_attribute.pk)
            ],
        },
    ]
    for error in errors:
        assert error in expected_errors

    assert initial_count == ProductType.objects.count()


PRODUCT_TYPE_UPDATE_MUTATION = """
mutation updateProductType(
    $id: ID!,
    $name: String!,
    $hasVariants: Boolean!,
    $isShippingRequired: Boolean!,
    $productAttributes: [ID],
    ) {
        productTypeUpdate(
        id: $id,
        input: {
            name: $name,
            hasVariants: $hasVariants,
            isShippingRequired: $isShippingRequired,
            productAttributes: $productAttributes
        }) {
            productType {
                name
                slug
                isShippingRequired
                hasVariants
                variantAttributes {
                    id
                }
                productAttributes {
                    id
                }
            }
            productErrors {
                code
                field
                attributes
            }
            }
        }
"""


def test_product_type_update_mutation(
    staff_api_client, product_type, permission_manage_product_types_and_attributes
):
    query = PRODUCT_TYPE_UPDATE_MUTATION
    product_type_name = "test type updated"
    slug = product_type.slug
    has_variants = True
    require_shipping = False
    product_type_id = graphene.Node.to_global_id("ProductType", product_type.id)

    # Test scenario: remove all product attributes using [] as input
    # but do not change variant attributes
    product_attributes = []
    product_attributes_ids = [
        graphene.Node.to_global_id("Attribute", att.id) for att in product_attributes
    ]
    variant_attributes = product_type.variant_attributes.all()

    variables = {
        "id": product_type_id,
        "name": product_type_name,
        "hasVariants": has_variants,
        "isShippingRequired": require_shipping,
        "productAttributes": product_attributes_ids,
    }
    response = staff_api_client.post_graphql(
        query, variables, permissions=[permission_manage_product_types_and_attributes]
    )
    content = get_graphql_content(response)
    data = content["data"]["productTypeUpdate"]["productType"]
    assert data["name"] == product_type_name
    assert data["slug"] == slug
    assert data["hasVariants"] == has_variants
    assert data["isShippingRequired"] == require_shipping
    assert not data["productAttributes"]
    assert len(data["variantAttributes"]) == (variant_attributes.count())


def test_product_type_update_mutation_not_valid_attributes(
    staff_api_client,
    product_type,
    permission_manage_product_types_and_attributes,
    size_page_attribute,
):
    # given
    query = PRODUCT_TYPE_UPDATE_MUTATION
    product_type_name = "test type updated"
    has_variants = True
    require_shipping = False
    product_type_id = graphene.Node.to_global_id("ProductType", product_type.id)

    # Test scenario: adding page attribute raise error

    page_attribute_id = graphene.Node.to_global_id("Attribute", size_page_attribute.id)
    product_attributes_ids = [
        page_attribute_id,
        graphene.Node.to_global_id(
            "Attribute", product_type.product_attributes.first().pk
        ),
    ]

    variables = {
        "id": product_type_id,
        "name": product_type_name,
        "hasVariants": has_variants,
        "isShippingRequired": require_shipping,
        "productAttributes": product_attributes_ids,
    }

    # when
    response = staff_api_client.post_graphql(
        query, variables, permissions=[permission_manage_product_types_and_attributes]
    )

    # then
    content = get_graphql_content(response)
    data = content["data"]["productTypeUpdate"]
    errors = data["productErrors"]

    assert len(errors) == 1
    assert errors[0]["field"] == "productAttributes"
    assert errors[0]["code"] == ProductErrorCode.INVALID.name
    assert errors[0]["attributes"] == [page_attribute_id]


UPDATE_PRODUCT_TYPE_SLUG_MUTATION = """
    mutation($id: ID!, $slug: String) {
        productTypeUpdate(
            id: $id
            input: {
                slug: $slug
            }
        ) {
            productType{
                name
                slug
            }
            productErrors {
                field
                message
                code
            }
        }
    }
"""


@pytest.mark.parametrize(
    "input_slug, expected_slug, error_message",
    [
        ("test-slug", "test-slug", None),
        ("", "", "Slug value cannot be blank."),
        (None, "", "Slug value cannot be blank."),
    ],
)
def test_update_product_type_slug(
    staff_api_client,
    product_type,
    permission_manage_product_types_and_attributes,
    input_slug,
    expected_slug,
    error_message,
):
    query = UPDATE_PRODUCT_TYPE_SLUG_MUTATION
    old_slug = product_type.slug

    assert old_slug != input_slug

    node_id = graphene.Node.to_global_id("ProductType", product_type.id)
    variables = {"slug": input_slug, "id": node_id}
    response = staff_api_client.post_graphql(
        query, variables, permissions=[permission_manage_product_types_and_attributes]
    )
    content = get_graphql_content(response)
    data = content["data"]["productTypeUpdate"]
    errors = data["productErrors"]
    if not error_message:
        assert not errors
        assert data["productType"]["slug"] == expected_slug
    else:
        assert errors
        assert errors[0]["field"] == "slug"
        assert errors[0]["code"] == ProductErrorCode.REQUIRED.name


def test_update_product_type_slug_exists(
    staff_api_client, product_type, permission_manage_product_types_and_attributes
):
    query = UPDATE_PRODUCT_TYPE_SLUG_MUTATION
    input_slug = "test-slug"

    second_product_type = ProductType.objects.get(pk=product_type.pk)
    second_product_type.pk = None
    second_product_type.slug = input_slug
    second_product_type.save()

    assert input_slug != product_type.slug

    node_id = graphene.Node.to_global_id("ProductType", product_type.id)
    variables = {"slug": input_slug, "id": node_id}
    response = staff_api_client.post_graphql(
        query, variables, permissions=[permission_manage_product_types_and_attributes]
    )
    content = get_graphql_content(response)
    data = content["data"]["productTypeUpdate"]
    errors = data["productErrors"]
    assert errors
    assert errors[0]["field"] == "slug"
    assert errors[0]["code"] == ProductErrorCode.UNIQUE.name


@pytest.mark.parametrize(
    "input_slug, expected_slug, input_name, error_message, error_field",
    [
        ("test-slug", "test-slug", "New name", None, None),
        ("", "", "New name", "Slug value cannot be blank.", "slug"),
        (None, "", "New name", "Slug value cannot be blank.", "slug"),
        ("test-slug", "", None, "This field cannot be blank.", "name"),
        ("test-slug", "", "", "This field cannot be blank.", "name"),
        (None, None, None, "Slug value cannot be blank.", "slug"),
    ],
)
def test_update_product_type_slug_and_name(
    staff_api_client,
    product_type,
    permission_manage_product_types_and_attributes,
    input_slug,
    expected_slug,
    input_name,
    error_message,
    error_field,
):
    query = """
            mutation($id: ID!, $name: String, $slug: String) {
            productTypeUpdate(
                id: $id
                input: {
                    name: $name
                    slug: $slug
                }
            ) {
                productType{
                    name
                    slug
                }
                productErrors {
                    field
                    message
                    code
                }
            }
        }
    """

    old_name = product_type.name
    old_slug = product_type.slug

    assert input_slug != old_slug
    assert input_name != old_name

    node_id = graphene.Node.to_global_id("ProductType", product_type.id)
    variables = {"slug": input_slug, "name": input_name, "id": node_id}
    response = staff_api_client.post_graphql(
        query, variables, permissions=[permission_manage_product_types_and_attributes]
    )
    content = get_graphql_content(response)
    product_type.refresh_from_db()
    data = content["data"]["productTypeUpdate"]
    errors = data["productErrors"]
    if not error_message:
        assert data["productType"]["name"] == input_name == product_type.name
        assert data["productType"]["slug"] == input_slug == product_type.slug
    else:
        assert errors
        assert errors[0]["field"] == error_field
        assert errors[0]["code"] == ProductErrorCode.REQUIRED.name


def test_update_product_type_with_negative_weight(
    staff_api_client, product_type, permission_manage_product_types_and_attributes,
):
    query = """
        mutation($id: ID!, $weight: WeightScalar) {
            productTypeUpdate(
                id: $id
                input: {
                    weight: $weight
                }
            ) {
                productType{
                    name
                }
                productErrors {
                    field
                    message
                    code
                }
            }
        }
    """

    node_id = graphene.Node.to_global_id("ProductType", product_type.id)
    variables = {"id": node_id, "weight": "-1"}
    response = staff_api_client.post_graphql(
        query, variables, permissions=[permission_manage_product_types_and_attributes]
    )
    content = get_graphql_content(response)
    product_type.refresh_from_db()
    data = content["data"]["productTypeUpdate"]
    error = data["productErrors"][0]
    assert error["field"] == "weight"
    assert error["code"] == ProductErrorCode.INVALID.name


PRODUCT_TYPE_DELETE_MUTATION = """
    mutation deleteProductType($id: ID!) {
        productTypeDelete(id: $id) {
            productType {
                name
            }
        }
    }
"""


def test_product_type_delete_mutation(
    staff_api_client, product_type, permission_manage_product_types_and_attributes
):
    query = PRODUCT_TYPE_DELETE_MUTATION
    variables = {"id": graphene.Node.to_global_id("ProductType", product_type.id)}
    response = staff_api_client.post_graphql(
        query, variables, permissions=[permission_manage_product_types_and_attributes]
    )
    content = get_graphql_content(response)
    data = content["data"]["productTypeDelete"]
    assert data["productType"]["name"] == product_type.name
    with pytest.raises(product_type._meta.model.DoesNotExist):
        product_type.refresh_from_db()


def test_product_type_delete_mutation_variants_in_draft_order(
    staff_api_client,
    permission_manage_product_types_and_attributes,
    product,
    order_list,
    channel_USD,
):
    query = PRODUCT_TYPE_DELETE_MUTATION
    product_type = product.product_type

    variant = product.variants.first()

    order_not_draft = order_list[-1]
    draft_order = order_list[1]
    draft_order.status = OrderStatus.DRAFT
    draft_order.save(update_fields=["status"])

    net = variant.get_price(channel_USD.slug)
    gross = Money(amount=net.amount, currency=net.currency)

    order_line_not_in_draft = OrderLine.objects.create(
        variant=variant,
        order=order_not_draft,
        product_name=str(variant.product),
        variant_name=str(variant),
        product_sku=variant.sku,
        is_shipping_required=variant.is_shipping_required(),
        unit_price=TaxedMoney(net=net, gross=gross),
        quantity=3,
    )

    order_line_in_draft = OrderLine.objects.create(
        variant=variant,
        order=draft_order,
        product_name=str(variant.product),
        variant_name=str(variant),
        product_sku=variant.sku,
        is_shipping_required=variant.is_shipping_required(),
        unit_price=TaxedMoney(net=net, gross=gross),
        quantity=3,
    )

    variables = {"id": graphene.Node.to_global_id("ProductType", product_type.id)}
    response = staff_api_client.post_graphql(
        query, variables, permissions=[permission_manage_product_types_and_attributes]
    )
    content = get_graphql_content(response)
    data = content["data"]["productTypeDelete"]
    assert data["productType"]["name"] == product_type.name
    with pytest.raises(product_type._meta.model.DoesNotExist):
        product_type.refresh_from_db()

    with pytest.raises(order_line_in_draft._meta.model.DoesNotExist):
        order_line_in_draft.refresh_from_db()

    assert OrderLine.objects.filter(pk=order_line_not_in_draft.pk).exists()


def test_product_image_create_mutation(
    monkeypatch, staff_api_client, product, permission_manage_products, media_root
):
    query = """
    mutation createProductImage($image: Upload!, $product: ID!) {
        productImageCreate(input: {image: $image, product: $product}) {
            image {
                id
            }
        }
    }
    """
    mock_create_thumbnails = Mock(return_value=None)
    monkeypatch.setattr(
        (
            "saleor.graphql.product.mutations.products."
            "create_product_thumbnails.delay"
        ),
        mock_create_thumbnails,
    )

    image_file, image_name = create_image()
    variables = {
        "product": graphene.Node.to_global_id("Product", product.id),
        "image": image_name,
    }
    body = get_multipart_request_body(query, variables, image_file, image_name)
    response = staff_api_client.post_multipart(
        body, permissions=[permission_manage_products]
    )
    get_graphql_content(response)
    product.refresh_from_db()
    product_image = product.images.last()
    assert product_image.image.file

    # The image creation should have triggered a warm-up
    mock_create_thumbnails.assert_called_once_with(product_image.pk)


def test_product_image_create_mutation_without_file(
    monkeypatch, staff_api_client, product, permission_manage_products, media_root
):
    query = """
    mutation createProductImage($image: Upload!, $product: ID!) {
        productImageCreate(input: {image: $image, product: $product}) {
            productErrors {
                code
                field
            }
        }
    }
    """
    variables = {
        "product": graphene.Node.to_global_id("Product", product.id),
        "image": "image name",
    }
    body = get_multipart_request_body(query, variables, file="", file_name="name")
    response = staff_api_client.post_multipart(
        body, permissions=[permission_manage_products]
    )
    content = get_graphql_content(response)
    errors = content["data"]["productImageCreate"]["productErrors"]
    assert errors[0]["field"] == "image"
    assert errors[0]["code"] == ProductErrorCode.REQUIRED.name


def test_invalid_product_image_create_mutation(
    staff_api_client, product, permission_manage_products
):
    query = """
    mutation createProductImage($image: Upload!, $product: ID!) {
        productImageCreate(input: {image: $image, product: $product}) {
            image {
                id
                url
                sortOrder
            }
            errors {
                field
                message
            }
        }
    }
    """
    image_file, image_name = create_pdf_file_with_image_ext()
    variables = {
        "product": graphene.Node.to_global_id("Product", product.id),
        "image": image_name,
    }
    body = get_multipart_request_body(query, variables, image_file, image_name)
    response = staff_api_client.post_multipart(
        body, permissions=[permission_manage_products]
    )
    content = get_graphql_content(response)
    assert content["data"]["productImageCreate"]["errors"] == [
        {"field": "image", "message": "Invalid file type"}
    ]
    product.refresh_from_db()
    assert product.images.count() == 0


def test_product_image_update_mutation(
    monkeypatch, staff_api_client, product_with_image, permission_manage_products
):
    query = """
    mutation updateProductImage($imageId: ID!, $alt: String) {
        productImageUpdate(id: $imageId, input: {alt: $alt}) {
            image {
                alt
            }
        }
    }
    """

    mock_create_thumbnails = Mock(return_value=None)
    monkeypatch.setattr(
        (
            "saleor.graphql.product.mutations.products."
            "create_product_thumbnails.delay"
        ),
        mock_create_thumbnails,
    )

    image_obj = product_with_image.images.first()
    alt = "damage alt"
    variables = {
        "alt": alt,
        "imageId": graphene.Node.to_global_id("ProductImage", image_obj.id),
    }
    response = staff_api_client.post_graphql(
        query, variables, permissions=[permission_manage_products]
    )
    content = get_graphql_content(response)
    assert content["data"]["productImageUpdate"]["image"]["alt"] == alt

    # We did not update the image field,
    # the image should not have triggered a warm-up
    assert mock_create_thumbnails.call_count == 0


def test_product_image_delete(
    staff_api_client, product_with_image, permission_manage_products
):
    product = product_with_image
    query = """
            mutation deleteProductImage($id: ID!) {
                productImageDelete(id: $id) {
                    image {
                        id
                        url
                    }
                }
            }
        """
    image_obj = product.images.first()
    node_id = graphene.Node.to_global_id("ProductImage", image_obj.id)
    variables = {"id": node_id}
    response = staff_api_client.post_graphql(
        query, variables, permissions=[permission_manage_products]
    )
    content = get_graphql_content(response)
    data = content["data"]["productImageDelete"]
    assert image_obj.image.url in data["image"]["url"]
    with pytest.raises(image_obj._meta.model.DoesNotExist):
        image_obj.refresh_from_db()
    assert node_id == data["image"]["id"]


def test_reorder_images(
    staff_api_client, product_with_images, permission_manage_products
):
    query = """
    mutation reorderImages($product_id: ID!, $images_ids: [ID]!) {
        productImageReorder(productId: $product_id, imagesIds: $images_ids) {
            product {
                id
            }
        }
    }
    """
    product = product_with_images
    images = product.images.all()
    image_0 = images[0]
    image_1 = images[1]
    image_0_id = graphene.Node.to_global_id("ProductImage", image_0.id)
    image_1_id = graphene.Node.to_global_id("ProductImage", image_1.id)
    product_id = graphene.Node.to_global_id("Product", product.id)

    variables = {"product_id": product_id, "images_ids": [image_1_id, image_0_id]}
    response = staff_api_client.post_graphql(
        query, variables, permissions=[permission_manage_products]
    )
    get_graphql_content(response)

    # Check if order has been changed
    product.refresh_from_db()
    reordered_images = product.images.all()
    reordered_image_0 = reordered_images[0]
    reordered_image_1 = reordered_images[1]
    assert image_0.id == reordered_image_1.id
    assert image_1.id == reordered_image_0.id


ASSIGN_VARIANT_QUERY = """
    mutation assignVariantImageMutation($variantId: ID!, $imageId: ID!) {
        variantImageAssign(variantId: $variantId, imageId: $imageId) {
            errors {
                field
                message
            }
            productVariant {
                id
            }
        }
    }
"""


def test_assign_variant_image(
    staff_api_client, user_api_client, product_with_image, permission_manage_products
):
    query = ASSIGN_VARIANT_QUERY
    variant = product_with_image.variants.first()
    image = product_with_image.images.first()

    variables = {
        "variantId": to_global_id("ProductVariant", variant.pk),
        "imageId": to_global_id("ProductImage", image.pk),
    }
    response = staff_api_client.post_graphql(
        query, variables, permissions=[permission_manage_products]
    )
    get_graphql_content(response)
    variant.refresh_from_db()
    assert variant.images.first() == image


def test_assign_variant_image_second_time(
    staff_api_client, user_api_client, product_with_image, permission_manage_products
):
    # given
    query = ASSIGN_VARIANT_QUERY
    variant = product_with_image.variants.first()
    image = product_with_image.images.first()

    image.variant_images.create(variant=variant)

    variables = {
        "variantId": to_global_id("ProductVariant", variant.pk),
        "imageId": to_global_id("ProductImage", image.pk),
    }

    # when
    response = staff_api_client.post_graphql(
        query, variables, permissions=[permission_manage_products]
    )

    # then
    content = get_graphql_content_from_response(response)
    assert "errors" in content
    assert (
        "duplicate key value violates unique constraint"
        in content["errors"][0]["message"]
    )


def test_assign_variant_image_from_different_product(
    staff_api_client, user_api_client, product_with_image, permission_manage_products
):
    query = ASSIGN_VARIANT_QUERY
    variant = product_with_image.variants.first()
    product_with_image.pk = None
    product_with_image.slug = "product-with-image"
    product_with_image.save()

    image_2 = ProductImage.objects.create(product=product_with_image)
    variables = {
        "variantId": to_global_id("ProductVariant", variant.pk),
        "imageId": to_global_id("ProductImage", image_2.pk),
    }
    response = staff_api_client.post_graphql(
        query, variables, permissions=[permission_manage_products]
    )
    content = get_graphql_content(response)
    assert content["data"]["variantImageAssign"]["errors"][0]["field"] == "imageId"

    # check permissions
    response = user_api_client.post_graphql(query, variables)
    assert_no_permission(response)


UNASSIGN_VARIANT_IMAGE_QUERY = """
    mutation unassignVariantImageMutation($variantId: ID!, $imageId: ID!) {
        variantImageUnassign(variantId: $variantId, imageId: $imageId) {
            errors {
                field
                message
            }
            productVariant {
                id
            }
        }
    }
"""


def test_unassign_variant_image(
    staff_api_client, product_with_image, permission_manage_products
):
    query = UNASSIGN_VARIANT_IMAGE_QUERY

    image = product_with_image.images.first()
    variant = product_with_image.variants.first()
    variant.variant_images.create(image=image)

    variables = {
        "variantId": to_global_id("ProductVariant", variant.pk),
        "imageId": to_global_id("ProductImage", image.pk),
    }
    response = staff_api_client.post_graphql(
        query, variables, permissions=[permission_manage_products]
    )
    get_graphql_content(response)
    variant.refresh_from_db()
    assert variant.images.count() == 0


def test_unassign_not_assigned_variant_image(
    staff_api_client, product_with_image, permission_manage_products
):
    query = UNASSIGN_VARIANT_IMAGE_QUERY
    variant = product_with_image.variants.first()
    image_2 = ProductImage.objects.create(product=product_with_image)
    variables = {
        "variantId": to_global_id("ProductVariant", variant.pk),
        "imageId": to_global_id("ProductImage", image_2.pk),
    }
    response = staff_api_client.post_graphql(
        query, variables, permissions=[permission_manage_products]
    )
    content = get_graphql_content(response)
    assert content["data"]["variantImageUnassign"]["errors"][0]["field"] == ("imageId")


@patch("saleor.product.tasks.update_variants_names.delay")
def test_product_type_update_changes_variant_name(
    mock_update_variants_names,
    staff_api_client,
    product_type,
    product,
    permission_manage_product_types_and_attributes,
):
    query = """
    mutation updateProductType(
        $id: ID!,
        $hasVariants: Boolean!,
        $isShippingRequired: Boolean!,
        $variantAttributes: [ID],
        ) {
            productTypeUpdate(
            id: $id,
            input: {
                hasVariants: $hasVariants,
                isShippingRequired: $isShippingRequired,
                variantAttributes: $variantAttributes}) {
                productType {
                    id
                }
              }
            }
    """
    variant = product.variants.first()
    variant.name = "test name"
    variant.save()
    has_variants = True
    require_shipping = False
    product_type_id = graphene.Node.to_global_id("ProductType", product_type.id)

    variant_attributes = product_type.variant_attributes.all()
    variant_attributes_ids = [
        graphene.Node.to_global_id("Attribute", att.id) for att in variant_attributes
    ]
    variables = {
        "id": product_type_id,
        "hasVariants": has_variants,
        "isShippingRequired": require_shipping,
        "variantAttributes": variant_attributes_ids,
    }
    response = staff_api_client.post_graphql(
        query, variables, permissions=[permission_manage_product_types_and_attributes]
    )
    get_graphql_content(response)
    variant_attributes = set(variant_attributes)
    variant_attributes_ids = [attr.pk for attr in variant_attributes]
    mock_update_variants_names.assert_called_once_with(
        product_type.pk, variant_attributes_ids
    )


@patch("saleor.product.tasks._update_variants_names")
def test_product_update_variants_names(mock__update_variants_names, product_type):
    variant_attributes = [product_type.variant_attributes.first()]
    variant_attr_ids = [attr.pk for attr in variant_attributes]
    update_variants_names(product_type.pk, variant_attr_ids)
    assert mock__update_variants_names.call_count == 1


def test_product_variants_by_ids(user_api_client, variant, channel_USD):
    query = """
        query getProduct($ids: [ID!], $channel: String) {
            productVariants(ids: $ids, first: 1, channel: $channel) {
                edges {
                    node {
                        id
                    }
                }
            }
        }
    """
    variant_id = graphene.Node.to_global_id("ProductVariant", variant.id)

    variables = {"ids": [variant_id], "channel": channel_USD.slug}
    response = user_api_client.post_graphql(query, variables)
    content = get_graphql_content(response)
    data = content["data"]["productVariants"]
    assert data["edges"][0]["node"]["id"] == variant_id
    assert len(data["edges"]) == 1


def test_product_variants_no_ids_list(user_api_client, variant, channel_USD):
    query = """
        query getProductVariants($channel: String) {
            productVariants(first: 10, channel: $channel) {
                edges {
                    node {
                        id
                    }
                }
            }
        }
    """
    variables = {"channel": channel_USD.slug}
    response = user_api_client.post_graphql(query, variables)
    content = get_graphql_content(response)
    data = content["data"]["productVariants"]
    assert len(data["edges"]) == ProductVariant.objects.count()


@pytest.mark.parametrize(
    "variant_price_amount, api_variant_price", [(200, 200), (0, 0)],
)
def test_product_variant_price(
    variant_price_amount,
    api_variant_price,
    user_api_client,
    variant,
    stock,
    channel_USD,
):
    product = variant.product
    ProductVariantChannelListing.objects.filter(
        channel=channel_USD, variant__product_id=product.pk
    ).update(price_amount=variant_price_amount)

    query = """
        query getProductVariants($id: ID!, $channel: String) {
            product(id: $id, channel: $channel) {
                variants {
                    pricing {
                        priceUndiscounted {
                            gross {
                                amount
                            }
                        }
                    }
                }
            }
        }
        """
    product_id = graphene.Node.to_global_id("Product", variant.product.id)
    variables = {"id": product_id, "channel": channel_USD.slug}
    response = user_api_client.post_graphql(query, variables)
    content = get_graphql_content(response)
    data = content["data"]["product"]
    variant_price = data["variants"][0]["pricing"]["priceUndiscounted"]["gross"]
    assert variant_price["amount"] == api_variant_price


QUERY_REPORT_PRODUCT_SALES = """
query TopProducts($period: ReportingPeriod!, $channel: String!) {
    reportProductSales(period: $period, first: 20, channel: $channel) {
        edges {
            node {
                revenue(period: $period) {
                    gross {
                        amount
                    }
                }
                quantityOrdered
                sku
            }
        }
    }
}
"""


def test_report_product_sales(
    staff_api_client,
    order_with_lines,
    order_with_lines_channel_PLN,
    permission_manage_products,
    permission_manage_orders,
    channel_USD,
):
    order = order_with_lines
    variables = {"period": ReportingPeriod.TODAY.name, "channel": channel_USD.slug}
    permissions = [permission_manage_orders, permission_manage_products]
    response = staff_api_client.post_graphql(
        QUERY_REPORT_PRODUCT_SALES, variables, permissions
    )
    content = get_graphql_content(response)
    edges = content["data"]["reportProductSales"]["edges"]

    node_a = edges[0]["node"]
    line_a = order.lines.get(product_sku=node_a["sku"])
    assert node_a["quantityOrdered"] == line_a.quantity
    amount = str(node_a["revenue"]["gross"]["amount"])
    assert Decimal(amount) == line_a.quantity * line_a.unit_price_gross_amount

    node_b = edges[1]["node"]
    line_b = order.lines.get(product_sku=node_b["sku"])
    assert node_b["quantityOrdered"] == line_b.quantity
    amount = str(node_b["revenue"]["gross"]["amount"])
    assert Decimal(amount) == line_b.quantity * line_b.unit_price_gross_amount


def test_report_product_sales_channel_pln(
    staff_api_client,
    order_with_lines,
    order_with_lines_channel_PLN,
    permission_manage_products,
    permission_manage_orders,
    channel_PLN,
):
    order = order_with_lines_channel_PLN
    variables = {"period": ReportingPeriod.TODAY.name, "channel": channel_PLN.slug}
    permissions = [permission_manage_orders, permission_manage_products]
    response = staff_api_client.post_graphql(
        QUERY_REPORT_PRODUCT_SALES, variables, permissions
    )
    content = get_graphql_content(response)
    edges = content["data"]["reportProductSales"]["edges"]

    node_a = edges[0]["node"]
    line_a = order.lines.get(product_sku=node_a["sku"])
    assert node_a["quantityOrdered"] == line_a.quantity
    amount = str(node_a["revenue"]["gross"]["amount"])
    assert Decimal(amount) == line_a.quantity * line_a.unit_price_gross_amount

    node_b = edges[1]["node"]
    line_b = order.lines.get(product_sku=node_b["sku"])
    assert node_b["quantityOrdered"] == line_b.quantity
    amount = str(node_b["revenue"]["gross"]["amount"])
    assert Decimal(amount) == line_b.quantity * line_b.unit_price_gross_amount


def test_report_product_sales_not_existing_channel(
    staff_api_client,
    order_with_lines,
    order_with_lines_channel_PLN,
    permission_manage_products,
    permission_manage_orders,
):
    variables = {"period": ReportingPeriod.TODAY.name, "channel": "not-existing"}
    permissions = [permission_manage_orders, permission_manage_products]
    response = staff_api_client.post_graphql(
        QUERY_REPORT_PRODUCT_SALES, variables, permissions
    )
    content = get_graphql_content(response)
    assert not content["data"]["reportProductSales"]["edges"]


def test_product_restricted_fields_permissions(
    staff_api_client,
    permission_manage_products,
    permission_manage_orders,
    product,
    channel_USD,
):
    """Ensure non-public (restricted) fields are correctly requiring
    the 'manage_products' permission.
    """
    query = """
    query Product($id: ID!, $channel: String) {
        product(id: $id, channel: $channel) {
            privateMetadata { __typename}
        }
    }
    """
    variables = {
        "id": graphene.Node.to_global_id("Product", product.pk),
        "channel": channel_USD.slug,
    }
    permissions = [permission_manage_orders, permission_manage_products]
    response = staff_api_client.post_graphql(query, variables, permissions)
    content = get_graphql_content(response)
    assert "privateMetadata" in content["data"]["product"]


@pytest.mark.parametrize(
    "field, is_nested", (("digitalContent", True), ("quantityOrdered", False)),
)
def test_variant_restricted_fields_permissions(
    staff_api_client,
    permission_manage_products,
    permission_manage_orders,
    product,
    field,
    is_nested,
    channel_USD,
):
    """Ensure non-public (restricted) fields are correctly requiring
    the 'manage_products' permission.
    """
    query = """
    query ProductVariant($id: ID!, $channel: String) {
        productVariant(id: $id, channel: $channel) {
            %(field)s
        }
    }
    """ % {
        "field": field if not is_nested else "%s { __typename }" % field
    }
    variant = product.variants.first()
    variables = {
        "id": graphene.Node.to_global_id("ProductVariant", variant.pk),
        "channel": channel_USD.slug,
    }
    permissions = [permission_manage_orders, permission_manage_products]
    response = staff_api_client.post_graphql(query, variables, permissions)
    content = get_graphql_content(response)
    assert field in content["data"]["productVariant"]


def test_variant_digital_content(
    staff_api_client, permission_manage_products, digital_content, channel_USD
):
    query = """
    query Margin($id: ID!, $channel: String) {
        productVariant(id: $id, channel: $channel) {
            digitalContent{
                id
            }
        }
    }
    """
    variant = digital_content.product_variant
    variables = {
        "id": graphene.Node.to_global_id("ProductVariant", variant.pk),
        "channel": channel_USD.slug,
    }
    permissions = [permission_manage_products]
    response = staff_api_client.post_graphql(query, variables, permissions)
    content = get_graphql_content(response)
    assert "digitalContent" in content["data"]["productVariant"]
    assert "id" in content["data"]["productVariant"]["digitalContent"]


@pytest.mark.parametrize(
    "collection_filter, count",
    [
        ({"published": "PUBLISHED"}, 2),
        ({"published": "HIDDEN"}, 1),
        ({"search": "-published1"}, 1),
        ({"search": "Collection3"}, 1),
        ({"ids": [to_global_id("Collection", 2), to_global_id("Collection", 3)]}, 2),
    ],
)
def test_collections_query_with_filter(
    collection_filter,
    count,
    query_collections_with_filter,
    channel_USD,
    staff_api_client,
    permission_manage_products,
):
    collections = Collection.objects.bulk_create(
        [
            Collection(
                id=1,
                name="Collection1",
                slug="collection-published1",
                description="Test description",
            ),
            Collection(
                id=2,
                name="Collection2",
                slug="collection-published2",
                description="Test description",
            ),
            Collection(
                id=3,
                name="Collection3",
                slug="collection-unpublished",
                description="Test description",
            ),
        ]
    )
    published = (True, True, False)
    CollectionChannelListing.objects.bulk_create(
        [
            CollectionChannelListing(
                channel=channel_USD, collection=collection, is_published=published[num]
            )
            for num, collection in enumerate(collections)
        ]
    )
    collection_filter["channel"] = channel_USD.slug
    variables = {
        "filter": collection_filter,
    }
    staff_api_client.user.user_permissions.add(permission_manage_products)
    response = staff_api_client.post_graphql(query_collections_with_filter, variables)
    content = get_graphql_content(response)
    collections = content["data"]["collections"]["edges"]

    assert len(collections) == count


QUERY_COLLECTIONS_WITH_SORT = """
    query ($sort_by: CollectionSortingInput!) {
        collections(first:5, sortBy: $sort_by) {
                edges{
                    node{
                        name
                    }
                }
            }
        }
"""


@pytest.mark.parametrize(
    "collection_sort, result_order",
    [
        ({"field": "NAME", "direction": "ASC"}, ["Coll1", "Coll2", "Coll3"]),
        ({"field": "NAME", "direction": "DESC"}, ["Coll3", "Coll2", "Coll1"]),
        ({"field": "AVAILABILITY", "direction": "ASC"}, ["Coll2", "Coll1", "Coll3"]),
        ({"field": "AVAILABILITY", "direction": "DESC"}, ["Coll3", "Coll1", "Coll2"]),
        ({"field": "PRODUCT_COUNT", "direction": "ASC"}, ["Coll1", "Coll3", "Coll2"]),
        ({"field": "PRODUCT_COUNT", "direction": "DESC"}, ["Coll2", "Coll3", "Coll1"]),
    ],
)
def test_collections_query_with_sort(
    collection_sort,
    result_order,
    staff_api_client,
    permission_manage_products,
    product,
    channel_USD,
):
    collections = Collection.objects.bulk_create(
        [
            Collection(name="Coll1", slug="collection-published1"),
            Collection(name="Coll2", slug="collection-unpublished2"),
            Collection(name="Coll3", slug="collection-published"),
        ]
    )
    published = (True, False, True)
    CollectionChannelListing.objects.bulk_create(
        [
            CollectionChannelListing(
                channel=channel_USD, collection=collection, is_published=published[num]
            )
            for num, collection in enumerate(collections)
        ]
    )
    product.collections.add(Collection.objects.get(name="Coll2"))
    collection_sort["channel"] = channel_USD.slug
    variables = {"sort_by": collection_sort}
    staff_api_client.user.user_permissions.add(permission_manage_products)
    response = staff_api_client.post_graphql(QUERY_COLLECTIONS_WITH_SORT, variables)
    content = get_graphql_content(response)
    collections = content["data"]["collections"]["edges"]
    for order, collection_name in enumerate(result_order):
        assert collections[order]["node"]["name"] == collection_name


@pytest.mark.parametrize(
    "category_filter, count",
    [
        ({"search": "slug_"}, 3),
        ({"search": "Category1"}, 1),
        ({"search": "cat1"}, 2),
        ({"search": "Subcategory_description"}, 1),
        ({"ids": [to_global_id("Category", 2), to_global_id("Category", 3)]}, 2),
    ],
)
def test_categories_query_with_filter(
    category_filter,
    count,
    query_categories_with_filter,
    staff_api_client,
    permission_manage_products,
):
    Category.objects.create(
        id=1, name="Category1", slug="slug_category1", description="Description cat1"
    )
    Category.objects.create(
        id=2, name="Category2", slug="slug_category2", description="Description cat2"
    )
    Category.objects.create(
        id=3,
        name="SubCategory",
        slug="slug_subcategory",
        parent=Category.objects.get(name="Category1"),
        description="Subcategory_description of cat1",
    )
    variables = {"filter": category_filter}
    staff_api_client.user.user_permissions.add(permission_manage_products)
    response = staff_api_client.post_graphql(query_categories_with_filter, variables)
    content = get_graphql_content(response)
    assert content["data"]["categories"]["totalCount"] == count


QUERY_CATEGORIES_WITH_SORT = """
    query ($sort_by: CategorySortingInput!) {
        categories(first:5, sortBy: $sort_by) {
                edges{
                    node{
                        name
                    }
                }
            }
        }
"""


@pytest.mark.parametrize(
    "category_sort, result_order",
    [
        (
            {"field": "NAME", "direction": "ASC"},
            ["Cat1", "Cat2", "SubCat", "SubSubCat"],
        ),
        (
            {"field": "NAME", "direction": "DESC"},
            ["SubSubCat", "SubCat", "Cat2", "Cat1"],
        ),
        (
            {"field": "SUBCATEGORY_COUNT", "direction": "ASC"},
            ["Cat2", "SubSubCat", "Cat1", "SubCat"],
        ),
        (
            {"field": "SUBCATEGORY_COUNT", "direction": "DESC"},
            ["SubCat", "Cat1", "SubSubCat", "Cat2"],
        ),
        (
            {"field": "PRODUCT_COUNT", "direction": "ASC"},
            ["Cat2", "SubCat", "SubSubCat", "Cat1"],
        ),
        (
            {"field": "PRODUCT_COUNT", "direction": "DESC"},
            ["Cat1", "SubSubCat", "SubCat", "Cat2"],
        ),
    ],
)
def test_categories_query_with_sort(
    category_sort,
    result_order,
    staff_api_client,
    permission_manage_products,
    product_type,
):
    cat1 = Category.objects.create(
        name="Cat1", slug="slug_category1", description="Description cat1"
    )
    Product.objects.create(
        name="Test", slug="test", product_type=product_type, category=cat1,
    )
    Category.objects.create(
        name="Cat2", slug="slug_category2", description="Description cat2"
    )
    Category.objects.create(
        name="SubCat",
        slug="slug_subcategory1",
        parent=Category.objects.get(name="Cat1"),
        description="Subcategory_description of cat1",
    )
    subsubcat = Category.objects.create(
        name="SubSubCat",
        slug="slug_subcategory2",
        parent=Category.objects.get(name="SubCat"),
        description="Subcategory_description of cat1",
    )
    Product.objects.create(
        name="Test2", slug="test2", product_type=product_type, category=subsubcat,
    )
    variables = {"sort_by": category_sort}
    staff_api_client.user.user_permissions.add(permission_manage_products)
    response = staff_api_client.post_graphql(QUERY_CATEGORIES_WITH_SORT, variables)
    content = get_graphql_content(response)
    categories = content["data"]["categories"]["edges"]

    for order, category_name in enumerate(result_order):
        assert categories[order]["node"]["name"] == category_name


@pytest.mark.parametrize(
    "product_type_filter, count",
    [
        ({"configurable": "CONFIGURABLE"}, 2),  # has_variants
        ({"configurable": "SIMPLE"}, 1),  # !has_variants
        ({"productType": "DIGITAL"}, 1),
        ({"productType": "SHIPPABLE"}, 2),  # is_shipping_required
    ],
)
def test_product_type_query_with_filter(
    product_type_filter, count, staff_api_client, permission_manage_products
):
    query = """
        query ($filter: ProductTypeFilterInput!, ) {
          productTypes(first:5, filter: $filter) {
            edges{
              node{
                id
                name
              }
            }
          }
        }
        """
    ProductType.objects.bulk_create(
        [
            ProductType(
                name="Digital Type",
                slug="digital-type",
                has_variants=True,
                is_shipping_required=False,
                is_digital=True,
            ),
            ProductType(
                name="Tools",
                slug="tools",
                has_variants=True,
                is_shipping_required=True,
                is_digital=False,
            ),
            ProductType(
                name="Books",
                slug="books",
                has_variants=False,
                is_shipping_required=True,
                is_digital=False,
            ),
        ]
    )

    variables = {"filter": product_type_filter}
    staff_api_client.user.user_permissions.add(permission_manage_products)
    response = staff_api_client.post_graphql(query, variables)
    content = get_graphql_content(response)
    product_types = content["data"]["productTypes"]["edges"]

    assert len(product_types) == count


QUERY_PRODUCT_TYPE_WITH_SORT = """
    query ($sort_by: ProductTypeSortingInput!) {
        productTypes(first:5, sortBy: $sort_by) {
                edges{
                    node{
                        name
                    }
                }
            }
        }
"""


@pytest.mark.parametrize(
    "product_type_sort, result_order",
    [
        ({"field": "NAME", "direction": "ASC"}, ["Digital", "Subscription", "Tools"]),
        ({"field": "NAME", "direction": "DESC"}, ["Tools", "Subscription", "Digital"]),
        # is_digital
        (
            {"field": "DIGITAL", "direction": "ASC"},
            ["Subscription", "Tools", "Digital"],
        ),
        (
            {"field": "DIGITAL", "direction": "DESC"},
            ["Digital", "Tools", "Subscription"],
        ),
        # is_shipping_required
        (
            {"field": "SHIPPING_REQUIRED", "direction": "ASC"},
            ["Digital", "Subscription", "Tools"],
        ),
        (
            {"field": "SHIPPING_REQUIRED", "direction": "DESC"},
            ["Tools", "Subscription", "Digital"],
        ),
    ],
)
def test_product_type_query_with_sort(
    product_type_sort, result_order, staff_api_client, permission_manage_products
):
    ProductType.objects.bulk_create(
        [
            ProductType(
                name="Digital",
                slug="digital",
                has_variants=True,
                is_shipping_required=False,
                is_digital=True,
            ),
            ProductType(
                name="Tools",
                slug="tools",
                has_variants=True,
                is_shipping_required=True,
                is_digital=False,
            ),
            ProductType(
                name="Subscription",
                slug="subscription",
                has_variants=False,
                is_shipping_required=False,
                is_digital=False,
            ),
        ]
    )

    variables = {"sort_by": product_type_sort}
    staff_api_client.user.user_permissions.add(permission_manage_products)
    response = staff_api_client.post_graphql(QUERY_PRODUCT_TYPE_WITH_SORT, variables)
    content = get_graphql_content(response)
    product_types = content["data"]["productTypes"]["edges"]

    for order, product_type_name in enumerate(result_order):
        assert product_types[order]["node"]["name"] == product_type_name


NOT_EXISTS_IDS_COLLECTIONS_QUERY = """
    query ($filter: ProductTypeFilterInput!) {
        productTypes(first: 5, filter: $filter) {
            edges {
                node {
                    id
                    name
                }
            }
        }
    }
"""


def test_product_types_query_ids_not_exists(user_api_client, category):
    query = NOT_EXISTS_IDS_COLLECTIONS_QUERY
    variables = {"filter": {"ids": ["fTEJRuFHU6fd2RU=", "2XwnQNNhwCdEjhP="]}}
    response = user_api_client.post_graphql(query, variables)
    content = get_graphql_content(response, ignore_errors=True)
    message_error = '{"ids": [{"message": "Invalid ID specified.", "code": ""}]}'

    assert len(content["errors"]) == 1
    assert content["errors"][0]["message"] == message_error
    assert content["data"]["productTypes"] is None


QUERY_AVAILABLE_ATTRIBUTES = """
    query($productTypeId:ID!, $filters: AttributeFilterInput) {
      productType(id: $productTypeId) {
        availableAttributes(first: 10, filter: $filters) {
          edges {
            node {
              id
              slug
            }
          }
        }
      }
    }
"""


def test_product_type_get_unassigned_product_type_attributes(
    staff_api_client, permission_manage_products
):
    query = QUERY_AVAILABLE_ATTRIBUTES
    target_product_type, ignored_product_type = ProductType.objects.bulk_create(
        [
            ProductType(name="Type 1", slug="type-1"),
            ProductType(name="Type 2", slug="type-2"),
        ]
    )

    unassigned_attributes = list(
        Attribute.objects.bulk_create(
            [
                Attribute(slug="size", name="Size", type=AttributeType.PRODUCT_TYPE),
                Attribute(
                    slug="weight", name="Weight", type=AttributeType.PRODUCT_TYPE
                ),
                Attribute(
                    slug="thickness", name="Thickness", type=AttributeType.PRODUCT_TYPE
                ),
            ]
        )
    )

    unassigned_page_attributes = list(
        Attribute.objects.bulk_create(
            [
                Attribute(slug="length", name="Length", type=AttributeType.PAGE_TYPE),
                Attribute(slug="width", name="Width", type=AttributeType.PAGE_TYPE),
            ]
        )
    )

    assigned_attributes = list(
        Attribute.objects.bulk_create(
            [
                Attribute(slug="color", name="Color", type=AttributeType.PRODUCT_TYPE),
                Attribute(slug="type", name="Type", type=AttributeType.PRODUCT_TYPE),
            ]
        )
    )

    # Ensure that assigning them to another product type
    # doesn't return an invalid response
    ignored_product_type.product_attributes.add(*unassigned_attributes)
    ignored_product_type.product_attributes.add(*unassigned_page_attributes)

    # Assign the other attributes to the target product type
    target_product_type.product_attributes.add(*assigned_attributes)

    gql_unassigned_attributes = get_graphql_content(
        staff_api_client.post_graphql(
            query,
            {
                "productTypeId": graphene.Node.to_global_id(
                    "ProductType", target_product_type.pk
                )
            },
            permissions=[permission_manage_products],
        )
    )["data"]["productType"]["availableAttributes"]["edges"]

    assert len(gql_unassigned_attributes) == len(
        unassigned_attributes
    ), gql_unassigned_attributes

    received_ids = sorted((attr["node"]["id"] for attr in gql_unassigned_attributes))
    expected_ids = sorted(
        (
            graphene.Node.to_global_id("Attribute", attr.pk)
            for attr in unassigned_attributes
        )
    )

    assert received_ids == expected_ids


def test_product_type_filter_unassigned_attributes(
    staff_api_client, permission_manage_products, product_type_attribute_list
):
    expected_attribute = product_type_attribute_list[0]
    query = QUERY_AVAILABLE_ATTRIBUTES
    product_type = ProductType.objects.create(name="Empty Type")
    product_type_id = graphene.Node.to_global_id("ProductType", product_type.pk)
    filters = {"search": expected_attribute.name}

    found_attributes = get_graphql_content(
        staff_api_client.post_graphql(
            query,
            {"productTypeId": product_type_id, "filters": filters},
            permissions=[permission_manage_products],
        )
    )["data"]["productType"]["availableAttributes"]["edges"]

    assert len(found_attributes) == 1

    _, attribute_id = graphene.Node.from_global_id(found_attributes[0]["node"]["id"])
    assert attribute_id == str(expected_attribute.pk)


QUERY_FILTER_PRODUCT_TYPES = """
    query($filters: ProductTypeFilterInput) {
      productTypes(first: 10, filter: $filters) {
        edges {
          node {
            name
          }
        }
      }
    }
"""


@pytest.mark.parametrize(
    "search, expected_names",
    (
        ("", ["The best juices", "The best beers", "The worst beers"]),
        ("best", ["The best juices", "The best beers"]),
        ("worst", ["The worst beers"]),
        ("average", []),
    ),
)
def test_filter_product_types_by_custom_search_value(
    api_client, search, expected_names
):
    query = QUERY_FILTER_PRODUCT_TYPES

    ProductType.objects.bulk_create(
        [
            ProductType(name="The best juices", slug="best-juices"),
            ProductType(name="The best beers", slug="best-beers"),
            ProductType(name="The worst beers", slug="worst-beers"),
        ]
    )

    variables = {"filters": {"search": search}}

    results = get_graphql_content(api_client.post_graphql(query, variables))["data"][
        "productTypes"
    ]["edges"]

    assert len(results) == len(expected_names)
    matched_names = sorted([result["node"]["name"] for result in results])

    assert matched_names == sorted(expected_names)


def test_product_filter_by_attribute_values(
    user_api_client,
    permission_manage_products,
    color_attribute,
    pink_attribute_value,
    product_with_variant_with_two_attributes,
    channel_USD,
):
    query = """
    query Products($filters: ProductFilterInput, $channel: String) {
      products(first: 5, filter: $filters, channel: $channel) {
        edges {
        node {
          id
          name
          attributes {
            attribute {
              name
              slug
            }
            values {
              name
              slug
            }
          }
        }
        }
      }
    }
    """
    variables = {
        "attributes": [
            {"slug": color_attribute.slug, "values": [pink_attribute_value.slug]}
        ],
        "channel": channel_USD.slug,
    }
    response = user_api_client.post_graphql(query, variables)
    content = get_graphql_content(response)
    assert not content["data"]["products"]["edges"] == [
        {
            "node": {
                "attributes": [],
                "name": product_with_variant_with_two_attributes.name,
            }
        }
    ]


MUTATION_CREATE_PRODUCT_WITH_STOCKS = """
mutation createProduct(
        $productType: ID!,
        $category: ID!
        $name: String!,
        $sku: String,
        $stocks: [StockInput!],
        $basePrice: PositiveDecimal!
        $trackInventory: Boolean)
    {
        productCreate(
            input: {
                category: $category,
                productType: $productType,
                name: $name,
                sku: $sku,
                stocks: $stocks,
                trackInventory: $trackInventory,
                basePrice: $basePrice,
            })
        {
            product {
                id
                name
                variants{
                    id
                    sku
                    trackInventory
                    quantity
                    stockQuantity
                }
            }
            productErrors {
                message
                field
                code
            }
        }
    }
    """


def test_create_stocks_failed(product_with_single_variant, warehouse):
    variant = product_with_single_variant.variants.first()

    second_warehouse = Warehouse.objects.get(pk=warehouse.pk)
    second_warehouse.slug = "second warehouse"
    second_warehouse.pk = None
    second_warehouse.save()

    stocks_data = [
        {"quantity": 10, "warehouse": "123"},
        {"quantity": 10, "warehouse": "321"},
    ]
    warehouses = [warehouse, second_warehouse]
    with pytest.raises(ValidationError):
        create_stocks(variant, stocks_data, warehouses)


def test_create_stocks(variant, warehouse):
    second_warehouse = Warehouse.objects.get(pk=warehouse.pk)
    second_warehouse.slug = "second warehouse"
    second_warehouse.pk = None
    second_warehouse.save()

    assert variant.stocks.count() == 0

    stocks_data = [
        {"quantity": 10, "warehouse": "123"},
        {"quantity": 10, "warehouse": "321"},
    ]
    warehouses = [warehouse, second_warehouse]
    create_stocks(variant, stocks_data, warehouses)

    assert variant.stocks.count() == len(stocks_data)
    assert {stock.warehouse.pk for stock in variant.stocks.all()} == {
        warehouse.pk for warehouse in warehouses
    }
    assert {stock.quantity for stock in variant.stocks.all()} == {
        data["quantity"] for data in stocks_data
    }


def test_update_or_create_variant_stocks(variant, warehouses):
    Stock.objects.create(
        product_variant=variant, warehouse=warehouses[0], quantity=5,
    )
    stocks_data = [
        {"quantity": 10, "warehouse": "123"},
        {"quantity": 10, "warehouse": "321"},
    ]

    ProductVariantStocksUpdate.update_or_create_variant_stocks(
        variant, stocks_data, warehouses
    )

    variant.refresh_from_db()
    assert variant.stocks.count() == 2
    assert {stock.warehouse.pk for stock in variant.stocks.all()} == {
        warehouse.pk for warehouse in warehouses
    }
    assert {stock.quantity for stock in variant.stocks.all()} == {
        data["quantity"] for data in stocks_data
    }


def test_update_or_create_variant_stocks_empty_stocks_data(variant, warehouses):
    Stock.objects.create(
        product_variant=variant, warehouse=warehouses[0], quantity=5,
    )

    ProductVariantStocksUpdate.update_or_create_variant_stocks(variant, [], warehouses)

    variant.refresh_from_db()
    assert variant.stocks.count() == 1
    stock = variant.stocks.first()
    assert stock.warehouse == warehouses[0]
    assert stock.quantity == 5


# Because we use Scalars for Weight this test query tests only a scenario when weight
# value is passed by a variable
MUTATION_CREATE_PRODUCT_WITH_WEIGHT_GQL_VARIABLE = """
mutation createProduct(
        $productType: ID!,
        $category: ID!
        $name: String!,
        $weight: WeightScalar)
    {
        productCreate(
            input: {
                category: $category,
                productType: $productType,
                name: $name,
                weight: $weight
            })
        {
            product {
                id
                weight{
                    value
                    unit
                }
            }
            productErrors {
                message
                field
                code
            }
        }
    }
    """


@pytest.mark.parametrize(
    "weight, expected_weight_value",
    (
        ("0", 0),
        (0, 0),
        (11.11, 11.11),
        (11, 11.0),
        ("11.11", 11.11),
        ({"value": 11.11, "unit": "kg"}, 11.11),
        ({"value": 11, "unit": "g"}, 0.011),
        ({"value": "1", "unit": "ounce"}, 0.028),
    ),
)
def test_create_product_with_weight_variable(
    weight,
    expected_weight_value,
    staff_api_client,
    category,
    permission_manage_products,
    product_type_without_variant,
    site_settings,
):
    category_id = graphene.Node.to_global_id("Category", category.pk)
    product_type_id = graphene.Node.to_global_id(
        "ProductType", product_type_without_variant.pk
    )
    variables = {
        "category": category_id,
        "productType": product_type_id,
        "name": "Test",
        "weight": weight,
    }
    response = staff_api_client.post_graphql(
        MUTATION_CREATE_PRODUCT_WITH_WEIGHT_GQL_VARIABLE,
        variables,
        permissions=[permission_manage_products],
    )
    content = get_graphql_content(response)
    result_weight = content["data"]["productCreate"]["product"]["weight"]
    assert result_weight["value"] == expected_weight_value
    assert result_weight["unit"] == site_settings.default_weight_unit.upper()


@pytest.mark.parametrize(
    "weight, expected_weight_value",
    (
        ("0", 0),
        (0, 0),
        ("11.11", 11.11),
        ("11", 11.0),
        ('"11.11"', 11.11),
        ('{value: 11.11, unit: "kg"}', 11.11),
        ('{value: 11, unit: "g"}', 0.011),
        ('{value: "1", unit: "ounce"}', 0.028),
    ),
)
def test_create_product_with_weight_input(
    weight,
    expected_weight_value,
    staff_api_client,
    category,
    permission_manage_products,
    product_type_without_variant,
    site_settings,
):
    # Because we use Scalars for Weight this test query tests only a scenario when
    # weight value is passed by directly in input
    query = f"""
    mutation createProduct(
            $productType: ID!,
            $category: ID!,
            $name: String!)
        {{
            productCreate(
                input: {{
                    category: $category,
                    productType: $productType,
                    name: $name,
                    weight: {weight}
                }})
            {{
                product {{
                    id
                    weight{{
                        value
                        unit
                    }}
                }}
                productErrors {{
                    message
                    field
                    code
                }}
            }}
        }}
    """
    category_id = graphene.Node.to_global_id("Category", category.pk)
    product_type_id = graphene.Node.to_global_id(
        "ProductType", product_type_without_variant.pk
    )
    variables = {
        "category": category_id,
        "productType": product_type_id,
        "name": "Test",
    }
    response = staff_api_client.post_graphql(
        query, variables, permissions=[permission_manage_products],
    )
    content = get_graphql_content(response)
    result_weight = content["data"]["productCreate"]["product"]["weight"]
    assert result_weight["value"] == expected_weight_value
    assert result_weight["unit"] == site_settings.default_weight_unit.upper()<|MERGE_RESOLUTION|>--- conflicted
+++ resolved
@@ -2159,7 +2159,6 @@
     category_id = graphene.Node.to_global_id("Category", category.pk)
     product_name = "test name"
     product_slug = "product-test-slug"
-    product_price = "22.33"
 
     values_count = file_attribute.values.count()
 
@@ -2175,7 +2174,6 @@
             "category": category_id,
             "name": product_name,
             "slug": product_slug,
-            "basePrice": product_price,
             "attributes": [{"id": file_attr_id, "file": existing_value.file_url}],
         }
     }
@@ -2228,7 +2226,6 @@
     category_id = graphene.Node.to_global_id("Category", category.pk)
     product_name = "test name"
     product_slug = "product-test-slug"
-    product_price = "22.33"
 
     values_count = file_attribute.values.count()
 
@@ -2244,7 +2241,6 @@
             "category": category_id,
             "name": product_name,
             "slug": product_slug,
-            "basePrice": product_price,
             "attributes": [{"id": file_attr_id, "file": non_existing_value}],
         }
     }
@@ -2294,7 +2290,6 @@
     category_id = graphene.Node.to_global_id("Category", category.pk)
     product_name = "test name"
     product_slug = "product-test-slug"
-    product_price = "22.33"
 
     file_attribute.value_required = False
     file_attribute.save(update_fields=["value_required"])
@@ -2310,7 +2305,6 @@
             "category": category_id,
             "name": product_name,
             "slug": product_slug,
-            "basePrice": product_price,
             "attributes": [{"id": file_attr_id, "values": ["test.txt"]}],
         }
     }
@@ -2351,7 +2345,6 @@
     category_id = graphene.Node.to_global_id("Category", category.pk)
     product_name = "test name"
     product_slug = "product-test-slug"
-    product_price = "22.33"
 
     file_attribute.value_required = True
     file_attribute.save(update_fields=["value_required"])
@@ -2367,7 +2360,6 @@
             "category": category_id,
             "name": product_name,
             "slug": product_slug,
-            "basePrice": product_price,
             "attributes": [{"id": file_attr_id, "values": ["test.txt"]}],
         }
     }
@@ -2837,19 +2829,7 @@
                 id
                 name
                 slug
-<<<<<<< HEAD
                 rating
-                variants{
-                    id
-                    sku
-                    trackInventory
-                    quantity
-                    price {
-                        amount
-                    }
-                }
-=======
->>>>>>> 2140ceba
                 category {
                     name
                 }
@@ -2986,22 +2966,17 @@
 
 
 MUTATION_UPDATE_PRODUCT = """
-<<<<<<< HEAD
     mutation updateProduct($productId: ID!, $input: ProductInput!) {
         productUpdate(id: $productId, input: $input) {
                 product {
                     category {
                         name
                     }
+                    rating
                     descriptionJson
-                    isPublished
-                    publicationDate
                     chargeTaxes
-                    rating
                     variants {
-                        price {
-                            amount
-                        }
+                        name
                     }
                     taxType {
                         taxCode
@@ -3026,19 +3001,17 @@
                             }
                         }
                     }
-                    visibleInListings
-                    }
-                    productErrors {
-                        message
-                        field
-                        code
-                    }
                 }
-            }
+                productErrors {
+                    message
+                    field
+                    code
+                }
+            }
+        }
 """
 
 
-@freeze_time("2020-03-18 12:00:00")
 @patch("saleor.plugins.manager.PluginsManager.product_updated")
 def test_update_product(
     updated_webhook_mock,
@@ -3058,9 +3031,6 @@
     category_id = graphene.Node.to_global_id("Category", non_default_category.pk)
     product_name = "updated name"
     product_slug = "updated-product"
-    basePrice = 10.00
-    product_is_published = True
-    product_visible_in_listings = False
     product_charge_taxes = True
     product_tax_rate = "STANDARD"
 
@@ -3080,11 +3050,8 @@
             "name": product_name,
             "slug": product_slug,
             "descriptionJson": other_description_json,
-            "isPublished": product_is_published,
-            "visibleInListings": product_visible_in_listings,
             "chargeTaxes": product_charge_taxes,
             "taxCode": product_tax_rate,
-            "basePrice": basePrice,
             "attributes": [{"id": attribute_id, "values": ["Rainbow"]}],
         },
     }
@@ -3098,13 +3065,9 @@
     assert data["product"]["name"] == product_name
     assert data["product"]["slug"] == product_slug
     assert data["product"]["descriptionJson"] == other_description_json
-    assert data["product"]["isPublished"] == product_is_published
-    assert data["product"]["visibleInListings"] == product_visible_in_listings
     assert data["product"]["chargeTaxes"] == product_charge_taxes
-    assert data["product"]["variants"][0]["price"]["amount"] == basePrice
     assert data["product"]["taxType"]["taxCode"] == product_tax_rate
     assert not data["product"]["category"]["name"] == category.name
-    assert data["product"]["publicationDate"] == "2020-03-18"
 
     attributes = data["product"]["attributes"]
 
@@ -3116,64 +3079,6 @@
     assert attributes[0]["values"][0]["slug"] == "rainbow"
 
     updated_webhook_mock.assert_called_once_with(product)
-=======
-    mutation updateProduct(
-            $productId: ID!,
-            $categoryId: ID!,
-            $name: String!,
-            $slug: String!,
-            $descriptionJson: JSONString!,
-            $chargeTaxes: Boolean!,
-            $taxCode: String!,
-            $attributes: [AttributeValueInput!]) {
-                productUpdate(
-                    id: $productId,
-                    input: {
-                        category: $categoryId,
-                        name: $name,
-                        slug: $slug,
-                        descriptionJson: $descriptionJson,
-                        chargeTaxes: $chargeTaxes,
-                        taxCode: $taxCode,
-                        attributes: $attributes
-                    }) {
-                        product {
-                            category {
-                                name
-                            }
-                            descriptionJson
-                            chargeTaxes
-                            variants {
-                                name
-                            }
-                            taxType {
-                                taxCode
-                                description
-                            }
-                            name
-                            slug
-                            productType {
-                                name
-                            }
-                            attributes {
-                                attribute {
-                                    id
-                                    name
-                                }
-                                values {
-                                    name
-                                    slug
-                                }
-                            }
-                          }
-                          errors {
-                            message
-                            field
-                          }
-                        }
-                      }
-"""
->>>>>>> 2140ceba
 
 
 @patch("saleor.plugins.manager.PluginsManager.product_updated")
@@ -3251,88 +3156,6 @@
     assert data["product"]["rating"] == expected_rating
     product.refresh_from_db()
     assert product.rating == expected_rating
-
-
-@patch("saleor.plugins.manager.PluginsManager.product_updated")
-def test_update_product(
-    updated_webhook_mock,
-    staff_api_client,
-    category,
-    non_default_category,
-    product,
-    other_description_json,
-    permission_manage_products,
-    monkeypatch,
-    color_attribute,
-):
-    query = MUTATION_UPDATE_PRODUCT
-    other_description_json = json.dumps(other_description_json)
-
-    product_id = graphene.Node.to_global_id("Product", product.pk)
-    category_id = graphene.Node.to_global_id("Category", non_default_category.pk)
-    product_name = "updated name"
-    product_slug = "updated-product"
-    product_charge_taxes = True
-    product_tax_rate = "STANDARD"
-
-    # Mock tax interface with fake response from tax gateway
-    monkeypatch.setattr(
-        PluginsManager,
-        "get_tax_code_from_object_meta",
-        lambda self, x: TaxType(description="", code=product_tax_rate),
-    )
-
-    attribute_id = graphene.Node.to_global_id("Attribute", color_attribute.pk)
-
-    variables = {
-        "productId": product_id,
-<<<<<<< HEAD
-        "input": {
-            "category": category_id,
-            "name": product_name,
-            "slug": product_slug,
-            "descriptionJson": other_description_json,
-            "isPublished": product_is_published,
-            "visibleInListings": product_visible_in_listings,
-            "chargeTaxes": product_charge_taxes,
-            "taxCode": product_tax_rate,
-            "basePrice": basePrice,
-            "attributes": [{"id": attribute_id, "values": ["Rainbow"]}],
-        },
-=======
-        "categoryId": category_id,
-        "name": product_name,
-        "slug": product_slug,
-        "descriptionJson": other_description_json,
-        "chargeTaxes": product_charge_taxes,
-        "taxCode": product_tax_rate,
-        "attributes": [{"id": attribute_id, "values": ["Rainbow"]}],
->>>>>>> 2140ceba
-    }
-
-    response = staff_api_client.post_graphql(
-        query, variables, permissions=[permission_manage_products]
-    )
-    content = get_graphql_content(response)
-    data = content["data"]["productUpdate"]
-    assert data["productErrors"] == []
-    assert data["product"]["name"] == product_name
-    assert data["product"]["slug"] == product_slug
-    assert data["product"]["descriptionJson"] == other_description_json
-    assert data["product"]["chargeTaxes"] == product_charge_taxes
-    assert data["product"]["taxType"]["taxCode"] == product_tax_rate
-    assert not data["product"]["category"]["name"] == category.name
-
-    attributes = data["product"]["attributes"]
-
-    assert len(attributes) == 1
-    assert len(attributes[0]["values"]) == 1
-
-    assert attributes[0]["attribute"]["id"] == attribute_id
-    assert attributes[0]["values"][0]["name"] == "Rainbow"
-    assert attributes[0]["values"][0]["slug"] == "rainbow"
-
-    updated_webhook_mock.assert_called_once_with(product)
 
 
 UPDATE_PRODUCT_SLUG_MUTATION = """
@@ -3928,12 +3751,8 @@
     user_api_client,
     staff_api_client,
     product_type,
-<<<<<<< HEAD
     file_attribute_with_file_input_type_without_values,
-=======
->>>>>>> 2140ceba
     product,
-    image_attribute_without_values_and_file_input_type,
     permission_manage_products,
     monkeypatch,
     channel_USD,
