--- conflicted
+++ resolved
@@ -35,10 +35,7 @@
 )
 from ....product.tasks import update_variants_names
 from ....product.tests.utils import create_image, create_pdf_file_with_image_ext
-<<<<<<< HEAD
-=======
 from ....product.utils.costs import get_product_costs_data
->>>>>>> 8d3b4a50
 from ....warehouse.models import Allocation, Stock, Warehouse
 from ...core.enums import ReportingPeriod
 from ...tests.utils import (
@@ -3454,13 +3451,15 @@
 
 
 PRODUCT_TYPE_QUERY = """
-    query getProductType($id: ID!, $variantSelection: VariantAttributeScope) {
+    query getProductType(
+        $id: ID!, $variantSelection: VariantAttributeScope, $channel: String
+    ) {
         productType(id: $id) {
             name
             variantAttributes(variantSelection: $variantSelection) {
                 slug
             }
-            products(first: 20) {
+            products(first: 20, channel:$channel) {
                 totalCount
                 edges {
                     node {
@@ -3482,8 +3481,8 @@
     user_api_client,
     staff_api_client,
     product_type,
+    product,
     image_attribute_without_values_and_file_input_type,
-    product,
     permission_manage_products,
     monkeypatch,
     channel_USD,
@@ -3493,50 +3492,20 @@
         "get_tax_code_from_object_meta",
         lambda self, x: TaxType(code="123", description="Standard Taxes"),
     )
-<<<<<<< HEAD
-
     query = PRODUCT_TYPE_QUERY
-
-    no_products = Product.objects.count()
-    product.is_published = False
-    product.save()
-
-    product_type.variant_attributes.add(
-        image_attribute_without_values_and_file_input_type
-    )
-    variant_attributes_count = product_type.variant_attributes.count()
-
-    variables = {"id": graphene.Node.to_global_id("ProductType", product_type.id)}
-=======
-    query = """
-            query getProductType($id: ID!, $channel: String) {
-                productType(id: $id) {
-                    name
-                    products(first: 20, channel:$channel) {
-                        totalCount
-                        edges {
-                            node {
-                                name
-                            }
-                        }
-                    }
-                    taxRate
-                    taxType {
-                        taxCode
-                        description
-                    }
-                }
-            }
-        """
     no_products = Product.objects.count()
     ProductChannelListing.objects.filter(product=product, channel=channel_USD).update(
         is_published=False
     )
+    product_type.variant_attributes.add(
+        image_attribute_without_values_and_file_input_type
+    )
+    variant_attributes_count = product_type.variant_attributes.count()
+
     variables = {
         "id": graphene.Node.to_global_id("ProductType", product_type.id),
         "channel": channel_USD.slug,
     }
->>>>>>> 8d3b4a50
 
     response = user_api_client.post_graphql(query, variables)
     content = get_graphql_content(response)
@@ -3571,6 +3540,7 @@
     product,
     permission_manage_products,
     monkeypatch,
+    channel_USD,
 ):
     monkeypatch.setattr(
         PluginsManager,
@@ -3580,8 +3550,9 @@
     query = PRODUCT_TYPE_QUERY
 
     no_products = Product.objects.count()
-    product.is_published = False
-    product.save()
+    ProductChannelListing.objects.filter(product=product, channel=channel_USD).update(
+        is_published=False
+    )
 
     product_type.variant_attributes.add(
         image_attribute_without_values_and_file_input_type, author_page_attribute
@@ -3590,6 +3561,7 @@
     variables = {
         "id": graphene.Node.to_global_id("ProductType", product_type.id),
         "variantSelection": variant_selection,
+        "channel": channel_USD.slug,
     }
 
     response = user_api_client.post_graphql(query, variables)
@@ -3899,7 +3871,6 @@
                 hasVariants
                 variantAttributes {
                     id
-<<<<<<< HEAD
                 }
                 productAttributes {
                     id
@@ -3911,19 +3882,6 @@
                 attributes
             }
             }
-=======
-                }
-                productAttributes {
-                    id
-                }
-            }
-            productErrors {
-                code
-                field
-                attributes
-            }
-            }
->>>>>>> 8d3b4a50
         }
 """
 
