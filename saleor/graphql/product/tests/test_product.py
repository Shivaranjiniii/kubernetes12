--- conflicted
+++ resolved
@@ -8,7 +8,6 @@
 from django.core.exceptions import ValidationError
 from django.utils.dateparse import parse_datetime
 from django.utils.text import slugify
-from freezegun import freeze_time
 from graphql_relay import to_global_id
 from measurement.measures import Weight
 from prices import Money, TaxedMoney
@@ -1511,17 +1510,17 @@
     assert {node["node"]["id"] for node in products_data} == product_ids
 
 
-<<<<<<< HEAD
-def test_query_product_image_by_id(user_api_client, product_with_image, channel_USD):
-=======
 def test_query_products_with_filter_ids(
-    api_client, product_list, query_products_with_filter
+    api_client, product_list, query_products_with_filter, channel_USD
 ):
     # given
     product_ids = [
         graphene.Node.to_global_id("Product", product.id) for product in product_list
     ][:2]
-    variables = {"filter": {"ids": product_ids}}
+    variables = {
+        "filter": {"ids": product_ids},
+        "channel": channel_USD.slug,
+    }
 
     # when
     response = api_client.post_graphql(query_products_with_filter, variables)
@@ -1534,8 +1533,7 @@
     assert [node["node"]["id"] for node in products_data] == product_ids
 
 
-def test_query_product_image_by_id(user_api_client, product_with_image):
->>>>>>> 53c192a2
+def test_query_product_image_by_id(user_api_client, product_with_image, channel_USD):
     image = product_with_image.images.first()
     query = """
     query productImageById($imageId: ID!, $productId: ID!, $channel: String) {
@@ -1823,11 +1821,6 @@
                                 name
                             }
                             descriptionJson
-<<<<<<< HEAD
-=======
-                            isPublished
-                            publicationDate
->>>>>>> 53c192a2
                             chargeTaxes
                             taxType {
                                 taxCode
@@ -1858,7 +1851,6 @@
 """
 
 
-@freeze_time("2020-03-18 12:00:00")
 def test_create_product(
     staff_api_client,
     product_type,
@@ -1926,11 +1918,6 @@
     assert data["product"]["taxType"]["taxCode"] == product_tax_rate
     assert data["product"]["productType"]["name"] == product_type.name
     assert data["product"]["category"]["name"] == category.name
-<<<<<<< HEAD
-=======
-    assert data["product"]["visibleInListings"] == visible_in_listings
-    assert data["product"]["publicationDate"] == "2020-03-18"
->>>>>>> 53c192a2
     values = (
         data["product"]["attributes"][0]["values"][0]["slug"],
         data["product"]["attributes"][1]["values"][0]["slug"],
@@ -2523,7 +2510,6 @@
 
 MUTATION_UPDATE_PRODUCT = """
     mutation updateProduct(
-<<<<<<< HEAD
             $productId: ID!,
             $categoryId: ID!,
             $name: String!,
@@ -2546,44 +2532,6 @@
                         product {
                             category {
                                 name
-=======
-        $productId: ID!,
-        $categoryId: ID!,
-        $name: String!,
-        $slug: String!,
-        $descriptionJson: JSONString!,
-        $isPublished: Boolean!,
-        $visibleInListings: Boolean!,
-        $chargeTaxes: Boolean!,
-        $taxCode: String!,
-        $basePrice: PositiveDecimal!,
-        $attributes: [AttributeValueInput!]) {
-            productUpdate(
-                id: $productId,
-                input: {
-                    category: $categoryId,
-                    name: $name,
-                    slug: $slug,
-                    descriptionJson: $descriptionJson,
-                    isPublished: $isPublished,
-                    visibleInListings: $visibleInListings,
-                    chargeTaxes: $chargeTaxes,
-                    taxCode: $taxCode,
-                    basePrice: $basePrice,
-                    attributes: $attributes
-                }) {
-                    product {
-                        category {
-                            name
-                        }
-                        descriptionJson
-                        isPublished
-                        publicationDate
-                        chargeTaxes
-                        variants {
-                            price {
-                                amount
->>>>>>> 53c192a2
                             }
                             descriptionJson
                             chargeTaxes
@@ -2619,7 +2567,6 @@
 """
 
 
-@freeze_time("2020-03-18 12:00:00")
 @patch("saleor.plugins.manager.PluginsManager.product_updated")
 def test_update_product(
     updated_webhook_mock,
@@ -2674,7 +2621,6 @@
     assert data["product"]["chargeTaxes"] == product_charge_taxes
     assert data["product"]["taxType"]["taxCode"] == product_tax_rate
     assert not data["product"]["category"]["name"] == category.name
-    assert data["product"]["publicationDate"] == "2020-03-18"
 
     attributes = data["product"]["attributes"]
 
