--- conflicted
+++ resolved
@@ -1998,13 +1998,8 @@
     assert received_slugs == expected_slugs
 
 
-<<<<<<< HEAD
-def test_filter_attributes_in_category_by_customer(
+def test_filter_attributes_in_category_not_visible_in_listings_by_customer(
     user_api_client, product_list, weight_attribute, channel_USD
-=======
-def test_filter_attributes_in_category_not_visible_in_listings_by_customer(
-    user_api_client, product_list, weight_attribute
->>>>>>> 53c192a2
 ):
     # given
     product_type = ProductType.objects.create(
@@ -2046,17 +2041,12 @@
     }
 
 
-<<<<<<< HEAD
-def test_filter_attributes_in_category_by_staff_with_perm(
+def test_filter_attributes_in_category_not_visible_in_listings_by_staff_with_perm(
     staff_api_client,
     product_list,
     weight_attribute,
     permission_manage_products,
     channel_USD,
-=======
-def test_filter_attributes_in_category_not_visible_in_listings_by_staff_with_perm(
-    staff_api_client, product_list, weight_attribute, permission_manage_products
->>>>>>> 53c192a2
 ):
     # given
     staff_api_client.user.user_permissions.add(permission_manage_products)
@@ -2097,17 +2087,12 @@
     assert len(attributes) == attribute_count
 
 
-<<<<<<< HEAD
-def test_filter_attributes_in_category_by_staff_without_perm(
+def test_filter_attributes_in_category_not_visible_in_listings_by_staff_without_perm(
     staff_api_client,
     product_list,
     weight_attribute,
     permission_manage_products,
     channel_USD,
-=======
-def test_filter_attributes_in_category_not_visible_in_listings_by_staff_without_perm(
-    staff_api_client, product_list, weight_attribute, permission_manage_products
->>>>>>> 53c192a2
 ):
     # given
     product_type = ProductType.objects.create(
@@ -2149,17 +2134,12 @@
     }
 
 
-<<<<<<< HEAD
-def test_filter_attributes_in_category_by_app_with_perm(
+def test_filter_attributes_in_category_not_visible_in_listings_by_app_with_perm(
     app_api_client,
     product_list,
     weight_attribute,
     permission_manage_products,
     channel_USD,
-=======
-def test_filter_attributes_in_category_not_visible_in_listings_by_app_with_perm(
-    app_api_client, product_list, weight_attribute, permission_manage_products
->>>>>>> 53c192a2
 ):
     # given
     app_api_client.app.permissions.add(permission_manage_products)
@@ -2200,17 +2180,12 @@
     assert len(attributes) == attribute_count
 
 
-<<<<<<< HEAD
-def test_filter_attributes_in_category_by_app_without_perm(
+def test_filter_attributes_in_category_not_visible_in_listings_by_app_without_perm(
     app_api_client,
     product_list,
     weight_attribute,
     permission_manage_products,
     channel_USD,
-=======
-def test_filter_attributes_in_category_not_visible_in_listings_by_app_without_perm(
-    app_api_client, product_list, weight_attribute, permission_manage_products
->>>>>>> 53c192a2
 ):
     # given
     product_type = ProductType.objects.create(
@@ -2252,12 +2227,8 @@
     }
 
 
-<<<<<<< HEAD
-def test_filter_attributes_in_collection_by_customer(
-    user_api_client, product_list, weight_attribute, collection, channel_USD
-=======
 def test_filter_attributes_in_category_not_published_by_customer(
-    user_api_client, product_list, weight_attribute
+    user_api_client, product_list, weight_attribute, channel_USD
 ):
     # given
     product_type = ProductType.objects.create(
@@ -2270,8 +2241,8 @@
 
     last_product = product_list[-1]
     last_product.product_type = product_type
-    last_product.is_published = False
-    last_product.save(update_fields=["is_published", "product_type"])
+    last_product.save(update_fields=["product_type"])
+    last_product.channel_listing.all().update(is_published=False)
 
     associate_attribute_values_to_instance(
         product_list[-1], weight_attribute, weight_attribute.values.first()
@@ -2281,7 +2252,10 @@
 
     category = last_product.category
     variables = {
-        "filters": {"inCategory": graphene.Node.to_global_id("Category", category.pk)}
+        "filters": {
+            "inCategory": graphene.Node.to_global_id("Category", category.pk),
+            "channel": channel_USD.slug,
+        },
     }
 
     # when
@@ -2297,7 +2271,11 @@
 
 
 def test_filter_attributes_in_category_not_published_by_staff_with_perm(
-    staff_api_client, product_list, weight_attribute, permission_manage_products
+    staff_api_client,
+    product_list,
+    weight_attribute,
+    permission_manage_products,
+    channel_USD,
 ):
     # given
     staff_api_client.user.user_permissions.add(permission_manage_products)
@@ -2312,8 +2290,8 @@
 
     last_product = product_list[-1]
     last_product.product_type = product_type
-    last_product.is_published = False
-    last_product.save(update_fields=["is_published", "product_type"])
+    last_product.save(update_fields=["product_type"])
+    last_product.channel_listing.all().update(is_published=False)
 
     associate_attribute_values_to_instance(
         product_list[-1], weight_attribute, weight_attribute.values.first()
@@ -2323,7 +2301,10 @@
 
     category = last_product.category
     variables = {
-        "filters": {"inCategory": graphene.Node.to_global_id("Category", category.pk)}
+        "filters": {
+            "inCategory": graphene.Node.to_global_id("Category", category.pk),
+            "channel": channel_USD.slug,
+        }
     }
 
     # when
@@ -2336,7 +2317,11 @@
 
 
 def test_filter_attributes_in_category_not_published_by_staff_without_perm(
-    staff_api_client, product_list, weight_attribute, permission_manage_products
+    staff_api_client,
+    product_list,
+    weight_attribute,
+    permission_manage_products,
+    channel_USD,
 ):
     # given
     product_type = ProductType.objects.create(
@@ -2349,8 +2334,8 @@
 
     last_product = product_list[-1]
     last_product.product_type = product_type
-    last_product.is_published = False
-    last_product.save(update_fields=["is_published", "product_type"])
+    last_product.save(update_fields=["product_type"])
+    last_product.channel_listing.all().update(is_published=False)
 
     associate_attribute_values_to_instance(
         product_list[-1], weight_attribute, weight_attribute.values.first()
@@ -2360,7 +2345,10 @@
 
     category = last_product.category
     variables = {
-        "filters": {"inCategory": graphene.Node.to_global_id("Category", category.pk)}
+        "filters": {
+            "inCategory": graphene.Node.to_global_id("Category", category.pk),
+            "channel": channel_USD.slug,
+        }
     }
 
     # when
@@ -2376,7 +2364,11 @@
 
 
 def test_filter_attributes_in_category_not_published_by_app_with_perm(
-    app_api_client, product_list, weight_attribute, permission_manage_products
+    app_api_client,
+    product_list,
+    weight_attribute,
+    permission_manage_products,
+    channel_USD,
 ):
     # given
     app_api_client.app.permissions.add(permission_manage_products)
@@ -2391,8 +2383,8 @@
 
     last_product = product_list[-1]
     last_product.product_type = product_type
-    last_product.is_published = False
-    last_product.save(update_fields=["is_published", "product_type"])
+    last_product.save(update_fields=["product_type"])
+    last_product.channel_listing.all().update(is_published=False)
 
     associate_attribute_values_to_instance(
         product_list[-1], weight_attribute, weight_attribute.values.first()
@@ -2402,7 +2394,10 @@
 
     category = last_product.category
     variables = {
-        "filters": {"inCategory": graphene.Node.to_global_id("Category", category.pk)}
+        "filters": {
+            "inCategory": graphene.Node.to_global_id("Category", category.pk),
+            "channel": channel_USD.slug,
+        }
     }
 
     # when
@@ -2415,7 +2410,11 @@
 
 
 def test_filter_attributes_in_category_not_published_by_app_without_perm(
-    app_api_client, product_list, weight_attribute, permission_manage_products
+    app_api_client,
+    product_list,
+    weight_attribute,
+    permission_manage_products,
+    channel_USD,
 ):
     # given
     product_type = ProductType.objects.create(
@@ -2428,8 +2427,8 @@
 
     last_product = product_list[-1]
     last_product.product_type = product_type
-    last_product.is_published = False
-    last_product.save(update_fields=["is_published", "product_type"])
+    last_product.save(update_fields=["product_type"])
+    last_product.channel_listing.all().update(is_published=False)
 
     associate_attribute_values_to_instance(
         product_list[-1], weight_attribute, weight_attribute.values.first()
@@ -2439,7 +2438,10 @@
 
     category = last_product.category
     variables = {
-        "filters": {"inCategory": graphene.Node.to_global_id("Category", category.pk)}
+        "filters": {
+            "inCategory": graphene.Node.to_global_id("Category", category.pk),
+            "channel": channel_USD.slug,
+        }
     }
 
     # when
@@ -2455,8 +2457,7 @@
 
 
 def test_filter_attributes_in_collection_not_visible_in_listings_by_customer(
-    user_api_client, product_list, weight_attribute, collection
->>>>>>> 53c192a2
+    user_api_client, product_list, weight_attribute, collection, channel_USD
 ):
     # given
     product_type = ProductType.objects.create(
@@ -2498,7 +2499,7 @@
 
 
 def test_filter_in_collection_not_published_by_customer(
-    user_api_client, product_list, weight_attribute, collection
+    user_api_client, product_list, weight_attribute, collection, channel_USD
 ):
     # given
     product_type = ProductType.objects.create(
@@ -2511,8 +2512,8 @@
 
     last_product = product_list[-1]
     last_product.product_type = product_type
-    last_product.is_published = False
-    last_product.save(update_fields=["is_published", "product_type"])
+    last_product.save(update_fields=["product_type"])
+    last_product.channel_listing.all().update(is_published=False)
 
     for product in product_list:
         collection.products.add(product)
@@ -2525,7 +2526,8 @@
 
     variables = {
         "filters": {
-            "inCollection": graphene.Node.to_global_id("Collection", collection.pk)
+            "inCollection": graphene.Node.to_global_id("Collection", collection.pk),
+            "channel": channel_USD.slug,
         }
     }
 
@@ -2547,6 +2549,7 @@
     weight_attribute,
     permission_manage_products,
     collection,
+    channel_USD,
 ):
     # given
     staff_api_client.user.user_permissions.add(permission_manage_products)
@@ -2561,8 +2564,8 @@
 
     last_product = product_list[-1]
     last_product.product_type = product_type
-    last_product.is_published = False
-    last_product.save(update_fields=["is_published", "product_type"])
+    last_product.save(update_fields=["product_type"])
+    last_product.channel_listing.all().update(is_published=False)
 
     for product in product_list:
         collection.products.add(product)
@@ -2575,7 +2578,8 @@
 
     variables = {
         "filters": {
-            "inCollection": graphene.Node.to_global_id("Collection", collection.pk)
+            "inCollection": graphene.Node.to_global_id("Collection", collection.pk),
+            "channel": channel_USD.slug,
         }
     }
 
@@ -2594,6 +2598,7 @@
     weight_attribute,
     permission_manage_products,
     collection,
+    channel_USD,
 ):
     # given
     product_type = ProductType.objects.create(
@@ -2606,8 +2611,8 @@
 
     last_product = product_list[-1]
     last_product.product_type = product_type
-    last_product.is_published = False
-    last_product.save(update_fields=["is_published", "product_type"])
+    last_product.save(update_fields=["product_type"])
+    last_product.channel_listing.all().update(is_published=False)
 
     for product in product_list:
         collection.products.add(product)
@@ -2620,7 +2625,8 @@
 
     variables = {
         "filters": {
-            "inCollection": graphene.Node.to_global_id("Collection", collection.pk)
+            "inCollection": graphene.Node.to_global_id("Collection", collection.pk),
+            "channel": channel_USD.slug,
         }
     }
 
@@ -2642,6 +2648,7 @@
     weight_attribute,
     permission_manage_products,
     collection,
+    channel_USD,
 ):
     # given
     app_api_client.app.permissions.add(permission_manage_products)
@@ -2656,8 +2663,8 @@
 
     last_product = product_list[-1]
     last_product.product_type = product_type
-    last_product.is_published = False
-    last_product.save(update_fields=["is_published", "product_type"])
+    last_product.save(update_fields=["product_type"])
+    last_product.channel_listing.all().update(is_published=False)
 
     for product in product_list:
         collection.products.add(product)
@@ -2670,7 +2677,8 @@
 
     variables = {
         "filters": {
-            "inCollection": graphene.Node.to_global_id("Collection", collection.pk)
+            "inCollection": graphene.Node.to_global_id("Collection", collection.pk),
+            "channel": channel_USD.slug,
         }
     }
 
@@ -2689,6 +2697,7 @@
     weight_attribute,
     permission_manage_products,
     collection,
+    channel_USD,
 ):
     # given
     product_type = ProductType.objects.create(
@@ -2701,8 +2710,8 @@
 
     last_product = product_list[-1]
     last_product.product_type = product_type
-    last_product.is_published = False
-    last_product.save(update_fields=["is_published", "product_type"])
+    last_product.save(update_fields=["product_type"])
+    last_product.channel_listing.all().update(is_published=False)
 
     for product in product_list:
         collection.products.add(product)
@@ -2715,7 +2724,8 @@
 
     variables = {
         "filters": {
-            "inCollection": graphene.Node.to_global_id("Collection", collection.pk)
+            "inCollection": graphene.Node.to_global_id("Collection", collection.pk),
+            "channel": channel_USD.slug,
         }
     }
 
