import graphene
import pytest

from ....attribute.utils import _associate_attribute_to_instance
from ...tests.utils import assert_graphql_error_with_message, get_graphql_content
from ..enums import VariantAttributeScope

VARIANT_QUERY = """
<<<<<<< HEAD
query variant($id: ID, $sku: String, $variantSelection: VariantAttributeScope){
    productVariant(id:$id, sku:$sku){
=======
query variant($id: ID, $sku: String, $channel: String){
    productVariant(id: $id, sku: $sku, channel: $channel){
>>>>>>> 8d3b4a50
        sku
        attributes(variantSelection: $variantSelection) {
            attribute {
                slug
            }
        }
    }
}
"""


def test_get_variant_without_id_and_sku(staff_api_client, permission_manage_products):
    # given

    # when
    response = staff_api_client.post_graphql(
        VARIANT_QUERY,
        permissions=[permission_manage_products],
        check_no_permissions=False,
    )

    # then
    assert_graphql_error_with_message(
        response, "At least one of arguments is required: 'id', 'sku'."
    )


def test_get_variant_with_id_and_sku(staff_api_client, permission_manage_products):
    # given
    variables = {"id": "ID", "sku": "sku"}

    # when
    response = staff_api_client.post_graphql(
        VARIANT_QUERY,
        variables,
        permissions=[permission_manage_products],
        check_no_permissions=False,
    )

    # then
    assert_graphql_error_with_message(
        response, "Argument 'id' cannot be combined with 'sku'"
    )


def test_get_unpublished_variant_by_id_as_staff(
    staff_api_client, permission_manage_products, unavailable_product_with_variant
):
    # given
    variant = unavailable_product_with_variant.variants.first()
    variant_id = graphene.Node.to_global_id("ProductVariant", variant.pk)
    variables = {"id": variant_id}

    # when
    response = staff_api_client.post_graphql(
        VARIANT_QUERY,
        variables,
        permissions=[permission_manage_products],
        check_no_permissions=False,
    )

    # then
    content = get_graphql_content(response)
    data = content["data"]["productVariant"]
    assert data["sku"] == variant.sku


def test_get_unpublished_variant_by_id_as_app(
    app_api_client, permission_manage_products, unavailable_product_with_variant
):
    # given
    variant = unavailable_product_with_variant.variants.first()
    variant_id = graphene.Node.to_global_id("ProductVariant", variant.pk)
    variables = {"id": variant_id}

    # when
    response = app_api_client.post_graphql(
        VARIANT_QUERY,
        variables,
        permissions=[permission_manage_products],
        check_no_permissions=False,
    )

    # then
    content = get_graphql_content(response)
    data = content["data"]["productVariant"]
    assert data["sku"] == variant.sku


def test_get_unpublished_variant_by_id_as_customer(
    user_api_client, unavailable_product_with_variant, channel_USD
):
    # given
    variant = unavailable_product_with_variant.variants.first()
    variant_id = graphene.Node.to_global_id("ProductVariant", variant.pk)
    variables = {"id": variant_id, "channel": channel_USD.slug}

    # when
    response = user_api_client.post_graphql(
        VARIANT_QUERY, variables, check_no_permissions=False,
    )

    # then
    content = get_graphql_content(response)
    assert not content["data"]["productVariant"]


def test_get_unpublished_variant_by_id_as_anonymous_user(
    api_client, unavailable_product_with_variant, channel_USD
):
    # given
    variant = unavailable_product_with_variant.variants.first()
    variant_id = graphene.Node.to_global_id("ProductVariant", variant.pk)
    variables = {"id": variant_id, "channel": channel_USD.slug}

    # when
    response = api_client.post_graphql(
        VARIANT_QUERY, variables, check_no_permissions=False,
    )

    # then
    content = get_graphql_content(response)
    assert not content["data"]["productVariant"]


def test_get_variant_by_id_as_staff(
    staff_api_client, permission_manage_products, variant
):
    # given
    variant_id = graphene.Node.to_global_id("ProductVariant", variant.pk)
    variables = {"id": variant_id}

    # when
    response = staff_api_client.post_graphql(
        VARIANT_QUERY,
        variables,
        permissions=[permission_manage_products],
        check_no_permissions=False,
    )

    # then
    content = get_graphql_content(response)
    data = content["data"]["productVariant"]
    assert data["sku"] == variant.sku


def test_get_variant_by_id_as_app(app_api_client, permission_manage_products, variant):
    # given
    variant_id = graphene.Node.to_global_id("ProductVariant", variant.pk)
    variables = {"id": variant_id}

    # when
    response = app_api_client.post_graphql(
        VARIANT_QUERY,
        variables,
        permissions=[permission_manage_products],
        check_no_permissions=False,
    )

    # then
    content = get_graphql_content(response)
    data = content["data"]["productVariant"]
    assert data["sku"] == variant.sku


def test_get_variant_by_id_as_customer(user_api_client, variant, channel_USD):
    # given
    variant_id = graphene.Node.to_global_id("ProductVariant", variant.pk)
    variables = {"id": variant_id, "channel": channel_USD.slug}

    # when
    response = user_api_client.post_graphql(
        VARIANT_QUERY, variables, check_no_permissions=False,
    )

    # then
    content = get_graphql_content(response)
    data = content["data"]["productVariant"]
    assert data["sku"] == variant.sku


def test_get_variant_by_id_as_anonymous_user(api_client, variant, channel_USD):
    # given
    variant_id = graphene.Node.to_global_id("ProductVariant", variant.pk)
    variables = {"id": variant_id, "channel": channel_USD.slug}

    # when
    response = api_client.post_graphql(
        VARIANT_QUERY, variables, check_no_permissions=False,
    )

    # then
    content = get_graphql_content(response)
    data = content["data"]["productVariant"]
    assert data["sku"] == variant.sku


def test_get_unpublished_variant_by_sku_as_staff(
    staff_api_client, permission_manage_products, unavailable_product_with_variant
):
    # given
    variant = unavailable_product_with_variant.variants.first()
    variables = {"sku": variant.sku}

    # when
    response = staff_api_client.post_graphql(
        VARIANT_QUERY,
        variables,
        permissions=[permission_manage_products],
        check_no_permissions=False,
    )

    # then
    content = get_graphql_content(response)
    data = content["data"]["productVariant"]
    assert data["sku"] == variant.sku


def test_get_unpublished_variant_by_sku_as_app(
    app_api_client, permission_manage_products, unavailable_product_with_variant
):
    # given
    variant = unavailable_product_with_variant.variants.first()
    variables = {"sku": variant.sku}

    # when
    response = app_api_client.post_graphql(
        VARIANT_QUERY,
        variables,
        permissions=[permission_manage_products],
        check_no_permissions=False,
    )

    # then
    content = get_graphql_content(response)
    data = content["data"]["productVariant"]
    assert data["sku"] == variant.sku


def test_get_unpublished_variant_by_sku_as_customer(
    user_api_client, unavailable_product_with_variant, channel_USD
):
    # given
    variant = unavailable_product_with_variant.variants.first()
    variables = {"sku": variant.sku, "channel": channel_USD.slug}

    # when
    response = user_api_client.post_graphql(
        VARIANT_QUERY, variables, check_no_permissions=False,
    )

    # then
    content = get_graphql_content(response)
    assert not content["data"]["productVariant"]


def test_get_unpublished_variant_by_sku_as_anonymous_user(
    api_client, unavailable_product_with_variant, channel_USD
):
    # given
    variant = unavailable_product_with_variant.variants.first()
    variables = {"sku": variant.sku, "channel": channel_USD.slug}

    # when
    response = api_client.post_graphql(
        VARIANT_QUERY, variables, check_no_permissions=False,
    )

    # then
    content = get_graphql_content(response)
    assert not content["data"]["productVariant"]


def test_get_variant_by_sku_as_staff(
    staff_api_client, permission_manage_products, variant
):
    # given
    variables = {"sku": variant.sku}

    # when
    response = staff_api_client.post_graphql(
        VARIANT_QUERY,
        variables,
        permissions=[permission_manage_products],
        check_no_permissions=False,
    )

    # then
    content = get_graphql_content(response)
    data = content["data"]["productVariant"]
    assert data["sku"] == variant.sku


def test_get_variant_by_sku_as_app(app_api_client, permission_manage_products, variant):
    # given
    variables = {"sku": variant.sku}

    # when
    response = app_api_client.post_graphql(
        VARIANT_QUERY,
        variables,
        permissions=[permission_manage_products],
        check_no_permissions=False,
    )

    # then
    content = get_graphql_content(response)
    data = content["data"]["productVariant"]
    assert data["sku"] == variant.sku


def test_get_variant_by_sku_as_customer(user_api_client, variant, channel_USD):
    # given
    variables = {"sku": variant.sku, "channel": channel_USD.slug}

    # when
    response = user_api_client.post_graphql(
        VARIANT_QUERY, variables, check_no_permissions=False,
    )

    # then
    content = get_graphql_content(response)
    data = content["data"]["productVariant"]
    assert data["sku"] == variant.sku


def test_get_variant_by_sku_as_anonymous_user(api_client, variant, channel_USD):
    # given
    variables = {"sku": variant.sku, "channel": channel_USD.slug}

    # when
    response = api_client.post_graphql(
        VARIANT_QUERY, variables, check_no_permissions=False,
    )

    # then
    content = get_graphql_content(response)
    data = content["data"]["productVariant"]
    assert data["sku"] == variant.sku


@pytest.mark.parametrize(
    "variant_selection",
    [
        VariantAttributeScope.ALL.name,
        VariantAttributeScope.VARIANT_SELECTION.name,
        VariantAttributeScope.NOT_VARIANT_SELECTION.name,
    ],
)
def test_get_variant_by_id_with_variant_selection_filter(
    variant_selection,
    staff_api_client,
    permission_manage_products,
    variant,
    size_attribute,
    image_attribute_without_values_and_file_input_type,
    product_type,
):
    # given
    variant_id = graphene.Node.to_global_id("ProductVariant", variant.pk)
    variables = {"id": variant_id, "variantSelection": variant_selection}

    product_type.variant_attributes.add(
        image_attribute_without_values_and_file_input_type
    )

    _associate_attribute_to_instance(
        variant, image_attribute_without_values_and_file_input_type.pk
    )
    _associate_attribute_to_instance(variant, size_attribute.pk)

    # when
    response = staff_api_client.post_graphql(
        VARIANT_QUERY,
        variables,
        permissions=[permission_manage_products],
        check_no_permissions=False,
    )

    # then
    content = get_graphql_content(response)
    data = content["data"]["productVariant"]
    assert data["sku"] == variant.sku
    if variant_selection == VariantAttributeScope.NOT_VARIANT_SELECTION.name:
        assert len(data["attributes"]) == 1
        assert (
            data["attributes"][0]["attribute"]["slug"]
            == image_attribute_without_values_and_file_input_type.slug
        )
    elif variant_selection == VariantAttributeScope.VARIANT_SELECTION.name:
        assert len(data["attributes"]) == 1
        assert data["attributes"][0]["attribute"]["slug"] == size_attribute.slug
    else:
        len(data["attributes"]) == 2<|MERGE_RESOLUTION|>--- conflicted
+++ resolved
@@ -6,13 +6,10 @@
 from ..enums import VariantAttributeScope
 
 VARIANT_QUERY = """
-<<<<<<< HEAD
-query variant($id: ID, $sku: String, $variantSelection: VariantAttributeScope){
-    productVariant(id:$id, sku:$sku){
-=======
-query variant($id: ID, $sku: String, $channel: String){
+query variant(
+    $id: ID, $sku: String, $channel: String, $variantSelection: VariantAttributeScope
+){
     productVariant(id: $id, sku: $sku, channel: $channel){
->>>>>>> 8d3b4a50
         sku
         attributes(variantSelection: $variantSelection) {
             attribute {
