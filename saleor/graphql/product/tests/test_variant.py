from unittest.mock import ANY
from uuid import uuid4

import graphene
import pytest
from measurement.measures import Weight

from ....core.weight import WeightUnits
from ....product.error_codes import ProductErrorCode
from ....product.models import Product, ProductChannelListing, ProductVariant
from ....product.utils.attributes import associate_attribute_values_to_instance
from ....warehouse.error_codes import StockErrorCode
from ....warehouse.models import Stock, Warehouse
from ...core.enums import WeightUnitsEnum
<<<<<<< HEAD
from ...tests.utils import assert_no_permission, get_graphql_content
=======
from ...tests.utils import assert_negative_positive_decimal_value, get_graphql_content
>>>>>>> 38c395e7


def test_fetch_variant(
    staff_api_client, product, permission_manage_products, site_settings, channel_USD,
):
    query = """
    query ProductVariantDetails($id: ID!, $countyCode: CountryCode, $channel: String) {
        productVariant(id: $id, channel: $channel) {
            id
            stocks(countryCode: $countyCode) {
                id
            }
            attributes {
                attribute {
                    id
                    name
                    slug
                    values {
                        id
                        name
                        slug
                    }
                }
                values {
                    id
                    name
                    slug
                }
            }
            costPrice {
                currency
                amount
            }
            images {
                id
            }
            name
            channelListing {
                channel {
                    slug
                }
                price {
                    currency
                    amount
                }
            }
            product {
                id
            }
            weight {
                unit
                value
            }
        }
    }
    """
    # given
    variant = product.variants.first()
    variant.weight = Weight(kg=10)
    variant.save(update_fields=["weight"])

    site_settings.default_weight_unit = WeightUnits.GRAM
    site_settings.save(update_fields=["default_weight_unit"])

    variant_id = graphene.Node.to_global_id("ProductVariant", variant.pk)
    variables = {"id": variant_id, "countyCode": "EU", "channel": channel_USD.slug}
    staff_api_client.user.user_permissions.add(permission_manage_products)

    # when
    response = staff_api_client.post_graphql(query, variables)

    # then
    content = get_graphql_content(response)
    data = content["data"]["productVariant"]
    assert data["name"] == variant.name
    assert len(data["stocks"]) == variant.stocks.count()
    assert data["weight"]["value"] == 10000
    assert data["weight"]["unit"] == WeightUnitsEnum.G.name
    channel_listing_data = data["channelListing"][0]
    channel_listing = variant.channel_listing.get()
    assert channel_listing_data["channel"]["slug"] == channel_listing.channel.slug
    assert channel_listing_data["price"]["currency"] == channel_listing.currency
    assert channel_listing_data["price"]["amount"] == channel_listing.price_amount


QUERY_PRODUCT_VARIANT_CHANNEL_LISTING = """
    query ProductVariantDetails($id: ID!, $channel: String) {
        productVariant(id: $id, channel: $channel) {
            id
            channelListing {
                channel {
                    slug
                }
                price {
                    currency
                    amount
                }
            }
        }
    }
"""


def test_get_product_variant_channel_listing_as_staff_user(
    staff_api_client,
    product_available_in_many_channels,
    permission_manage_products,
    channel_USD,
):
    # given
    variant = product_available_in_many_channels.variants.get()
    variant_id = graphene.Node.to_global_id("ProductVariant", variant.pk)
    variables = {"id": variant_id, "channel": channel_USD.slug}

    # when
    response = staff_api_client.post_graphql(
        QUERY_PRODUCT_VARIANT_CHANNEL_LISTING,
        variables,
        permissions=[permission_manage_products],
    )
    content = get_graphql_content(response)

    # then
    data = content["data"]["productVariant"]
    channel_listings = variant.channel_listing.all()
    for channel_listing in channel_listings:
        assert {
            "channel": {"slug": channel_listing.channel.slug},
            "price": {
                "currency": channel_listing.currency,
                "amount": channel_listing.price_amount,
            },
        } in data["channelListing"]
    assert len(data["channelListing"]) == variant.channel_listing.count()


def test_get_product_variant_channel_listing_as_app(
    app_api_client,
    product_available_in_many_channels,
    permission_manage_products,
    channel_USD,
):
    # given
    variant = product_available_in_many_channels.variants.get()
    variant_id = graphene.Node.to_global_id("ProductVariant", variant.pk)
    variables = {"id": variant_id, "channel": channel_USD.slug}

    # when
    response = app_api_client.post_graphql(
        QUERY_PRODUCT_VARIANT_CHANNEL_LISTING,
        variables,
        permissions=[permission_manage_products],
    )
    content = get_graphql_content(response)

    # then
    data = content["data"]["productVariant"]
    channel_listings = variant.channel_listing.all()
    for channel_listing in channel_listings:
        assert {
            "channel": {"slug": channel_listing.channel.slug},
            "price": {
                "currency": channel_listing.currency,
                "amount": channel_listing.price_amount,
            },
        } in data["channelListing"]
    assert len(data["channelListing"]) == variant.channel_listing.count()


def test_get_product_variant_channel_listing_as_customer(
    user_api_client, product_available_in_many_channels, channel_USD,
):
    # given
    variant = product_available_in_many_channels.variants.get()
    variant_id = graphene.Node.to_global_id("ProductVariant", variant.pk)
    variables = {"id": variant_id, "channel": channel_USD.slug}

    # when
    response = user_api_client.post_graphql(
        QUERY_PRODUCT_VARIANT_CHANNEL_LISTING, variables,
    )

    # then
    assert_no_permission(response)


def test_get_product_variant_channel_listing_as_anonymous(
    api_client, product_available_in_many_channels, channel_USD,
):
    # given
    variant = product_available_in_many_channels.variants.get()
    variant_id = graphene.Node.to_global_id("ProductVariant", variant.pk)
    variables = {"id": variant_id, "channel": channel_USD.slug}

    # when
    response = api_client.post_graphql(
        QUERY_PRODUCT_VARIANT_CHANNEL_LISTING, variables,
    )

    # then
    assert_no_permission(response)


def test_create_variant(
    staff_api_client, product, product_type, permission_manage_products, warehouse
):
    query = """
        mutation createVariant (
            $productId: ID!,
            $sku: String!,
            $stocks: [StockInput!],
<<<<<<< HEAD
            $costPrice: Decimal,
=======
            $price: PositiveDecimal,
            $costPrice: PositiveDecimal,
>>>>>>> 38c395e7
            $attributes: [AttributeValueInput]!,
            $weight: WeightScalar,
            $trackInventory: Boolean!) {
                productVariantCreate(
                    input: {
                        product: $productId,
                        sku: $sku,
                        stocks: $stocks,
                        costPrice: $costPrice,
                        attributes: $attributes,
                        trackInventory: $trackInventory,
                        weight: $weight
                    }) {
                    productErrors {
                      field
                      message
                    }
                    productVariant {
                        name
                        sku
                        attributes {
                            attribute {
                                slug
                            }
                            values {
                                slug
                            }
                        }
                        costPrice {
                            currency
                            amount
                            localized
                        }
                        weight {
                            value
                            unit
                        }
                        stocks {
                            quantity
                            warehouse {
                                slug
                            }
                        }
                    }
                }
            }

    """
    product_id = graphene.Node.to_global_id("Product", product.pk)
    sku = "1"
    cost_price = 3.22
    weight = 10.22
    variant_slug = product_type.variant_attributes.first().slug
    variant_id = graphene.Node.to_global_id(
        "Attribute", product_type.variant_attributes.first().pk
    )
    variant_value = "test-value"
    stocks = [
        {
            "warehouse": graphene.Node.to_global_id("Warehouse", warehouse.pk),
            "quantity": 20,
        }
    ]

    variables = {
        "productId": product_id,
        "sku": sku,
        "stocks": stocks,
        "costPrice": cost_price,
        "weight": weight,
        "attributes": [{"id": variant_id, "values": [variant_value]}],
        "trackInventory": True,
    }
    response = staff_api_client.post_graphql(
        query, variables, permissions=[permission_manage_products]
    )
    content = get_graphql_content(response)["data"]["productVariantCreate"]
    assert not content["productErrors"]
    data = content["productVariant"]
    assert data["name"] == variant_value
    assert data["costPrice"]["amount"] == cost_price
    assert data["sku"] == sku
    assert data["attributes"][0]["attribute"]["slug"] == variant_slug
    assert data["attributes"][0]["values"][0]["slug"] == variant_value
    assert data["weight"]["unit"] == WeightUnitsEnum.KG.name
    assert data["weight"]["value"] == weight
    assert len(data["stocks"]) == 1
    assert data["stocks"][0]["quantity"] == stocks[0]["quantity"]
    assert data["stocks"][0]["warehouse"]["slug"] == warehouse.slug


def test_create_product_variant_with_negative_weight(
    staff_api_client, product, product_type, permission_manage_products
):
    query = """
        mutation createVariant (
            $productId: ID!,
            $attributes: [AttributeValueInput]!,
            $weight: WeightScalar) {
                productVariantCreate(
                    input: {
                        product: $productId,
                        attributes: $attributes,
                        weight: $weight
                    }) {
                    productErrors {
                        field
                        code
                        message
                    }
                }
            }
    """
    product_id = graphene.Node.to_global_id("Product", product.pk)

    variant_id = graphene.Node.to_global_id(
        "Attribute", product_type.variant_attributes.first().pk
    )
    variant_value = "test-value"

    variables = {
        "productId": product_id,
        "weight": -1,
        "attributes": [{"id": variant_id, "values": [variant_value]}],
    }
    response = staff_api_client.post_graphql(
        query, variables, permissions=[permission_manage_products]
    )
    content = get_graphql_content(response)
    data = content["data"]["productVariantCreate"]
    error = data["productErrors"][0]
    assert error["field"] == "weight"
    assert error["code"] == ProductErrorCode.INVALID.name


def test_create_product_variant_not_all_attributes(
    staff_api_client, product, product_type, color_attribute, permission_manage_products
):
    query = """
            mutation createVariant (
                $productId: ID!,
<<<<<<< HEAD
=======
                $price: PositiveDecimal,
>>>>>>> 38c395e7
                $sku: String!,
                $attributes: [AttributeValueInput]!) {
                    productVariantCreate(
                        input: {
                            product: $productId,
                            sku: $sku,
                            attributes: $attributes
                        }) {
                        productErrors {
                            field
                            code
                            message
                        }
                    }
                }

        """
    product_id = graphene.Node.to_global_id("Product", product.pk)
    sku = "1"
    variant_id = graphene.Node.to_global_id(
        "Attribute", product_type.variant_attributes.first().pk
    )
    variant_value = "test-value"
    product_type.variant_attributes.add(color_attribute)

    variables = {
        "productId": product_id,
        "sku": sku,
        "attributes": [{"id": variant_id, "values": [variant_value]}],
    }
    response = staff_api_client.post_graphql(
        query, variables, permissions=[permission_manage_products]
    )
    content = get_graphql_content(response)
    assert content["data"]["productVariantCreate"]["productErrors"]
    assert content["data"]["productVariantCreate"]["productErrors"][0] == {
        "field": "attributes",
        "code": ProductErrorCode.REQUIRED.name,
        "message": ANY,
    }
    assert not product.variants.filter(sku=sku).exists()


def test_create_product_variant_too_many_places_in_cost_price(
    staff_api_client, product, product_type, permission_manage_products
):
    query = """
        mutation createVariant (
            $productId: ID!,
            $attributes: [AttributeValueInput]!,
            $weight: WeightScalar,
            $costPrice: PositiveDecimal) {
                productVariantCreate(
                    input: {
                        product: $productId,
                        attributes: $attributes,
                        weight: $weight,
                        costPrice: $costPrice,
                    }) {
                    productErrors {
                        field
                        code
                        message
                    }
                }
            }
    """
    product_id = graphene.Node.to_global_id("Product", product.pk)

    variant_id = graphene.Node.to_global_id(
        "Attribute", product_type.variant_attributes.first().pk
    )
    variant_value = "test-value"

    variables = {
        "productId": product_id,
        "weight": 1,
        "attributes": [{"id": variant_id, "values": [variant_value]}],
        "costPrice": 1.40001,
    }
    response = staff_api_client.post_graphql(
        query, variables, permissions=[permission_manage_products]
    )
    content = get_graphql_content(response)
    data = content["data"]["productVariantCreate"]
    error = data["productErrors"][0]
    assert error["field"] == "costPrice"
    assert error["code"] == ProductErrorCode.INVALID.name


def test_create_product_variant_duplicated_attributes(
    staff_api_client,
    product_with_variant_with_two_attributes,
    color_attribute,
    size_attribute,
    permission_manage_products,
):
    query = """
        mutation createVariant (
            $productId: ID!,
<<<<<<< HEAD
=======
            $price: PositiveDecimal,
>>>>>>> 38c395e7
            $sku: String!,
            $attributes: [AttributeValueInput]!
        ) {
            productVariantCreate(
                input: {
                    product: $productId,
                    sku: $sku,
                    attributes: $attributes
                }) {
                productErrors {
                    field
                    code
                    message
                }
            }
        }
    """
    product = product_with_variant_with_two_attributes
    product_id = graphene.Node.to_global_id("Product", product.pk)
    color_attribute_id = graphene.Node.to_global_id("Attribute", color_attribute.id)
    size_attribute_id = graphene.Node.to_global_id("Attribute", size_attribute.id)
    sku = str(uuid4())[:12]
    variables = {
        "productId": product_id,
        "sku": sku,
        "attributes": [
            {"id": color_attribute_id, "values": ["red"]},
            {"id": size_attribute_id, "values": ["small"]},
        ],
    }
    response = staff_api_client.post_graphql(
        query, variables, permissions=[permission_manage_products]
    )
    content = get_graphql_content(response)
    assert content["data"]["productVariantCreate"]["productErrors"]
    assert content["data"]["productVariantCreate"]["productErrors"][0] == {
        "field": "attributes",
        "code": ProductErrorCode.DUPLICATED_INPUT_ITEM.name,
        "message": ANY,
    }
    assert not product.variants.filter(sku=sku).exists()


def test_create_product_variant_update_with_new_attributes(
    staff_api_client, permission_manage_products, product, size_attribute
):
    query = """
        mutation VariantUpdate(
          $id: ID!
          $attributes: [AttributeValueInput]
<<<<<<< HEAD
          $costPrice: Decimal
=======
          $costPrice: PositiveDecimal
          $price: PositiveDecimal
>>>>>>> 38c395e7
          $sku: String
          $trackInventory: Boolean!
        ) {
          productVariantUpdate(
            id: $id
            input: {
              attributes: $attributes
              costPrice: $costPrice
              sku: $sku
              trackInventory: $trackInventory
            }
          ) {
            errors {
              field
              message
            }
            productVariant {
              id
              attributes {
                attribute {
                  id
                  name
                  slug
                  values {
                    id
                    name
                    slug
                    __typename
                  }
                  __typename
                }
                __typename
              }
            }
          }
        }
    """

    size_attribute_id = graphene.Node.to_global_id("Attribute", size_attribute.pk)
    variant_id = graphene.Node.to_global_id(
        "ProductVariant", product.variants.first().pk
    )

    variables = {
        "attributes": [{"id": size_attribute_id, "values": ["XXXL"]}],
        "costPrice": 10,
        "id": variant_id,
        "sku": "21599567",
        "trackInventory": True,
    }

    data = get_graphql_content(
        staff_api_client.post_graphql(
            query, variables, permissions=[permission_manage_products]
        )
    )["data"]["productVariantUpdate"]
    assert not data["errors"]
    assert data["productVariant"]["id"] == variant_id

    attributes = data["productVariant"]["attributes"]
    assert len(attributes) == 1
    assert attributes[0]["attribute"]["id"] == size_attribute_id


def test_update_product_variant(staff_api_client, product, permission_manage_products):
    query = """
        mutation updateVariant (
            $id: ID!,
            $sku: String!,
<<<<<<< HEAD
            $costPrice: Decimal,
=======
            $price: PositiveDecimal,
            $costPrice: PositiveDecimal,
>>>>>>> 38c395e7
            $trackInventory: Boolean!) {
                productVariantUpdate(
                    id: $id,
                    input: {
                        sku: $sku,
                        costPrice: $costPrice,
                        trackInventory: $trackInventory
                    }) {
                    productVariant {
                        name
                        sku
                        costPrice {
                            currency
                            amount
                            localized
                        }
                    }
                }
            }

    """
    variant = product.variants.first()
    variant_id = graphene.Node.to_global_id("ProductVariant", variant.pk)
    sku = "test sku"
    cost_price = 3.3

    variables = {
        "id": variant_id,
        "sku": sku,
        "costPrice": cost_price,
        "trackInventory": True,
    }

    response = staff_api_client.post_graphql(
        query, variables, permissions=[permission_manage_products]
    )
    variant.refresh_from_db()
    content = get_graphql_content(response)
    data = content["data"]["productVariantUpdate"]["productVariant"]
    assert data["name"] == variant.name
    assert data["costPrice"]["amount"] == cost_price
    assert data["sku"] == sku


def test_update_product_variant_with_negative_weight(
    staff_api_client, product, permission_manage_products
):
    query = """
        mutation updateVariant (
            $id: ID!,
<<<<<<< HEAD
=======
            $price: PositiveDecimal,
>>>>>>> 38c395e7
            $weight: WeightScalar
        ) {
            productVariantUpdate(
                id: $id,
                input: {
                    weight: $weight,
                }
            ){
                productVariant {
                    name
                }
                productErrors {
                    field
                    message
                    code
                }
            }
        }
    """
    variant = product.variants.first()
    variant_id = graphene.Node.to_global_id("ProductVariant", variant.pk)
    variables = {"id": variant_id, "weight": -1}
    response = staff_api_client.post_graphql(
        query, variables, permissions=[permission_manage_products]
    )
    variant.refresh_from_db()
    content = get_graphql_content(response)
    data = content["data"]["productVariantUpdate"]
    error = data["productErrors"][0]
    assert error["field"] == "weight"
    assert error["code"] == ProductErrorCode.INVALID.name


def test_update_product_variant_unset_cost_price(
    staff_api_client, product, permission_manage_products
):
    """Ensure setting nullable amounts to null is properly handled
    (setting the amount to none) and doesn't override the currency.
    """
    query = """
        mutation updateVariant (
            $id: ID!,
            $sku: String!,
<<<<<<< HEAD
            $costPrice: Decimal) {
=======
            $price: PositiveDecimal,
            $costPrice: PositiveDecimal) {
>>>>>>> 38c395e7
                productVariantUpdate(
                    id: $id,
                    input: {
                        sku: $sku,
                        costPrice: $costPrice,
                    }) {
                    productVariant {
                        name
                        sku
                        costPrice {
                            currency
                            amount
                            localized
                        }
                    }
                }
            }

    """
    variant = product.variants.first()
    variant_id = graphene.Node.to_global_id("ProductVariant", variant.pk)
    sku = variant.sku

    variables = {"id": variant_id, "sku": sku, "costPrice": None}

    response = staff_api_client.post_graphql(
        query, variables, permissions=[permission_manage_products]
    )
    variant.refresh_from_db()

    assert variant.currency is not None
    assert getattr(variant, "cost_price") is None

    content = get_graphql_content(response)
    data = content["data"]["productVariantUpdate"]["productVariant"]
    assert data["costPrice"] is None


QUERY_UPDATE_VARIANT_ATTRIBUTES = """
    mutation updateVariant (
        $id: ID!,
        $sku: String,
<<<<<<< HEAD
=======
        $price: PositiveDecimal,
>>>>>>> 38c395e7
        $attributes: [AttributeValueInput]!) {
            productVariantUpdate(
                id: $id,
                input: {
                    sku: $sku,
                    attributes: $attributes
                }) {
                errors {
                    field
                    message
                }
                productErrors {
                    field
                    code
                }
            }
        }
"""


def test_update_product_variant_with_too_many_decimal_values_in_price(
    staff_api_client, product, permission_manage_products
):
    query = """
        mutation updateVariant (
            $id: ID!,
            $price: PositiveDecimal,
            $weight: WeightScalar
        ) {
            productVariantUpdate(
                id: $id,
                input: {
                    weight: $weight,
                    price: $price
                }
            ){
                productVariant {
                    name
                }
                productErrors {
                    field
                    message
                    code
                }
            }
        }
    """
    variant = product.variants.first()
    variant_id = graphene.Node.to_global_id("ProductVariant", variant.pk)
    variables = {"id": variant_id, "weight": 1, "price": 15.234}
    response = staff_api_client.post_graphql(
        query, variables, permissions=[permission_manage_products]
    )
    variant.refresh_from_db()
    content = get_graphql_content(response)
    data = content["data"]["productVariantUpdate"]
    error = data["productErrors"][0]
    assert error["field"] == "price"
    assert error["code"] == ProductErrorCode.INVALID.name


def test_update_product_variant_not_all_attributes(
    staff_api_client, product, product_type, color_attribute, permission_manage_products
):
    """Ensures updating a variant with missing attributes (all attributes must
    be provided) raises an error. We expect the color attribute
    to be flagged as missing."""

    query = QUERY_UPDATE_VARIANT_ATTRIBUTES
    variant = product.variants.first()
    variant_id = graphene.Node.to_global_id("ProductVariant", variant.pk)
    sku = "test sku"
    attr_id = graphene.Node.to_global_id(
        "Attribute", product_type.variant_attributes.first().id
    )
    variant_value = "test-value"
    product_type.variant_attributes.add(color_attribute)

    variables = {
        "id": variant_id,
        "sku": sku,
        "attributes": [{"id": attr_id, "values": [variant_value]}],
    }

    response = staff_api_client.post_graphql(
        query, variables, permissions=[permission_manage_products]
    )
    variant.refresh_from_db()
    content = get_graphql_content(response)
    assert len(content["data"]["productVariantUpdate"]["errors"]) == 1
    assert content["data"]["productVariantUpdate"]["errors"][0] == {
        "field": "attributes",
        "message": "All attributes must take a value",
    }
    assert not product.variants.filter(sku=sku).exists()


def test_update_product_variant_with_current_attribute(
    staff_api_client,
    product_with_variant_with_two_attributes,
    color_attribute,
    size_attribute,
    permission_manage_products,
):
    product = product_with_variant_with_two_attributes
    variant = product.variants.first()
    sku = str(uuid4())[:12]
    assert not variant.sku == sku
    assert variant.attributes.first().values.first().slug == "red"
    assert variant.attributes.last().values.first().slug == "small"

    variant_id = graphene.Node.to_global_id("ProductVariant", variant.pk)
    color_attribute_id = graphene.Node.to_global_id("Attribute", color_attribute.pk)
    size_attribute_id = graphene.Node.to_global_id("Attribute", size_attribute.pk)

    variables = {
        "id": variant_id,
        "sku": sku,
        "attributes": [
            {"id": color_attribute_id, "values": ["red"]},
            {"id": size_attribute_id, "values": ["small"]},
        ],
    }

    response = staff_api_client.post_graphql(
        QUERY_UPDATE_VARIANT_ATTRIBUTES,
        variables,
        permissions=[permission_manage_products],
    )
    content = get_graphql_content(response)

    data = content["data"]["productVariantUpdate"]
    assert not data["errors"]
    variant.refresh_from_db()
    assert variant.sku == sku
    assert variant.attributes.first().values.first().slug == "red"
    assert variant.attributes.last().values.first().slug == "small"


def test_update_product_variant_with_new_attribute(
    staff_api_client,
    product_with_variant_with_two_attributes,
    color_attribute,
    size_attribute,
    permission_manage_products,
):
    product = product_with_variant_with_two_attributes
    variant = product.variants.first()
    sku = str(uuid4())[:12]
    assert not variant.sku == sku
    assert variant.attributes.first().values.first().slug == "red"
    assert variant.attributes.last().values.first().slug == "small"

    variant_id = graphene.Node.to_global_id("ProductVariant", variant.pk)
    color_attribute_id = graphene.Node.to_global_id("Attribute", color_attribute.pk)
    size_attribute_id = graphene.Node.to_global_id("Attribute", size_attribute.pk)

    variables = {
        "id": variant_id,
        "sku": sku,
        "attributes": [
            {"id": color_attribute_id, "values": ["red"]},
            {"id": size_attribute_id, "values": ["big"]},
        ],
    }

    response = staff_api_client.post_graphql(
        QUERY_UPDATE_VARIANT_ATTRIBUTES,
        variables,
        permissions=[permission_manage_products],
    )
    content = get_graphql_content(response)

    data = content["data"]["productVariantUpdate"]
    assert not data["errors"]
    variant.refresh_from_db()
    assert variant.sku == sku
    assert variant.attributes.first().values.first().slug == "red"
    assert variant.attributes.last().values.first().slug == "big"


def test_update_product_variant_with_duplicated_attribute(
    staff_api_client,
    product_with_variant_with_two_attributes,
    color_attribute,
    size_attribute,
    permission_manage_products,
):
    product = product_with_variant_with_two_attributes
    variant = product.variants.first()
    variant2 = product.variants.first()

    variant2.pk = None
    variant2.sku = str(uuid4())[:12]
    variant2.save()
    associate_attribute_values_to_instance(
        variant2, color_attribute, color_attribute.values.last()
    )
    associate_attribute_values_to_instance(
        variant2, size_attribute, size_attribute.values.last()
    )

    assert variant.attributes.first().values.first().slug == "red"
    assert variant.attributes.last().values.first().slug == "small"
    assert variant2.attributes.first().values.first().slug == "blue"
    assert variant2.attributes.last().values.first().slug == "big"

    variant_id = graphene.Node.to_global_id("ProductVariant", variant.pk)
    color_attribute_id = graphene.Node.to_global_id("Attribute", color_attribute.pk)
    size_attribute_id = graphene.Node.to_global_id("Attribute", size_attribute.pk)

    variables = {
        "id": variant_id,
        "attributes": [
            {"id": color_attribute_id, "values": ["blue"]},
            {"id": size_attribute_id, "values": ["big"]},
        ],
    }

    response = staff_api_client.post_graphql(
        QUERY_UPDATE_VARIANT_ATTRIBUTES,
        variables,
        permissions=[permission_manage_products],
    )
    content = get_graphql_content(response)

    data = content["data"]["productVariantUpdate"]
    assert data["productErrors"][0] == {
        "field": "attributes",
        "code": ProductErrorCode.DUPLICATED_INPUT_ITEM.name,
    }


@pytest.mark.parametrize(
    "values, message",
    (
        ([], "size expects a value but none were given"),
        (["one", "two"], "A variant attribute cannot take more than one value"),
        (["   "], "Attribute values cannot be blank"),
        ([None], "Attribute values cannot be blank"),
    ),
)
def test_update_product_variant_requires_values(
    staff_api_client, variant, product_type, permission_manage_products, values, message
):
    """Ensures updating a variant with invalid values raise an error.

    - No values
    - Blank value
    - None as value
    - More than one value
    """

    sku = "updated"

    query = QUERY_UPDATE_VARIANT_ATTRIBUTES
    variant_id = graphene.Node.to_global_id("ProductVariant", variant.pk)
    attr_id = graphene.Node.to_global_id(
        "Attribute", product_type.variant_attributes.first().id
    )

    variables = {
        "id": variant_id,
        "attributes": [{"id": attr_id, "values": values}],
        "sku": sku,
    }

    response = staff_api_client.post_graphql(
        query, variables, permissions=[permission_manage_products]
    )
    variant.refresh_from_db()
    content = get_graphql_content(response)
    assert (
        len(content["data"]["productVariantUpdate"]["errors"]) == 1
    ), f"expected: {message}"
    assert content["data"]["productVariantUpdate"]["errors"][0] == {
        "field": "attributes",
        "message": message,
    }
    assert not variant.product.variants.filter(sku=sku).exists()


def test_update_product_variant_withot_data_not_raise_price_validation_error(
    staff_api_client, variant, permission_manage_products
):
    mutation = """
    mutation updateVariant ($id: ID!) {
        productVariantUpdate(id: $id, input: {}) {
            productVariant {
                id
            }
            productErrors {
                field
                code
            }
        }
    }
    """
    # given a product variant
    variant_id = graphene.Node.to_global_id("ProductVariant", variant.pk)

    # when running the updateVariant mutation without input
    variables = {"id": variant_id}
    response = staff_api_client.post_graphql(
        mutation, variables, permissions=[permission_manage_products]
    )

    # then mutation passes without validation errors
    content = get_graphql_content(response)
    assert not content["data"]["productVariantUpdate"]["productErrors"]


def test_delete_variant(staff_api_client, product, permission_manage_products):
    query = """
        mutation variantDelete($id: ID!) {
            productVariantDelete(id: $id) {
                productVariant {
                    sku
                    id
                }
              }
            }
    """
    variant = product.variants.first()
    variant_id = graphene.Node.to_global_id("ProductVariant", variant.pk)
    variables = {"id": variant_id}
    response = staff_api_client.post_graphql(
        query, variables, permissions=[permission_manage_products]
    )
    content = get_graphql_content(response)
    data = content["data"]["productVariantDelete"]
    assert data["productVariant"]["sku"] == variant.sku
    with pytest.raises(variant._meta.model.DoesNotExist):
        variant.refresh_from_db()


def _fetch_all_variants(client, variables={}, permissions=None):
    query = """
        query fetchAllVariants($channel: String) {
            productVariants(first: 10, channel: $channel) {
                totalCount
                edges {
                    node {
                        id
                    }
                }
            }
        }
    """
    response = client.post_graphql(
        query, variables, permissions=permissions, check_no_permissions=False
    )
    content = get_graphql_content(response)
    return content["data"]["productVariants"]


def test_fetch_all_variants_staff_user(
    staff_api_client, unavailable_product_with_variant, permission_manage_products
):
    # TODO: This test shouldn't use channel_slug but currently it
    # channel are not loading in lazy way.
    variant = unavailable_product_with_variant.variants.first()
    channel_slug = variant.channel_listing.get().channel.slug
    variables = {"channel": channel_slug}
    data = _fetch_all_variants(
        staff_api_client, variables, permissions=[permission_manage_products]
    )
    variant_id = graphene.Node.to_global_id("ProductVariant", variant.pk)
    assert data["totalCount"] == 1
    assert data["edges"][0]["node"]["id"] == variant_id


def test_fetch_all_variants_customer(
    user_api_client, unavailable_product_with_variant, channel_USD
):
    data = _fetch_all_variants(user_api_client, variables={"channel": channel_USD.slug})
    assert data["totalCount"] == 0


def test_fetch_all_variants_anonymous_user(
    api_client, unavailable_product_with_variant, channel_USD
):
    data = _fetch_all_variants(api_client, variables={"channel": channel_USD.slug})
    assert data["totalCount"] == 0


def test_product_variants_by_ids(user_api_client, variant, channel_USD):
    query = """
        query getProduct($ids: [ID!], $channel: String) {
            productVariants(ids: $ids, first: 1, channel: $channel) {
                edges {
                    node {
                        id
                    }
                }
            }
        }
    """
    variant_id = graphene.Node.to_global_id("ProductVariant", variant.id)

    variables = {"ids": [variant_id], "channel": channel_USD.slug}
    response = user_api_client.post_graphql(query, variables)
    content = get_graphql_content(response)
    data = content["data"]["productVariants"]
    assert data["edges"][0]["node"]["id"] == variant_id
    assert len(data["edges"]) == 1


def test_product_variants_visible_in_listings_by_customer(
    user_api_client, product_list, channel_USD
):
    # given
    product_list[0].visible_in_listings = False
    product_list[0].save(update_fields=["visible_in_listings"])

    product_count = Product.objects.count()

    # when
    data = _fetch_all_variants(user_api_client, variables={"channel": channel_USD.slug})

    assert data["totalCount"] == product_count - 1


def test_product_variants_visible_in_listings_by_staff_without_perm(
    staff_api_client, product_list, channel_USD
):
    # given
    product_list[0].visible_in_listings = False
    product_list[0].save(update_fields=["visible_in_listings"])

    product_count = Product.objects.count()

    # when
    data = _fetch_all_variants(
        staff_api_client, variables={"channel": channel_USD.slug}
    )

    assert data["totalCount"] == product_count - 1


def test_product_variants_visible_in_listings_by_staff_with_perm(
    staff_api_client, product_list, permission_manage_products, channel_USD
):
    # given
    product_list[0].visible_in_listings = False
    product_list[0].save(update_fields=["visible_in_listings"])

    product_count = Product.objects.count()

    # when
    data = _fetch_all_variants(
        staff_api_client,
        variables={"channel": channel_USD.slug},
        permissions=[permission_manage_products],
    )

    assert data["totalCount"] == product_count


def test_product_variants_visible_in_listings_by_app_without_perm(
    app_api_client, product_list, channel_USD
):
    # given
    product_list[0].visible_in_listings = False
    product_list[0].save(update_fields=["visible_in_listings"])

    product_count = Product.objects.count()

    # when
    data = _fetch_all_variants(app_api_client, variables={"channel": channel_USD.slug})

    assert data["totalCount"] == product_count - 1


def test_product_variants_visible_in_listings_by_app_with_perm(
    app_api_client, product_list, permission_manage_products, channel_USD
):
    # given
    product_list[0].visible_in_listings = False
    product_list[0].save(update_fields=["visible_in_listings"])

    product_count = Product.objects.count()

    # when
    data = _fetch_all_variants(
        app_api_client,
        variables={"channel": channel_USD.slug},
        permissions=[permission_manage_products],
    )

    assert data["totalCount"] == product_count


def _fetch_variant(client, variant, channel_slug=None, permissions=None):
    query = """
    query ProductVariantDetails($variantId: ID!, $channel: String) {
        productVariant(id: $variantId, channel: $channel) {
            id
            product {
                id
            }
        }
    }
    """
    variables = {"variantId": graphene.Node.to_global_id("ProductVariant", variant.id)}
    if channel_slug:
        variables["channel"] = channel_slug
    response = client.post_graphql(
        query, variables, permissions=permissions, check_no_permissions=False
    )
    content = get_graphql_content(response)
    return content["data"]["productVariant"]


def test_fetch_unpublished_variant_staff_user(
    staff_api_client, unavailable_product_with_variant, permission_manage_products
):
    # TODO: This test shouldn't use channel_slug but currently it
    # channel are not loading in lazy way.
    variant = unavailable_product_with_variant.variants.first()
    channel_slug = variant.channel_listing.get().channel.slug
    data = _fetch_variant(
        staff_api_client,
        variant,
        channel_slug=channel_slug,
        permissions=[permission_manage_products],
    )

    variant_id = graphene.Node.to_global_id("ProductVariant", variant.pk)
    product_id = graphene.Node.to_global_id(
        "Product", unavailable_product_with_variant.pk
    )

    assert data["id"] == variant_id
    assert data["product"]["id"] == product_id


def test_fetch_unpublished_variant_customer(
    user_api_client, unavailable_product_with_variant, channel_USD
):
    variant = unavailable_product_with_variant.variants.first()
    data = _fetch_variant(user_api_client, variant, channel_slug=channel_USD.slug)
    assert data is None


def test_fetch_unpublished_variant_anonymous_user(
    api_client, unavailable_product_with_variant, channel_USD
):
    variant = unavailable_product_with_variant.variants.first()
    data = _fetch_variant(api_client, variant, channel_slug=channel_USD.slug)
    assert data is None


PRODUCT_VARIANT_BULK_CREATE_MUTATION = """
    mutation ProductVariantBulkCreate(
        $variants: [ProductVariantBulkCreateInput]!, $productId: ID!
    ) {
        productVariantBulkCreate(variants: $variants, product: $productId) {
            bulkProductErrors {
                field
                message
                code
                index
                warehouses
                channels
            }
            productVariants{
                id
                sku
                stocks {
                    warehouse {
                        slug
                    }
                    quantity
                }
                channelListing {
                    channel {
                        slug
                    }
                    price {
                        currency
                        amount
                    }
                }
            }
            count
        }
    }
"""


def test_product_variant_bulk_create_by_attribute_id(
    staff_api_client, product, size_attribute, permission_manage_products
):
    product_variant_count = ProductVariant.objects.count()
    attribute_value_count = size_attribute.values.count()
    product_id = graphene.Node.to_global_id("Product", product.pk)
    attribut_id = graphene.Node.to_global_id("Attribute", size_attribute.pk)
    attribute_value = size_attribute.values.last()
    sku = str(uuid4())[:12]
    variants = [
        {
            "sku": sku,
            "costPrice": None,
            "weight": 2.5,
            "trackInventory": True,
            "attributes": [{"id": attribut_id, "values": [attribute_value.name]}],
        }
    ]

    variables = {"productId": product_id, "variants": variants}
    staff_api_client.user.user_permissions.add(permission_manage_products)
    response = staff_api_client.post_graphql(
        PRODUCT_VARIANT_BULK_CREATE_MUTATION, variables
    )
    content = get_graphql_content(response)
    data = content["data"]["productVariantBulkCreate"]
    assert not data["bulkProductErrors"]
    assert data["count"] == 1
    assert product_variant_count + 1 == ProductVariant.objects.count()
    assert attribute_value_count == size_attribute.values.count()
    product_variant = ProductVariant.objects.get(sku=sku)
    assert not product_variant.cost_price


<<<<<<< HEAD
def test_product_variant_bulk_create_by_attribute_id_with_invalid_cost_price(
    staff_api_client, product, size_attribute, permission_manage_products
=======
@pytest.mark.parametrize(
    "price_field", ("price", "costPrice",),
)
def test_product_variant_bulk_create_by_attribute_id_with_negative_price(
    staff_api_client, product, size_attribute, permission_manage_products, price_field
>>>>>>> 38c395e7
):
    # given
    product_id = graphene.Node.to_global_id("Product", product.pk)
    attribut_id = graphene.Node.to_global_id("Attribute", size_attribute.pk)
    attribute_value = size_attribute.values.last()
    sku = str(uuid4())[:12]
    variant = {
        "sku": sku,
        "weight": 2.5,
        "trackInventory": True,
        "attributes": [{"id": attribut_id, "values": [attribute_value.name]}],
        "costPrice": "-1",
    }

    variables = {"productId": product_id, "variants": [variant]}
    staff_api_client.user.user_permissions.add(permission_manage_products)

    # when
    response = staff_api_client.post_graphql(
        PRODUCT_VARIANT_BULK_CREATE_MUTATION, variables
    )

    # then
    assert_negative_positive_decimal_value(response)


@pytest.mark.parametrize(
    "price_field", ("price", "costPrice",),
)
def test_product_variant_bulk_create_too_many_decimal_places_in_price(
    staff_api_client, product, size_attribute, permission_manage_products, price_field
):
    # given
    product_id = graphene.Node.to_global_id("Product", product.pk)
    attribut_id = graphene.Node.to_global_id("Attribute", size_attribute.pk)
    attribute_value = size_attribute.values.last()
    sku = str(uuid4())[:12]
    variant = {
        "sku": sku,
        "weight": 2.5,
        "trackInventory": True,
        "attributes": [{"id": attribut_id, "values": [attribute_value.name]}],
        "price": 10,
        price_field: 1.1234,
    }

    variables = {"productId": product_id, "variants": [variant]}
    staff_api_client.user.user_permissions.add(permission_manage_products)

    # when
    response = staff_api_client.post_graphql(
        PRODUCT_VARIANT_BULK_CREATE_MUTATION, variables
    )

    # then
    content = get_graphql_content(response)
    data = content["data"]["productVariantBulkCreate"]
<<<<<<< HEAD
    assert data["bulkProductErrors"][0]["field"] == "costPrice"
    assert data["bulkProductErrors"][0]["code"] == ProductErrorCode.INVALID.name
=======
    error = data["bulkProductErrors"][0]
    assert error["field"] == price_field
    assert error["code"] == ProductErrorCode.INVALID.name
>>>>>>> 38c395e7


def test_product_variant_bulk_create_empty_attribute(
    staff_api_client, product, size_attribute, permission_manage_products
):
    product_variant_count = ProductVariant.objects.count()
    product_id = graphene.Node.to_global_id("Product", product.pk)
    variants = [{"sku": str(uuid4())[:12], "attributes": []}]

    variables = {"productId": product_id, "variants": variants}
    staff_api_client.user.user_permissions.add(permission_manage_products)
    response = staff_api_client.post_graphql(
        PRODUCT_VARIANT_BULK_CREATE_MUTATION, variables
    )
    content = get_graphql_content(response)
    data = content["data"]["productVariantBulkCreate"]
    assert not data["bulkProductErrors"]
    assert data["count"] == 1
    assert product_variant_count + 1 == ProductVariant.objects.count()


def test_product_variant_bulk_create_with_new_attribute_value(
    staff_api_client, product, size_attribute, permission_manage_products
):
    product_variant_count = ProductVariant.objects.count()
    attribute_value_count = size_attribute.values.count()
    size_attribute_id = graphene.Node.to_global_id("Attribute", size_attribute.pk)
    product_id = graphene.Node.to_global_id("Product", product.pk)
    attribute_value = size_attribute.values.last()
    variants = [
        {
            "sku": str(uuid4())[:12],
            "attributes": [{"id": size_attribute_id, "values": [attribute_value.name]}],
        },
        {
            "sku": str(uuid4())[:12],
            "attributes": [{"id": size_attribute_id, "values": ["Test-attribute"]}],
        },
    ]

    variables = {"productId": product_id, "variants": variants}
    staff_api_client.user.user_permissions.add(permission_manage_products)
    response = staff_api_client.post_graphql(
        PRODUCT_VARIANT_BULK_CREATE_MUTATION, variables
    )
    content = get_graphql_content(response)
    data = content["data"]["productVariantBulkCreate"]
    assert not data["bulkProductErrors"]
    assert data["count"] == 2
    assert product_variant_count + 2 == ProductVariant.objects.count()
    assert attribute_value_count + 1 == size_attribute.values.count()


def test_product_variant_bulk_create_stocks_input(
    staff_api_client, product, permission_manage_products, warehouses, size_attribute
):
    product_variant_count = ProductVariant.objects.count()
    product_id = graphene.Node.to_global_id("Product", product.pk)
    attribute_value_count = size_attribute.values.count()
    size_attribute_id = graphene.Node.to_global_id("Attribute", size_attribute.pk)
    attribute_value = size_attribute.values.last()
    variants = [
        {
            "sku": str(uuid4())[:12],
            "stocks": [
                {
                    "quantity": 10,
                    "warehouse": graphene.Node.to_global_id(
                        "Warehouse", warehouses[0].pk
                    ),
                }
            ],
            "attributes": [{"id": size_attribute_id, "values": [attribute_value.name]}],
        },
        {
            "sku": str(uuid4())[:12],
            "attributes": [{"id": size_attribute_id, "values": ["Test-attribute"]}],
            "stocks": [
                {
                    "quantity": 15,
                    "warehouse": graphene.Node.to_global_id(
                        "Warehouse", warehouses[0].pk
                    ),
                },
                {
                    "quantity": 15,
                    "warehouse": graphene.Node.to_global_id(
                        "Warehouse", warehouses[1].pk
                    ),
                },
            ],
        },
    ]

    variables = {"productId": product_id, "variants": variants}
    staff_api_client.user.user_permissions.add(permission_manage_products)
    response = staff_api_client.post_graphql(
        PRODUCT_VARIANT_BULK_CREATE_MUTATION, variables
    )
    content = get_graphql_content(response)
    data = content["data"]["productVariantBulkCreate"]
    assert not data["bulkProductErrors"]
    assert data["count"] == 2
    assert product_variant_count + 2 == ProductVariant.objects.count()
    assert attribute_value_count + 1 == size_attribute.values.count()

    expected_result = {
        variants[0]["sku"]: {
            "sku": variants[0]["sku"],
            "stocks": [
                {
                    "warehouse": {"slug": warehouses[0].slug},
                    "quantity": variants[0]["stocks"][0]["quantity"],
                }
            ],
        },
        variants[1]["sku"]: {
            "sku": variants[1]["sku"],
            "stocks": [
                {
                    "warehouse": {"slug": warehouses[0].slug},
                    "quantity": variants[1]["stocks"][0]["quantity"],
                },
                {
                    "warehouse": {"slug": warehouses[1].slug},
                    "quantity": variants[1]["stocks"][1]["quantity"],
                },
            ],
        },
    }
    for variant_data in data["productVariants"]:
        variant_data.pop("id")
        assert variant_data["sku"] in expected_result
        expected_variant = expected_result[variant_data["sku"]]
        expected_stocks = expected_variant["stocks"]
        assert all([stock in expected_stocks for stock in variant_data["stocks"]])


def test_product_variant_bulk_create_duplicated_warehouses(
    staff_api_client, product, permission_manage_products, warehouses, size_attribute
):
    product_id = graphene.Node.to_global_id("Product", product.pk)
    size_attribute_id = graphene.Node.to_global_id("Attribute", size_attribute.pk)
    attribute_value = size_attribute.values.last()
    warehouse1_id = graphene.Node.to_global_id("Warehouse", warehouses[0].pk)
    variants = [
        {
            "sku": str(uuid4())[:12],
            "stocks": [
                {
                    "quantity": 10,
                    "warehouse": graphene.Node.to_global_id(
                        "Warehouse", warehouses[1].pk
                    ),
                }
            ],
            "attributes": [{"id": size_attribute_id, "values": [attribute_value.name]}],
        },
        {
            "sku": str(uuid4())[:12],
            "attributes": [{"id": size_attribute_id, "values": ["Test-attribute"]}],
            "stocks": [
                {"quantity": 15, "warehouse": warehouse1_id},
                {"quantity": 15, "warehouse": warehouse1_id},
            ],
        },
    ]

    variables = {"productId": product_id, "variants": variants}
    staff_api_client.user.user_permissions.add(permission_manage_products)
    response = staff_api_client.post_graphql(
        PRODUCT_VARIANT_BULK_CREATE_MUTATION, variables
    )
    content = get_graphql_content(response)
    data = content["data"]["productVariantBulkCreate"]
    errors = data["bulkProductErrors"]

    assert not data["productVariants"]
    assert len(errors) == 1
    error = errors[0]
    assert error["field"] == "stocks"
    assert error["index"] == 1
    assert error["code"] == ProductErrorCode.DUPLICATED_INPUT_ITEM.name
    assert error["warehouses"] == [warehouse1_id]


def test_product_variant_bulk_create_channel_listings_input(
    staff_api_client,
    product_available_in_many_channels,
    permission_manage_products,
    warehouses,
    size_attribute,
    channel_USD,
    channel_PLN,
):
    product = product_available_in_many_channels
    ProductChannelListing.objects.filter(product=product, channel=channel_PLN).update(
        is_published=False
    )
    product_variant_count = ProductVariant.objects.count()
    product_id = graphene.Node.to_global_id("Product", product.pk)
    attribute_value_count = size_attribute.values.count()
    size_attribute_id = graphene.Node.to_global_id("Attribute", size_attribute.pk)
    attribute_value = size_attribute.values.last()
    variants = [
        {
            "sku": str(uuid4())[:12],
            "channelListings": [
                {
                    "price": 10.0,
                    "channelId": graphene.Node.to_global_id("Channel", channel_USD.pk),
                }
            ],
            "attributes": [{"id": size_attribute_id, "values": [attribute_value.name]}],
        },
        {
            "sku": str(uuid4())[:12],
            "attributes": [{"id": size_attribute_id, "values": ["Test-attribute"]}],
            "channelListings": [
                {
                    "price": 15.0,
                    "channelId": graphene.Node.to_global_id("Channel", channel_USD.pk),
                },
                {
                    "price": 12.0,
                    "channelId": graphene.Node.to_global_id("Channel", channel_PLN.pk),
                },
            ],
        },
    ]

    variables = {"productId": product_id, "variants": variants}
    staff_api_client.user.user_permissions.add(permission_manage_products)
    response = staff_api_client.post_graphql(
        PRODUCT_VARIANT_BULK_CREATE_MUTATION, variables
    )
    content = get_graphql_content(response)
    data = content["data"]["productVariantBulkCreate"]
    assert not data["bulkProductErrors"]
    assert data["count"] == 2
    assert product_variant_count + 2 == ProductVariant.objects.count()
    assert attribute_value_count + 1 == size_attribute.values.count()

    expected_result = {
        variants[0]["sku"]: {
            "sku": variants[0]["sku"],
            "channelListing": [
                {
                    "channel": {"slug": channel_USD.slug},
                    "price": {
                        "amount": variants[0]["channelListings"][0]["price"],
                        "currency": channel_USD.currency_code,
                    },
                }
            ],
        },
        variants[1]["sku"]: {
            "sku": variants[1]["sku"],
            "channelListing": [
                {
                    "channel": {"slug": channel_USD.slug},
                    "price": {
                        "amount": variants[1]["channelListings"][0]["price"],
                        "currency": channel_USD.currency_code,
                    },
                },
                {
                    "channel": {"slug": channel_PLN.slug},
                    "price": {
                        "amount": variants[1]["channelListings"][1]["price"],
                        "currency": channel_PLN.currency_code,
                    },
                },
            ],
        },
    }
    for variant_data in data["productVariants"]:
        variant_data.pop("id")
        assert variant_data["sku"] in expected_result
        expected_variant = expected_result[variant_data["sku"]]
        expected_channel_listing = expected_variant["channelListing"]
        assert all(
            [
                channelListing in expected_channel_listing
                for channelListing in variant_data["channelListing"]
            ]
        )


def test_product_variant_bulk_create_duplicated_channels(
    staff_api_client,
    product_available_in_many_channels,
    permission_manage_products,
    warehouses,
    size_attribute,
    channel_USD,
):
    product = product_available_in_many_channels
    product_variant_count = ProductVariant.objects.count()
    product_id = graphene.Node.to_global_id("Product", product.pk)
    size_attribute_id = graphene.Node.to_global_id("Attribute", size_attribute.pk)
    attribute_value = size_attribute.values.last()
    channel_id = graphene.Node.to_global_id("Channel", channel_USD.pk)
    variants = [
        {
            "sku": str(uuid4())[:12],
            "channelListings": [
                {"price": 10.0, "channelId": channel_id},
                {"price": 10.0, "channelId": channel_id},
            ],
            "attributes": [{"id": size_attribute_id, "values": [attribute_value.name]}],
        },
    ]

    variables = {"productId": product_id, "variants": variants}
    staff_api_client.user.user_permissions.add(permission_manage_products)
    response = staff_api_client.post_graphql(
        PRODUCT_VARIANT_BULK_CREATE_MUTATION, variables
    )
    content = get_graphql_content(response)
    data = content["data"]["productVariantBulkCreate"]
    assert len(data["bulkProductErrors"]) == 1
    error = data["bulkProductErrors"][0]
    assert error["field"] == "channelListings"
    assert error["code"] == ProductErrorCode.DUPLICATED_INPUT_ITEM.name
    assert error["index"] == 0
    assert error["channels"] == [channel_id]
    assert product_variant_count == ProductVariant.objects.count()


def test_product_variant_bulk_create_negative_price(
    staff_api_client,
    product_available_in_many_channels,
    permission_manage_products,
    warehouses,
    size_attribute,
    channel_USD,
):
    product = product_available_in_many_channels
    product_variant_count = ProductVariant.objects.count()
    product_id = graphene.Node.to_global_id("Product", product.pk)
    size_attribute_id = graphene.Node.to_global_id("Attribute", size_attribute.pk)
    attribute_value = size_attribute.values.last()
    channel_id = graphene.Node.to_global_id("Channel", channel_USD.pk)
    variants = [
        {
            "sku": str(uuid4())[:12],
            "channelListings": [{"price": -10.0, "channelId": channel_id}],
            "attributes": [{"id": size_attribute_id, "values": [attribute_value.name]}],
        },
    ]

    variables = {"productId": product_id, "variants": variants}
    staff_api_client.user.user_permissions.add(permission_manage_products)
    response = staff_api_client.post_graphql(
        PRODUCT_VARIANT_BULK_CREATE_MUTATION, variables
    )
    content = get_graphql_content(response)
    data = content["data"]["productVariantBulkCreate"]
    assert len(data["bulkProductErrors"]) == 1
    error = data["bulkProductErrors"][0]
    assert error["field"] == "price"
    assert error["code"] == ProductErrorCode.INVALID.name
    assert error["index"] == 0
    assert error["channels"] == [channel_id]
    assert product_variant_count == ProductVariant.objects.count()


def test_product_variant_bulk_create_product_not_assigned_to_channel(
    staff_api_client,
    product,
    permission_manage_products,
    warehouses,
    size_attribute,
    channel_PLN,
):
    product_variant_count = ProductVariant.objects.count()
    product_id = graphene.Node.to_global_id("Product", product.pk)
    assert not ProductChannelListing.objects.filter(
        product=product, channel=channel_PLN
    ).exists()
    size_attribute_id = graphene.Node.to_global_id("Attribute", size_attribute.pk)
    attribute_value = size_attribute.values.last()
    channel_id = graphene.Node.to_global_id("Channel", channel_PLN.pk)
    variants = [
        {
            "sku": str(uuid4())[:12],
            "channelListings": [{"price": 10.0, "channelId": channel_id}],
            "attributes": [{"id": size_attribute_id, "values": [attribute_value.name]}],
        },
    ]

    variables = {"productId": product_id, "variants": variants}
    staff_api_client.user.user_permissions.add(permission_manage_products)
    response = staff_api_client.post_graphql(
        PRODUCT_VARIANT_BULK_CREATE_MUTATION, variables
    )
    content = get_graphql_content(response)
    data = content["data"]["productVariantBulkCreate"]
    assert len(data["bulkProductErrors"]) == 1
    error = data["bulkProductErrors"][0]
    assert error["field"] == "channelId"
    assert error["code"] == ProductErrorCode.PRODUCT_NOT_ASSIGNED_TO_CHANNEL.name
    assert error["index"] == 0
    assert error["channels"] == [channel_id]
    assert product_variant_count == ProductVariant.objects.count()


def test_product_variant_bulk_create_duplicated_sku(
    staff_api_client,
    product,
    product_with_default_variant,
    size_attribute,
    permission_manage_products,
):
    product_variant_count = ProductVariant.objects.count()
    product_id = graphene.Node.to_global_id("Product", product.pk)
    size_attribute_id = graphene.Node.to_global_id("Attribute", size_attribute.pk)
    sku = product.variants.first().sku
    sku2 = product_with_default_variant.variants.first().sku
    assert not sku == sku2
    variants = [
        {
            "sku": sku,
            "attributes": [{"id": size_attribute_id, "values": ["Test-value"]}],
        },
        {
            "sku": sku2,
            "attributes": [{"id": size_attribute_id, "values": ["Test-valuee"]}],
        },
    ]

    variables = {"productId": product_id, "variants": variants}
    staff_api_client.user.user_permissions.add(permission_manage_products)
    response = staff_api_client.post_graphql(
        PRODUCT_VARIANT_BULK_CREATE_MUTATION, variables
    )
    content = get_graphql_content(response)
    data = content["data"]["productVariantBulkCreate"]
    assert len(data["bulkProductErrors"]) == 2
    errors = data["bulkProductErrors"]
    for index, error in enumerate(errors):
        assert error["field"] == "sku"
        assert error["code"] == ProductErrorCode.UNIQUE.name
        assert error["index"] == index
    assert product_variant_count == ProductVariant.objects.count()


def test_product_variant_bulk_create_duplicated_sku_in_input(
    staff_api_client, product, size_attribute, permission_manage_products
):
    product_variant_count = ProductVariant.objects.count()
    product_id = graphene.Node.to_global_id("Product", product.pk)
    size_attribute_id = graphene.Node.to_global_id("Attribute", size_attribute.pk)
    sku = str(uuid4())[:12]
    variants = [
        {
            "sku": sku,
            "attributes": [{"id": size_attribute_id, "values": ["Test-value"]}],
        },
        {
            "sku": sku,
            "attributes": [{"id": size_attribute_id, "values": ["Test-value2"]}],
        },
    ]

    variables = {"productId": product_id, "variants": variants}
    staff_api_client.user.user_permissions.add(permission_manage_products)
    response = staff_api_client.post_graphql(
        PRODUCT_VARIANT_BULK_CREATE_MUTATION, variables
    )
    content = get_graphql_content(response)
    data = content["data"]["productVariantBulkCreate"]
    assert len(data["bulkProductErrors"]) == 1
    error = data["bulkProductErrors"][0]
    assert error["field"] == "sku"
    assert error["code"] == ProductErrorCode.UNIQUE.name
    assert error["index"] == 1
    assert product_variant_count == ProductVariant.objects.count()


def test_product_variant_bulk_create_many_errors(
    staff_api_client, product, size_attribute, permission_manage_products
):
    product_variant_count = ProductVariant.objects.count()
    product_id = graphene.Node.to_global_id("Product", product.pk)
    size_attribute_id = graphene.Node.to_global_id("Attribute", size_attribute.pk)
    non_existent_attribute_pk = 0
    invalid_attribute_id = graphene.Node.to_global_id(
        "Attribute", non_existent_attribute_pk
    )
    sku = product.variants.first().sku
    variants = [
        {
            "sku": str(uuid4())[:12],
            "attributes": [{"id": size_attribute_id, "values": ["Test-value1"]}],
        },
        {
            "sku": str(uuid4())[:12],
            "attributes": [{"id": size_attribute_id, "values": ["Test-value4"]}],
        },
        {
            "sku": sku,
            "attributes": [{"id": size_attribute_id, "values": ["Test-value2"]}],
        },
        {
            "sku": str(uuid4())[:12],
            "attributes": [{"id": invalid_attribute_id, "values": ["Test-value3"]}],
        },
    ]

    variables = {"productId": product_id, "variants": variants}
    staff_api_client.user.user_permissions.add(permission_manage_products)
    response = staff_api_client.post_graphql(
        PRODUCT_VARIANT_BULK_CREATE_MUTATION, variables
    )
    content = get_graphql_content(response)
    data = content["data"]["productVariantBulkCreate"]
    assert len(data["bulkProductErrors"]) == 2
    errors = data["bulkProductErrors"]
    expected_errors = [
        {
            "field": "sku",
            "index": 2,
            "code": ProductErrorCode.UNIQUE.name,
            "message": ANY,
            "warehouses": None,
            "channels": None,
        },
        {
            "field": "attributes",
            "index": 3,
            "code": ProductErrorCode.NOT_FOUND.name,
            "message": ANY,
            "warehouses": None,
            "channels": None,
        },
    ]
    for expected_error in expected_errors:
        assert expected_error in errors
    assert product_variant_count == ProductVariant.objects.count()


def test_product_variant_bulk_create_two_variants_duplicated_attribute_value(
    staff_api_client,
    product_with_variant_with_two_attributes,
    color_attribute,
    size_attribute,
    permission_manage_products,
):
    product = product_with_variant_with_two_attributes
    product_variant_count = ProductVariant.objects.count()
    product_id = graphene.Node.to_global_id("Product", product.pk)
    color_attribute_id = graphene.Node.to_global_id("Attribute", color_attribute.id)
    size_attribute_id = graphene.Node.to_global_id("Attribute", size_attribute.id)
    variants = [
        {
            "sku": str(uuid4())[:12],
            "attributes": [
                {"id": color_attribute_id, "values": ["red"]},
                {"id": size_attribute_id, "values": ["small"]},
            ],
        }
    ]
    variables = {"productId": product_id, "variants": variants}
    staff_api_client.user.user_permissions.add(permission_manage_products)
    response = staff_api_client.post_graphql(
        PRODUCT_VARIANT_BULK_CREATE_MUTATION, variables
    )
    content = get_graphql_content(response)
    data = content["data"]["productVariantBulkCreate"]
    assert len(data["bulkProductErrors"]) == 1
    error = data["bulkProductErrors"][0]
    assert error["field"] == "attributes"
    assert error["code"] == ProductErrorCode.DUPLICATED_INPUT_ITEM.name
    assert error["index"] == 0
    assert product_variant_count == ProductVariant.objects.count()


def test_product_variant_bulk_create_two_variants_duplicated_attribute_value_in_input(
    staff_api_client,
    product_with_variant_with_two_attributes,
    permission_manage_products,
    color_attribute,
    size_attribute,
):
    product = product_with_variant_with_two_attributes
    product_id = graphene.Node.to_global_id("Product", product.pk)
    product_variant_count = ProductVariant.objects.count()
    color_attribute_id = graphene.Node.to_global_id("Attribute", color_attribute.id)
    size_attribute_id = graphene.Node.to_global_id("Attribute", size_attribute.id)
    attributes = [
        {"id": color_attribute_id, "values": [color_attribute.values.last().slug]},
        {"id": size_attribute_id, "values": [size_attribute.values.last().slug]},
    ]
    variants = [
        {"sku": str(uuid4())[:12], "attributes": attributes},
        {"sku": str(uuid4())[:12], "attributes": attributes},
    ]
    variables = {"productId": product_id, "variants": variants}
    staff_api_client.user.user_permissions.add(permission_manage_products)
    response = staff_api_client.post_graphql(
        PRODUCT_VARIANT_BULK_CREATE_MUTATION, variables
    )
    content = get_graphql_content(response)
    data = content["data"]["productVariantBulkCreate"]
    assert len(data["bulkProductErrors"]) == 1
    error = data["bulkProductErrors"][0]
    assert error["field"] == "attributes"
    assert error["code"] == ProductErrorCode.DUPLICATED_INPUT_ITEM.name
    assert error["index"] == 1
    assert product_variant_count == ProductVariant.objects.count()


def test_product_variant_bulk_create_two_variants_duplicated_one_attribute_value(
    staff_api_client,
    product_with_variant_with_two_attributes,
    color_attribute,
    size_attribute,
    permission_manage_products,
):
    product = product_with_variant_with_two_attributes
    product_variant_count = ProductVariant.objects.count()
    product_id = graphene.Node.to_global_id("Product", product.pk)
    color_attribute_id = graphene.Node.to_global_id("Attribute", color_attribute.id)
    size_attribute_id = graphene.Node.to_global_id("Attribute", size_attribute.id)
    variants = [
        {
            "sku": str(uuid4())[:12],
            "attributes": [
                {"id": color_attribute_id, "values": ["red"]},
                {"id": size_attribute_id, "values": ["big"]},
            ],
        }
    ]
    variables = {"productId": product_id, "variants": variants}
    staff_api_client.user.user_permissions.add(permission_manage_products)
    response = staff_api_client.post_graphql(
        PRODUCT_VARIANT_BULK_CREATE_MUTATION, variables
    )
    content = get_graphql_content(response)
    data = content["data"]["productVariantBulkCreate"]
    assert not data["bulkProductErrors"]
    assert data["count"] == 1
    assert product_variant_count + 1 == ProductVariant.objects.count()


VARIANT_STOCKS_CREATE_MUTATION = """
    mutation ProductVariantStocksCreate($variantId: ID!, $stocks: [StockInput!]!){
        productVariantStocksCreate(variantId: $variantId, stocks: $stocks){
            productVariant{
                id
                stocks {
                    quantity
                    quantityAllocated
                    id
                    warehouse{
                        slug
                    }
                }
            }
            bulkStockErrors{
                code
                field
                message
                index
            }
        }
    }
"""


def test_variant_stocks_create(
    staff_api_client, variant, warehouse, permission_manage_products
):
    variant_id = graphene.Node.to_global_id("ProductVariant", variant.pk)
    second_warehouse = Warehouse.objects.get(pk=warehouse.pk)
    second_warehouse.slug = "second warehouse"
    second_warehouse.pk = None
    second_warehouse.save()

    stocks = [
        {
            "warehouse": graphene.Node.to_global_id("Warehouse", warehouse.id),
            "quantity": 20,
        },
        {
            "warehouse": graphene.Node.to_global_id("Warehouse", second_warehouse.id),
            "quantity": 100,
        },
    ]
    variables = {"variantId": variant_id, "stocks": stocks}
    response = staff_api_client.post_graphql(
        VARIANT_STOCKS_CREATE_MUTATION,
        variables,
        permissions=[permission_manage_products],
    )
    content = get_graphql_content(response)
    data = content["data"]["productVariantStocksCreate"]

    expected_result = [
        {
            "quantity": stocks[0]["quantity"],
            "quantityAllocated": 0,
            "warehouse": {"slug": warehouse.slug},
        },
        {
            "quantity": stocks[1]["quantity"],
            "quantityAllocated": 0,
            "warehouse": {"slug": second_warehouse.slug},
        },
    ]
    assert not data["bulkStockErrors"]
    assert len(data["productVariant"]["stocks"]) == len(stocks)
    result = []
    for stock in data["productVariant"]["stocks"]:
        stock.pop("id")
        result.append(stock)
    for res in result:
        assert res in expected_result


def test_variant_stocks_create_empty_stock_input(
    staff_api_client, variant, permission_manage_products
):
    variant_id = graphene.Node.to_global_id("ProductVariant", variant.pk)

    variables = {"variantId": variant_id, "stocks": []}
    response = staff_api_client.post_graphql(
        VARIANT_STOCKS_CREATE_MUTATION,
        variables,
        permissions=[permission_manage_products],
    )
    content = get_graphql_content(response)
    data = content["data"]["productVariantStocksCreate"]

    assert not data["bulkStockErrors"]
    assert len(data["productVariant"]["stocks"]) == variant.stocks.count()
    assert data["productVariant"]["id"] == variant_id


def test_variant_stocks_create_stock_already_exists(
    staff_api_client, variant, warehouse, permission_manage_products
):
    variant_id = graphene.Node.to_global_id("ProductVariant", variant.pk)
    second_warehouse = Warehouse.objects.get(pk=warehouse.pk)
    second_warehouse.slug = "second warehouse"
    second_warehouse.pk = None
    second_warehouse.save()

    Stock.objects.create(product_variant=variant, warehouse=warehouse, quantity=10)

    stocks = [
        {
            "warehouse": graphene.Node.to_global_id("Warehouse", warehouse.id),
            "quantity": 20,
        },
        {
            "warehouse": graphene.Node.to_global_id("Warehouse", second_warehouse.id),
            "quantity": 100,
        },
    ]
    variables = {"variantId": variant_id, "stocks": stocks}
    response = staff_api_client.post_graphql(
        VARIANT_STOCKS_CREATE_MUTATION,
        variables,
        permissions=[permission_manage_products],
    )
    content = get_graphql_content(response)
    data = content["data"]["productVariantStocksCreate"]
    errors = data["bulkStockErrors"]

    assert errors
    assert errors[0]["code"] == StockErrorCode.UNIQUE.name
    assert errors[0]["field"] == "warehouse"
    assert errors[0]["index"] == 0


def test_variant_stocks_create_stock_duplicated_warehouse(
    staff_api_client, variant, warehouse, permission_manage_products
):
    variant_id = graphene.Node.to_global_id("ProductVariant", variant.pk)
    second_warehouse = Warehouse.objects.get(pk=warehouse.pk)
    second_warehouse.slug = "second warehouse"
    second_warehouse.pk = None
    second_warehouse.save()

    second_warehouse_id = graphene.Node.to_global_id("Warehouse", second_warehouse.id)

    stocks = [
        {
            "warehouse": graphene.Node.to_global_id("Warehouse", warehouse.id),
            "quantity": 20,
        },
        {"warehouse": second_warehouse_id, "quantity": 100},
        {"warehouse": second_warehouse_id, "quantity": 120},
    ]
    variables = {"variantId": variant_id, "stocks": stocks}
    response = staff_api_client.post_graphql(
        VARIANT_STOCKS_CREATE_MUTATION,
        variables,
        permissions=[permission_manage_products],
    )
    content = get_graphql_content(response)
    data = content["data"]["productVariantStocksCreate"]
    errors = data["bulkStockErrors"]

    assert errors
    assert errors[0]["code"] == StockErrorCode.UNIQUE.name
    assert errors[0]["field"] == "warehouse"
    assert errors[0]["index"] == 2


def test_variant_stocks_create_stock_duplicated_warehouse_and_warehouse_already_exists(
    staff_api_client, variant, warehouse, permission_manage_products
):
    variant_id = graphene.Node.to_global_id("ProductVariant", variant.pk)
    second_warehouse = Warehouse.objects.get(pk=warehouse.pk)
    second_warehouse.slug = "second warehouse"
    second_warehouse.pk = None
    second_warehouse.save()

    second_warehouse_id = graphene.Node.to_global_id("Warehouse", second_warehouse.id)
    Stock.objects.create(
        product_variant=variant, warehouse=second_warehouse, quantity=10
    )

    stocks = [
        {
            "warehouse": graphene.Node.to_global_id("Warehouse", warehouse.id),
            "quantity": 20,
        },
        {"warehouse": second_warehouse_id, "quantity": 100},
        {"warehouse": second_warehouse_id, "quantity": 120},
    ]

    variables = {"variantId": variant_id, "stocks": stocks}
    response = staff_api_client.post_graphql(
        VARIANT_STOCKS_CREATE_MUTATION,
        variables,
        permissions=[permission_manage_products],
    )
    content = get_graphql_content(response)
    data = content["data"]["productVariantStocksCreate"]
    errors = data["bulkStockErrors"]

    assert len(errors) == 3
    assert {error["code"] for error in errors} == {
        StockErrorCode.UNIQUE.name,
    }
    assert {error["field"] for error in errors} == {
        "warehouse",
    }
    assert {error["index"] for error in errors} == {1, 2}


VARIANT_STOCKS_UPDATE_MUTATIONS = """
    mutation ProductVariantStocksUpdate($variantId: ID!, $stocks: [StockInput!]!){
        productVariantStocksUpdate(variantId: $variantId, stocks: $stocks){
            productVariant{
                stocks{
                    quantity
                    quantityAllocated
                    id
                    warehouse{
                        slug
                    }
                }
            }
            bulkStockErrors{
                code
                field
                message
                index
            }
        }
    }
"""


def test_product_variant_stocks_update(
    staff_api_client, variant, warehouse, permission_manage_products
):
    variant_id = graphene.Node.to_global_id("ProductVariant", variant.pk)
    second_warehouse = Warehouse.objects.get(pk=warehouse.pk)
    second_warehouse.slug = "second warehouse"
    second_warehouse.pk = None
    second_warehouse.save()

    Stock.objects.create(product_variant=variant, warehouse=warehouse, quantity=10)

    stocks = [
        {
            "warehouse": graphene.Node.to_global_id("Warehouse", warehouse.id),
            "quantity": 20,
        },
        {
            "warehouse": graphene.Node.to_global_id("Warehouse", second_warehouse.id),
            "quantity": 100,
        },
    ]
    variables = {"variantId": variant_id, "stocks": stocks}
    response = staff_api_client.post_graphql(
        VARIANT_STOCKS_UPDATE_MUTATIONS,
        variables,
        permissions=[permission_manage_products],
    )
    content = get_graphql_content(response)
    data = content["data"]["productVariantStocksUpdate"]

    expected_result = [
        {
            "quantity": stocks[0]["quantity"],
            "quantityAllocated": 0,
            "warehouse": {"slug": warehouse.slug},
        },
        {
            "quantity": stocks[1]["quantity"],
            "quantityAllocated": 0,
            "warehouse": {"slug": second_warehouse.slug},
        },
    ]
    assert not data["bulkStockErrors"]
    assert len(data["productVariant"]["stocks"]) == len(stocks)
    result = []
    for stock in data["productVariant"]["stocks"]:
        stock.pop("id")
        result.append(stock)
    for res in result:
        assert res in expected_result


def test_product_variant_stocks_update_with_empty_stock_list(
    staff_api_client, variant, warehouse, permission_manage_products
):
    variant_id = graphene.Node.to_global_id("ProductVariant", variant.pk)
    stocks = []
    variables = {"variantId": variant_id, "stocks": stocks}
    response = staff_api_client.post_graphql(
        VARIANT_STOCKS_UPDATE_MUTATIONS,
        variables,
        permissions=[permission_manage_products],
    )
    content = get_graphql_content(response)
    data = content["data"]["productVariantStocksUpdate"]

    assert not data["bulkStockErrors"]
    assert len(data["productVariant"]["stocks"]) == len(stocks)


def test_variant_stocks_update_stock_duplicated_warehouse(
    staff_api_client, variant, warehouse, permission_manage_products
):
    variant_id = graphene.Node.to_global_id("ProductVariant", variant.pk)
    second_warehouse = Warehouse.objects.get(pk=warehouse.pk)
    second_warehouse.slug = "second warehouse"
    second_warehouse.pk = None
    second_warehouse.save()

    Stock.objects.create(product_variant=variant, warehouse=warehouse, quantity=10)

    stocks = [
        {
            "warehouse": graphene.Node.to_global_id("Warehouse", warehouse.pk),
            "quantity": 20,
        },
        {
            "warehouse": graphene.Node.to_global_id("Warehouse", second_warehouse.pk),
            "quantity": 100,
        },
        {
            "warehouse": graphene.Node.to_global_id("Warehouse", warehouse.pk),
            "quantity": 150,
        },
    ]
    variables = {"variantId": variant_id, "stocks": stocks}
    response = staff_api_client.post_graphql(
        VARIANT_STOCKS_UPDATE_MUTATIONS,
        variables,
        permissions=[permission_manage_products],
    )
    content = get_graphql_content(response)
    data = content["data"]["productVariantStocksUpdate"]
    errors = data["bulkStockErrors"]

    assert errors
    assert errors[0]["code"] == StockErrorCode.UNIQUE.name
    assert errors[0]["field"] == "warehouse"
    assert errors[0]["index"] == 2


VARIANT_STOCKS_DELETE_MUTATION = """
    mutation ProductVariantStocksDelete($variantId: ID!, $warehouseIds: [ID!]!){
        productVariantStocksDelete(
            variantId: $variantId, warehouseIds: $warehouseIds
        ){
            productVariant{
                stocks{
                    id
                    quantity
                    warehouse{
                        slug
                    }
                }
            }
            stockErrors{
                field
                code
                message
            }
        }
    }
"""


def test_product_variant_stocks_delete_mutation(
    staff_api_client, variant, warehouse, permission_manage_products
):
    variant_id = graphene.Node.to_global_id("ProductVariant", variant.pk)
    second_warehouse = Warehouse.objects.get(pk=warehouse.pk)
    second_warehouse.slug = "second warehouse"
    second_warehouse.pk = None
    second_warehouse.save()

    Stock.objects.bulk_create(
        [
            Stock(product_variant=variant, warehouse=warehouse, quantity=10),
            Stock(product_variant=variant, warehouse=second_warehouse, quantity=140),
        ]
    )
    stocks_count = variant.stocks.count()

    warehouse_ids = [graphene.Node.to_global_id("Warehouse", second_warehouse.id)]

    variables = {"variantId": variant_id, "warehouseIds": warehouse_ids}
    response = staff_api_client.post_graphql(
        VARIANT_STOCKS_DELETE_MUTATION,
        variables,
        permissions=[permission_manage_products],
    )
    content = get_graphql_content(response)
    data = content["data"]["productVariantStocksDelete"]

    variant.refresh_from_db()
    assert not data["stockErrors"]
    assert (
        len(data["productVariant"]["stocks"])
        == variant.stocks.count()
        == stocks_count - 1
    )
    assert data["productVariant"]["stocks"][0]["quantity"] == 10
    assert data["productVariant"]["stocks"][0]["warehouse"]["slug"] == warehouse.slug


def test_product_variant_stocks_delete_mutation_invalid_warehouse_id(
    staff_api_client, variant, warehouse, permission_manage_products
):
    variant_id = graphene.Node.to_global_id("ProductVariant", variant.pk)
    second_warehouse = Warehouse.objects.get(pk=warehouse.pk)
    second_warehouse.slug = "second warehouse"
    second_warehouse.pk = None
    second_warehouse.save()

    Stock.objects.bulk_create(
        [Stock(product_variant=variant, warehouse=warehouse, quantity=10)]
    )
    stocks_count = variant.stocks.count()

    warehouse_ids = [graphene.Node.to_global_id("Warehouse", second_warehouse.id)]

    variables = {"variantId": variant_id, "warehouseIds": warehouse_ids}
    response = staff_api_client.post_graphql(
        VARIANT_STOCKS_DELETE_MUTATION,
        variables,
        permissions=[permission_manage_products],
    )
    content = get_graphql_content(response)
    data = content["data"]["productVariantStocksDelete"]

    variant.refresh_from_db()
    assert not data["stockErrors"]
    assert (
        len(data["productVariant"]["stocks"]) == variant.stocks.count() == stocks_count
    )
    assert data["productVariant"]["stocks"][0]["quantity"] == 10
    assert data["productVariant"]["stocks"][0]["warehouse"]["slug"] == warehouse.slug<|MERGE_RESOLUTION|>--- conflicted
+++ resolved
@@ -12,11 +12,11 @@
 from ....warehouse.error_codes import StockErrorCode
 from ....warehouse.models import Stock, Warehouse
 from ...core.enums import WeightUnitsEnum
-<<<<<<< HEAD
-from ...tests.utils import assert_no_permission, get_graphql_content
-=======
-from ...tests.utils import assert_negative_positive_decimal_value, get_graphql_content
->>>>>>> 38c395e7
+from ...tests.utils import (
+    assert_negative_positive_decimal_value,
+    assert_no_permission,
+    get_graphql_content,
+)
 
 
 def test_fetch_variant(
@@ -228,12 +228,7 @@
             $productId: ID!,
             $sku: String!,
             $stocks: [StockInput!],
-<<<<<<< HEAD
-            $costPrice: Decimal,
-=======
-            $price: PositiveDecimal,
             $costPrice: PositiveDecimal,
->>>>>>> 38c395e7
             $attributes: [AttributeValueInput]!,
             $weight: WeightScalar,
             $trackInventory: Boolean!) {
@@ -375,10 +370,6 @@
     query = """
             mutation createVariant (
                 $productId: ID!,
-<<<<<<< HEAD
-=======
-                $price: PositiveDecimal,
->>>>>>> 38c395e7
                 $sku: String!,
                 $attributes: [AttributeValueInput]!) {
                     productVariantCreate(
@@ -479,10 +470,6 @@
     query = """
         mutation createVariant (
             $productId: ID!,
-<<<<<<< HEAD
-=======
-            $price: PositiveDecimal,
->>>>>>> 38c395e7
             $sku: String!,
             $attributes: [AttributeValueInput]!
         ) {
@@ -533,12 +520,7 @@
         mutation VariantUpdate(
           $id: ID!
           $attributes: [AttributeValueInput]
-<<<<<<< HEAD
-          $costPrice: Decimal
-=======
           $costPrice: PositiveDecimal
-          $price: PositiveDecimal
->>>>>>> 38c395e7
           $sku: String
           $trackInventory: Boolean!
         ) {
@@ -608,12 +590,7 @@
         mutation updateVariant (
             $id: ID!,
             $sku: String!,
-<<<<<<< HEAD
-            $costPrice: Decimal,
-=======
-            $price: PositiveDecimal,
             $costPrice: PositiveDecimal,
->>>>>>> 38c395e7
             $trackInventory: Boolean!) {
                 productVariantUpdate(
                     id: $id,
@@ -664,10 +641,6 @@
     query = """
         mutation updateVariant (
             $id: ID!,
-<<<<<<< HEAD
-=======
-            $price: PositiveDecimal,
->>>>>>> 38c395e7
             $weight: WeightScalar
         ) {
             productVariantUpdate(
@@ -711,12 +684,7 @@
         mutation updateVariant (
             $id: ID!,
             $sku: String!,
-<<<<<<< HEAD
-            $costPrice: Decimal) {
-=======
-            $price: PositiveDecimal,
             $costPrice: PositiveDecimal) {
->>>>>>> 38c395e7
                 productVariantUpdate(
                     id: $id,
                     input: {
@@ -759,10 +727,6 @@
     mutation updateVariant (
         $id: ID!,
         $sku: String,
-<<<<<<< HEAD
-=======
-        $price: PositiveDecimal,
->>>>>>> 38c395e7
         $attributes: [AttributeValueInput]!) {
             productVariantUpdate(
                 id: $id,
@@ -781,47 +745,6 @@
             }
         }
 """
-
-
-def test_update_product_variant_with_too_many_decimal_values_in_price(
-    staff_api_client, product, permission_manage_products
-):
-    query = """
-        mutation updateVariant (
-            $id: ID!,
-            $price: PositiveDecimal,
-            $weight: WeightScalar
-        ) {
-            productVariantUpdate(
-                id: $id,
-                input: {
-                    weight: $weight,
-                    price: $price
-                }
-            ){
-                productVariant {
-                    name
-                }
-                productErrors {
-                    field
-                    message
-                    code
-                }
-            }
-        }
-    """
-    variant = product.variants.first()
-    variant_id = graphene.Node.to_global_id("ProductVariant", variant.pk)
-    variables = {"id": variant_id, "weight": 1, "price": 15.234}
-    response = staff_api_client.post_graphql(
-        query, variables, permissions=[permission_manage_products]
-    )
-    variant.refresh_from_db()
-    content = get_graphql_content(response)
-    data = content["data"]["productVariantUpdate"]
-    error = data["productErrors"][0]
-    assert error["field"] == "price"
-    assert error["code"] == ProductErrorCode.INVALID.name
 
 
 def test_update_product_variant_not_all_attributes(
@@ -1388,16 +1311,8 @@
     assert not product_variant.cost_price
 
 
-<<<<<<< HEAD
 def test_product_variant_bulk_create_by_attribute_id_with_invalid_cost_price(
     staff_api_client, product, size_attribute, permission_manage_products
-=======
-@pytest.mark.parametrize(
-    "price_field", ("price", "costPrice",),
-)
-def test_product_variant_bulk_create_by_attribute_id_with_negative_price(
-    staff_api_client, product, size_attribute, permission_manage_products, price_field
->>>>>>> 38c395e7
 ):
     # given
     product_id = graphene.Node.to_global_id("Product", product.pk)
@@ -1424,11 +1339,8 @@
     assert_negative_positive_decimal_value(response)
 
 
-@pytest.mark.parametrize(
-    "price_field", ("price", "costPrice",),
-)
-def test_product_variant_bulk_create_too_many_decimal_places_in_price(
-    staff_api_client, product, size_attribute, permission_manage_products, price_field
+def test_product_variant_bulk_create_too_many_decimal_places_in_cost_price(
+    staff_api_client, product, size_attribute, permission_manage_products
 ):
     # given
     product_id = graphene.Node.to_global_id("Product", product.pk)
@@ -1440,8 +1352,7 @@
         "weight": 2.5,
         "trackInventory": True,
         "attributes": [{"id": attribut_id, "values": [attribute_value.name]}],
-        "price": 10,
-        price_field: 1.1234,
+        "costPrice": 1.1234,
     }
 
     variables = {"productId": product_id, "variants": [variant]}
@@ -1455,14 +1366,9 @@
     # then
     content = get_graphql_content(response)
     data = content["data"]["productVariantBulkCreate"]
-<<<<<<< HEAD
-    assert data["bulkProductErrors"][0]["field"] == "costPrice"
-    assert data["bulkProductErrors"][0]["code"] == ProductErrorCode.INVALID.name
-=======
     error = data["bulkProductErrors"][0]
-    assert error["field"] == price_field
+    assert error["field"] == "costPrice"
     assert error["code"] == ProductErrorCode.INVALID.name
->>>>>>> 38c395e7
 
 
 def test_product_variant_bulk_create_empty_attribute(
@@ -1793,13 +1699,13 @@
     assert product_variant_count == ProductVariant.objects.count()
 
 
-def test_product_variant_bulk_create_negative_price(
+def test_product_variant_bulk_create_too_many_decimal_places_in_price(
     staff_api_client,
     product_available_in_many_channels,
     permission_manage_products,
-    warehouses,
     size_attribute,
     channel_USD,
+    channel_PLN,
 ):
     product = product_available_in_many_channels
     product_variant_count = ProductVariant.objects.count()
@@ -1807,10 +1713,14 @@
     size_attribute_id = graphene.Node.to_global_id("Attribute", size_attribute.pk)
     attribute_value = size_attribute.values.last()
     channel_id = graphene.Node.to_global_id("Channel", channel_USD.pk)
+    channel_pln_id = graphene.Node.to_global_id("Channel", channel_PLN.pk)
     variants = [
         {
             "sku": str(uuid4())[:12],
-            "channelListings": [{"price": -10.0, "channelId": channel_id}],
+            "channelListings": [
+                {"price": 10.1234, "channelId": channel_id},
+                {"price": 10.12345, "channelId": channel_pln_id},
+            ],
             "attributes": [{"id": size_attribute_id, "values": [attribute_value.name]}],
         },
     ]
@@ -1822,12 +1732,16 @@
     )
     content = get_graphql_content(response)
     data = content["data"]["productVariantBulkCreate"]
-    assert len(data["bulkProductErrors"]) == 1
-    error = data["bulkProductErrors"][0]
-    assert error["field"] == "price"
-    assert error["code"] == ProductErrorCode.INVALID.name
-    assert error["index"] == 0
-    assert error["channels"] == [channel_id]
+    assert len(data["bulkProductErrors"]) == 2
+    errors = data["bulkProductErrors"]
+    assert errors[0]["field"] == "price"
+    assert errors[0]["code"] == ProductErrorCode.INVALID.name
+    assert errors[0]["index"] == 0
+    assert errors[0]["channels"] == [channel_id]
+    assert errors[1]["field"] == "price"
+    assert errors[1]["code"] == ProductErrorCode.INVALID.name
+    assert errors[1]["index"] == 0
+    assert errors[1]["channels"] == [channel_pln_id]
     assert product_variant_count == ProductVariant.objects.count()
 
 
