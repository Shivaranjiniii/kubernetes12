from unittest.mock import ANY, patch
from uuid import uuid4

import graphene
import pytest
from measurement.measures import Weight
from prices import Money, TaxedMoney

from ....core.weight import WeightUnits
from ....order import OrderStatus
from ....order.models import OrderLine
from ....product.error_codes import ProductErrorCode
from ....product.models import Product, ProductChannelListing, ProductVariant
from ....product.utils.attributes import associate_attribute_values_to_instance
from ....warehouse.error_codes import StockErrorCode
from ....warehouse.models import Stock, Warehouse
from ...core.enums import WeightUnitsEnum
from ...tests.utils import assert_no_permission, get_graphql_content


def test_fetch_variant(
    staff_api_client, product, permission_manage_products, site_settings, channel_USD,
):
    query = """
    query ProductVariantDetails($id: ID!, $countyCode: CountryCode, $channel: String) {
        productVariant(id: $id, channel: $channel) {
            id
            stocks(countryCode: $countyCode) {
                id
            }
            attributes {
                attribute {
                    id
                    name
                    slug
                    values {
                        id
                        name
                        slug
                    }
                }
                values {
                    id
                    name
                    slug
                }
            }
            costPrice {
                currency
                amount
            }
            images {
                id
            }
            name
            channelListings {
                channel {
                    slug
                }
                price {
                    currency
                    amount
                }
                costPrice {
                    currency
                    amount
                }
            }
            product {
                id
            }
            weight {
                unit
                value
            }
        }
    }
    """
    # given
    variant = product.variants.first()
    variant.weight = Weight(kg=10)
    variant.save(update_fields=["weight"])

    site_settings.default_weight_unit = WeightUnits.GRAM
    site_settings.save(update_fields=["default_weight_unit"])

    variant_id = graphene.Node.to_global_id("ProductVariant", variant.pk)
    variables = {"id": variant_id, "countyCode": "EU", "channel": channel_USD.slug}
    staff_api_client.user.user_permissions.add(permission_manage_products)

    # when
    response = staff_api_client.post_graphql(query, variables)

    # then
    content = get_graphql_content(response)
    data = content["data"]["productVariant"]
    assert data["name"] == variant.name
    assert len(data["stocks"]) == variant.stocks.count()
    assert data["weight"]["value"] == 10000
    assert data["weight"]["unit"] == WeightUnitsEnum.G.name
    channel_listing_data = data["channelListings"][0]
    channel_listing = variant.channel_listings.get()
    assert channel_listing_data["channel"]["slug"] == channel_listing.channel.slug
    assert channel_listing_data["price"]["currency"] == channel_listing.currency
    assert channel_listing_data["price"]["amount"] == channel_listing.price_amount
    assert channel_listing_data["costPrice"]["currency"] == channel_listing.currency
    assert (
        channel_listing_data["costPrice"]["amount"] == channel_listing.cost_price_amount
    )


QUERY_PRODUCT_VARIANT_CHANNEL_LISTING = """
    query ProductVariantDetails($id: ID!, $channel: String) {
        productVariant(id: $id, channel: $channel) {
            id
            channelListings {
                channel {
                    slug
                }
                price {
                    currency
                    amount
                }
                costPrice {
                    currency
                    amount
                }
            }
        }
    }
"""


def test_get_product_variant_channel_listing_as_staff_user(
    staff_api_client,
    product_available_in_many_channels,
    permission_manage_products,
    channel_USD,
):
    # given
    variant = product_available_in_many_channels.variants.get()
    variant_id = graphene.Node.to_global_id("ProductVariant", variant.pk)
    variables = {"id": variant_id, "channel": channel_USD.slug}

    # when
    response = staff_api_client.post_graphql(
        QUERY_PRODUCT_VARIANT_CHANNEL_LISTING,
        variables,
        permissions=[permission_manage_products],
    )
    content = get_graphql_content(response)

    # then
    data = content["data"]["productVariant"]
    channel_listings = variant.channel_listings.all()
    for channel_listing in channel_listings:
        assert {
            "channel": {"slug": channel_listing.channel.slug},
            "price": {
                "currency": channel_listing.currency,
                "amount": channel_listing.price_amount,
            },
            "costPrice": {
                "currency": channel_listing.currency,
                "amount": channel_listing.cost_price_amount,
            },
        } in data["channelListings"]
    assert len(data["channelListings"]) == variant.channel_listings.count()


def test_get_product_variant_channel_listing_as_app(
    app_api_client,
    product_available_in_many_channels,
    permission_manage_products,
    channel_USD,
):
    # given
    variant = product_available_in_many_channels.variants.get()
    variant_id = graphene.Node.to_global_id("ProductVariant", variant.pk)
    variables = {"id": variant_id, "channel": channel_USD.slug}

    # when
    response = app_api_client.post_graphql(
        QUERY_PRODUCT_VARIANT_CHANNEL_LISTING,
        variables,
        permissions=[permission_manage_products],
    )
    content = get_graphql_content(response)

    # then
    data = content["data"]["productVariant"]
    channel_listings = variant.channel_listings.all()
    for channel_listing in channel_listings:
        assert {
            "channel": {"slug": channel_listing.channel.slug},
            "price": {
                "currency": channel_listing.currency,
                "amount": channel_listing.price_amount,
            },
            "costPrice": {
                "currency": channel_listing.currency,
                "amount": channel_listing.cost_price_amount,
            },
        } in data["channelListings"]
    assert len(data["channelListings"]) == variant.channel_listings.count()


def test_get_product_variant_channel_listing_as_customer(
    user_api_client, product_available_in_many_channels, channel_USD,
):
    # given
    variant = product_available_in_many_channels.variants.get()
    variant_id = graphene.Node.to_global_id("ProductVariant", variant.pk)
    variables = {"id": variant_id, "channel": channel_USD.slug}

    # when
    response = user_api_client.post_graphql(
        QUERY_PRODUCT_VARIANT_CHANNEL_LISTING, variables,
    )

    # then
    assert_no_permission(response)


def test_get_product_variant_channel_listing_as_anonymous(
    api_client, product_available_in_many_channels, channel_USD,
):
    # given
    variant = product_available_in_many_channels.variants.get()
    variant_id = graphene.Node.to_global_id("ProductVariant", variant.pk)
    variables = {"id": variant_id, "channel": channel_USD.slug}

    # when
    response = api_client.post_graphql(
        QUERY_PRODUCT_VARIANT_CHANNEL_LISTING, variables,
    )

    # then
    assert_no_permission(response)


CREATE_VARIANT_MUTATION = """
      mutation createVariant (
            $productId: ID!,
            $sku: String,
            $stocks: [StockInput!],
            $attributes: [AttributeValueInput]!,
            $weight: WeightScalar,
            $trackInventory: Boolean) {
                productVariantCreate(
                    input: {
                        product: $productId,
                        sku: $sku,
                        stocks: $stocks,
                        attributes: $attributes,
                        trackInventory: $trackInventory,
                        weight: $weight
                    }) {
                    productErrors {
                      field
                      message
                      attributes
                      code
                    }
                    productVariant {
                        name
                        sku
                        attributes {
                            attribute {
                                slug
                            }
                            values {
                                slug
                            }
                        }
                        costPrice {
                            currency
                            amount
                            localized
                        }
                        weight {
                            value
                            unit
                        }
                        stocks {
                            quantity
                            warehouse {
                                slug
                            }
                        }
                    }
                }
            }

"""


@patch("saleor.plugins.manager.PluginsManager.product_updated")
def test_create_variant(
    updated_webhook_mock,
    staff_api_client,
    product,
    product_type,
    permission_manage_products,
    warehouse,
):
    query = CREATE_VARIANT_MUTATION
    product_id = graphene.Node.to_global_id("Product", product.pk)
    sku = "1"
    weight = 10.22
    variant_slug = product_type.variant_attributes.first().slug
    variant_id = graphene.Node.to_global_id(
        "Attribute", product_type.variant_attributes.first().pk
    )
    variant_value = "test-value"
    stocks = [
        {
            "warehouse": graphene.Node.to_global_id("Warehouse", warehouse.pk),
            "quantity": 20,
        }
    ]

    variables = {
        "productId": product_id,
        "sku": sku,
        "stocks": stocks,
        "weight": weight,
        "attributes": [{"id": variant_id, "values": [variant_value]}],
        "trackInventory": True,
    }
    response = staff_api_client.post_graphql(
        query, variables, permissions=[permission_manage_products]
    )
    content = get_graphql_content(response)["data"]["productVariantCreate"]
    assert not content["productErrors"]
    data = content["productVariant"]
    assert data["name"] == variant_value
    assert data["sku"] == sku
    assert data["attributes"][0]["attribute"]["slug"] == variant_slug
    assert data["attributes"][0]["values"][0]["slug"] == variant_value
    assert data["weight"]["unit"] == WeightUnitsEnum.KG.name
    assert data["weight"]["value"] == weight
    assert len(data["stocks"]) == 1
    assert data["stocks"][0]["quantity"] == stocks[0]["quantity"]
    assert data["stocks"][0]["warehouse"]["slug"] == warehouse.slug
    updated_webhook_mock.assert_called_once_with(product)


def test_create_product_variant_with_negative_weight(
    staff_api_client, product, product_type, permission_manage_products
):
    query = CREATE_VARIANT_MUTATION
    product_id = graphene.Node.to_global_id("Product", product.pk)

    variant_id = graphene.Node.to_global_id(
        "Attribute", product_type.variant_attributes.first().pk
    )
    variant_value = "test-value"

    variables = {
        "productId": product_id,
        "weight": -1,
        "attributes": [{"id": variant_id, "values": [variant_value]}],
    }
    response = staff_api_client.post_graphql(
        query, variables, permissions=[permission_manage_products]
    )
    content = get_graphql_content(response)
    data = content["data"]["productVariantCreate"]
    error = data["productErrors"][0]
    assert error["field"] == "weight"
    assert error["code"] == ProductErrorCode.INVALID.name


def test_create_product_variant_without_attributes(
    staff_api_client, product, permission_manage_products
):
    # given
    query = CREATE_VARIANT_MUTATION
    product_id = graphene.Node.to_global_id("Product", product.pk)
    variables = {
        "productId": product_id,
        "sku": "test-sku",
        "price": 0,
        "attributes": [],
    }

    # when
    response = staff_api_client.post_graphql(
        query, variables, permissions=[permission_manage_products]
    )

    # then
    content = get_graphql_content(response)
    data = content["data"]["productVariantCreate"]
    error = data["productErrors"][0]

    assert error["field"] == "attributes"
    assert error["code"] == ProductErrorCode.REQUIRED.name


def test_create_product_variant_not_all_attributes(
    staff_api_client, product, product_type, color_attribute, permission_manage_products
):
    query = CREATE_VARIANT_MUTATION
    product_id = graphene.Node.to_global_id("Product", product.pk)
    sku = "1"
    variant_id = graphene.Node.to_global_id(
        "Attribute", product_type.variant_attributes.first().pk
    )
    variant_value = "test-value"
    product_type.variant_attributes.add(color_attribute)

    variables = {
        "productId": product_id,
        "sku": sku,
        "attributes": [{"id": variant_id, "values": [variant_value]}],
    }
    response = staff_api_client.post_graphql(
        query, variables, permissions=[permission_manage_products]
    )
    content = get_graphql_content(response)
    assert content["data"]["productVariantCreate"]["productErrors"]
    assert content["data"]["productVariantCreate"]["productErrors"][0] == {
        "field": "attributes",
        "code": ProductErrorCode.REQUIRED.name,
        "message": ANY,
        "attributes": None,
    }
    assert not product.variants.filter(sku=sku).exists()


def test_create_product_variant_duplicated_attributes(
    staff_api_client,
    product_with_variant_with_two_attributes,
    color_attribute,
    size_attribute,
    permission_manage_products,
):
    query = CREATE_VARIANT_MUTATION
    product = product_with_variant_with_two_attributes
    product_id = graphene.Node.to_global_id("Product", product.pk)
    color_attribute_id = graphene.Node.to_global_id("Attribute", color_attribute.id)
    size_attribute_id = graphene.Node.to_global_id("Attribute", size_attribute.id)
    sku = str(uuid4())[:12]
    variables = {
        "productId": product_id,
        "sku": sku,
        "attributes": [
            {"id": color_attribute_id, "values": ["red"]},
            {"id": size_attribute_id, "values": ["small"]},
        ],
    }
    response = staff_api_client.post_graphql(
        query, variables, permissions=[permission_manage_products]
    )
    content = get_graphql_content(response)
    assert content["data"]["productVariantCreate"]["productErrors"]
    assert content["data"]["productVariantCreate"]["productErrors"][0] == {
        "field": "attributes",
        "code": ProductErrorCode.DUPLICATED_INPUT_ITEM.name,
        "message": ANY,
        "attributes": None,
    }
    assert not product.variants.filter(sku=sku).exists()


def test_create_variant_invalid_variant_attributes(
    staff_api_client,
    product,
    product_type,
    permission_manage_products,
    warehouse,
    color_attribute,
    weight_attribute,
):
    query = CREATE_VARIANT_MUTATION
    product_id = graphene.Node.to_global_id("Product", product.pk)
    sku = "1"
    price = 1.32
    cost_price = 3.22
    weight = 10.22

    # Default attribute defined in product_type fixture
    size_attribute = product_type.variant_attributes.get(name="Size")
    size_value_slug = size_attribute.values.first().slug
    size_attr_id = graphene.Node.to_global_id("Attribute", size_attribute.id)

    # Add second attribute
    product_type.variant_attributes.add(color_attribute)
    color_attr_id = graphene.Node.to_global_id("Attribute", color_attribute.id)
    non_existent_attr_value = "The cake is a lie"

    # Add third attribute
    product_type.variant_attributes.add(weight_attribute)
    weight_attr_id = graphene.Node.to_global_id("Attribute", weight_attribute.id)

    stocks = [
        {
            "warehouse": graphene.Node.to_global_id("Warehouse", warehouse.pk),
            "quantity": 20,
        }
    ]

    variables = {
        "productId": product_id,
        "sku": sku,
        "stocks": stocks,
        "costPrice": cost_price,
        "price": price,
        "weight": weight,
        "attributes": [
            {"id": color_attr_id, "values": [" "]},
            {"id": weight_attr_id, "values": [None]},
            {"id": size_attr_id, "values": [non_existent_attr_value, size_value_slug]},
        ],
        "trackInventory": True,
    }
    response = staff_api_client.post_graphql(
        query, variables, permissions=[permission_manage_products]
    )
    content = get_graphql_content(response)

    data = content["data"]["productVariantCreate"]
    errors = data["productErrors"]

    assert not data["productVariant"]
    assert len(errors) == 2

    expected_errors = [
        {
            "attributes": [color_attr_id, weight_attr_id],
            "code": ProductErrorCode.REQUIRED.name,
            "field": "attributes",
            "message": ANY,
        },
        {
            "attributes": [size_attr_id],
            "code": ProductErrorCode.INVALID.name,
            "field": "attributes",
            "message": ANY,
        },
    ]
    for error in expected_errors:
        assert error in errors


def test_create_product_variant_update_with_new_attributes(
    staff_api_client, permission_manage_products, product, size_attribute
):
    query = """
        mutation VariantUpdate(
          $id: ID!
          $attributes: [AttributeValueInput]
          $sku: String
          $trackInventory: Boolean!
        ) {
          productVariantUpdate(
            id: $id
            input: {
              attributes: $attributes
              sku: $sku
              trackInventory: $trackInventory
            }
          ) {
            errors {
              field
              message
            }
            productVariant {
              id
              attributes {
                attribute {
                  id
                  name
                  slug
                  values {
                    id
                    name
                    slug
                    __typename
                  }
                  __typename
                }
                __typename
              }
            }
          }
        }
    """

    size_attribute_id = graphene.Node.to_global_id("Attribute", size_attribute.pk)
    variant_id = graphene.Node.to_global_id(
        "ProductVariant", product.variants.first().pk
    )

    variables = {
        "attributes": [{"id": size_attribute_id, "values": ["XXXL"]}],
        "id": variant_id,
        "sku": "21599567",
        "trackInventory": True,
    }

    data = get_graphql_content(
        staff_api_client.post_graphql(
            query, variables, permissions=[permission_manage_products]
        )
    )["data"]["productVariantUpdate"]
    assert not data["errors"]
    assert data["productVariant"]["id"] == variant_id

    attributes = data["productVariant"]["attributes"]
    assert len(attributes) == 1
    assert attributes[0]["attribute"]["id"] == size_attribute_id


@patch("saleor.plugins.manager.PluginsManager.product_updated")
def test_update_product_variant(
    updated_webhook_mock,
    staff_api_client,
    product,
    size_attribute,
    permission_manage_products,
):
    query = """
        mutation updateVariant (
            $id: ID!,
            $sku: String!,
            $trackInventory: Boolean!,
            $attributes: [AttributeValueInput]) {
                productVariantUpdate(
                    id: $id,
                    input: {
                        sku: $sku,
                        trackInventory: $trackInventory,
                        attributes: $attributes,
                    }) {
                    productVariant {
                        name
                        sku
                        channelListings {
                            channel {
                                slug
                            }
                        }
                        costPrice {
                            currency
                            amount
                            localized
                        }
                    }
                }
            }

    """
    variant = product.variants.first()
    variant_id = graphene.Node.to_global_id("ProductVariant", variant.pk)
    attribute_id = graphene.Node.to_global_id("Attribute", size_attribute.pk)
    sku = "test sku"

    variables = {
        "id": variant_id,
        "sku": sku,
        "trackInventory": True,
        "attributes": [{"id": attribute_id, "values": ["S"]}],
    }

    response = staff_api_client.post_graphql(
        query, variables, permissions=[permission_manage_products]
    )
    variant.refresh_from_db()
    content = get_graphql_content(response)
    data = content["data"]["productVariantUpdate"]["productVariant"]
    assert data["name"] == variant.name
    assert data["sku"] == sku
    updated_webhook_mock.assert_called_once_with(product)


def test_update_product_variant_with_negative_weight(
    staff_api_client, product, permission_manage_products
):
    query = """
        mutation updateVariant (
            $id: ID!,
            $weight: WeightScalar
        ) {
            productVariantUpdate(
                id: $id,
                input: {
                    weight: $weight,
                }
            ){
                productVariant {
                    name
                }
                productErrors {
                    field
                    message
                    code
                }
            }
        }
    """
    variant = product.variants.first()
    variant_id = graphene.Node.to_global_id("ProductVariant", variant.pk)
    variables = {"id": variant_id, "weight": -1}
    response = staff_api_client.post_graphql(
        query, variables, permissions=[permission_manage_products]
    )
    variant.refresh_from_db()
    content = get_graphql_content(response)
    data = content["data"]["productVariantUpdate"]
    error = data["productErrors"][0]
    assert error["field"] == "weight"
    assert error["code"] == ProductErrorCode.INVALID.name


QUERY_UPDATE_VARIANT_ATTRIBUTES = """
    mutation updateVariant (
        $id: ID!,
        $sku: String,
        $attributes: [AttributeValueInput]!) {
            productVariantUpdate(
                id: $id,
                input: {
                    sku: $sku,
                    attributes: $attributes
                }) {
                errors {
                    field
                    message
                }
                productErrors {
                    field
                    code
                }
            }
        }
"""


def test_update_product_variant_not_all_attributes(
    staff_api_client, product, product_type, color_attribute, permission_manage_products
):
    """Ensures updating a variant with missing attributes (all attributes must
    be provided) raises an error. We expect the color attribute
    to be flagged as missing."""

    query = QUERY_UPDATE_VARIANT_ATTRIBUTES
    variant = product.variants.first()
    variant_id = graphene.Node.to_global_id("ProductVariant", variant.pk)
    sku = "test sku"
    attr_id = graphene.Node.to_global_id(
        "Attribute", product_type.variant_attributes.first().id
    )
    variant_value = "test-value"
    product_type.variant_attributes.add(color_attribute)

    variables = {
        "id": variant_id,
        "sku": sku,
        "attributes": [{"id": attr_id, "values": [variant_value]}],
    }

    response = staff_api_client.post_graphql(
        query, variables, permissions=[permission_manage_products]
    )
    variant.refresh_from_db()
    content = get_graphql_content(response)
    assert len(content["data"]["productVariantUpdate"]["errors"]) == 1
    assert content["data"]["productVariantUpdate"]["errors"][0] == {
        "field": "attributes",
        "message": "All attributes must take a value",
    }
    assert not product.variants.filter(sku=sku).exists()


def test_update_product_variant_with_current_attribute(
    staff_api_client,
    product_with_variant_with_two_attributes,
    color_attribute,
    size_attribute,
    permission_manage_products,
):
    product = product_with_variant_with_two_attributes
    variant = product.variants.first()
    sku = str(uuid4())[:12]
    assert not variant.sku == sku
    assert variant.attributes.first().values.first().slug == "red"
    assert variant.attributes.last().values.first().slug == "small"

    variant_id = graphene.Node.to_global_id("ProductVariant", variant.pk)
    color_attribute_id = graphene.Node.to_global_id("Attribute", color_attribute.pk)
    size_attribute_id = graphene.Node.to_global_id("Attribute", size_attribute.pk)

    variables = {
        "id": variant_id,
        "sku": sku,
        "attributes": [
            {"id": color_attribute_id, "values": ["red"]},
            {"id": size_attribute_id, "values": ["small"]},
        ],
    }

    response = staff_api_client.post_graphql(
        QUERY_UPDATE_VARIANT_ATTRIBUTES,
        variables,
        permissions=[permission_manage_products],
    )
    content = get_graphql_content(response)

    data = content["data"]["productVariantUpdate"]
    assert not data["errors"]
    variant.refresh_from_db()
    assert variant.sku == sku
    assert variant.attributes.first().values.first().slug == "red"
    assert variant.attributes.last().values.first().slug == "small"


def test_update_product_variant_with_new_attribute(
    staff_api_client,
    product_with_variant_with_two_attributes,
    color_attribute,
    size_attribute,
    permission_manage_products,
):
    product = product_with_variant_with_two_attributes
    variant = product.variants.first()
    sku = str(uuid4())[:12]
    assert not variant.sku == sku
    assert variant.attributes.first().values.first().slug == "red"
    assert variant.attributes.last().values.first().slug == "small"

    variant_id = graphene.Node.to_global_id("ProductVariant", variant.pk)
    color_attribute_id = graphene.Node.to_global_id("Attribute", color_attribute.pk)
    size_attribute_id = graphene.Node.to_global_id("Attribute", size_attribute.pk)

    variables = {
        "id": variant_id,
        "sku": sku,
        "attributes": [
            {"id": color_attribute_id, "values": ["red"]},
            {"id": size_attribute_id, "values": ["big"]},
        ],
    }

    response = staff_api_client.post_graphql(
        QUERY_UPDATE_VARIANT_ATTRIBUTES,
        variables,
        permissions=[permission_manage_products],
    )
    content = get_graphql_content(response)

    data = content["data"]["productVariantUpdate"]
    assert not data["errors"]
    variant.refresh_from_db()
    assert variant.sku == sku
    assert variant.attributes.first().values.first().slug == "red"
    assert variant.attributes.last().values.first().slug == "big"


def test_update_product_variant_with_duplicated_attribute(
    staff_api_client,
    product_with_variant_with_two_attributes,
    color_attribute,
    size_attribute,
    permission_manage_products,
):
    product = product_with_variant_with_two_attributes
    variant = product.variants.first()
    variant2 = product.variants.first()

    variant2.pk = None
    variant2.sku = str(uuid4())[:12]
    variant2.save()
    associate_attribute_values_to_instance(
        variant2, color_attribute, color_attribute.values.last()
    )
    associate_attribute_values_to_instance(
        variant2, size_attribute, size_attribute.values.last()
    )

    assert variant.attributes.first().values.first().slug == "red"
    assert variant.attributes.last().values.first().slug == "small"
    assert variant2.attributes.first().values.first().slug == "blue"
    assert variant2.attributes.last().values.first().slug == "big"

    variant_id = graphene.Node.to_global_id("ProductVariant", variant.pk)
    color_attribute_id = graphene.Node.to_global_id("Attribute", color_attribute.pk)
    size_attribute_id = graphene.Node.to_global_id("Attribute", size_attribute.pk)

    variables = {
        "id": variant_id,
        "attributes": [
            {"id": color_attribute_id, "values": ["blue"]},
            {"id": size_attribute_id, "values": ["big"]},
        ],
    }

    response = staff_api_client.post_graphql(
        QUERY_UPDATE_VARIANT_ATTRIBUTES,
        variables,
        permissions=[permission_manage_products],
    )
    content = get_graphql_content(response)

    data = content["data"]["productVariantUpdate"]
    assert data["productErrors"][0] == {
        "field": "attributes",
        "code": ProductErrorCode.DUPLICATED_INPUT_ITEM.name,
    }


@pytest.mark.parametrize(
    "values, message",
    (
        ([], "Attribute expects a value but none were given"),
        (["one", "two"], "A variant attribute cannot take more than one value"),
        (["   "], "Attribute values cannot be blank"),
        ([None], "Attribute values cannot be blank"),
    ),
)
def test_update_product_variant_requires_values(
    staff_api_client, variant, product_type, permission_manage_products, values, message
):
    """Ensures updating a variant with invalid values raise an error.

    - No values
    - Blank value
    - None as value
    - More than one value
    """

    sku = "updated"

    query = QUERY_UPDATE_VARIANT_ATTRIBUTES
    variant_id = graphene.Node.to_global_id("ProductVariant", variant.pk)
    attr_id = graphene.Node.to_global_id(
        "Attribute", product_type.variant_attributes.first().id
    )

    variables = {
        "id": variant_id,
        "attributes": [{"id": attr_id, "values": values}],
        "sku": sku,
    }

    response = staff_api_client.post_graphql(
        query, variables, permissions=[permission_manage_products]
    )
    variant.refresh_from_db()
    content = get_graphql_content(response)
    assert (
        len(content["data"]["productVariantUpdate"]["errors"]) == 1
    ), f"expected: {message}"
    assert content["data"]["productVariantUpdate"]["errors"][0] == {
        "field": "attributes",
        "message": message,
    }
    assert not variant.product.variants.filter(sku=sku).exists()


def test_update_product_variant_with_price_does_not_raise_price_validation_error(
    staff_api_client, variant, size_attribute, permission_manage_products
):
    mutation = """
    mutation updateVariant ($id: ID!, $attributes: [AttributeValueInput]) {
        productVariantUpdate(
            id: $id,
            input: {
            attributes: $attributes,
        }) {
            productVariant {
                id
            }
            productErrors {
                field
                code
            }
        }
    }
    """
    # given a product variant and an attribute
    variant_id = graphene.Node.to_global_id("ProductVariant", variant.pk)
    attribute_id = graphene.Node.to_global_id("Attribute", size_attribute.pk)

    # when running the updateVariant mutation without price input field
    variables = {
        "id": variant_id,
        "attributes": [{"id": attribute_id, "values": ["S"]}],
    }
    response = staff_api_client.post_graphql(
        mutation, variables, permissions=[permission_manage_products]
    )

    # then mutation passes without validation errors
    content = get_graphql_content(response)
    assert not content["data"]["productVariantUpdate"]["productErrors"]


DELETE_VARIANT_MUTATION = """
    mutation variantDelete($id: ID!) {
        productVariantDelete(id: $id) {
            productVariant {
                sku
                id
            }
            }
        }
"""


def test_delete_variant(staff_api_client, product, permission_manage_products):
    query = DELETE_VARIANT_MUTATION
    variant = product.variants.first()
    variant_id = graphene.Node.to_global_id("ProductVariant", variant.pk)
    variables = {"id": variant_id}
    response = staff_api_client.post_graphql(
        query, variables, permissions=[permission_manage_products]
    )
    content = get_graphql_content(response)
    data = content["data"]["productVariantDelete"]
    assert data["productVariant"]["sku"] == variant.sku
    with pytest.raises(variant._meta.model.DoesNotExist):
        variant.refresh_from_db()


def test_delete_variant_in_draft_order(
    staff_api_client, order_line, permission_manage_products, order_list, channel_USD,
):
    query = DELETE_VARIANT_MUTATION

    draft_order = order_line.order
    draft_order.status = OrderStatus.DRAFT
    draft_order.save(update_fields=["status"])

    variant = order_line.variant
    variant_id = graphene.Node.to_global_id("ProductVariant", variant.pk)
    variables = {"id": variant_id}

    net = variant.get_price(channel_USD)
    gross = Money(amount=net.amount, currency=net.currency)
    order_not_draft = order_list[-1]
    order_line_not_in_draft = OrderLine.objects.create(
        variant=variant,
        order=order_not_draft,
        product_name=str(variant.product),
        variant_name=str(variant),
        product_sku=variant.sku,
        is_shipping_required=variant.is_shipping_required(),
        unit_price=TaxedMoney(net=net, gross=gross),
        quantity=3,
    )
    order_line_not_in_draft_pk = order_line_not_in_draft.pk

    response = staff_api_client.post_graphql(
        query, variables, permissions=[permission_manage_products]
    )

    content = get_graphql_content(response)
    data = content["data"]["productVariantDelete"]
    assert data["productVariant"]["sku"] == variant.sku
    with pytest.raises(order_line._meta.model.DoesNotExist):
        order_line.refresh_from_db()

    assert OrderLine.objects.filter(pk=order_line_not_in_draft_pk).exists()


def test_delete_default_variant(
    staff_api_client, product_with_two_variants, permission_manage_products
):
    # given
    query = DELETE_VARIANT_MUTATION
    product = product_with_two_variants

    default_variant = product.variants.first()
    second_variant = product.variants.last()

    product.default_variant = default_variant
    product.save(update_fields=["default_variant"])

    assert second_variant.pk != default_variant.pk

    variant_id = graphene.Node.to_global_id("ProductVariant", default_variant.pk)
    variables = {"id": variant_id}

    # when
    response = staff_api_client.post_graphql(
        query, variables, permissions=[permission_manage_products]
    )

    # then
    content = get_graphql_content(response)
    data = content["data"]["productVariantDelete"]
    assert data["productVariant"]["sku"] == default_variant.sku
    with pytest.raises(default_variant._meta.model.DoesNotExist):
        default_variant.refresh_from_db()

    product.refresh_from_db()
    assert product.default_variant.pk == second_variant.pk


def test_delete_not_default_variant_left_default_variant_unchanged(
    staff_api_client, product_with_two_variants, permission_manage_products
):
    # given
    query = DELETE_VARIANT_MUTATION
    product = product_with_two_variants

    default_variant = product.variants.first()
    second_variant = product.variants.last()

    product.default_variant = default_variant
    product.save(update_fields=["default_variant"])

    assert second_variant.pk != default_variant.pk

    variant_id = graphene.Node.to_global_id("ProductVariant", second_variant.pk)
    variables = {"id": variant_id}

    # when
    response = staff_api_client.post_graphql(
        query, variables, permissions=[permission_manage_products]
    )

    # then
    content = get_graphql_content(response)
    data = content["data"]["productVariantDelete"]
    assert data["productVariant"]["sku"] == second_variant.sku
    with pytest.raises(second_variant._meta.model.DoesNotExist):
        second_variant.refresh_from_db()

    product.refresh_from_db()
    assert product.default_variant.pk == default_variant.pk


def test_delete_default_all_product_variant_left_product_default_variant_unset(
    staff_api_client, product, permission_manage_products
):
    # given
    query = DELETE_VARIANT_MUTATION

    default_variant = product.variants.first()

    product.default_variant = default_variant
    product.save(update_fields=["default_variant"])

    assert product.variants.count() == 1

    variant_id = graphene.Node.to_global_id("ProductVariant", default_variant.pk)
    variables = {"id": variant_id}

    # when
    response = staff_api_client.post_graphql(
        query, variables, permissions=[permission_manage_products]
    )

    # then
    content = get_graphql_content(response)
    data = content["data"]["productVariantDelete"]
    assert data["productVariant"]["sku"] == default_variant.sku
    with pytest.raises(default_variant._meta.model.DoesNotExist):
        default_variant.refresh_from_db()

    product.refresh_from_db()
    assert not product.default_variant


def _fetch_all_variants(client, variables={}, permissions=None):
    query = """
        query fetchAllVariants($channel: String) {
            productVariants(first: 10, channel: $channel) {
                totalCount
                edges {
                    node {
                        id
                    }
                }
            }
        }
    """
    response = client.post_graphql(
        query, variables, permissions=permissions, check_no_permissions=False
    )
    content = get_graphql_content(response)
    return content["data"]["productVariants"]


def test_fetch_all_variants_staff_user(
    staff_api_client, unavailable_product_with_variant, permission_manage_products
):
    variant = unavailable_product_with_variant.variants.first()
    data = _fetch_all_variants(
        staff_api_client, permissions=[permission_manage_products]
    )
    variant_id = graphene.Node.to_global_id("ProductVariant", variant.pk)
    assert data["totalCount"] == 1
    assert data["edges"][0]["node"]["id"] == variant_id


def test_fetch_all_variants_staff_user_with_channel(
    staff_api_client,
    product_list_with_variants_many_channel,
    permission_manage_products,
    channel_PLN,
):
    variables = {"channel": channel_PLN.slug}
    data = _fetch_all_variants(
        staff_api_client, variables, permissions=[permission_manage_products]
    )
    assert data["totalCount"] == 2


def test_fetch_all_variants_staff_user_without_channel(
    staff_api_client,
    product_list_with_variants_many_channel,
    permission_manage_products,
):
    data = _fetch_all_variants(
        staff_api_client, permissions=[permission_manage_products]
    )
    assert data["totalCount"] == 3


def test_fetch_all_variants_customer(
    user_api_client, unavailable_product_with_variant, channel_USD
):
    data = _fetch_all_variants(user_api_client, variables={"channel": channel_USD.slug})
    assert data["totalCount"] == 0


def test_fetch_all_variants_anonymous_user(
    api_client, unavailable_product_with_variant, channel_USD
):
    data = _fetch_all_variants(api_client, variables={"channel": channel_USD.slug})
    assert data["totalCount"] == 0


def test_product_variants_by_ids(user_api_client, variant, channel_USD):
    query = """
        query getProduct($ids: [ID!], $channel: String) {
            productVariants(ids: $ids, first: 1, channel: $channel) {
                edges {
                    node {
                        id
                    }
                }
            }
        }
    """
    variant_id = graphene.Node.to_global_id("ProductVariant", variant.id)

    variables = {"ids": [variant_id], "channel": channel_USD.slug}
    response = user_api_client.post_graphql(query, variables)
    content = get_graphql_content(response)
    data = content["data"]["productVariants"]
    assert data["edges"][0]["node"]["id"] == variant_id
    assert len(data["edges"]) == 1


def test_product_variants_visible_in_listings_by_customer(
    user_api_client, product_list, channel_USD
):
    # given
    product_list[0].channel_listings.all().update(visible_in_listings=False)

    product_count = Product.objects.count()

    # when
    data = _fetch_all_variants(user_api_client, variables={"channel": channel_USD.slug})

    assert data["totalCount"] == product_count - 1


def test_product_variants_visible_in_listings_by_staff_without_perm(
    staff_api_client, product_list, channel_USD
):
    # given
    product_list[0].channel_listings.all().update(visible_in_listings=False)

    product_count = Product.objects.count()

    # when
    data = _fetch_all_variants(
        staff_api_client, variables={"channel": channel_USD.slug}
    )

    assert data["totalCount"] == product_count - 1


def test_product_variants_visible_in_listings_by_staff_with_perm(
    staff_api_client, product_list, permission_manage_products, channel_USD
):
    # given
    product_list[0].channel_listings.all().update(visible_in_listings=False)

    product_count = Product.objects.count()

    # when
    data = _fetch_all_variants(
        staff_api_client,
        variables={"channel": channel_USD.slug},
        permissions=[permission_manage_products],
    )

    assert data["totalCount"] == product_count


def test_product_variants_visible_in_listings_by_app_without_perm(
    app_api_client, product_list, channel_USD
):
    # given
    product_list[0].channel_listings.all().update(visible_in_listings=False)

    product_count = Product.objects.count()

    # when
    data = _fetch_all_variants(app_api_client, variables={"channel": channel_USD.slug})

    assert data["totalCount"] == product_count - 1


def test_product_variants_visible_in_listings_by_app_with_perm(
    app_api_client, product_list, permission_manage_products, channel_USD
):
    # given
    product_list[0].channel_listings.all().update(visible_in_listings=False)

    product_count = Product.objects.count()

    # when
    data = _fetch_all_variants(
        app_api_client,
        variables={"channel": channel_USD.slug},
        permissions=[permission_manage_products],
    )

    assert data["totalCount"] == product_count


def _fetch_variant(client, variant, channel_slug=None, permissions=None):
    query = """
    query ProductVariantDetails($variantId: ID!, $channel: String) {
        productVariant(id: $variantId, channel: $channel) {
            id
            product {
                id
            }
        }
    }
    """
    variables = {"variantId": graphene.Node.to_global_id("ProductVariant", variant.id)}
    if channel_slug:
        variables["channel"] = channel_slug
    response = client.post_graphql(
        query, variables, permissions=permissions, check_no_permissions=False
    )
    content = get_graphql_content(response)
    return content["data"]["productVariant"]


def test_fetch_unpublished_variant_staff_user(
    staff_api_client, unavailable_product_with_variant, permission_manage_products
):
    variant = unavailable_product_with_variant.variants.first()
<<<<<<< HEAD
=======
    channel_slug = variant.channel_listings.get().channel.slug
>>>>>>> df19342d
    data = _fetch_variant(
        staff_api_client, variant, permissions=[permission_manage_products],
    )

    variant_id = graphene.Node.to_global_id("ProductVariant", variant.pk)
    product_id = graphene.Node.to_global_id(
        "Product", unavailable_product_with_variant.pk
    )

    assert data["id"] == variant_id
    assert data["product"]["id"] == product_id


def test_fetch_unpublished_variant_customer(
    user_api_client, unavailable_product_with_variant, channel_USD
):
    variant = unavailable_product_with_variant.variants.first()
    data = _fetch_variant(user_api_client, variant, channel_slug=channel_USD.slug)
    assert data is None


def test_fetch_unpublished_variant_anonymous_user(
    api_client, unavailable_product_with_variant, channel_USD
):
    variant = unavailable_product_with_variant.variants.first()
    data = _fetch_variant(api_client, variant, channel_slug=channel_USD.slug)
    assert data is None


PRODUCT_VARIANT_BULK_CREATE_MUTATION = """
    mutation ProductVariantBulkCreate(
        $variants: [ProductVariantBulkCreateInput]!, $productId: ID!
    ) {
        productVariantBulkCreate(variants: $variants, product: $productId) {
            bulkProductErrors {
                field
                message
                code
                index
                warehouses
                channels
            }
            productVariants{
                id
                sku
                stocks {
                    warehouse {
                        slug
                    }
                    quantity
                }
                channelListings {
                    channel {
                        slug
                    }
                    price {
                        currency
                        amount
                    }
                    costPrice {
                        currency
                        amount
                    }
                }
            }
            count
        }
    }
"""


def test_product_variant_bulk_create_by_attribute_id(
    staff_api_client, product, size_attribute, permission_manage_products
):
    product_variant_count = ProductVariant.objects.count()
    attribute_value_count = size_attribute.values.count()
    product_id = graphene.Node.to_global_id("Product", product.pk)
    attribut_id = graphene.Node.to_global_id("Attribute", size_attribute.pk)
    attribute_value = size_attribute.values.last()
    sku = str(uuid4())[:12]
    variants = [
        {
            "sku": sku,
            "weight": 2.5,
            "trackInventory": True,
            "attributes": [{"id": attribut_id, "values": [attribute_value.name]}],
        }
    ]

    variables = {"productId": product_id, "variants": variants}
    staff_api_client.user.user_permissions.add(permission_manage_products)
    response = staff_api_client.post_graphql(
        PRODUCT_VARIANT_BULK_CREATE_MUTATION, variables
    )
    content = get_graphql_content(response)
    data = content["data"]["productVariantBulkCreate"]
    assert not data["bulkProductErrors"]
    assert data["count"] == 1
    assert product_variant_count + 1 == ProductVariant.objects.count()
    assert attribute_value_count == size_attribute.values.count()
    product_variant = ProductVariant.objects.get(sku=sku)
    product.refresh_from_db()
    assert product.default_variant == product_variant


def test_product_variant_bulk_create_empty_attribute(
    staff_api_client, product, size_attribute, permission_manage_products
):
    product_variant_count = ProductVariant.objects.count()
    product_id = graphene.Node.to_global_id("Product", product.pk)
    variants = [{"sku": str(uuid4())[:12], "attributes": []}]

    variables = {"productId": product_id, "variants": variants}
    staff_api_client.user.user_permissions.add(permission_manage_products)
    response = staff_api_client.post_graphql(
        PRODUCT_VARIANT_BULK_CREATE_MUTATION, variables
    )
    content = get_graphql_content(response)
    data = content["data"]["productVariantBulkCreate"]
    assert not data["bulkProductErrors"]
    assert data["count"] == 1
    assert product_variant_count + 1 == ProductVariant.objects.count()


def test_product_variant_bulk_create_with_new_attribute_value(
    staff_api_client, product, size_attribute, permission_manage_products
):
    product_variant_count = ProductVariant.objects.count()
    attribute_value_count = size_attribute.values.count()
    size_attribute_id = graphene.Node.to_global_id("Attribute", size_attribute.pk)
    product_id = graphene.Node.to_global_id("Product", product.pk)
    attribute_value = size_attribute.values.last()
    variants = [
        {
            "sku": str(uuid4())[:12],
            "attributes": [{"id": size_attribute_id, "values": [attribute_value.name]}],
        },
        {
            "sku": str(uuid4())[:12],
            "attributes": [{"id": size_attribute_id, "values": ["Test-attribute"]}],
        },
    ]

    variables = {"productId": product_id, "variants": variants}
    staff_api_client.user.user_permissions.add(permission_manage_products)
    response = staff_api_client.post_graphql(
        PRODUCT_VARIANT_BULK_CREATE_MUTATION, variables
    )
    content = get_graphql_content(response)
    data = content["data"]["productVariantBulkCreate"]
    assert not data["bulkProductErrors"]
    assert data["count"] == 2
    assert product_variant_count + 2 == ProductVariant.objects.count()
    assert attribute_value_count + 1 == size_attribute.values.count()


def test_product_variant_bulk_create_stocks_input(
    staff_api_client, product, permission_manage_products, warehouses, size_attribute
):
    product_variant_count = ProductVariant.objects.count()
    product_id = graphene.Node.to_global_id("Product", product.pk)
    attribute_value_count = size_attribute.values.count()
    size_attribute_id = graphene.Node.to_global_id("Attribute", size_attribute.pk)
    attribute_value = size_attribute.values.last()
    variants = [
        {
            "sku": str(uuid4())[:12],
            "stocks": [
                {
                    "quantity": 10,
                    "warehouse": graphene.Node.to_global_id(
                        "Warehouse", warehouses[0].pk
                    ),
                }
            ],
            "attributes": [{"id": size_attribute_id, "values": [attribute_value.name]}],
        },
        {
            "sku": str(uuid4())[:12],
            "attributes": [{"id": size_attribute_id, "values": ["Test-attribute"]}],
            "stocks": [
                {
                    "quantity": 15,
                    "warehouse": graphene.Node.to_global_id(
                        "Warehouse", warehouses[0].pk
                    ),
                },
                {
                    "quantity": 15,
                    "warehouse": graphene.Node.to_global_id(
                        "Warehouse", warehouses[1].pk
                    ),
                },
            ],
        },
    ]

    variables = {"productId": product_id, "variants": variants}
    staff_api_client.user.user_permissions.add(permission_manage_products)
    response = staff_api_client.post_graphql(
        PRODUCT_VARIANT_BULK_CREATE_MUTATION, variables
    )
    content = get_graphql_content(response)
    data = content["data"]["productVariantBulkCreate"]
    assert not data["bulkProductErrors"]
    assert data["count"] == 2
    assert product_variant_count + 2 == ProductVariant.objects.count()
    assert attribute_value_count + 1 == size_attribute.values.count()

    expected_result = {
        variants[0]["sku"]: {
            "sku": variants[0]["sku"],
            "stocks": [
                {
                    "warehouse": {"slug": warehouses[0].slug},
                    "quantity": variants[0]["stocks"][0]["quantity"],
                }
            ],
        },
        variants[1]["sku"]: {
            "sku": variants[1]["sku"],
            "stocks": [
                {
                    "warehouse": {"slug": warehouses[0].slug},
                    "quantity": variants[1]["stocks"][0]["quantity"],
                },
                {
                    "warehouse": {"slug": warehouses[1].slug},
                    "quantity": variants[1]["stocks"][1]["quantity"],
                },
            ],
        },
    }
    for variant_data in data["productVariants"]:
        variant_data.pop("id")
        assert variant_data["sku"] in expected_result
        expected_variant = expected_result[variant_data["sku"]]
        expected_stocks = expected_variant["stocks"]
        assert all([stock in expected_stocks for stock in variant_data["stocks"]])


def test_product_variant_bulk_create_duplicated_warehouses(
    staff_api_client, product, permission_manage_products, warehouses, size_attribute
):
    product_id = graphene.Node.to_global_id("Product", product.pk)
    size_attribute_id = graphene.Node.to_global_id("Attribute", size_attribute.pk)
    attribute_value = size_attribute.values.last()
    warehouse1_id = graphene.Node.to_global_id("Warehouse", warehouses[0].pk)
    variants = [
        {
            "sku": str(uuid4())[:12],
            "stocks": [
                {
                    "quantity": 10,
                    "warehouse": graphene.Node.to_global_id(
                        "Warehouse", warehouses[1].pk
                    ),
                }
            ],
            "attributes": [{"id": size_attribute_id, "values": [attribute_value.name]}],
        },
        {
            "sku": str(uuid4())[:12],
            "attributes": [{"id": size_attribute_id, "values": ["Test-attribute"]}],
            "stocks": [
                {"quantity": 15, "warehouse": warehouse1_id},
                {"quantity": 15, "warehouse": warehouse1_id},
            ],
        },
    ]

    variables = {"productId": product_id, "variants": variants}
    staff_api_client.user.user_permissions.add(permission_manage_products)
    response = staff_api_client.post_graphql(
        PRODUCT_VARIANT_BULK_CREATE_MUTATION, variables
    )
    content = get_graphql_content(response)
    data = content["data"]["productVariantBulkCreate"]
    errors = data["bulkProductErrors"]

    assert not data["productVariants"]
    assert len(errors) == 1
    error = errors[0]
    assert error["field"] == "stocks"
    assert error["index"] == 1
    assert error["code"] == ProductErrorCode.DUPLICATED_INPUT_ITEM.name
    assert error["warehouses"] == [warehouse1_id]


def test_product_variant_bulk_create_channel_listings_input(
    staff_api_client,
    product_available_in_many_channels,
    permission_manage_products,
    warehouses,
    size_attribute,
    channel_USD,
    channel_PLN,
):
    product = product_available_in_many_channels
    ProductChannelListing.objects.filter(product=product, channel=channel_PLN).update(
        is_published=False
    )
    product_variant_count = ProductVariant.objects.count()
    product_id = graphene.Node.to_global_id("Product", product.pk)
    attribute_value_count = size_attribute.values.count()
    size_attribute_id = graphene.Node.to_global_id("Attribute", size_attribute.pk)
    attribute_value = size_attribute.values.last()
    variants = [
        {
            "sku": str(uuid4())[:12],
            "channelListings": [
                {
                    "price": 10.0,
                    "costPrice": 11.0,
                    "channelId": graphene.Node.to_global_id("Channel", channel_USD.pk),
                }
            ],
            "attributes": [{"id": size_attribute_id, "values": [attribute_value.name]}],
        },
        {
            "sku": str(uuid4())[:12],
            "attributes": [{"id": size_attribute_id, "values": ["Test-attribute"]}],
            "channelListings": [
                {
                    "price": 15.0,
                    "costPrice": 16.0,
                    "channelId": graphene.Node.to_global_id("Channel", channel_USD.pk),
                },
                {
                    "price": 12.0,
                    "costPrice": 13.0,
                    "channelId": graphene.Node.to_global_id("Channel", channel_PLN.pk),
                },
            ],
        },
    ]

    variables = {"productId": product_id, "variants": variants}
    staff_api_client.user.user_permissions.add(permission_manage_products)
    response = staff_api_client.post_graphql(
        PRODUCT_VARIANT_BULK_CREATE_MUTATION, variables
    )
    content = get_graphql_content(response)
    data = content["data"]["productVariantBulkCreate"]
    assert not data["bulkProductErrors"]
    assert data["count"] == 2
    assert product_variant_count + 2 == ProductVariant.objects.count()
    assert attribute_value_count + 1 == size_attribute.values.count()

    expected_result = {
        variants[0]["sku"]: {
            "sku": variants[0]["sku"],
            "channelListings": [
                {
                    "channel": {"slug": channel_USD.slug},
                    "price": {
                        "amount": variants[0]["channelListings"][0]["price"],
                        "currency": channel_USD.currency_code,
                    },
                    "costPrice": {
                        "amount": variants[0]["channelListings"][0]["costPrice"],
                        "currency": channel_USD.currency_code,
                    },
                }
            ],
        },
        variants[1]["sku"]: {
            "sku": variants[1]["sku"],
            "channelListings": [
                {
                    "channel": {"slug": channel_USD.slug},
                    "price": {
                        "amount": variants[1]["channelListings"][0]["price"],
                        "currency": channel_USD.currency_code,
                    },
                    "costPrice": {
                        "amount": variants[1]["channelListings"][0]["costPrice"],
                        "currency": channel_USD.currency_code,
                    },
                },
                {
                    "channel": {"slug": channel_PLN.slug},
                    "price": {
                        "amount": variants[1]["channelListings"][1]["price"],
                        "currency": channel_PLN.currency_code,
                    },
                    "costPrice": {
                        "amount": variants[1]["channelListings"][1]["costPrice"],
                        "currency": channel_PLN.currency_code,
                    },
                },
            ],
        },
    }
    for variant_data in data["productVariants"]:
        variant_data.pop("id")
        assert variant_data["sku"] in expected_result
        expected_variant = expected_result[variant_data["sku"]]
        expected_channel_listing = expected_variant["channelListings"]
        assert all(
            [
                channelListing in expected_channel_listing
                for channelListing in variant_data["channelListings"]
            ]
        )


def test_product_variant_bulk_create_duplicated_channels(
    staff_api_client,
    product_available_in_many_channels,
    permission_manage_products,
    warehouses,
    size_attribute,
    channel_USD,
):
    product = product_available_in_many_channels
    product_variant_count = ProductVariant.objects.count()
    product_id = graphene.Node.to_global_id("Product", product.pk)
    size_attribute_id = graphene.Node.to_global_id("Attribute", size_attribute.pk)
    attribute_value = size_attribute.values.last()
    channel_id = graphene.Node.to_global_id("Channel", channel_USD.pk)
    variants = [
        {
            "sku": str(uuid4())[:12],
            "channelListings": [
                {"price": 10.0, "channelId": channel_id},
                {"price": 10.0, "channelId": channel_id},
            ],
            "attributes": [{"id": size_attribute_id, "values": [attribute_value.name]}],
        },
    ]

    variables = {"productId": product_id, "variants": variants}
    staff_api_client.user.user_permissions.add(permission_manage_products)
    response = staff_api_client.post_graphql(
        PRODUCT_VARIANT_BULK_CREATE_MUTATION, variables
    )
    content = get_graphql_content(response)
    data = content["data"]["productVariantBulkCreate"]
    assert len(data["bulkProductErrors"]) == 1
    error = data["bulkProductErrors"][0]
    assert error["field"] == "channelListings"
    assert error["code"] == ProductErrorCode.DUPLICATED_INPUT_ITEM.name
    assert error["index"] == 0
    assert error["channels"] == [channel_id]
    assert product_variant_count == ProductVariant.objects.count()


def test_product_variant_bulk_create_too_many_decimal_places_in_price(
    staff_api_client,
    product_available_in_many_channels,
    permission_manage_products,
    size_attribute,
    channel_USD,
    channel_PLN,
):
    product = product_available_in_many_channels
    product_variant_count = ProductVariant.objects.count()
    product_id = graphene.Node.to_global_id("Product", product.pk)
    size_attribute_id = graphene.Node.to_global_id("Attribute", size_attribute.pk)
    attribute_value = size_attribute.values.last()
    channel_id = graphene.Node.to_global_id("Channel", channel_USD.pk)
    channel_pln_id = graphene.Node.to_global_id("Channel", channel_PLN.pk)
    variants = [
        {
            "sku": str(uuid4())[:12],
            "channelListings": [
                {"price": 10.1234, "costPrice": 10.1234, "channelId": channel_id},
                {"price": 10.12345, "costPrice": 10.12345, "channelId": channel_pln_id},
            ],
            "attributes": [{"id": size_attribute_id, "values": [attribute_value.name]}],
        },
    ]

    variables = {"productId": product_id, "variants": variants}
    staff_api_client.user.user_permissions.add(permission_manage_products)
    response = staff_api_client.post_graphql(
        PRODUCT_VARIANT_BULK_CREATE_MUTATION, variables
    )
    content = get_graphql_content(response)
    data = content["data"]["productVariantBulkCreate"]
    assert len(data["bulkProductErrors"]) == 4
    errors = data["bulkProductErrors"]
    assert errors[0]["field"] == "price"
    assert errors[0]["code"] == ProductErrorCode.INVALID.name
    assert errors[0]["index"] == 0
    assert errors[0]["channels"] == [channel_id]
    assert errors[1]["field"] == "price"
    assert errors[1]["code"] == ProductErrorCode.INVALID.name
    assert errors[1]["index"] == 0
    assert errors[1]["channels"] == [channel_pln_id]
    assert errors[2]["field"] == "costPrice"
    assert errors[2]["code"] == ProductErrorCode.INVALID.name
    assert errors[2]["index"] == 0
    assert errors[2]["channels"] == [channel_id]
    assert errors[3]["field"] == "costPrice"
    assert errors[3]["code"] == ProductErrorCode.INVALID.name
    assert errors[3]["index"] == 0
    assert errors[3]["channels"] == [channel_pln_id]
    assert product_variant_count == ProductVariant.objects.count()


def test_product_variant_bulk_create_product_not_assigned_to_channel(
    staff_api_client,
    product,
    permission_manage_products,
    warehouses,
    size_attribute,
    channel_PLN,
):
    product_variant_count = ProductVariant.objects.count()
    product_id = graphene.Node.to_global_id("Product", product.pk)
    assert not ProductChannelListing.objects.filter(
        product=product, channel=channel_PLN
    ).exists()
    size_attribute_id = graphene.Node.to_global_id("Attribute", size_attribute.pk)
    attribute_value = size_attribute.values.last()
    channel_id = graphene.Node.to_global_id("Channel", channel_PLN.pk)
    variants = [
        {
            "sku": str(uuid4())[:12],
            "channelListings": [{"price": 10.0, "channelId": channel_id}],
            "attributes": [{"id": size_attribute_id, "values": [attribute_value.name]}],
        },
    ]

    variables = {"productId": product_id, "variants": variants}
    staff_api_client.user.user_permissions.add(permission_manage_products)
    response = staff_api_client.post_graphql(
        PRODUCT_VARIANT_BULK_CREATE_MUTATION, variables
    )
    content = get_graphql_content(response)
    data = content["data"]["productVariantBulkCreate"]
    assert len(data["bulkProductErrors"]) == 1
    error = data["bulkProductErrors"][0]
    assert error["field"] == "channelId"
    assert error["code"] == ProductErrorCode.PRODUCT_NOT_ASSIGNED_TO_CHANNEL.name
    assert error["index"] == 0
    assert error["channels"] == [channel_id]
    assert product_variant_count == ProductVariant.objects.count()


def test_product_variant_bulk_create_duplicated_sku(
    staff_api_client,
    product,
    product_with_default_variant,
    size_attribute,
    permission_manage_products,
):
    product_variant_count = ProductVariant.objects.count()
    product_id = graphene.Node.to_global_id("Product", product.pk)
    size_attribute_id = graphene.Node.to_global_id("Attribute", size_attribute.pk)
    sku = product.variants.first().sku
    sku2 = product_with_default_variant.variants.first().sku
    assert not sku == sku2
    variants = [
        {
            "sku": sku,
            "attributes": [{"id": size_attribute_id, "values": ["Test-value"]}],
        },
        {
            "sku": sku2,
            "attributes": [{"id": size_attribute_id, "values": ["Test-valuee"]}],
        },
    ]

    variables = {"productId": product_id, "variants": variants}
    staff_api_client.user.user_permissions.add(permission_manage_products)
    response = staff_api_client.post_graphql(
        PRODUCT_VARIANT_BULK_CREATE_MUTATION, variables
    )
    content = get_graphql_content(response)
    data = content["data"]["productVariantBulkCreate"]
    assert len(data["bulkProductErrors"]) == 2
    errors = data["bulkProductErrors"]
    for index, error in enumerate(errors):
        assert error["field"] == "sku"
        assert error["code"] == ProductErrorCode.UNIQUE.name
        assert error["index"] == index
    assert product_variant_count == ProductVariant.objects.count()


def test_product_variant_bulk_create_duplicated_sku_in_input(
    staff_api_client, product, size_attribute, permission_manage_products
):
    product_variant_count = ProductVariant.objects.count()
    product_id = graphene.Node.to_global_id("Product", product.pk)
    size_attribute_id = graphene.Node.to_global_id("Attribute", size_attribute.pk)
    sku = str(uuid4())[:12]
    variants = [
        {
            "sku": sku,
            "attributes": [{"id": size_attribute_id, "values": ["Test-value"]}],
        },
        {
            "sku": sku,
            "attributes": [{"id": size_attribute_id, "values": ["Test-value2"]}],
        },
    ]

    variables = {"productId": product_id, "variants": variants}
    staff_api_client.user.user_permissions.add(permission_manage_products)
    response = staff_api_client.post_graphql(
        PRODUCT_VARIANT_BULK_CREATE_MUTATION, variables
    )
    content = get_graphql_content(response)
    data = content["data"]["productVariantBulkCreate"]
    assert len(data["bulkProductErrors"]) == 1
    error = data["bulkProductErrors"][0]
    assert error["field"] == "sku"
    assert error["code"] == ProductErrorCode.UNIQUE.name
    assert error["index"] == 1
    assert product_variant_count == ProductVariant.objects.count()


def test_product_variant_bulk_create_many_errors(
    staff_api_client, product, size_attribute, permission_manage_products
):
    product_variant_count = ProductVariant.objects.count()
    product_id = graphene.Node.to_global_id("Product", product.pk)
    size_attribute_id = graphene.Node.to_global_id("Attribute", size_attribute.pk)
    non_existent_attribute_pk = 0
    invalid_attribute_id = graphene.Node.to_global_id(
        "Attribute", non_existent_attribute_pk
    )
    sku = product.variants.first().sku
    variants = [
        {
            "sku": str(uuid4())[:12],
            "attributes": [{"id": size_attribute_id, "values": ["Test-value1"]}],
        },
        {
            "sku": str(uuid4())[:12],
            "attributes": [{"id": size_attribute_id, "values": ["Test-value4"]}],
        },
        {
            "sku": sku,
            "attributes": [{"id": size_attribute_id, "values": ["Test-value2"]}],
        },
        {
            "sku": str(uuid4())[:12],
            "attributes": [{"id": invalid_attribute_id, "values": ["Test-value3"]}],
        },
    ]

    variables = {"productId": product_id, "variants": variants}
    staff_api_client.user.user_permissions.add(permission_manage_products)
    response = staff_api_client.post_graphql(
        PRODUCT_VARIANT_BULK_CREATE_MUTATION, variables
    )
    content = get_graphql_content(response)
    data = content["data"]["productVariantBulkCreate"]
    assert len(data["bulkProductErrors"]) == 2
    errors = data["bulkProductErrors"]
    expected_errors = [
        {
            "field": "sku",
            "index": 2,
            "code": ProductErrorCode.UNIQUE.name,
            "message": ANY,
            "warehouses": None,
            "channels": None,
        },
        {
            "field": "attributes",
            "index": 3,
            "code": ProductErrorCode.NOT_FOUND.name,
            "message": ANY,
            "warehouses": None,
            "channels": None,
        },
    ]
    for expected_error in expected_errors:
        assert expected_error in errors
    assert product_variant_count == ProductVariant.objects.count()


def test_product_variant_bulk_create_two_variants_duplicated_attribute_value(
    staff_api_client,
    product_with_variant_with_two_attributes,
    color_attribute,
    size_attribute,
    permission_manage_products,
):
    product = product_with_variant_with_two_attributes
    product_variant_count = ProductVariant.objects.count()
    product_id = graphene.Node.to_global_id("Product", product.pk)
    color_attribute_id = graphene.Node.to_global_id("Attribute", color_attribute.id)
    size_attribute_id = graphene.Node.to_global_id("Attribute", size_attribute.id)
    variants = [
        {
            "sku": str(uuid4())[:12],
            "attributes": [
                {"id": color_attribute_id, "values": ["red"]},
                {"id": size_attribute_id, "values": ["small"]},
            ],
        }
    ]
    variables = {"productId": product_id, "variants": variants}
    staff_api_client.user.user_permissions.add(permission_manage_products)
    response = staff_api_client.post_graphql(
        PRODUCT_VARIANT_BULK_CREATE_MUTATION, variables
    )
    content = get_graphql_content(response)
    data = content["data"]["productVariantBulkCreate"]
    assert len(data["bulkProductErrors"]) == 1
    error = data["bulkProductErrors"][0]
    assert error["field"] == "attributes"
    assert error["code"] == ProductErrorCode.DUPLICATED_INPUT_ITEM.name
    assert error["index"] == 0
    assert product_variant_count == ProductVariant.objects.count()


def test_product_variant_bulk_create_two_variants_duplicated_attribute_value_in_input(
    staff_api_client,
    product_with_variant_with_two_attributes,
    permission_manage_products,
    color_attribute,
    size_attribute,
):
    product = product_with_variant_with_two_attributes
    product_id = graphene.Node.to_global_id("Product", product.pk)
    product_variant_count = ProductVariant.objects.count()
    color_attribute_id = graphene.Node.to_global_id("Attribute", color_attribute.id)
    size_attribute_id = graphene.Node.to_global_id("Attribute", size_attribute.id)
    attributes = [
        {"id": color_attribute_id, "values": [color_attribute.values.last().slug]},
        {"id": size_attribute_id, "values": [size_attribute.values.last().slug]},
    ]
    variants = [
        {"sku": str(uuid4())[:12], "attributes": attributes},
        {"sku": str(uuid4())[:12], "attributes": attributes},
    ]
    variables = {"productId": product_id, "variants": variants}
    staff_api_client.user.user_permissions.add(permission_manage_products)
    response = staff_api_client.post_graphql(
        PRODUCT_VARIANT_BULK_CREATE_MUTATION, variables
    )
    content = get_graphql_content(response)
    data = content["data"]["productVariantBulkCreate"]
    assert len(data["bulkProductErrors"]) == 1
    error = data["bulkProductErrors"][0]
    assert error["field"] == "attributes"
    assert error["code"] == ProductErrorCode.DUPLICATED_INPUT_ITEM.name
    assert error["index"] == 1
    assert product_variant_count == ProductVariant.objects.count()


def test_product_variant_bulk_create_two_variants_duplicated_one_attribute_value(
    staff_api_client,
    product_with_variant_with_two_attributes,
    color_attribute,
    size_attribute,
    permission_manage_products,
):
    product = product_with_variant_with_two_attributes
    product_variant_count = ProductVariant.objects.count()
    product_id = graphene.Node.to_global_id("Product", product.pk)
    color_attribute_id = graphene.Node.to_global_id("Attribute", color_attribute.id)
    size_attribute_id = graphene.Node.to_global_id("Attribute", size_attribute.id)
    variants = [
        {
            "sku": str(uuid4())[:12],
            "attributes": [
                {"id": color_attribute_id, "values": ["red"]},
                {"id": size_attribute_id, "values": ["big"]},
            ],
        }
    ]
    variables = {"productId": product_id, "variants": variants}
    staff_api_client.user.user_permissions.add(permission_manage_products)
    response = staff_api_client.post_graphql(
        PRODUCT_VARIANT_BULK_CREATE_MUTATION, variables
    )
    content = get_graphql_content(response)
    data = content["data"]["productVariantBulkCreate"]
    assert not data["bulkProductErrors"]
    assert data["count"] == 1
    assert product_variant_count + 1 == ProductVariant.objects.count()


VARIANT_STOCKS_CREATE_MUTATION = """
    mutation ProductVariantStocksCreate($variantId: ID!, $stocks: [StockInput!]!){
        productVariantStocksCreate(variantId: $variantId, stocks: $stocks){
            productVariant{
                id
                stocks {
                    quantity
                    quantityAllocated
                    id
                    warehouse{
                        slug
                    }
                }
            }
            bulkStockErrors{
                code
                field
                message
                index
            }
        }
    }
"""


def test_variant_stocks_create(
    staff_api_client, variant, warehouse, permission_manage_products
):
    variant_id = graphene.Node.to_global_id("ProductVariant", variant.pk)
    second_warehouse = Warehouse.objects.get(pk=warehouse.pk)
    second_warehouse.slug = "second warehouse"
    second_warehouse.pk = None
    second_warehouse.save()

    stocks = [
        {
            "warehouse": graphene.Node.to_global_id("Warehouse", warehouse.id),
            "quantity": 20,
        },
        {
            "warehouse": graphene.Node.to_global_id("Warehouse", second_warehouse.id),
            "quantity": 100,
        },
    ]
    variables = {"variantId": variant_id, "stocks": stocks}
    response = staff_api_client.post_graphql(
        VARIANT_STOCKS_CREATE_MUTATION,
        variables,
        permissions=[permission_manage_products],
    )
    content = get_graphql_content(response)
    data = content["data"]["productVariantStocksCreate"]

    expected_result = [
        {
            "quantity": stocks[0]["quantity"],
            "quantityAllocated": 0,
            "warehouse": {"slug": warehouse.slug},
        },
        {
            "quantity": stocks[1]["quantity"],
            "quantityAllocated": 0,
            "warehouse": {"slug": second_warehouse.slug},
        },
    ]
    assert not data["bulkStockErrors"]
    assert len(data["productVariant"]["stocks"]) == len(stocks)
    result = []
    for stock in data["productVariant"]["stocks"]:
        stock.pop("id")
        result.append(stock)
    for res in result:
        assert res in expected_result


def test_variant_stocks_create_empty_stock_input(
    staff_api_client, variant, permission_manage_products
):
    variant_id = graphene.Node.to_global_id("ProductVariant", variant.pk)

    variables = {"variantId": variant_id, "stocks": []}
    response = staff_api_client.post_graphql(
        VARIANT_STOCKS_CREATE_MUTATION,
        variables,
        permissions=[permission_manage_products],
    )
    content = get_graphql_content(response)
    data = content["data"]["productVariantStocksCreate"]

    assert not data["bulkStockErrors"]
    assert len(data["productVariant"]["stocks"]) == variant.stocks.count()
    assert data["productVariant"]["id"] == variant_id


def test_variant_stocks_create_stock_already_exists(
    staff_api_client, variant, warehouse, permission_manage_products
):
    variant_id = graphene.Node.to_global_id("ProductVariant", variant.pk)
    second_warehouse = Warehouse.objects.get(pk=warehouse.pk)
    second_warehouse.slug = "second warehouse"
    second_warehouse.pk = None
    second_warehouse.save()

    Stock.objects.create(product_variant=variant, warehouse=warehouse, quantity=10)

    stocks = [
        {
            "warehouse": graphene.Node.to_global_id("Warehouse", warehouse.id),
            "quantity": 20,
        },
        {
            "warehouse": graphene.Node.to_global_id("Warehouse", second_warehouse.id),
            "quantity": 100,
        },
    ]
    variables = {"variantId": variant_id, "stocks": stocks}
    response = staff_api_client.post_graphql(
        VARIANT_STOCKS_CREATE_MUTATION,
        variables,
        permissions=[permission_manage_products],
    )
    content = get_graphql_content(response)
    data = content["data"]["productVariantStocksCreate"]
    errors = data["bulkStockErrors"]

    assert errors
    assert errors[0]["code"] == StockErrorCode.UNIQUE.name
    assert errors[0]["field"] == "warehouse"
    assert errors[0]["index"] == 0


def test_variant_stocks_create_stock_duplicated_warehouse(
    staff_api_client, variant, warehouse, permission_manage_products
):
    variant_id = graphene.Node.to_global_id("ProductVariant", variant.pk)
    second_warehouse = Warehouse.objects.get(pk=warehouse.pk)
    second_warehouse.slug = "second warehouse"
    second_warehouse.pk = None
    second_warehouse.save()

    second_warehouse_id = graphene.Node.to_global_id("Warehouse", second_warehouse.id)

    stocks = [
        {
            "warehouse": graphene.Node.to_global_id("Warehouse", warehouse.id),
            "quantity": 20,
        },
        {"warehouse": second_warehouse_id, "quantity": 100},
        {"warehouse": second_warehouse_id, "quantity": 120},
    ]
    variables = {"variantId": variant_id, "stocks": stocks}
    response = staff_api_client.post_graphql(
        VARIANT_STOCKS_CREATE_MUTATION,
        variables,
        permissions=[permission_manage_products],
    )
    content = get_graphql_content(response)
    data = content["data"]["productVariantStocksCreate"]
    errors = data["bulkStockErrors"]

    assert errors
    assert errors[0]["code"] == StockErrorCode.UNIQUE.name
    assert errors[0]["field"] == "warehouse"
    assert errors[0]["index"] == 2


def test_variant_stocks_create_stock_duplicated_warehouse_and_warehouse_already_exists(
    staff_api_client, variant, warehouse, permission_manage_products
):
    variant_id = graphene.Node.to_global_id("ProductVariant", variant.pk)
    second_warehouse = Warehouse.objects.get(pk=warehouse.pk)
    second_warehouse.slug = "second warehouse"
    second_warehouse.pk = None
    second_warehouse.save()

    second_warehouse_id = graphene.Node.to_global_id("Warehouse", second_warehouse.id)
    Stock.objects.create(
        product_variant=variant, warehouse=second_warehouse, quantity=10
    )

    stocks = [
        {
            "warehouse": graphene.Node.to_global_id("Warehouse", warehouse.id),
            "quantity": 20,
        },
        {"warehouse": second_warehouse_id, "quantity": 100},
        {"warehouse": second_warehouse_id, "quantity": 120},
    ]

    variables = {"variantId": variant_id, "stocks": stocks}
    response = staff_api_client.post_graphql(
        VARIANT_STOCKS_CREATE_MUTATION,
        variables,
        permissions=[permission_manage_products],
    )
    content = get_graphql_content(response)
    data = content["data"]["productVariantStocksCreate"]
    errors = data["bulkStockErrors"]

    assert len(errors) == 3
    assert {error["code"] for error in errors} == {
        StockErrorCode.UNIQUE.name,
    }
    assert {error["field"] for error in errors} == {
        "warehouse",
    }
    assert {error["index"] for error in errors} == {1, 2}


VARIANT_STOCKS_UPDATE_MUTATIONS = """
    mutation ProductVariantStocksUpdate($variantId: ID!, $stocks: [StockInput!]!){
        productVariantStocksUpdate(variantId: $variantId, stocks: $stocks){
            productVariant{
                stocks{
                    quantity
                    quantityAllocated
                    id
                    warehouse{
                        slug
                    }
                }
            }
            bulkStockErrors{
                code
                field
                message
                index
            }
        }
    }
"""


def test_product_variant_stocks_update(
    staff_api_client, variant, warehouse, permission_manage_products
):
    variant_id = graphene.Node.to_global_id("ProductVariant", variant.pk)
    second_warehouse = Warehouse.objects.get(pk=warehouse.pk)
    second_warehouse.slug = "second warehouse"
    second_warehouse.pk = None
    second_warehouse.save()

    Stock.objects.create(product_variant=variant, warehouse=warehouse, quantity=10)

    stocks = [
        {
            "warehouse": graphene.Node.to_global_id("Warehouse", warehouse.id),
            "quantity": 20,
        },
        {
            "warehouse": graphene.Node.to_global_id("Warehouse", second_warehouse.id),
            "quantity": 100,
        },
    ]
    variables = {"variantId": variant_id, "stocks": stocks}
    response = staff_api_client.post_graphql(
        VARIANT_STOCKS_UPDATE_MUTATIONS,
        variables,
        permissions=[permission_manage_products],
    )
    content = get_graphql_content(response)
    data = content["data"]["productVariantStocksUpdate"]

    expected_result = [
        {
            "quantity": stocks[0]["quantity"],
            "quantityAllocated": 0,
            "warehouse": {"slug": warehouse.slug},
        },
        {
            "quantity": stocks[1]["quantity"],
            "quantityAllocated": 0,
            "warehouse": {"slug": second_warehouse.slug},
        },
    ]
    assert not data["bulkStockErrors"]
    assert len(data["productVariant"]["stocks"]) == len(stocks)
    result = []
    for stock in data["productVariant"]["stocks"]:
        stock.pop("id")
        result.append(stock)
    for res in result:
        assert res in expected_result


def test_product_variant_stocks_update_with_empty_stock_list(
    staff_api_client, variant, warehouse, permission_manage_products
):
    variant_id = graphene.Node.to_global_id("ProductVariant", variant.pk)
    stocks = []
    variables = {"variantId": variant_id, "stocks": stocks}
    response = staff_api_client.post_graphql(
        VARIANT_STOCKS_UPDATE_MUTATIONS,
        variables,
        permissions=[permission_manage_products],
    )
    content = get_graphql_content(response)
    data = content["data"]["productVariantStocksUpdate"]

    assert not data["bulkStockErrors"]
    assert len(data["productVariant"]["stocks"]) == len(stocks)


def test_variant_stocks_update_stock_duplicated_warehouse(
    staff_api_client, variant, warehouse, permission_manage_products
):
    variant_id = graphene.Node.to_global_id("ProductVariant", variant.pk)
    second_warehouse = Warehouse.objects.get(pk=warehouse.pk)
    second_warehouse.slug = "second warehouse"
    second_warehouse.pk = None
    second_warehouse.save()

    Stock.objects.create(product_variant=variant, warehouse=warehouse, quantity=10)

    stocks = [
        {
            "warehouse": graphene.Node.to_global_id("Warehouse", warehouse.pk),
            "quantity": 20,
        },
        {
            "warehouse": graphene.Node.to_global_id("Warehouse", second_warehouse.pk),
            "quantity": 100,
        },
        {
            "warehouse": graphene.Node.to_global_id("Warehouse", warehouse.pk),
            "quantity": 150,
        },
    ]
    variables = {"variantId": variant_id, "stocks": stocks}
    response = staff_api_client.post_graphql(
        VARIANT_STOCKS_UPDATE_MUTATIONS,
        variables,
        permissions=[permission_manage_products],
    )
    content = get_graphql_content(response)
    data = content["data"]["productVariantStocksUpdate"]
    errors = data["bulkStockErrors"]

    assert errors
    assert errors[0]["code"] == StockErrorCode.UNIQUE.name
    assert errors[0]["field"] == "warehouse"
    assert errors[0]["index"] == 2


VARIANT_STOCKS_DELETE_MUTATION = """
    mutation ProductVariantStocksDelete($variantId: ID!, $warehouseIds: [ID!]!){
        productVariantStocksDelete(
            variantId: $variantId, warehouseIds: $warehouseIds
        ){
            productVariant{
                stocks{
                    id
                    quantity
                    warehouse{
                        slug
                    }
                }
            }
            stockErrors{
                field
                code
                message
            }
        }
    }
"""


def test_product_variant_stocks_delete_mutation(
    staff_api_client, variant, warehouse, permission_manage_products
):
    variant_id = graphene.Node.to_global_id("ProductVariant", variant.pk)
    second_warehouse = Warehouse.objects.get(pk=warehouse.pk)
    second_warehouse.slug = "second warehouse"
    second_warehouse.pk = None
    second_warehouse.save()

    Stock.objects.bulk_create(
        [
            Stock(product_variant=variant, warehouse=warehouse, quantity=10),
            Stock(product_variant=variant, warehouse=second_warehouse, quantity=140),
        ]
    )
    stocks_count = variant.stocks.count()

    warehouse_ids = [graphene.Node.to_global_id("Warehouse", second_warehouse.id)]

    variables = {"variantId": variant_id, "warehouseIds": warehouse_ids}
    response = staff_api_client.post_graphql(
        VARIANT_STOCKS_DELETE_MUTATION,
        variables,
        permissions=[permission_manage_products],
    )
    content = get_graphql_content(response)
    data = content["data"]["productVariantStocksDelete"]

    variant.refresh_from_db()
    assert not data["stockErrors"]
    assert (
        len(data["productVariant"]["stocks"])
        == variant.stocks.count()
        == stocks_count - 1
    )
    assert data["productVariant"]["stocks"][0]["quantity"] == 10
    assert data["productVariant"]["stocks"][0]["warehouse"]["slug"] == warehouse.slug


def test_product_variant_stocks_delete_mutation_invalid_warehouse_id(
    staff_api_client, variant, warehouse, permission_manage_products
):
    variant_id = graphene.Node.to_global_id("ProductVariant", variant.pk)
    second_warehouse = Warehouse.objects.get(pk=warehouse.pk)
    second_warehouse.slug = "second warehouse"
    second_warehouse.pk = None
    second_warehouse.save()

    Stock.objects.bulk_create(
        [Stock(product_variant=variant, warehouse=warehouse, quantity=10)]
    )
    stocks_count = variant.stocks.count()

    warehouse_ids = [graphene.Node.to_global_id("Warehouse", second_warehouse.id)]

    variables = {"variantId": variant_id, "warehouseIds": warehouse_ids}
    response = staff_api_client.post_graphql(
        VARIANT_STOCKS_DELETE_MUTATION,
        variables,
        permissions=[permission_manage_products],
    )
    content = get_graphql_content(response)
    data = content["data"]["productVariantStocksDelete"]

    variant.refresh_from_db()
    assert not data["stockErrors"]
    assert (
        len(data["productVariant"]["stocks"]) == variant.stocks.count() == stocks_count
    )
    assert data["productVariant"]["stocks"][0]["quantity"] == 10
    assert data["productVariant"]["stocks"][0]["warehouse"]["slug"] == warehouse.slug<|MERGE_RESOLUTION|>--- conflicted
+++ resolved
@@ -1363,10 +1363,6 @@
     staff_api_client, unavailable_product_with_variant, permission_manage_products
 ):
     variant = unavailable_product_with_variant.variants.first()
-<<<<<<< HEAD
-=======
-    channel_slug = variant.channel_listings.get().channel.slug
->>>>>>> df19342d
     data = _fetch_variant(
         staff_api_client, variant, permissions=[permission_manage_products],
     )
