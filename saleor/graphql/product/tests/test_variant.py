--- conflicted
+++ resolved
@@ -2870,8 +2870,6 @@
     assert variant.attributes.last().values.first().slug == "small-2"
 
 
-<<<<<<< HEAD
-=======
 def test_update_product_variant_with_value_that_matching_existing_slug(
     staff_api_client,
     product_with_variant_with_two_attributes,
@@ -2964,7 +2962,6 @@
         assert len(attr_data["values"]) == 1
 
 
->>>>>>> f5b8251d
 @patch("saleor.plugins.manager.PluginsManager.product_variant_updated")
 def test_update_variant_with_boolean_attribute(
     product_variant_updated,
