from decimal import Decimal

import graphene
import pytest

from ....product.models import (
    Attribute,
    AttributeProduct,
    AttributeVariant,
    Product,
    ProductChannelListing,
    ProductType,
    ProductVariant,
)
from ...tests.utils import get_graphql_content


@pytest.fixture
def attributes_for_pagination(collection, category, channel_USD):
    attributes = Attribute.objects.bulk_create(
        [
            Attribute(
                name="Attr1",
                slug="attr1",
                value_required=True,
                storefront_search_position=4,
            ),
            Attribute(
                name="AttrAttr1",
                slug="attr_attr1",
                value_required=True,
                storefront_search_position=3,
            ),
            Attribute(
                name="AttrAttr2",
                slug="attr_attr2",
                value_required=True,
                storefront_search_position=2,
            ),
            Attribute(
                name="Attr2",
                slug="attr2",
                value_required=False,
                storefront_search_position=5,
            ),
            Attribute(
                name="Attr3",
                slug="attr3",
                value_required=False,
                storefront_search_position=1,
            ),
        ]
    )

    product_type = ProductType.objects.create(name="My Product Type")
    product = Product.objects.create(
<<<<<<< HEAD
        name="Test product", product_type=product_type, category=category,
    )
    ProductChannelListing.objects.create(
        channel=channel_USD,
        product=product,
        is_published=True,
        visible_in_listings=True,
    )
    ProductVariant.objects.create(product=product)
=======
        name="Test product",
        product_type=product_type,
        category=category,
        is_published=True,
        visible_in_listings=True,
    )
    ProductVariant.objects.create(
        product=product, sku="testVariant", price_amount=Decimal(10)
    )
>>>>>>> 53c192a2
    collection.products.add(product)
    AttributeVariant.objects.bulk_create(
        [
            AttributeVariant(
                product_type=product_type, attribute=attributes[1], sort_order=1
            ),
            AttributeVariant(
                product_type=product_type, attribute=attributes[3], sort_order=2
            ),
            AttributeVariant(
                product_type=product_type, attribute=attributes[4], sort_order=3
            ),
        ]
    )
    AttributeProduct.objects.bulk_create(
        [
            AttributeProduct(
                product_type=product_type, attribute=attributes[2], sort_order=1
            ),
            AttributeProduct(
                product_type=product_type, attribute=attributes[0], sort_order=2
            ),
            AttributeProduct(
                product_type=product_type, attribute=attributes[1], sort_order=3
            ),
        ]
    )

    return attributes


QUERY_ATTRIBUTES_PAGINATION = """
    query (
        $first: Int, $last: Int, $after: String, $before: String,
        $sortBy: AttributeSortingInput, $filter: AttributeFilterInput
    ){
        attributes (
            first: $first, last: $last, after: $after, before: $before,
            sortBy: $sortBy, filter: $filter
        ) {
            edges {
                node {
                    name
                }
            }
            pageInfo{
                startCursor
                endCursor
                hasNextPage
                hasPreviousPage
            }
        }
    }
"""


@pytest.mark.parametrize(
    "sort_by, attributes_order",
    [
        ({"field": "NAME", "direction": "ASC"}, ["Attr1", "Attr2", "Attr3"]),
        ({"field": "NAME", "direction": "DESC"}, ["AttrAttr2", "AttrAttr1", "Attr3"]),
        ({"field": "SLUG", "direction": "ASC"}, ["Attr1", "Attr2", "Attr3"]),
        ({"field": "VALUE_REQUIRED", "direction": "ASC"}, ["Attr2", "Attr3", "Attr1"],),
        (
            {"field": "STOREFRONT_SEARCH_POSITION", "direction": "ASC"},
            ["Attr3", "AttrAttr2", "AttrAttr1"],
        ),
    ],
)
def test_attributes_pagination_with_sorting(
    sort_by, attributes_order, staff_api_client, attributes_for_pagination,
):
    page_size = 3

    variables = {"first": page_size, "after": None, "sortBy": sort_by}
    response = staff_api_client.post_graphql(QUERY_ATTRIBUTES_PAGINATION, variables,)
    content = get_graphql_content(response)
    attributes_nodes = content["data"]["attributes"]["edges"]
    assert attributes_order[0] == attributes_nodes[0]["node"]["name"]
    assert attributes_order[1] == attributes_nodes[1]["node"]["name"]
    assert attributes_order[2] == attributes_nodes[2]["node"]["name"]
    assert len(attributes_nodes) == page_size


@pytest.mark.parametrize(
    "filter_by, attributes_order",
    [
        ({"search": "AttrAttr"}, ["AttrAttr2", "AttrAttr1"]),
        ({"search": "attr_attr"}, ["AttrAttr2", "AttrAttr1"]),
        ({"search": "Attr1"}, ["AttrAttr1", "Attr1"]),
        ({"valueRequired": False}, ["Attr3", "Attr2"]),
    ],
)
def test_attributes_pagination_with_filtering(
    filter_by, attributes_order, staff_api_client, attributes_for_pagination,
):
    page_size = 2

    variables = {"first": page_size, "after": None, "filter": filter_by}
    response = staff_api_client.post_graphql(QUERY_ATTRIBUTES_PAGINATION, variables)
    content = get_graphql_content(response)
    attributes_nodes = content["data"]["attributes"]["edges"]
    assert attributes_order[0] == attributes_nodes[0]["node"]["name"]
    assert attributes_order[1] == attributes_nodes[1]["node"]["name"]
    assert len(attributes_nodes) == page_size


def test_attributes_pagination_with_filtering_in_collection(
    staff_api_client, attributes_for_pagination, collection, channel_USD
):
    page_size = 2
    attributes_order = ["Attr3", "AttrAttr2"]
    collection_id = graphene.Node.to_global_id("Collection", collection.id)
    filter_by = {"inCollection": collection_id, "channel": channel_USD.slug}

    variables = {"first": page_size, "after": None, "filter": filter_by}
    response = staff_api_client.post_graphql(QUERY_ATTRIBUTES_PAGINATION, variables)
    content = get_graphql_content(response)
    attributes_nodes = content["data"]["attributes"]["edges"]
    assert attributes_order[0] == attributes_nodes[0]["node"]["name"]
    assert attributes_order[1] == attributes_nodes[1]["node"]["name"]
    assert len(attributes_nodes) == page_size


def test_attributes_pagination_with_filtering_in_category(
    staff_api_client, attributes_for_pagination, category, channel_USD
):
    page_size = 2
    attributes_order = ["Attr3", "AttrAttr2"]
    category_id = graphene.Node.to_global_id("Category", category.id)
    filter_by = {"inCategory": category_id, "channel": channel_USD.slug}

    variables = {"first": page_size, "after": None, "filter": filter_by}
    response = staff_api_client.post_graphql(QUERY_ATTRIBUTES_PAGINATION, variables)
    content = get_graphql_content(response)
    attributes_nodes = content["data"]["attributes"]["edges"]
    assert attributes_order[0] == attributes_nodes[0]["node"]["name"]
    assert attributes_order[1] == attributes_nodes[1]["node"]["name"]
    assert len(attributes_nodes) == page_size<|MERGE_RESOLUTION|>--- conflicted
+++ resolved
@@ -1,5 +1,3 @@
-from decimal import Decimal
-
 import graphene
 import pytest
 
@@ -54,7 +52,6 @@
 
     product_type = ProductType.objects.create(name="My Product Type")
     product = Product.objects.create(
-<<<<<<< HEAD
         name="Test product", product_type=product_type, category=category,
     )
     ProductChannelListing.objects.create(
@@ -64,17 +61,8 @@
         visible_in_listings=True,
     )
     ProductVariant.objects.create(product=product)
-=======
-        name="Test product",
-        product_type=product_type,
-        category=category,
-        is_published=True,
-        visible_in_listings=True,
-    )
-    ProductVariant.objects.create(
-        product=product, sku="testVariant", price_amount=Decimal(10)
-    )
->>>>>>> 53c192a2
+    ProductVariant.objects.create(product=product, sku="testVariant")
+
     collection.products.add(product)
     AttributeVariant.objects.bulk_create(
         [
