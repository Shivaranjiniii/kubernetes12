from datetime import datetime

import graphene
import pytz
from django.core.exceptions import ValidationError

from .....core.tracing import traced_atomic_transaction
from .....discount import models
<<<<<<< HEAD
from .....discount.sale_converter import (
    create_catalogue_predicate_from_catalogue_data,
    get_or_create_promotion,
)
from .....discount.utils import CATALOGUE_FIELDS, fetch_catalogue_info
=======
from .....discount.error_codes import DiscountErrorCode
from .....discount.utils import CATALOGUE_FIELDS
>>>>>>> f10308fa
from .....permission.enums import DiscountPermissions
from .....product.tasks import update_products_discounted_prices_for_promotion_task
from .....webhook.event_types import WebhookEventAsyncType
from ....channel import ChannelContext
from ....core import ResolveInfo
from ....core.descriptions import DEPRECATED_IN_3X_MUTATION
from ....core.doc_category import DOC_CATEGORY_DISCOUNTS
from ....core.mutations import ModelMutation
from ....core.types import DiscountError
from ....core.utils import (
    WebhookEventInfo,
    from_global_id_or_error,
    raise_validation_error,
)
from ....core.validators import validate_end_is_after_start
from ....plugins.dataloaders import get_plugin_manager_promise
from ...types import Sale
from ...utils import (
    convert_migrated_sale_predicate_to_catalogue_info,
    create_catalogue_predicate,
    get_products_for_rule,
)
from .sale_create import SaleInput


class SaleUpdate(ModelMutation):
    class Arguments:
        id = graphene.ID(required=True, description="ID of a sale to update.")
        input = SaleInput(
            required=True, description="Fields required to update a sale."
        )

    class Meta:
        description = (
            "Updates a sale."
            + DEPRECATED_IN_3X_MUTATION
            + " Use `promotionUpdate` mutation instead."
        )
        model = models.Promotion
        object_type = Sale
        return_field_name = "sale"
        permissions = (DiscountPermissions.MANAGE_DISCOUNTS,)
        error_type_class = DiscountError
        error_type_field = "discount_errors"
        doc_category = DOC_CATEGORY_DISCOUNTS
        webhook_events_info = [
            WebhookEventInfo(
                type=WebhookEventAsyncType.SALE_UPDATED,
                description="A sale was updated.",
            ),
            WebhookEventInfo(
                type=WebhookEventAsyncType.SALE_TOGGLE,
                description="Optionally triggered when a sale is started or stopped.",
            ),
        ]

    @classmethod
    def perform_mutation(cls, _root, info: ResolveInfo, /, **data):
<<<<<<< HEAD
        instance = cls.get_instance(info, **data)
        promotion = get_or_create_promotion(instance)
        rules = promotion.rules.all()
        previous_catalogue = fetch_catalogue_info(instance)
        previous_end_date = instance.end_date
        data = data.get("input")
        manager = get_plugin_manager_promise(info.context).get()
        cleaned_input = cls.clean_input(info, instance, data)
        with traced_atomic_transaction():
            instance = cls.construct_instance(instance, cleaned_input)
            cls.clean_instance(info, instance)
            cls.save(info, instance, cleaned_input)
            cls._save_m2m(info, instance, cleaned_input)
            current_catalogue = fetch_catalogue_info(instance)
            current_catalogue_global_ids = convert_catalogue_info_to_global_ids(
                current_catalogue
            )
            promotion_update_fields = cls.update_promotion(
                instance, promotion, rules, current_catalogue_global_ids
            )
            cls.save_promotion(promotion, rules, promotion_update_fields)
            cls.send_sale_notifications(
                manager,
                instance,
                cleaned_input,
                previous_catalogue,
                current_catalogue_global_ids,
=======
        promotion = cls.get_instance(info, **data)
        input = data.get("input")
        cls.validate_dates(promotion, input)
        rules = promotion.rules.all()
        previous_predicate = rules[0].catalogue_predicate
        previous_catalogue = convert_migrated_sale_predicate_to_catalogue_info(
            previous_predicate
        )
        previous_end_date = promotion.end_date
        previous_products = get_products_for_rule(rules[0])
        previous_product_ids = set(previous_products.values_list("id", flat=True))
        with traced_atomic_transaction():
            cls.update_fields(promotion, rules, input)
            cls.clean_instance(info, promotion)
            promotion.save()
            for rule in rules:
                cls.clean_instance(info, rule)
                rule.save()

            cls.post_save_actions(
                info,
                input,
                promotion,
                previous_catalogue,
>>>>>>> f10308fa
                previous_end_date,
                previous_product_ids,
            )

        return cls.success_response(ChannelContext(node=promotion, channel_slug=None))

    @classmethod
    def get_instance(cls, info: ResolveInfo, **data):
        type, _id = from_global_id_or_error(data["id"], raise_error=False)
        if type == "Promotion":
            raise_validation_error(
                field="id",
                message="Provided ID refers to Promotion model. "
                "Please use 'promotionUpdate' mutation instead.",
                code=DiscountErrorCode.INVALID.value,
            )
        object_id = cls.get_global_id_or_error(data["id"], "Sale")
        try:
            return models.Promotion.objects.get(old_sale_id=object_id)
        except models.Promotion.DoesNotExist:
            raise_validation_error(
                field="id",
                message="Sale with given ID can't be found.",
                code=DiscountErrorCode.NOT_FOUND,
            )

    @staticmethod
    def validate_dates(instance, input):
        start_date = input.get("start_date") or instance.start_date
        end_date = input.get("end_date") or instance.end_date
        try:
            validate_end_is_after_start(start_date, end_date)
        except ValidationError as error:
            error.code = DiscountErrorCode.INVALID.value
            raise ValidationError({"end_date": error})

    @classmethod
    def update_fields(
        cls, promotion: models.Promotion, rules: list[models.PromotionRule], input
    ):
        if name := input.get("name"):
            promotion.name = name
        if start_date := input.get("start_date"):
            promotion.start_date = start_date
        if "end_date" in input.keys():
            end_date = input.get("end_date")
            promotion.end_date = end_date

        # We need to make sure, that all rules have the same type and predicate
        if type := input.get("type"):
            for rule in rules:
                rule.reward_value_type = type

        if any([key in CATALOGUE_FIELDS for key in input.keys()]):
            predicate = cls.create_predicate(input)
            for rule in rules:
                rule.catalogue_predicate = predicate

    @staticmethod
    def create_predicate(input):
        collections = input.get("collections")
        categories = input.get("categories")
        products = input.get("products")
        variants = input.get("variants")

        return create_catalogue_predicate(collections, categories, products, variants)

    @classmethod
    def post_save_actions(
        cls,
        info,
        input,
        promotion,
        previous_catalogue,
        previous_end_date,
        previous_product_ids,
    ):
        rule = promotion.rules.first()
        current_predicate = rule.catalogue_predicate
        current_catalogue = convert_migrated_sale_predicate_to_catalogue_info(
            current_predicate
        )
        manager = get_plugin_manager_promise(info.context).get()
        cls.send_sale_notifications(
            manager,
            promotion,
            input,
            previous_catalogue,
            current_catalogue,
            previous_end_date,
        )

        if any(
            field in input.keys()
            for field in [*CATALOGUE_FIELDS, "start_date", "end_date", "type"]
        ):
            products = get_products_for_rule(rule)
            if (
                product_ids := set(products.values_list("id", flat=True))
                | previous_product_ids
            ):
                update_products_discounted_prices_for_promotion_task.delay(
                    list(product_ids)
                )

    @classmethod
    def update_promotion(cls, sale, promotion, rules, current_catalogue):
        promotion_update_fields = []
        for field in ["name", "start_date", "end_date"]:
            value = getattr(sale, field)
            if getattr(promotion, field) != value:
                setattr(promotion, field, value)
                promotion_update_fields.append(field)

        predicate = create_catalogue_predicate_from_catalogue_data(current_catalogue)
        for rule in rules:
            rule.reward_value_type = sale.type
            rule.catalogue_predicate = predicate

        return promotion_update_fields

    @classmethod
    def save_promotion(cls, promotion, rules, promotion_update_fields):
        promotion.save(update_fields=promotion_update_fields)
        models.PromotionRule.objects.bulk_update(
            list(rules), ["catalogue_predicate", "reward_value_type"]
        )

    @classmethod
    def send_sale_notifications(
        cls,
        manager,
        instance,
        input,
        previous_catalogue,
        current_catalogue,
        previous_end_date,
    ):
        cls.call_event(
            manager.sale_updated,
            instance,
            previous_catalogue,
            current_catalogue,
        )

        cls.send_sale_toggle_notification(
            manager, instance, input, current_catalogue, previous_end_date
        )

    @classmethod
    def send_sale_toggle_notification(
        cls, manager, instance, input, catalogue, previous_end_date
    ):
        """Send the notification about starting or ending sale if it wasn't sent yet.

        Send notification if the notification when the start or end date already passed
        and the notification_date is not set or the last notification was sent
        before start or end date.
        """
        now = datetime.now(pytz.utc)

        notification_date = instance.last_notification_scheduled_at
        start_date = input.get("start_date")
        end_date = input.get("end_date")

        if not start_date and not end_date:
            return

        send_notification = False
        for date in [start_date, end_date]:
            if (
                date
                and date <= now
                and (notification_date is None or notification_date < date)
            ):
                send_notification = True

        # we always need to notify if the end_date is in the past and previously
        # the end date was not set
        if end_date and end_date <= now and previous_end_date is None:
            send_notification = True

        if send_notification:
            cls.call_event(manager.sale_toggle, instance, catalogue)
            instance.last_notification_scheduled_at = now
            instance.save(update_fields=["last_notification_scheduled_at"])<|MERGE_RESOLUTION|>--- conflicted
+++ resolved
@@ -6,16 +6,8 @@
 
 from .....core.tracing import traced_atomic_transaction
 from .....discount import models
-<<<<<<< HEAD
-from .....discount.sale_converter import (
-    create_catalogue_predicate_from_catalogue_data,
-    get_or_create_promotion,
-)
-from .....discount.utils import CATALOGUE_FIELDS, fetch_catalogue_info
-=======
 from .....discount.error_codes import DiscountErrorCode
 from .....discount.utils import CATALOGUE_FIELDS
->>>>>>> f10308fa
 from .....permission.enums import DiscountPermissions
 from .....product.tasks import update_products_discounted_prices_for_promotion_task
 from .....webhook.event_types import WebhookEventAsyncType
@@ -74,35 +66,6 @@
 
     @classmethod
     def perform_mutation(cls, _root, info: ResolveInfo, /, **data):
-<<<<<<< HEAD
-        instance = cls.get_instance(info, **data)
-        promotion = get_or_create_promotion(instance)
-        rules = promotion.rules.all()
-        previous_catalogue = fetch_catalogue_info(instance)
-        previous_end_date = instance.end_date
-        data = data.get("input")
-        manager = get_plugin_manager_promise(info.context).get()
-        cleaned_input = cls.clean_input(info, instance, data)
-        with traced_atomic_transaction():
-            instance = cls.construct_instance(instance, cleaned_input)
-            cls.clean_instance(info, instance)
-            cls.save(info, instance, cleaned_input)
-            cls._save_m2m(info, instance, cleaned_input)
-            current_catalogue = fetch_catalogue_info(instance)
-            current_catalogue_global_ids = convert_catalogue_info_to_global_ids(
-                current_catalogue
-            )
-            promotion_update_fields = cls.update_promotion(
-                instance, promotion, rules, current_catalogue_global_ids
-            )
-            cls.save_promotion(promotion, rules, promotion_update_fields)
-            cls.send_sale_notifications(
-                manager,
-                instance,
-                cleaned_input,
-                previous_catalogue,
-                current_catalogue_global_ids,
-=======
         promotion = cls.get_instance(info, **data)
         input = data.get("input")
         cls.validate_dates(promotion, input)
@@ -127,7 +90,6 @@
                 input,
                 promotion,
                 previous_catalogue,
->>>>>>> f10308fa
                 previous_end_date,
                 previous_product_ids,
             )
@@ -234,29 +196,6 @@
                 )
 
     @classmethod
-    def update_promotion(cls, sale, promotion, rules, current_catalogue):
-        promotion_update_fields = []
-        for field in ["name", "start_date", "end_date"]:
-            value = getattr(sale, field)
-            if getattr(promotion, field) != value:
-                setattr(promotion, field, value)
-                promotion_update_fields.append(field)
-
-        predicate = create_catalogue_predicate_from_catalogue_data(current_catalogue)
-        for rule in rules:
-            rule.reward_value_type = sale.type
-            rule.catalogue_predicate = predicate
-
-        return promotion_update_fields
-
-    @classmethod
-    def save_promotion(cls, promotion, rules, promotion_update_fields):
-        promotion.save(update_fields=promotion_update_fields)
-        models.PromotionRule.objects.bulk_update(
-            list(rules), ["catalogue_predicate", "reward_value_type"]
-        )
-
-    @classmethod
     def send_sale_notifications(
         cls,
         manager,
