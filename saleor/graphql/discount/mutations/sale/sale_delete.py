--- conflicted
+++ resolved
@@ -69,13 +69,10 @@
 
             manager = get_plugin_manager_promise(info.context).get()
             cls.call_event(manager.sale_deleted, promotion, previous_catalogue)
-<<<<<<< HEAD
-            mark_products_in_channels_as_dirty(
-                {channel_id: product_ids for channel_id in channels_ids}
+            cls.call_event(
+                mark_products_in_channels_as_dirty,
+                {channel_id: product_ids for channel_id in channels_ids},
             )
-=======
-            cls.call_event(update_discounted_prices_task.delay, list(product_ids))
->>>>>>> 969821b4
 
         return response
 
