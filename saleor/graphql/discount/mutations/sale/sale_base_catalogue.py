from collections import defaultdict
from typing import Union

import graphene
from django.core.exceptions import ValidationError

<<<<<<< HEAD
from .....discount.models import PromotionRule
from .....discount.sale_converter import create_catalogue_predicate_from_catalogue_data
=======
from .....discount.error_codes import DiscountErrorCode
from .....product.tasks import update_products_discounted_prices_for_promotion_task
from .....product.utils import get_products_ids_without_variants
from ....core import ResolveInfo
from ....core.mutations import BaseMutation
from ....plugins.dataloaders import get_plugin_manager_promise
from ....product.types import Category, Collection, Product, ProductVariant
>>>>>>> f10308fa
from ...types import Sale
from ...utils import (
    convert_catalogue_info_into_predicate,
    get_product_ids_for_predicate,
)
from ..voucher.voucher_add_catalogues import CatalogueInput

CatalogueInfo = defaultdict[str, set[Union[int, str]]]


class SaleBaseCatalogueMutation(BaseMutation):
    sale = graphene.Field(
        Sale, description="Sale of which catalogue IDs will be modified."
    )

    class Arguments:
        id = graphene.ID(required=True, description="ID of a sale.")
        input = CatalogueInput(
            required=True,
            description="Fields required to modify catalogue IDs of sale.",
        )

    class Meta:
        abstract = True

    @classmethod
<<<<<<< HEAD
    def update_promotion_rules_predicate(cls, rules, catalogue):
        new_predicate = create_catalogue_predicate_from_catalogue_data(catalogue)
        for rule in rules:
            rule.catalogue_predicate = new_predicate
        PromotionRule.objects.bulk_update(rules, ["catalogue_predicate"])
=======
    def post_save_actions(
        cls, info: ResolveInfo, promotion, previous_catalogue, new_catalogue
    ):
        if previous_catalogue != new_catalogue:
            manager = get_plugin_manager_promise(info.context).get()
            cls.call_event(
                manager.sale_updated,
                promotion,
                previous_catalogue,
                new_catalogue,
            )

        previous_predicate = convert_catalogue_info_into_predicate(previous_catalogue)
        new_predicate = convert_catalogue_info_into_predicate(new_catalogue)
        previous_product_ids = get_product_ids_for_predicate(previous_predicate)
        new_product_ids = get_product_ids_for_predicate(new_predicate)

        if previous_product_ids != new_product_ids:
            is_add_mutation = len(new_product_ids) > len(previous_product_ids)
            if is_add_mutation:
                product_ids = new_product_ids - previous_product_ids
            else:
                product_ids = previous_product_ids - new_product_ids
            update_products_discounted_prices_for_promotion_task.delay(
                list(product_ids)
            )

    @classmethod
    def get_catalogue_info_from_input(cls, input) -> CatalogueInfo:
        catalogue_info: CatalogueInfo = defaultdict(set)
        if collection_ids := input.get("collections", set()):
            cls.get_nodes_or_error(collection_ids, "collections", Collection)
        if category_ids := input.get("categories", set()):
            cls.get_nodes_or_error(category_ids, "categories", Category)
        if product_ids := input.get("products", set()):
            products = cls.get_nodes_or_error(product_ids, "products", Product)
            cls.clean_product(products)
        if variant_ids := input.get("variants", set()):
            cls.get_nodes_or_error(variant_ids, "variants", ProductVariant)

        catalogue_info["collections"] = set(collection_ids)
        catalogue_info["categories"] = set(category_ids)
        catalogue_info["products"] = set(product_ids)
        catalogue_info["variants"] = set(variant_ids)

        return catalogue_info

    @classmethod
    def clean_product(cls, products):
        products_ids_without_variants = get_products_ids_without_variants(products)
        if products_ids_without_variants:
            error_code = DiscountErrorCode.CANNOT_MANAGE_PRODUCT_WITHOUT_VARIANT.value
            raise ValidationError(
                {
                    "products": ValidationError(
                        "Cannot manage products without variants.",
                        code=error_code,
                        params={"products": products_ids_without_variants},
                    )
                }
            )
>>>>>>> f10308fa
<|MERGE_RESOLUTION|>--- conflicted
+++ resolved
@@ -4,10 +4,6 @@
 import graphene
 from django.core.exceptions import ValidationError
 
-<<<<<<< HEAD
-from .....discount.models import PromotionRule
-from .....discount.sale_converter import create_catalogue_predicate_from_catalogue_data
-=======
 from .....discount.error_codes import DiscountErrorCode
 from .....product.tasks import update_products_discounted_prices_for_promotion_task
 from .....product.utils import get_products_ids_without_variants
@@ -15,7 +11,6 @@
 from ....core.mutations import BaseMutation
 from ....plugins.dataloaders import get_plugin_manager_promise
 from ....product.types import Category, Collection, Product, ProductVariant
->>>>>>> f10308fa
 from ...types import Sale
 from ...utils import (
     convert_catalogue_info_into_predicate,
@@ -42,13 +37,6 @@
         abstract = True
 
     @classmethod
-<<<<<<< HEAD
-    def update_promotion_rules_predicate(cls, rules, catalogue):
-        new_predicate = create_catalogue_predicate_from_catalogue_data(catalogue)
-        for rule in rules:
-            rule.catalogue_predicate = new_predicate
-        PromotionRule.objects.bulk_update(rules, ["catalogue_predicate"])
-=======
     def post_save_actions(
         cls, info: ResolveInfo, promotion, previous_catalogue, new_catalogue
     ):
@@ -109,5 +97,4 @@
                         params={"products": products_ids_without_variants},
                     )
                 }
-            )
->>>>>>> f10308fa
+            )