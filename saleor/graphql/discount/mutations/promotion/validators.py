--- conflicted
+++ resolved
@@ -21,12 +21,8 @@
     order_predicate = get_from_input_or_instance(
         "order_predicate", cleaned_input, instance
     )
-<<<<<<< HEAD
-    _clean_gifts(cleaned_input, instance, errors, error_class, index)
-=======
     gift_ids: set[int] = _get_gift_ids(cleaned_input, instance)
     _clean_gifts(gift_ids, errors, error_class, index)
->>>>>>> 81a31f13
     invalid_predicates = _clean_predicates(
         catalogue_predicate,
         order_predicate,
@@ -44,10 +40,7 @@
             cleaned_input,
             order_predicate,
             channel_currencies,
-<<<<<<< HEAD
-=======
             gift_ids,
->>>>>>> 81a31f13
             errors,
             error_class,
             index,
@@ -67,15 +60,6 @@
     return cleaned_input
 
 
-<<<<<<< HEAD
-def _clean_gifts(cleaned_input, instance, errors, error_class, index):
-    """Check if assigned gifts exceed the gift limit."""
-    if "gifts" not in cleaned_input:
-        return
-
-    gifts_count = len(cleaned_input["gifts"])
-    gift_limit = int(settings.GIFTS_LIMIT_PER_RULE)
-=======
 def _get_gift_ids(cleaned_input, instance):
     """Return the set of gift ids for promotion rule valid after performing mutation."""
     if not instance and not any(
@@ -102,7 +86,6 @@
 
     gift_limit = int(settings.GIFTS_LIMIT_PER_RULE)
     gifts_count = len(gift_ids)
->>>>>>> 81a31f13
     if gifts_count > gift_limit:
         errors["gifts"].append(
             ValidationError(
@@ -224,10 +207,7 @@
     cleaned_input,
     order_predicate,
     channel_currencies,
-<<<<<<< HEAD
-=======
     gift_ids,
->>>>>>> 81a31f13
     errors,
     error_class,
     index,
@@ -306,17 +286,10 @@
         return
 
     if reward_type == RewardType.GIFT:
-<<<<<<< HEAD
-        _clean_gift_rule(cleaned_input, errors, error_class, index, instance)
-
-
-def _clean_gift_rule(cleaned_input, errors, error_class, index, instance):
-=======
         _clean_gift_rule(cleaned_input, gift_ids, errors, error_class, index, instance)
 
 
 def _clean_gift_rule(cleaned_input, gift_ids, errors, error_class, index, instance):
->>>>>>> 81a31f13
     reward_value = get_from_input_or_instance("reward_value", cleaned_input, instance)
     if reward_value:
         errors["reward_value"].append(
@@ -345,14 +318,7 @@
             )
         )
 
-<<<<<<< HEAD
-    gifts = cleaned_input.get("gifts")
-    if "gifts" not in cleaned_input and instance:
-        gifts = list(instance.gifts.all())
-    if not gifts:
-=======
     if not gift_ids:
->>>>>>> 81a31f13
         errors["gifts"].append(
             ValidationError(
                 message="The gifts field is required when rewardType is set to GIFT.",
@@ -362,22 +328,6 @@
         )
         return
 
-<<<<<<< HEAD
-    for gift in gifts:
-        model_name = gift.__class__.__name__
-        if model_name != "ProductVariant":
-            errors["gifts"].append(
-                ValidationError(
-                    message=(
-                        f"Gift IDs must resolve to ProductVariant type, "
-                        f"not to {model_name} type."
-                    ),
-                    code=error_class.INVALID_GIFT_TYPE.value,
-                    params={"index": index} if index is not None else {},
-                )
-            )
-            return
-=======
     for field in ["gifts", "add_gifts", "remove_gifts"]:
         for gift in cleaned_input.get(field, []):
             model_name = gift.__class__.__name__
@@ -393,7 +343,6 @@
                     )
                 )
                 return
->>>>>>> 81a31f13
 
 
 def _clean_reward(
