from collections import defaultdict
from datetime import datetime

import graphene
import pytz
from django.conf import settings
from django.core.exceptions import ValidationError
from django.db import transaction
from django.db.models import Q
from graphql.error import GraphQLError

from .....channel import models as channel_models
from .....discount import PromotionType, events, models
from .....permission.enums import DiscountPermissions
from .....plugins.manager import PluginsManager
from .....webhook.event_types import WebhookEventAsyncType
from ....app.dataloaders import get_app_promise
from ....channel.types import Channel
from ....core import ResolveInfo
from ....core.descriptions import ADDED_IN_317, ADDED_IN_319, PREVIEW_FEATURE
from ....core.doc_category import DOC_CATEGORY_DISCOUNTS
from ....core.mutations import ModelMutation
from ....core.scalars import JSON
from ....core.types import BaseInputObjectType, Error, NonNullList
from ....core.utils import WebhookEventInfo
from ....core.validators import validate_end_is_after_start
from ....plugins.dataloaders import get_plugin_manager_promise
from ....utils import get_nodes
from ...enums import PromotionCreateErrorCode, PromotionTypeEnum
from ...inputs import PromotionRuleBaseInput
from ...types import Promotion
from .validators import clean_promotion_rule


class PromotionCreateError(Error):
    code = PromotionCreateErrorCode(description="The error code.", required=True)
    index = graphene.Int(
        description="Index of an input list item that caused the error."
    )
    rules_limit = graphene.Int(
        description="Limit of rules with orderPredicate defined."
    )
    rules_limit_exceed_by = graphene.Int(
        description="Number of rules with orderPredicate defined exceeding the limit."
    )
    gifts_limit = graphene.Int(description="Limit of gifts assigned to promotion rule.")
    gifts_limit_exceed_by = graphene.Int(
        description=(
            "Number of gifts defined for this promotion rule exceeding the limit."
        )
    )


class PromotionRuleInput(PromotionRuleBaseInput):
    channels = NonNullList(
        graphene.ID,
        description="List of channel ids to which the rule should apply to.",
    )
    gifts = NonNullList(
        graphene.ID,
        description="Product variant IDs available as a gift to choose."
        + ADDED_IN_319
        + PREVIEW_FEATURE,
    )

    class Meta:
        doc_category = DOC_CATEGORY_DISCOUNTS


class PromotionInput(BaseInputObjectType):
    description = JSON(description="Promotion description.")
    start_date = graphene.types.datetime.DateTime(
        description="The start date of the promotion in ISO 8601 format."
    )
    end_date = graphene.types.datetime.DateTime(
        description="The end date of the promotion in ISO 8601 format."
    )


class PromotionCreateInput(PromotionInput):
    name = graphene.String(description="Promotion name.", required=True)
    type = PromotionTypeEnum(
        description=(
            "Defines the promotion type. Implicate the required promotion rules "
            "predicate type and whether the promotion rules will give the catalogue "
            "or order discount. "
            "\n\nThe default value is `Catalogue`."
            "\n\nThis field will be required from Saleor 3.20." + ADDED_IN_319
        ),
        required=False,
    )
    rules = NonNullList(PromotionRuleInput, description="List of promotion rules.")

    class Meta:
        doc_category = DOC_CATEGORY_DISCOUNTS


class PromotionCreate(ModelMutation):
    class Arguments:
        input = PromotionCreateInput(
            description="Fields requires to create a promotion.", required=True
        )

    class Meta:
        description = "Creates a new promotion." + ADDED_IN_317 + PREVIEW_FEATURE
        model = models.Promotion
        object_type = Promotion
        permissions = (DiscountPermissions.MANAGE_DISCOUNTS,)
        error_type_class = PromotionCreateError
        doc_category = DOC_CATEGORY_DISCOUNTS
        webhook_events_info = [
            WebhookEventInfo(
                type=WebhookEventAsyncType.PROMOTION_CREATED,
                description="A promotion was created.",
            ),
            WebhookEventInfo(
                type=WebhookEventAsyncType.PROMOTION_STARTED,
                description="Optionally called if promotion was started.",
            ),
        ]

    @classmethod
    def clean_input(
        cls, info: ResolveInfo, instance: models.Promotion, data: dict, **kwargs
    ):
        cleaned_input = super().clean_input(info, instance, data, **kwargs)

        errors: defaultdict[str, list[ValidationError]] = defaultdict(list)
        start_date = cleaned_input.get("start_date") or instance.start_date
        end_date = cleaned_input.get("end_date")
        try:
            validate_end_is_after_start(start_date, end_date)
        except ValidationError as error:
            error.code = PromotionCreateErrorCode.INVALID.value
            errors["end_date"].append(error)

        promotion_type = cleaned_input.get("type", PromotionType.CATALOGUE)
        if rules := cleaned_input.get("rules"):
            cleaned_rules, errors = cls.clean_rules(info, rules, promotion_type, errors)
            cleaned_input["rules"] = cleaned_rules

        if errors:
            raise ValidationError(errors)

        return cleaned_input

    @classmethod
    def clean_rules(
        cls,
        info: ResolveInfo,
        rules_data: dict,
        promotion_type: str,
        errors: defaultdict[str, list[ValidationError]],
    ) -> tuple[list, defaultdict[str, list[ValidationError]]]:
        cleaned_rules = []
        if promotion_type == PromotionType.ORDER:
            rules_limit = settings.ORDER_RULES_LIMIT
            order_rules_count = models.PromotionRule.objects.filter(
                ~Q(order_predicate={})
            ).count()
            exceed_by = order_rules_count + len(rules_data) - int(rules_limit)
            if exceed_by > 0:
                raise ValidationError(
                    {
                        "rules": ValidationError(
                            "Number of rules with orderPredicate has reached the limit",
                            code=PromotionCreateErrorCode.RULES_NUMBER_LIMIT.value,
                            params={
                                "rules_limit": rules_limit,
                                "rules_limit_exceed_by": exceed_by,
                            },
                        )
                    }
                )

        for index, rule_data in enumerate(rules_data):
            if channel_ids := rule_data.get("channels"):
                channels = cls.clean_channels(info, channel_ids, index, errors)
                rule_data["channels"] = channels
            if gift_ids := rule_data.get("gifts"):
                instances = cls.get_nodes_or_error(
                    gift_ids, "gifts", schema=info.schema
                )
                rule_data["gifts"] = instances

            clean_promotion_rule(
                rule_data, promotion_type, errors, PromotionCreateErrorCode, index
            )
            cleaned_rules.append(rule_data)

        return cleaned_rules, errors

    @classmethod
    def clean_channels(
        cls,
        info: ResolveInfo,
        channel_ids: list[str],
        index: int,
        errors: defaultdict[str, list[ValidationError]],
    ) -> list[channel_models.Channel]:
        try:
            channels = get_nodes(channel_ids, Channel, schema=info.schema)
        except GraphQLError as e:
            errors["channels"].append(
                ValidationError(
                    str(e),
                    code=PromotionCreateErrorCode.GRAPHQL_ERROR.value,
                    params={"index": index},
                )
            )
            return []
        return channels

    @classmethod
    def perform_mutation(cls, _root, info: ResolveInfo, /, **data):
        instance = cls.get_instance(info, **data)
        data = data["input"]
        cleaned_input = cls.clean_input(info, instance, data)
        instance = cls.construct_instance(instance, cleaned_input)
        cls.clean_instance(info, instance)
        with transaction.atomic():
            cls.save(info, instance, cleaned_input)
            rules = cls._save_m2m(info, instance, cleaned_input)
            cls.post_save_actions(info, instance, rules)

        return cls.success_response(instance)

    @classmethod
    def _save_m2m(
        cls, info: ResolveInfo, instance: models.Promotion, cleaned_data: dict
    ):
        super()._save_m2m(info, instance, cleaned_data)
        rules_with_channels_to_add = []
        rules = []
        if rules_data := cleaned_data.get("rules"):
            for rule_data in rules_data:
                channels = rule_data.pop("channels", None)
<<<<<<< HEAD
                rule = models.PromotionRule(
                    promotion=instance, variants_dirty=True, **rule_data
                )
                rules_with_channels_to_add.append((rule, channels))
=======
                gifts = rule_data.pop("gifts", None)
                rule = models.PromotionRule(promotion=instance, **rule_data)
                if gifts:
                    rule.gifts.set(gifts)
                if channels:
                    rules_with_channels_to_add.append((rule, channels))
>>>>>>> 6aa2ddb7
                rules.append(rule)
            models.PromotionRule.objects.bulk_create(rules)

        for rule, channels in rules_with_channels_to_add:
            rule.channels.set(channels)

        return rules

    @classmethod
    def post_save_actions(
        cls,
        info,
        instance: models.Promotion,
        rules: list[models.PromotionRule],
    ):
        manager = get_plugin_manager_promise(info.context).get()
        has_started = cls.has_started(instance)
        cls.save_promotion_events(info, instance, rules, has_started)
        cls.call_event(manager.promotion_created, instance)
        if has_started:
            cls.send_promotion_started_webhook(manager, instance)
<<<<<<< HEAD
=======
        cls.call_event(
            update_products_discounted_prices_of_promotion_task.delay, instance.pk
        )
>>>>>>> 6aa2ddb7

    @classmethod
    def has_started(cls, instance: models.Promotion) -> bool:
        """Check if promotion has started.

        Return true, when the start date is before the current date and the
        promotion is not already finished.
        """
        now = datetime.now(pytz.utc)
        start_date = instance.start_date
        end_date = instance.end_date

        return (start_date and (start_date <= now)) and (  # type: ignore[return-value] # mypy's return value is type of Union[datetime, bool]  # noqa: E501
            not end_date or not (end_date <= now)
        )

    @classmethod
    def save_promotion_events(
        cls,
        info: ResolveInfo,
        instance: models.Promotion,
        rules: list[models.PromotionRule],
        has_started: bool,
    ):
        app = get_app_promise(info.context).get()
        user = info.context.user
        events.promotion_created_event(instance, user, app)
        if rules:
            events.rule_created_event(user, app, rules)

        if has_started:
            events.promotion_started_event(instance, user, app)

    @classmethod
    def send_promotion_started_webhook(
        cls, manager: "PluginsManager", instance: models.Promotion
    ):
        """Send a webhook about starting promotion if it hasn't been sent yet."""

        now = datetime.now(pytz.utc)
        cls.call_event(manager.promotion_started, instance)
        instance.last_notification_scheduled_at = now
        instance.save(update_fields=["last_notification_scheduled_at"])<|MERGE_RESOLUTION|>--- conflicted
+++ resolved
@@ -235,19 +235,14 @@
         if rules_data := cleaned_data.get("rules"):
             for rule_data in rules_data:
                 channels = rule_data.pop("channels", None)
-<<<<<<< HEAD
-                rule = models.PromotionRule(
-                    promotion=instance, variants_dirty=True, **rule_data
-                )
-                rules_with_channels_to_add.append((rule, channels))
-=======
                 gifts = rule_data.pop("gifts", None)
                 rule = models.PromotionRule(promotion=instance, **rule_data)
+                if instance.type == PromotionType.CATALOGUE:
+                    rule.variants_dirty = True
                 if gifts:
                     rule.gifts.set(gifts)
                 if channels:
                     rules_with_channels_to_add.append((rule, channels))
->>>>>>> 6aa2ddb7
                 rules.append(rule)
             models.PromotionRule.objects.bulk_create(rules)
 
@@ -269,12 +264,6 @@
         cls.call_event(manager.promotion_created, instance)
         if has_started:
             cls.send_promotion_started_webhook(manager, instance)
-<<<<<<< HEAD
-=======
-        cls.call_event(
-            update_products_discounted_prices_of_promotion_task.delay, instance.pk
-        )
->>>>>>> 6aa2ddb7
 
     @classmethod
     def has_started(cls, instance: models.Promotion) -> bool:
