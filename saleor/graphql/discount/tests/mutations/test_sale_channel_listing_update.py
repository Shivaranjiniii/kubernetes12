from unittest.mock import patch

import graphene
import pytest

from .....discount import RewardValueType
from .....discount.error_codes import DiscountErrorCode
<<<<<<< HEAD
from .....discount.models import Promotion, PromotionRule, SaleChannelListing
=======
>>>>>>> f10308fa
from ....tests.utils import assert_negative_positive_decimal_value, get_graphql_content

SALE_CHANNEL_LISTING_UPDATE_MUTATION = """
mutation UpdateSaleChannelListing(
    $id: ID!
    $input: SaleChannelListingInput!
) {
    saleChannelListingUpdate(id: $id, input: $input) {
        errors {
            field
            message
            code
            channels
        }
        sale {
            name
            channelListings {
                discountValue
                channel {
                    slug
                }
            }
        }
    }
}
"""


@patch(
    "saleor.graphql.discount.mutations.sale.sale_channel_listing_update"
    ".update_products_discounted_prices_of_promotion_task"
)
def test_sale_channel_listing_add_channels(
    mock_update_products_discounted_prices_of_promotion_task,
    staff_api_client,
    promotion_converted_from_sale,
    permission_manage_discounts,
    channel_PLN,
):
    # given
    promotion = promotion_converted_from_sale
    sale_id = graphene.Node.to_global_id("Sale", promotion.old_sale_id)
    channel_id = graphene.Node.to_global_id("Channel", channel_PLN.id)
    discounted = 1.12

    variables = {
        "id": sale_id,
        "input": {
            "addChannels": [{"channelId": channel_id, "discountValue": discounted}]
        },
    }

    # when
    response = staff_api_client.post_graphql(
        SALE_CHANNEL_LISTING_UPDATE_MUTATION,
        variables=variables,
        permissions=(permission_manage_discounts,),
    )
    content = get_graphql_content(response)

    # then
    assert not content["data"]["saleChannelListingUpdate"]["errors"]
    data = content["data"]["saleChannelListingUpdate"]["sale"]
    assert data["name"] == promotion.name

    channel_listing = data["channelListings"]
    discounts = [item["discountValue"] for item in channel_listing]
    slugs = [item["channel"]["slug"] for item in channel_listing]
    assert discounted in discounts
    assert channel_PLN.slug in slugs

    promotion.refresh_from_db()
    rules = promotion.rules.all()
    assert len(rules) == 2
    assert (
        len({(rule.reward_value_type, str(rule.catalogue_predicate)) for rule in rules})
        == 1
    )
    assert all([rule.old_channel_listing_id for rule in rules])

    mock_update_products_discounted_prices_of_promotion_task.delay.assert_called_once_with(
        promotion.pk
    )


@patch(
    "saleor.graphql.discount.mutations.sale.sale_channel_listing_update"
    ".update_products_discounted_prices_of_promotion_task"
)
<<<<<<< HEAD
def test_sale_channel_listing_updates_rule_listings(
    mock_update_discounted_prices_of_discount_task,
    staff_api_client,
    sale,
    permission_manage_discounts,
    channel_PLN,
    channel_USD,
):
    # given
    sale_id = graphene.Node.to_global_id("Sale", sale.pk)
    channel_id = graphene.Node.to_global_id("Channel", channel_PLN.id)
    discounted = 1.12

    sale_listing = sale.channel_listings.first()
    product = sale.products.first()

    promotion = Promotion.objects.create(name="Test", old_sale_id=sale.pk)
    rule = promotion.rules.create(
        reward_value_type=sale.type,
        reward_value=sale_listing.discount_value,
        catalogue_predicate={
            "OR": [
                {
                    "productPredicate": {
                        "ids": [graphene.Node.to_global_id("Product", product.pk)]
                    }
                }
            ]
        },
    )
    rule.channels.add(channel_USD)
    variant = product.variants.first()
    variant_listing = variant.channel_listings.get(channel_id=channel_USD.id)
    rule_listing = variant_listing.variantlistingpromotionrule.create(
        promotion_rule=rule,
        discount_amount=sale_listing.discount_value,
        currency=channel_USD.currency_code,
    )

    variables = {
        "id": sale_id,
        "input": {
            "addChannels": [{"channelId": channel_id, "discountValue": discounted}],
            "removeChannels": [graphene.Node.to_global_id("Channel", channel_USD.id)],
        },
    }

    # when
    response = staff_api_client.post_graphql(
        SALE_CHANNEL_LISTING_UPDATE_MUTATION,
        variables=variables,
        permissions=(permission_manage_discounts,),
    )
    content = get_graphql_content(response)

    # then
    data = content["data"]["saleChannelListingUpdate"]
    sale_data = data["sale"]
    assert not data["errors"]
    assert sale_data["name"] == sale.name

    assert len(sale_data["channelListings"]) == 1
    assert sale_data["channelListings"][0]["discountValue"] == discounted
    assert sale_data["channelListings"][0]["channel"]["slug"] == channel_PLN.slug
    with pytest.raises(rule._meta.model.DoesNotExist):
        rule.refresh_from_db()
    assert promotion.rules.count() == 1
    new_rule = promotion.rules.first()
    assert new_rule.channels.count() == 1
    assert new_rule.channels.first() == channel_PLN

    with pytest.raises(rule_listing._meta.model.DoesNotExist):
        rule_listing.refresh_from_db()

    mock_update_discounted_prices_of_discount_task.delay.assert_called_once_with(
        sale.pk,
    )


@patch(
    "saleor.graphql.discount.mutations.sale.sale_channel_listing_update"
    ".update_products_discounted_prices_of_sale_task"
)
def test_sale_channel_listing_creates_promotion_and_rule_listings(
    mock_update_discounted_prices_of_discount_task,
    staff_api_client,
    sale,
    permission_manage_discounts,
    channel_PLN,
    channel_USD,
):
    # given
    sale_id = graphene.Node.to_global_id("Sale", sale.pk)
    channel_id = graphene.Node.to_global_id("Channel", channel_PLN.id)
    discounted = 1.12

    variables = {
        "id": sale_id,
        "input": {
            "addChannels": [{"channelId": channel_id, "discountValue": discounted}],
            "removeChannels": [graphene.Node.to_global_id("Channel", channel_USD.id)],
        },
    }

    # when
    response = staff_api_client.post_graphql(
        SALE_CHANNEL_LISTING_UPDATE_MUTATION,
        variables=variables,
        permissions=(permission_manage_discounts,),
    )
    content = get_graphql_content(response)

    # then
    data = content["data"]["saleChannelListingUpdate"]
    sale_data = data["sale"]
    assert not data["errors"]
    assert sale_data["name"] == sale.name

    assert len(sale_data["channelListings"]) == 1
    assert sale_data["channelListings"][0]["discountValue"] == discounted
    assert sale_data["channelListings"][0]["channel"]["slug"] == channel_PLN.slug
    mock_update_discounted_prices_of_discount_task.delay.assert_called_once_with(
        sale.pk,
    )

    promotion = Promotion.objects.get(old_sale_id=sale.pk)
    assert promotion.rules.count() == 2
    channel_ids = PromotionRule.channels.through.objects.values_list(
        "channel_id", flat=True
    )
    assert list(channel_ids) == [channel_PLN.id]


@patch(
    "saleor.graphql.discount.mutations.sale.sale_channel_listing_update"
    ".update_products_discounted_prices_of_sale_task"
)
def test_sale_channel_listing_update_as_staff_user(
    mock_update_discounted_prices_of_discount_task,
=======
def test_sale_channel_listing_add_multiple_channels(
    mock_update_products_discounted_prices_of_promotion_task,
>>>>>>> f10308fa
    staff_api_client,
    promotion_converted_from_sale,
    permission_manage_discounts,
    channel_PLN,
    channel_JPY,
):
    # given
    promotion = promotion_converted_from_sale
    sale_id = graphene.Node.to_global_id("Sale", promotion.old_sale_id)
    channel_pln_id = graphene.Node.to_global_id("Channel", channel_PLN.id)
    channel_jpy_id = graphene.Node.to_global_id("Channel", channel_JPY.id)
    discounted = 5

    variables = {
        "id": sale_id,
        "input": {
            "addChannels": [
                {"channelId": channel_pln_id, "discountValue": discounted},
                {"channelId": channel_jpy_id, "discountValue": discounted},
            ]
        },
    }

    # when
    response = staff_api_client.post_graphql(
        SALE_CHANNEL_LISTING_UPDATE_MUTATION,
        variables=variables,
        permissions=(permission_manage_discounts,),
    )
    content = get_graphql_content(response)

    # then
    assert not content["data"]["saleChannelListingUpdate"]["errors"]
    data = content["data"]["saleChannelListingUpdate"]["sale"]
    assert data["name"] == promotion.name

    channel_listing = data["channelListings"]
    discounts = [item["discountValue"] for item in channel_listing]
    slugs = [item["channel"]["slug"] for item in channel_listing]
    assert discounted in discounts
    assert channel_PLN.slug in slugs
    assert channel_JPY.slug in slugs

    promotion.refresh_from_db()
    rules = promotion.rules.all()
    assert len(rules) == 3
    old_channel_listing_ids = [rule.old_channel_listing_id for rule in rules]
    assert all(old_channel_listing_ids)
    assert len(set(old_channel_listing_ids)) == 3

    mock_update_products_discounted_prices_of_promotion_task.delay.assert_called_once_with(
        promotion.pk
    )


@patch(
    "saleor.graphql.discount.mutations.sale.sale_channel_listing_update"
    ".update_products_discounted_prices_of_promotion_task"
)
def test_sale_channel_listing_update_channels(
    mock_update_products_discounted_prices_of_promotion_task,
    staff_api_client,
    promotion_converted_from_sale,
    permission_manage_discounts,
    channel_USD,
):
    # given
    promotion = promotion_converted_from_sale
    sale_id = graphene.Node.to_global_id("Sale", promotion.old_sale_id)
    channel_id = graphene.Node.to_global_id("Channel", channel_USD.id)
    discounted = 10.11

    variables = {
        "id": sale_id,
        "input": {
            "addChannels": [{"channelId": channel_id, "discountValue": discounted}]
        },
    }

    # when
    response = staff_api_client.post_graphql(
        SALE_CHANNEL_LISTING_UPDATE_MUTATION,
        variables=variables,
        permissions=(permission_manage_discounts,),
    )
    content = get_graphql_content(response)

    # then
    assert not content["data"]["saleChannelListingUpdate"]["errors"]
    data = content["data"]["saleChannelListingUpdate"]["sale"]

    channel_listing = data["channelListings"]

    assert len(channel_listing) == 1
    assert channel_listing[0]["discountValue"] == discounted
    assert channel_listing[0]["channel"]["slug"] == channel_USD.slug

    promotion.refresh_from_db()
    rules = promotion.rules.all()
    assert len(rules) == 1

    mock_update_products_discounted_prices_of_promotion_task.delay.assert_called_once_with(
        promotion.pk
    )


@patch(
    "saleor.graphql.discount.mutations.sale.sale_channel_listing_update"
    ".update_products_discounted_prices_of_promotion_task"
)
def test_sale_channel_listing_remove_channels(
    mock_update_products_discounted_prices_of_promotion_task,
    staff_api_client,
    promotion_converted_from_sale_with_many_channels,
    permission_manage_discounts,
    channel_USD,
    channel_PLN,
):
    # given
    promotion = promotion_converted_from_sale_with_many_channels
    sale_id = graphene.Node.to_global_id("Sale", promotion.old_sale_id)
    channel_id = graphene.Node.to_global_id("Channel", channel_USD.id)

    variables = {
        "id": sale_id,
        "input": {"removeChannels": [channel_id]},
    }

    # when
    response = staff_api_client.post_graphql(
        SALE_CHANNEL_LISTING_UPDATE_MUTATION,
        variables=variables,
        permissions=(permission_manage_discounts,),
    )
    content = get_graphql_content(response)

    # then
    assert not content["data"]["saleChannelListingUpdate"]["errors"]
    data = content["data"]["saleChannelListingUpdate"]["sale"]
    assert data["name"] == promotion.name

    channel_listing = data["channelListings"]
    assert len(channel_listing) == 1
    assert channel_listing[0]["channel"]["slug"] == channel_PLN.slug

    promotion.refresh_from_db()
    rules = promotion.rules.all()
    assert len(rules) == 1

    mock_update_products_discounted_prices_of_promotion_task.delay.assert_called_once_with(
        promotion.pk
    )


@patch(
    "saleor.graphql.discount.mutations.sale.sale_channel_listing_update"
    ".update_products_discounted_prices_of_promotion_task"
)
def test_sale_channel_listing_remove_all_channels(
    mock_update_products_discounted_prices_of_promotion_task,
    staff_api_client,
    promotion_converted_from_sale_with_many_channels,
    permission_manage_discounts,
    channel_USD,
    channel_PLN,
):
    # given
    promotion = promotion_converted_from_sale_with_many_channels
    sale_id = graphene.Node.to_global_id("Sale", promotion.old_sale_id)
    channel_ids = [
        graphene.Node.to_global_id("Channel", channel.id)
        for channel in [channel_USD, channel_PLN]
    ]

    rule = promotion.rules.first()
    reward_value_type = rule.reward_value_type
    predicate = rule.catalogue_predicate

    variables = {
        "id": sale_id,
        "input": {"removeChannels": channel_ids},
    }

    # when
    response = staff_api_client.post_graphql(
        SALE_CHANNEL_LISTING_UPDATE_MUTATION,
        variables=variables,
        permissions=(permission_manage_discounts,),
    )
    content = get_graphql_content(response)

    # then
    assert not content["data"]["saleChannelListingUpdate"]["errors"]
    data = content["data"]["saleChannelListingUpdate"]["sale"]
    assert data["name"] == promotion.name
    assert not data["channelListings"]

    promotion.refresh_from_db()
    # Despite removing the promotion from all channels, we ensure at least one rule
    # is assigned to promotion in order to determine old sale's type and catalogue
    rules = promotion.rules.all()
    assert len(rules) == 1
    assert rules[0].reward_value_type == reward_value_type
    assert rules[0].catalogue_predicate == predicate

    mock_update_products_discounted_prices_of_promotion_task.delay.assert_called_once_with(
        promotion.pk
    )


@patch(
    "saleor.graphql.discount.mutations.sale.sale_channel_listing_update"
    ".update_products_discounted_prices_of_promotion_task"
)
def test_sale_channel_listing_add_update_remove_channels(
    mock_update_products_discounted_prices_of_promotion_task,
    staff_api_client,
    promotion_converted_from_sale_with_many_channels,
    permission_manage_discounts,
    channel_PLN,
    channel_USD,
    channel_JPY,
):
    # given
    promotion = promotion_converted_from_sale_with_many_channels
    sale_id = graphene.Node.to_global_id("Sale", promotion.old_sale_id)
    channel_usd_id = graphene.Node.to_global_id("Channel", channel_USD.id)
    channel_pln_id = graphene.Node.to_global_id("Channel", channel_PLN.id)
    channel_jpy_id = graphene.Node.to_global_id("Channel", channel_JPY.id)
    discounted = 5

    variables = {
        "id": sale_id,
        "input": {
            "addChannels": [
                {"channelId": channel_usd_id, "discountValue": discounted},
                {"channelId": channel_jpy_id, "discountValue": discounted},
            ],
            "removeChannels": [channel_pln_id],
        },
    }

    # when
    response = staff_api_client.post_graphql(
        SALE_CHANNEL_LISTING_UPDATE_MUTATION,
        variables=variables,
        permissions=(permission_manage_discounts,),
    )
    content = get_graphql_content(response)

    # then
    assert not content["data"]["saleChannelListingUpdate"]["errors"]
    data = content["data"]["saleChannelListingUpdate"]["sale"]
    assert data["name"] == promotion.name
    channel_listings = data["channelListings"]
    assert len(channel_listings) == 2
    assert all(
        [
            listing["channel"]["slug"] in [channel_USD.slug, channel_JPY.slug]
            for listing in channel_listings
        ]
    )
    assert all([listing["discountValue"] == discounted for listing in channel_listings])

    promotion.refresh_from_db()
    rules = promotion.rules.all()
    assert len(rules) == 2
    for rule in rules:
        assert len(rule.channels.all()) == 1

    mock_update_products_discounted_prices_of_promotion_task.delay.assert_called_once_with(
        promotion.pk
    )


def test_sale_channel_listing_update_with_negative_discounted_value(
    staff_api_client,
    promotion_converted_from_sale,
    permission_manage_discounts,
    channel_USD,
):
    # given
    promotion = promotion_converted_from_sale
    sale_id = graphene.Node.to_global_id("Sale", promotion.old_sale_id)
    channel_id = graphene.Node.to_global_id("Channel", channel_USD.id)
    discounted_value = -10
    staff_api_client.user.user_permissions.add(permission_manage_discounts)

    variables = {
        "id": sale_id,
        "input": {
            "addChannels": [
                {"channelId": channel_id, "discountValue": discounted_value}
            ]
        },
    }

    # when
    response = staff_api_client.post_graphql(
        SALE_CHANNEL_LISTING_UPDATE_MUTATION,
        variables=variables,
    )

    # then
    assert_negative_positive_decimal_value(response)


@patch(
    "saleor.graphql.discount.mutations.sale.sale_channel_listing_update"
    ".update_products_discounted_prices_of_promotion_task"
)
def test_sale_channel_listing_update_duplicated_ids_in_add_and_remove(
    mock_update_products_discounted_prices_of_promotion_task,
    staff_api_client,
    promotion_converted_from_sale,
    permission_manage_discounts,
    channel_USD,
):
    # given
    promotion = promotion_converted_from_sale
    sale_id = graphene.Node.to_global_id("Sale", promotion.old_sale_id)
    channel_id = graphene.Node.to_global_id("Channel", channel_USD.id)
    discounted = 10.11

    variables = {
        "id": sale_id,
        "input": {
            "addChannels": [{"channelId": channel_id, "discountValue": discounted}],
            "removeChannels": [channel_id],
        },
    }

    # when
    response = staff_api_client.post_graphql(
        SALE_CHANNEL_LISTING_UPDATE_MUTATION,
        variables=variables,
        permissions=(permission_manage_discounts,),
    )
    content = get_graphql_content(response)

    # then
    errors = content["data"]["saleChannelListingUpdate"]["errors"]
    assert len(errors) == 1
    assert errors[0]["field"] == "input"
    assert errors[0]["code"] == DiscountErrorCode.DUPLICATED_INPUT_ITEM.name
    assert errors[0]["channels"] == [channel_id]
    mock_update_products_discounted_prices_of_promotion_task.assert_not_called()


@patch(
    "saleor.graphql.discount.mutations.sale.sale_channel_listing_update"
    ".update_products_discounted_prices_of_promotion_task"
)
def test_sale_channel_listing_update_duplicated_channel_in_add(
    mock_update_products_discounted_prices_of_promotion_task,
    staff_api_client,
    promotion_converted_from_sale,
    permission_manage_discounts,
    channel_USD,
):
    # given
    promotion = promotion_converted_from_sale
    sale_id = graphene.Node.to_global_id("Sale", promotion.old_sale_id)
    channel_id = graphene.Node.to_global_id("Channel", channel_USD.id)
    discounted = 10.11

    variables = {
        "id": sale_id,
        "input": {
            "addChannels": [
                {"channelId": channel_id, "discountValue": discounted},
                {"channelId": channel_id, "discountValue": discounted},
            ],
        },
    }

    # when
    response = staff_api_client.post_graphql(
        SALE_CHANNEL_LISTING_UPDATE_MUTATION,
        variables=variables,
        permissions=(permission_manage_discounts,),
    )
    content = get_graphql_content(response)

    # then
    errors = content["data"]["saleChannelListingUpdate"]["errors"]
    assert len(errors) == 1
    assert errors[0]["field"] == "addChannels"
    assert errors[0]["code"] == DiscountErrorCode.DUPLICATED_INPUT_ITEM.name
    assert errors[0]["channels"] == [channel_id]
    mock_update_products_discounted_prices_of_promotion_task.assert_not_called()


@patch(
    "saleor.graphql.discount.mutations.sale.sale_channel_listing_update"
    ".update_products_discounted_prices_of_promotion_task"
)
def test_sale_channel_listing_update_duplicated_channel_in_remove(
    mock_update_products_discounted_prices_of_promotion_task,
    staff_api_client,
    promotion_converted_from_sale,
    permission_manage_discounts,
    channel_USD,
):
    # given
    promotion = promotion_converted_from_sale
    sale_id = graphene.Node.to_global_id("Sale", promotion.old_sale_id)
    channel_id = graphene.Node.to_global_id("Channel", channel_USD.id)

    variables = {
        "id": sale_id,
        "input": {"removeChannels": [channel_id, channel_id]},
    }

    # when
    response = staff_api_client.post_graphql(
        SALE_CHANNEL_LISTING_UPDATE_MUTATION,
        variables=variables,
        permissions=(permission_manage_discounts,),
    )
    content = get_graphql_content(response)

    # then
    errors = content["data"]["saleChannelListingUpdate"]["errors"]
    assert len(errors) == 1
    assert errors[0]["field"] == "removeChannels"
    assert errors[0]["code"] == DiscountErrorCode.DUPLICATED_INPUT_ITEM.name
    assert errors[0]["channels"] == [channel_id]
    mock_update_products_discounted_prices_of_promotion_task.assert_not_called()


@patch(
    "saleor.graphql.discount.mutations.sale.sale_channel_listing_update"
    ".update_products_discounted_prices_of_promotion_task"
)
def test_sale_channel_listing_update_with_invalid_decimal_places(
    mock_update_products_discounted_prices_of_promotion_task,
    staff_api_client,
    promotion_converted_from_sale,
    permission_manage_discounts,
    channel_USD,
):
    # given
    promotion = promotion_converted_from_sale
    sale_id = graphene.Node.to_global_id("Sale", promotion.old_sale_id)
    discounted = 1.123
    channel_id = graphene.Node.to_global_id("Channel", channel_USD.id)

    variables = {
        "id": sale_id,
        "input": {
            "addChannels": [{"channelId": channel_id, "discountValue": discounted}],
        },
    }

    # when
    response = staff_api_client.post_graphql(
        SALE_CHANNEL_LISTING_UPDATE_MUTATION,
        variables=variables,
        permissions=(permission_manage_discounts,),
    )
    content = get_graphql_content(response)

    # then
    errors = content["data"]["saleChannelListingUpdate"]["errors"]
    assert len(errors) == 1
    assert errors[0]["code"] == DiscountErrorCode.INVALID.name
    assert errors[0]["field"] == "input"
    assert errors[0]["channels"] == [channel_id]
    mock_update_products_discounted_prices_of_promotion_task.assert_not_called()


@patch(
    "saleor.graphql.discount.mutations.sale.sale_channel_listing_update"
    ".update_products_discounted_prices_of_promotion_task"
)
def test_sale_channel_listing_update_with_invalid_percentage_value(
    mock_update_products_discounted_prices_of_promotion_task,
    staff_api_client,
    promotion_converted_from_sale,
    permission_manage_discounts,
    channel_USD,
):
    # given
    promotion = promotion_converted_from_sale
    sale_id = graphene.Node.to_global_id("Sale", promotion.old_sale_id)
    rule = promotion.rules.first()
    rule.reward_value_type = RewardValueType.PERCENTAGE
    rule.save(update_fields=["reward_value_type"])
    discounted = 101
    channel_id = graphene.Node.to_global_id("Channel", channel_USD.id)

    variables = {
        "id": sale_id,
        "input": {
            "addChannels": [{"channelId": channel_id, "discountValue": discounted}],
        },
    }

    # when
    response = staff_api_client.post_graphql(
        SALE_CHANNEL_LISTING_UPDATE_MUTATION,
        variables=variables,
        permissions=(permission_manage_discounts,),
    )
    content = get_graphql_content(response)

    # then
    errors = content["data"]["saleChannelListingUpdate"]["errors"]
    assert len(errors) == 1
    assert errors[0]["code"] == DiscountErrorCode.INVALID.name
    assert errors[0]["field"] == "input"
    assert errors[0]["channels"] == [channel_id]
    mock_update_products_discounted_prices_of_promotion_task.assert_not_called()


SALE_AND_SALE_CHANNEL_LISTING_UPDATE_MUTATION = """
mutation UpdateSaleChannelListing(
    $id: ID!
    $saleInput: SaleInput!
    $channelInput: SaleChannelListingInput!
) {
    saleUpdate(id: $id, input: $saleInput) {
        errors {
            code
        }
        sale {
            channelListings {
                id
            }
        }
    }
    saleChannelListingUpdate(id: $id, input: $channelInput) {
        errors {
            code
        }
        sale {
            channelListings {
                id
                channel {
                    id
                }
            }
        }
    }
}
"""


@patch(
    "saleor.graphql.discount.mutations.sale.sale_channel_listing_update"
    ".update_products_discounted_prices_of_promotion_task"
)
def test_invalidate_data_sale_channel_listings_update(
    mock_update_products_discounted_prices_of_promotion_task,
    staff_api_client,
    promotion_converted_from_sale,
    permission_manage_discounts,
    channel_USD,
):
    # given
    discount_value = 10
    promotion = promotion_converted_from_sale
    rule = promotion.rules.first()
    rule_name = rule.name
    rule.channels.remove(channel_USD)

    sale_id = graphene.Node.to_global_id("Sale", promotion.old_sale_id)
    channel_id = graphene.Node.to_global_id("Channel", channel_USD.id)

    variables = {
        "id": sale_id,
        "saleInput": {},
        "channelInput": {
            "addChannels": [{"channelId": channel_id, "discountValue": discount_value}],
        },
    }

    # when
    response = staff_api_client.post_graphql(
        SALE_AND_SALE_CHANNEL_LISTING_UPDATE_MUTATION,
        variables=variables,
        permissions=(permission_manage_discounts,),
    )
    content = get_graphql_content(response)

    # then
    promotion.refresh_from_db()
    rules = promotion.rules.all()
    assert len(rules) == 2
    old_rule = rules.get(name=rule_name)
    new_rule = rules.get(name__isnull=True)

    assert new_rule.reward_value == discount_value
    assert old_rule.channels.first() is None
    assert new_rule.channels.first().id == channel_USD.id
    assert len(new_rule.channels.all()) == 1

    sale_errors = content["data"]["saleUpdate"]["errors"]
    channel_listings_errors = content["data"]["saleChannelListingUpdate"]["errors"]
    assert not sale_errors
    assert not channel_listings_errors

    sale_data = content["data"]["saleUpdate"]["sale"]
    channel_listings_data = content["data"]["saleChannelListingUpdate"]["sale"]

    # response from the first mutation is empty
    assert sale_data["channelListings"] == []

    # response from the second mutation contains data
    assert channel_listings_data["channelListings"][0]["channel"]["id"] == channel_id
    mock_update_products_discounted_prices_of_promotion_task.delay.assert_called_once_with(
        promotion.pk,
    )


@patch(
    "saleor.graphql.discount.mutations.sale.sale_channel_listing_update"
    ".update_products_discounted_prices_of_promotion_task"
)
def test_sale_channel_listing_remove_all_channels_multiple_times(
    mock_update_products_discounted_prices_of_promotion_task,
    staff_api_client,
    promotion_converted_from_sale,
    permission_manage_discounts,
    channel_PLN,
    channel_USD,
):
    # Despite removing the promotion from all channels, we ensure at least one rule
    # is assigned to promotion in order to determine old sale's type and catalogue.
    # This test checks if only one rule remains when all channels are removed multiple
    # times.

    # given
    promotion = promotion_converted_from_sale
    sale_id = graphene.Node.to_global_id("Sale", promotion.old_sale_id)
    channel_usd_id = graphene.Node.to_global_id("Channel", channel_USD.id)
    channel_pln_id = graphene.Node.to_global_id("Channel", channel_PLN.id)
    discounted = 2
    staff_api_client.user.user_permissions.add(permission_manage_discounts)
    query = SALE_CHANNEL_LISTING_UPDATE_MUTATION
    mock_update_products_discounted_prices_of_promotion_task.return_value = None

    variables_add = {
        "id": sale_id,
        "input": {
            "addChannels": [
                {"channelId": channel_usd_id, "discountValue": discounted},
                {"channelId": channel_pln_id, "discountValue": discounted},
            ]
        },
    }
    variables_remove = {
        "id": sale_id,
        "input": {"removeChannels": [channel_usd_id, channel_pln_id]},
    }

    # when
    staff_api_client.post_graphql(query, variables=variables_add)
    staff_api_client.post_graphql(query, variables=variables_remove)
    staff_api_client.post_graphql(query, variables=variables_add)
    staff_api_client.post_graphql(query, variables=variables_remove)

    # then
    promotion.refresh_from_db()
    rules = promotion.rules.all()
    assert len(rules) == 1
    assert not rules[0].channels.first()


def test_sale_channel_listing_update_not_found_error(
    staff_api_client,
    permission_manage_discounts,
):
    # given
    query = SALE_CHANNEL_LISTING_UPDATE_MUTATION
    variables = {
        "id": graphene.Node.to_global_id("Sale", "0"),
        "input": {"removeChannels": []},
    }

    # when
    response = staff_api_client.post_graphql(
        query, variables, permissions=[permission_manage_discounts]
    )

    # then
    content = get_graphql_content(response)
    assert not content["data"]["saleChannelListingUpdate"]["sale"]
    errors = content["data"]["saleChannelListingUpdate"]["errors"]
    assert len(errors) == 1
    assert errors[0]["field"] == "id"
    assert errors[0]["code"] == DiscountErrorCode.NOT_FOUND.name<|MERGE_RESOLUTION|>--- conflicted
+++ resolved
@@ -1,14 +1,9 @@
 from unittest.mock import patch
 
 import graphene
-import pytest
 
 from .....discount import RewardValueType
 from .....discount.error_codes import DiscountErrorCode
-<<<<<<< HEAD
-from .....discount.models import Promotion, PromotionRule, SaleChannelListing
-=======
->>>>>>> f10308fa
 from ....tests.utils import assert_negative_positive_decimal_value, get_graphql_content
 
 SALE_CHANNEL_LISTING_UPDATE_MUTATION = """
@@ -98,150 +93,8 @@
     "saleor.graphql.discount.mutations.sale.sale_channel_listing_update"
     ".update_products_discounted_prices_of_promotion_task"
 )
-<<<<<<< HEAD
-def test_sale_channel_listing_updates_rule_listings(
-    mock_update_discounted_prices_of_discount_task,
-    staff_api_client,
-    sale,
-    permission_manage_discounts,
-    channel_PLN,
-    channel_USD,
-):
-    # given
-    sale_id = graphene.Node.to_global_id("Sale", sale.pk)
-    channel_id = graphene.Node.to_global_id("Channel", channel_PLN.id)
-    discounted = 1.12
-
-    sale_listing = sale.channel_listings.first()
-    product = sale.products.first()
-
-    promotion = Promotion.objects.create(name="Test", old_sale_id=sale.pk)
-    rule = promotion.rules.create(
-        reward_value_type=sale.type,
-        reward_value=sale_listing.discount_value,
-        catalogue_predicate={
-            "OR": [
-                {
-                    "productPredicate": {
-                        "ids": [graphene.Node.to_global_id("Product", product.pk)]
-                    }
-                }
-            ]
-        },
-    )
-    rule.channels.add(channel_USD)
-    variant = product.variants.first()
-    variant_listing = variant.channel_listings.get(channel_id=channel_USD.id)
-    rule_listing = variant_listing.variantlistingpromotionrule.create(
-        promotion_rule=rule,
-        discount_amount=sale_listing.discount_value,
-        currency=channel_USD.currency_code,
-    )
-
-    variables = {
-        "id": sale_id,
-        "input": {
-            "addChannels": [{"channelId": channel_id, "discountValue": discounted}],
-            "removeChannels": [graphene.Node.to_global_id("Channel", channel_USD.id)],
-        },
-    }
-
-    # when
-    response = staff_api_client.post_graphql(
-        SALE_CHANNEL_LISTING_UPDATE_MUTATION,
-        variables=variables,
-        permissions=(permission_manage_discounts,),
-    )
-    content = get_graphql_content(response)
-
-    # then
-    data = content["data"]["saleChannelListingUpdate"]
-    sale_data = data["sale"]
-    assert not data["errors"]
-    assert sale_data["name"] == sale.name
-
-    assert len(sale_data["channelListings"]) == 1
-    assert sale_data["channelListings"][0]["discountValue"] == discounted
-    assert sale_data["channelListings"][0]["channel"]["slug"] == channel_PLN.slug
-    with pytest.raises(rule._meta.model.DoesNotExist):
-        rule.refresh_from_db()
-    assert promotion.rules.count() == 1
-    new_rule = promotion.rules.first()
-    assert new_rule.channels.count() == 1
-    assert new_rule.channels.first() == channel_PLN
-
-    with pytest.raises(rule_listing._meta.model.DoesNotExist):
-        rule_listing.refresh_from_db()
-
-    mock_update_discounted_prices_of_discount_task.delay.assert_called_once_with(
-        sale.pk,
-    )
-
-
-@patch(
-    "saleor.graphql.discount.mutations.sale.sale_channel_listing_update"
-    ".update_products_discounted_prices_of_sale_task"
-)
-def test_sale_channel_listing_creates_promotion_and_rule_listings(
-    mock_update_discounted_prices_of_discount_task,
-    staff_api_client,
-    sale,
-    permission_manage_discounts,
-    channel_PLN,
-    channel_USD,
-):
-    # given
-    sale_id = graphene.Node.to_global_id("Sale", sale.pk)
-    channel_id = graphene.Node.to_global_id("Channel", channel_PLN.id)
-    discounted = 1.12
-
-    variables = {
-        "id": sale_id,
-        "input": {
-            "addChannels": [{"channelId": channel_id, "discountValue": discounted}],
-            "removeChannels": [graphene.Node.to_global_id("Channel", channel_USD.id)],
-        },
-    }
-
-    # when
-    response = staff_api_client.post_graphql(
-        SALE_CHANNEL_LISTING_UPDATE_MUTATION,
-        variables=variables,
-        permissions=(permission_manage_discounts,),
-    )
-    content = get_graphql_content(response)
-
-    # then
-    data = content["data"]["saleChannelListingUpdate"]
-    sale_data = data["sale"]
-    assert not data["errors"]
-    assert sale_data["name"] == sale.name
-
-    assert len(sale_data["channelListings"]) == 1
-    assert sale_data["channelListings"][0]["discountValue"] == discounted
-    assert sale_data["channelListings"][0]["channel"]["slug"] == channel_PLN.slug
-    mock_update_discounted_prices_of_discount_task.delay.assert_called_once_with(
-        sale.pk,
-    )
-
-    promotion = Promotion.objects.get(old_sale_id=sale.pk)
-    assert promotion.rules.count() == 2
-    channel_ids = PromotionRule.channels.through.objects.values_list(
-        "channel_id", flat=True
-    )
-    assert list(channel_ids) == [channel_PLN.id]
-
-
-@patch(
-    "saleor.graphql.discount.mutations.sale.sale_channel_listing_update"
-    ".update_products_discounted_prices_of_sale_task"
-)
-def test_sale_channel_listing_update_as_staff_user(
-    mock_update_discounted_prices_of_discount_task,
-=======
 def test_sale_channel_listing_add_multiple_channels(
     mock_update_products_discounted_prices_of_promotion_task,
->>>>>>> f10308fa
     staff_api_client,
     promotion_converted_from_sale,
     permission_manage_discounts,
