from decimal import Decimal
from unittest.mock import ANY, patch

import graphene
from django.test import override_settings

from .....discount import PromotionEvents
from .....discount.error_codes import PromotionRuleCreateErrorCode
from .....discount.models import PromotionEvent
from ....tests.utils import assert_no_permission, get_graphql_content
from ...enums import RewardTypeEnum, RewardValueTypeEnum

PROMOTION_RULE_CREATE_MUTATION = """
    mutation promotionRuleCreate($input: PromotionRuleCreateInput!) {
        promotionRuleCreate(input: $input) {
            promotionRule {
                id
                name
                description
                promotion {
                    id
                    events {
                        ... on PromotionEventInterface {
                            type
                        }
                        ... on PromotionRuleEventInterface {
                            ruleId
                    }
                }
                }
                channels {
                    id
                }
                rewardValueType
                rewardValue
                predicateType
                cataloguePredicate
                orderPredicate
            }
            errors {
                field
                code
                message
                rulesLimit
                exceedBy
            }
        }
    }
"""


@patch("saleor.plugins.manager.PluginsManager.promotion_rule_created")
@patch("saleor.product.tasks.update_discounted_prices_task.delay")
def test_promotion_rule_create_by_staff_user(
    update_discounted_prices_task_mock,
    promotion_rule_created_mock,
    staff_api_client,
    permission_group_manage_discounts,
    description_json,
    channel_USD,
    channel_PLN,
    variant,
    product,
    collection,
    category,
    catalogue_promotion,
):
    # given
    permission_group_manage_discounts.user_set.add(staff_api_client.user)
    promotion = catalogue_promotion

    channel_ids = [
        graphene.Node.to_global_id("Channel", channel.pk)
        for channel in [channel_USD, channel_PLN]
    ]
    catalogue_predicate = {
        "OR": [
            {
                "variantPredicate": {
                    "ids": [graphene.Node.to_global_id("ProductVariant", variant.id)]
                }
            },
            {
                "productPredicate": {
                    "ids": [graphene.Node.to_global_id("Product", product.id)]
                }
            },
            {
                "categoryPredicate": {
                    "ids": [graphene.Node.to_global_id("Category", category.id)]
                }
            },
            {
                "collectionPredicate": {
                    "ids": [graphene.Node.to_global_id("Collection", collection.id)]
                }
            },
        ]
    }
    name = "test promotion rule"
    reward_value = Decimal("10")
    reward_value_type = RewardValueTypeEnum.PERCENTAGE.name
    promotion_id = graphene.Node.to_global_id("Promotion", promotion.id)
    rules_count = promotion.rules.count()

    variables = {
        "input": {
            "name": name,
            "promotion": promotion_id,
            "description": description_json,
            "channels": channel_ids,
            "rewardValueType": reward_value_type,
            "rewardValue": reward_value,
            "cataloguePredicate": catalogue_predicate,
        }
    }

    # when
    response = staff_api_client.post_graphql(PROMOTION_RULE_CREATE_MUTATION, variables)

    # then
    content = get_graphql_content(response)
    data = content["data"]["promotionRuleCreate"]
    rule_data = data["promotionRule"]

    assert not data["errors"]
    assert rule_data["name"] == name
    assert rule_data["description"] == description_json
    assert {channel["id"] for channel in rule_data["channels"]} == set(channel_ids)
    assert rule_data["predicateType"] == promotion.type.upper()
    assert rule_data["cataloguePredicate"] == catalogue_predicate
    assert rule_data["rewardValueType"] == reward_value_type
    assert rule_data["rewardValue"] == reward_value
    assert rule_data["promotion"]["id"] == promotion_id
    assert promotion.rules.count() == rules_count + 1
    update_discounted_prices_task_mock.assert_called_once_with([product.id])
    rule = promotion.rules.last()
    promotion_rule_created_mock.assert_called_once_with(rule)


@patch("saleor.product.tasks.update_discounted_prices_task.delay")
def test_promotion_rule_create_by_app(
    update_discounted_prices_task_mock,
    app_api_client,
    permission_manage_discounts,
    description_json,
    channel_PLN,
    collection,
    category,
    catalogue_promotion,
):
    # given
    promotion = catalogue_promotion
    channel_ids = [graphene.Node.to_global_id("Channel", channel_PLN.pk)]
    catalogue_predicate = {
        "OR": [
            {
                "categoryPredicate": {
                    "ids": [graphene.Node.to_global_id("Category", category.id)]
                }
            },
            {
                "collectionPredicate": {
                    "ids": [graphene.Node.to_global_id("Collection", collection.id)]
                }
            },
        ]
    }
    name = "test promotion rule"
    reward_value = Decimal("10")
    reward_value_type = RewardValueTypeEnum.FIXED.name
    promotion_id = graphene.Node.to_global_id("Promotion", promotion.id)
    rules_count = promotion.rules.count()

    variables = {
        "input": {
            "name": name,
            "promotion": promotion_id,
            "description": description_json,
            "channels": channel_ids,
            "rewardValueType": reward_value_type,
            "rewardValue": reward_value,
            "cataloguePredicate": catalogue_predicate,
        }
    }

    # when
    response = app_api_client.post_graphql(
        PROMOTION_RULE_CREATE_MUTATION,
        variables,
        permissions=(permission_manage_discounts,),
    )

    # then
    content = get_graphql_content(response)
    data = content["data"]["promotionRuleCreate"]
    rule_data = data["promotionRule"]

    assert not data["errors"]
    assert rule_data["name"] == name
    assert rule_data["description"] == description_json
    assert {channel["id"] for channel in rule_data["channels"]} == set(channel_ids)
    assert rule_data["predicateType"] == promotion.type.upper()
    assert rule_data["cataloguePredicate"] == catalogue_predicate
    assert rule_data["rewardValueType"] == reward_value_type
    assert rule_data["rewardValue"] == reward_value
    assert rule_data["promotion"]["id"] == promotion_id
    assert promotion.rules.count() == rules_count + 1
    update_discounted_prices_task_mock.assert_called_once_with(
        [category.products.first().id]
    )


@patch("saleor.product.tasks.update_discounted_prices_task.delay")
def test_promotion_rule_create_by_customer(
    update_discounted_prices_task_mock,
    api_client,
    description_json,
    channel_USD,
    category,
    collection,
    catalogue_promotion,
):
    # given
    promotion = catalogue_promotion
    channel_ids = [graphene.Node.to_global_id("Channel", channel_USD.pk)]
    catalogue_predicate = {
        "OR": [
            {
                "categoryPredicate": {
                    "ids": [graphene.Node.to_global_id("Category", category.id)]
                }
            },
            {
                "collectionPredicate": {
                    "ids": [graphene.Node.to_global_id("Collection", collection.id)]
                }
            },
        ]
    }
    name = "test promotion rule"
    reward_value = Decimal("10")
    reward_value_type = RewardValueTypeEnum.FIXED.name
    promotion_id = graphene.Node.to_global_id("Promotion", promotion.id)

    variables = {
        "input": {
            "name": name,
            "promotion": promotion_id,
            "description": description_json,
            "channels": channel_ids,
            "rewardValueType": reward_value_type,
            "rewardValue": reward_value,
            "cataloguePredicate": catalogue_predicate,
        }
    }

    # when
    response = api_client.post_graphql(PROMOTION_RULE_CREATE_MUTATION, variables)
    assert_no_permission(response)
    update_discounted_prices_task_mock.assert_not_called()


def test_promotion_rule_create_missing_predicate(
    staff_api_client,
    permission_group_manage_discounts,
    description_json,
    channel_USD,
    channel_PLN,
    product,
    order_promotion_with_rule,
):
    # given
    permission_group_manage_discounts.user_set.add(staff_api_client.user)
    promotion = order_promotion_with_rule

    channel_ids = [
        graphene.Node.to_global_id("Channel", channel.pk)
        for channel in [channel_USD, channel_PLN]
    ]
    name = "test promotion rule"
    reward_value = Decimal("10")
    reward_value_type = RewardValueTypeEnum.FIXED.name
    promotion_id = graphene.Node.to_global_id("Promotion", promotion.id)
    rules_count = promotion.rules.count()

    variables = {
        "input": {
            "name": name,
            "promotion": promotion_id,
            "description": description_json,
            "channels": channel_ids,
            "rewardValueType": reward_value_type,
            "rewardValue": reward_value,
        }
    }

    # when
    response = staff_api_client.post_graphql(PROMOTION_RULE_CREATE_MUTATION, variables)

    # then
    content = get_graphql_content(response)
    data = content["data"]["promotionRuleCreate"]
    errors = data["errors"]

    assert not data["promotionRule"]
    assert len(errors) == 1
    assert {
        "code": PromotionRuleCreateErrorCode.REQUIRED.name,
        "field": "orderPredicate",
        "message": ANY,
        "rulesLimit": None,
        "exceedBy": None,
    } in errors
    assert promotion.rules.count() == rules_count


def test_promotion_rule_create_missing_reward_value(
    staff_api_client,
    permission_group_manage_discounts,
    description_json,
    channel_USD,
    channel_PLN,
    product,
    catalogue_promotion,
):
    # given
    promotion = catalogue_promotion
    permission_group_manage_discounts.user_set.add(staff_api_client.user)

    channel_ids = [
        graphene.Node.to_global_id("Channel", channel.pk)
        for channel in [channel_USD, channel_PLN]
    ]
    catalogue_predicate = {
        "productPredicate": {"ids": [graphene.Node.to_global_id("Product", product.id)]}
    }
    name = "test promotion rule"
    reward_value_type = RewardValueTypeEnum.FIXED.name
    promotion_id = graphene.Node.to_global_id("Promotion", promotion.id)
    rules_count = promotion.rules.count()

    variables = {
        "input": {
            "name": name,
            "promotion": promotion_id,
            "description": description_json,
            "channels": channel_ids,
            "rewardValueType": reward_value_type,
            "cataloguePredicate": catalogue_predicate,
        }
    }

    # when
    response = staff_api_client.post_graphql(PROMOTION_RULE_CREATE_MUTATION, variables)

    # then
    content = get_graphql_content(response)
    data = content["data"]["promotionRuleCreate"]
    errors = data["errors"]

    assert not data["promotionRule"]
    assert len(errors) == 1
    assert errors[0]["code"] == PromotionRuleCreateErrorCode.REQUIRED.name
    assert errors[0]["field"] == "rewardValue"
    assert promotion.rules.count() == rules_count


def test_promotion_rule_create_missing_reward_value_type(
    staff_api_client,
    permission_group_manage_discounts,
    description_json,
    channel_USD,
    channel_PLN,
    product,
    catalogue_promotion,
):
    # given
    promotion = catalogue_promotion
    permission_group_manage_discounts.user_set.add(staff_api_client.user)

    channel_ids = [
        graphene.Node.to_global_id("Channel", channel.pk)
        for channel in [channel_USD, channel_PLN]
    ]
    catalogue_predicate = {
        "productPredicate": {"ids": [graphene.Node.to_global_id("Product", product.id)]}
    }
    name = "test promotion rule"
    reward_value = Decimal("10")
    promotion_id = graphene.Node.to_global_id("Promotion", promotion.id)
    rules_count = promotion.rules.count()

    variables = {
        "input": {
            "name": name,
            "promotion": promotion_id,
            "description": description_json,
            "channels": channel_ids,
            "rewardValue": reward_value,
            "cataloguePredicate": catalogue_predicate,
        }
    }

    # when
    response = staff_api_client.post_graphql(PROMOTION_RULE_CREATE_MUTATION, variables)

    # then
    content = get_graphql_content(response)
    data = content["data"]["promotionRuleCreate"]
    errors = data["errors"]

    assert not data["promotionRule"]
    assert len(errors) == 1
    assert errors[0]["code"] == PromotionRuleCreateErrorCode.REQUIRED.name
    assert errors[0]["field"] == "rewardValueType"
    assert promotion.rules.count() == rules_count


def test_promotion_rule_create_multiple_errors(
    staff_api_client,
    permission_group_manage_discounts,
    description_json,
    channel_USD,
    channel_PLN,
    product,
    catalogue_promotion,
):
    # given
    promotion = catalogue_promotion
    permission_group_manage_discounts.user_set.add(staff_api_client.user)

    channel_ids = [
        graphene.Node.to_global_id("Channel", channel.pk)
        for channel in [channel_USD, channel_PLN]
    ]
    catalogue_predicate = {
        "productPredicate": {"ids": [graphene.Node.to_global_id("Product", product.id)]}
    }
    name = "test promotion rule"
    promotion_id = graphene.Node.to_global_id("Promotion", promotion.id)
    rules_count = promotion.rules.count()

    variables = {
        "input": {
            "name": name,
            "promotion": promotion_id,
            "description": description_json,
            "channels": channel_ids,
            "cataloguePredicate": catalogue_predicate,
        }
    }

    # when
    response = staff_api_client.post_graphql(PROMOTION_RULE_CREATE_MUTATION, variables)

    # then
    content = get_graphql_content(response)
    data = content["data"]["promotionRuleCreate"]
    errors = data["errors"]

    assert len(errors) == 2
    expected_errors = [
        {
            "code": PromotionRuleCreateErrorCode.REQUIRED.name,
            "field": "rewardValue",
            "message": ANY,
            "rulesLimit": None,
            "exceedBy": None,
        },
        {
            "code": PromotionRuleCreateErrorCode.REQUIRED.name,
            "field": "rewardValueType",
            "message": ANY,
            "rulesLimit": None,
            "exceedBy": None,
        },
    ]
    for error in expected_errors:
        assert error in errors

    assert promotion.rules.count() == rules_count


def test_promotion_rule_invalid_catalogue_predicate(
    staff_api_client,
    permission_group_manage_discounts,
    description_json,
    channel_USD,
    channel_PLN,
    variant,
    product,
    collection,
    catalogue_promotion,
):
    # given
    promotion = catalogue_promotion
    permission_group_manage_discounts.user_set.add(staff_api_client.user)

    channel_ids = [
        graphene.Node.to_global_id("Channel", channel.pk)
        for channel in [channel_USD, channel_PLN]
    ]
    catalogue_predicate = {
        "OR": [
            {
                "variantPredicate": {
                    "ids": [graphene.Node.to_global_id("ProductVariant", variant.id)]
                },
                "AND": [
                    {
                        "productPredicate": {
                            "ids": [graphene.Node.to_global_id("Product", product.id)]
                        }
                    }
                ],
            }
        ]
    }
    name = "test promotion rule"
    reward_value = Decimal("10")
    reward_value_type = RewardValueTypeEnum.PERCENTAGE.name
    promotion_id = graphene.Node.to_global_id("Promotion", promotion.id)
    rules_count = promotion.rules.count()

    variables = {
        "input": {
            "name": name,
            "promotion": promotion_id,
            "description": description_json,
            "channels": channel_ids,
            "rewardValueType": reward_value_type,
            "rewardValue": reward_value,
            "cataloguePredicate": catalogue_predicate,
        }
    }

    # when
    response = staff_api_client.post_graphql(PROMOTION_RULE_CREATE_MUTATION, variables)

    # then
    content = get_graphql_content(response)
    data = content["data"]["promotionRuleCreate"]
    errors = data["errors"]

    assert not data["promotionRule"]
    assert len(errors) == 1
    assert errors[0]["code"] == PromotionRuleCreateErrorCode.INVALID.name
    assert errors[0]["field"] == "cataloguePredicate"
    assert promotion.rules.count() == rules_count


def test_promotion_rule_invalid_order_predicate(
    staff_api_client,
    permission_group_manage_discounts,
    description_json,
    channel_PLN,
    order_promotion_without_rules,
):
    # given
    promotion = order_promotion_without_rules
    permission_group_manage_discounts.user_set.add(staff_api_client.user)

    channel_ids = [graphene.Node.to_global_id("Channel", channel_PLN.pk)]
    order_predicate = {
        "OR": [
            {
                "discountedObjectPredicate": {
                    "baseSubtotalPrice": {"range": {"gte": 100}}
                },
                "AND": [
                    {
                        "discountedObjectPredicate": {
                            "baseSubtotalPrice": {"range": {"lte": 500}}
                        }
                    }
                ],
            }
        ]
    }
    name = "test promotion rule"
    reward_value = Decimal("10")
    reward_value_type = RewardValueTypeEnum.PERCENTAGE.name
    promotion_id = graphene.Node.to_global_id("Promotion", promotion.id)
    rules_count = promotion.rules.count()

    variables = {
        "input": {
            "name": name,
            "promotion": promotion_id,
            "description": description_json,
            "channels": channel_ids,
            "rewardValueType": reward_value_type,
            "rewardType": RewardTypeEnum.SUBTOTAL_DISCOUNT.name,
            "rewardValue": reward_value,
            "orderPredicate": order_predicate,
        }
    }

    # when
    response = staff_api_client.post_graphql(PROMOTION_RULE_CREATE_MUTATION, variables)

    # then
    content = get_graphql_content(response)
    data = content["data"]["promotionRuleCreate"]
    errors = data["errors"]

    assert not data["promotionRule"]
    assert len(errors) == 1
    assert errors[0]["code"] == PromotionRuleCreateErrorCode.INVALID.name
    assert errors[0]["field"] == "orderPredicate"
    assert promotion.rules.count() == rules_count


def test_promotion_rule_create_invalid_price_precision(
    staff_api_client,
    permission_group_manage_discounts,
    description_json,
    channel_USD,
    collection,
    category,
    catalogue_promotion,
):
    # given
    promotion = catalogue_promotion
    permission_group_manage_discounts.user_set.add(staff_api_client.user)

    channel_ids = [graphene.Node.to_global_id("Channel", channel_USD.pk)]
    catalogue_predicate = {
        "OR": [
            {
                "categoryPredicate": {
                    "ids": [graphene.Node.to_global_id("Category", category.id)]
                }
            },
            {
                "collectionPredicate": {
                    "ids": [graphene.Node.to_global_id("Collection", collection.id)]
                }
            },
        ]
    }
    name = "test promotion rule"
    reward_value = Decimal("10.12345")
    reward_value_type = RewardValueTypeEnum.FIXED.name
    promotion_id = graphene.Node.to_global_id("Promotion", promotion.id)
    rules_count = promotion.rules.count()

    variables = {
        "input": {
            "name": name,
            "promotion": promotion_id,
            "description": description_json,
            "channels": channel_ids,
            "rewardValueType": reward_value_type,
            "rewardValue": reward_value,
            "cataloguePredicate": catalogue_predicate,
        }
    }

    # when
    response = staff_api_client.post_graphql(PROMOTION_RULE_CREATE_MUTATION, variables)

    # then
    content = get_graphql_content(response)
    data = content["data"]["promotionRuleCreate"]
    errors = data["errors"]

    assert not data["promotionRule"]
    assert len(errors) == 1
    assert errors[0]["code"] == PromotionRuleCreateErrorCode.INVALID_PRECISION.name
    assert errors[0]["field"] == "rewardValue"
    assert promotion.rules.count() == rules_count


def test_promotion_rule_create_fixed_reward_value_multiple_currencies(
    staff_api_client,
    permission_group_manage_discounts,
    description_json,
    channel_USD,
    channel_PLN,
    collection,
    category,
    catalogue_promotion,
):
    # given
    promotion = catalogue_promotion
    permission_group_manage_discounts.user_set.add(staff_api_client.user)

    channel_ids = [
        graphene.Node.to_global_id("Channel", channel.pk)
        for channel in [channel_USD, channel_PLN]
    ]
    catalogue_predicate = {
        "OR": [
            {
                "categoryPredicate": {
                    "ids": [graphene.Node.to_global_id("Category", category.id)]
                }
            },
            {
                "collectionPredicate": {
                    "ids": [graphene.Node.to_global_id("Collection", collection.id)]
                }
            },
        ]
    }
    name = "test promotion rule"
    reward_value = Decimal("10")
    reward_value_type = RewardValueTypeEnum.FIXED.name
    promotion_id = graphene.Node.to_global_id("Promotion", promotion.id)
    rules_count = promotion.rules.count()

    variables = {
        "input": {
            "name": name,
            "promotion": promotion_id,
            "description": description_json,
            "channels": channel_ids,
            "rewardValueType": reward_value_type,
            "rewardValue": reward_value,
            "cataloguePredicate": catalogue_predicate,
        }
    }

    # when
    response = staff_api_client.post_graphql(PROMOTION_RULE_CREATE_MUTATION, variables)

    # then
    content = get_graphql_content(response)
    data = content["data"]["promotionRuleCreate"]
    errors = data["errors"]

    assert not data["promotionRule"]
    assert len(errors) == 1
    assert (
        errors[0]["code"]
        == PromotionRuleCreateErrorCode.MULTIPLE_CURRENCIES_NOT_ALLOWED.name
    )
    assert errors[0]["field"] == "rewardValueType"
    assert promotion.rules.count() == rules_count


def test_promotion_rule_create_fixed_reward_no_channels(
    staff_api_client,
    permission_group_manage_discounts,
    description_json,
    collection,
    category,
    catalogue_promotion,
):
    # given
    promotion = catalogue_promotion
    permission_group_manage_discounts.user_set.add(staff_api_client.user)

    catalogue_predicate = {
        "OR": [
            {
                "categoryPredicate": {
                    "ids": [graphene.Node.to_global_id("Category", category.id)]
                }
            },
            {
                "collectionPredicate": {
                    "ids": [graphene.Node.to_global_id("Collection", collection.id)]
                }
            },
        ]
    }
    name = "test promotion rule"
    reward_value = Decimal("10")
    reward_value_type = RewardValueTypeEnum.FIXED.name
    promotion_id = graphene.Node.to_global_id("Promotion", promotion.id)
    rules_count = promotion.rules.count()

    variables = {
        "input": {
            "name": name,
            "promotion": promotion_id,
            "description": description_json,
            "channels": [],
            "rewardValueType": reward_value_type,
            "rewardValue": reward_value,
            "cataloguePredicate": catalogue_predicate,
        }
    }

    # when
    response = staff_api_client.post_graphql(PROMOTION_RULE_CREATE_MUTATION, variables)

    # then
    content = get_graphql_content(response)
    data = content["data"]["promotionRuleCreate"]
    errors = data["errors"]

    assert not data["promotionRule"]
    assert len(errors) == 1
    assert errors[0]["code"] == PromotionRuleCreateErrorCode.MISSING_CHANNELS.name
    assert errors[0]["field"] == "channels"
    assert promotion.rules.count() == rules_count


def test_promotion_rule_create_percentage_value_above_100(
    staff_api_client,
    permission_group_manage_discounts,
    description_json,
    channel_USD,
    channel_PLN,
    collection,
    category,
    catalogue_promotion,
):
    # given
    promotion = catalogue_promotion
    permission_group_manage_discounts.user_set.add(staff_api_client.user)

    channel_ids = [
        graphene.Node.to_global_id("Channel", channel.pk)
        for channel in [channel_USD, channel_PLN]
    ]
    catalogue_predicate = {
        "OR": [
            {
                "categoryPredicate": {
                    "ids": [graphene.Node.to_global_id("Category", category.id)]
                }
            },
            {
                "collectionPredicate": {
                    "ids": [graphene.Node.to_global_id("Collection", collection.id)]
                }
            },
        ]
    }
    name = "test promotion rule"
    reward_value = Decimal("110")
    reward_value_type = RewardValueTypeEnum.PERCENTAGE.name
    promotion_id = graphene.Node.to_global_id("Promotion", promotion.id)
    rules_count = promotion.rules.count()

    variables = {
        "input": {
            "name": name,
            "promotion": promotion_id,
            "description": description_json,
            "channels": channel_ids,
            "rewardValueType": reward_value_type,
            "rewardValue": reward_value,
            "cataloguePredicate": catalogue_predicate,
        }
    }

    # when
    response = staff_api_client.post_graphql(PROMOTION_RULE_CREATE_MUTATION, variables)

    # then
    content = get_graphql_content(response)
    data = content["data"]["promotionRuleCreate"]
    errors = data["errors"]

    assert not data["promotionRule"]
    assert len(errors) == 1
    assert errors[0]["code"] == PromotionRuleCreateErrorCode.INVALID.name
    assert errors[0]["field"] == "rewardValue"
    assert promotion.rules.count() == rules_count


@patch("saleor.product.tasks.update_discounted_prices_task.delay")
def test_promotion_rule_create_clears_old_sale_id(
    update_discounted_prices_task_mock,
    staff_api_client,
    permission_group_manage_discounts,
    description_json,
    channel_USD,
    channel_PLN,
    variant,
    product,
    promotion_converted_from_sale,
):
    # given
    promotion = promotion_converted_from_sale
    permission_group_manage_discounts.user_set.add(staff_api_client.user)

    assert promotion.old_sale_id
    channel_ids = [
        graphene.Node.to_global_id("Channel", channel.pk)
        for channel in [channel_USD, channel_PLN]
    ]
    catalogue_predicate = {
        "OR": [
            {
                "variantPredicate": {
                    "ids": [graphene.Node.to_global_id("ProductVariant", variant.id)]
                }
            }
        ]
    }
    name = "test promotion rule"
    reward_value = Decimal("10")
    reward_value_type = RewardValueTypeEnum.PERCENTAGE.name
    promotion_id = graphene.Node.to_global_id("Promotion", promotion.id)
    rules_count = promotion.rules.count()

    variables = {
        "input": {
            "name": name,
            "promotion": promotion_id,
            "description": description_json,
            "channels": channel_ids,
            "rewardValueType": reward_value_type,
            "rewardValue": reward_value,
            "cataloguePredicate": catalogue_predicate,
        }
    }

    # when
    response = staff_api_client.post_graphql(PROMOTION_RULE_CREATE_MUTATION, variables)

    # then
    content = get_graphql_content(response)
    data = content["data"]["promotionRuleCreate"]
    rule_data = data["promotionRule"]

    assert not data["errors"]
    assert rule_data["name"] == name
    assert rule_data["description"] == description_json
    assert {channel["id"] for channel in rule_data["channels"]} == set(channel_ids)
    assert rule_data["predicateType"] == promotion.type.upper()
    assert rule_data["cataloguePredicate"] == catalogue_predicate
    assert rule_data["rewardValueType"] == reward_value_type
    assert rule_data["rewardValue"] == reward_value
    assert rule_data["promotion"]["id"] == promotion_id
    assert promotion.rules.count() == rules_count + 1
    update_discounted_prices_task_mock.assert_called_once_with([product.id])

    promotion.refresh_from_db()
    assert promotion.old_sale_id is None


def test_promotion_rule_create_events(
    staff_api_client,
    permission_group_manage_discounts,
    channel_USD,
    variant,
    catalogue_promotion,
):
    # given
    promotion = catalogue_promotion
    permission_group_manage_discounts.user_set.add(staff_api_client.user)
    channel_ids = [graphene.Node.to_global_id("Channel", channel_USD.pk)]
    catalogue_predicate = {
        "OR": [
            {
                "variantPredicate": {
                    "ids": [graphene.Node.to_global_id("ProductVariant", variant.id)]
                }
            },
        ]
    }
    reward_value = Decimal("10")
    reward_value_type = RewardValueTypeEnum.FIXED.name
    promotion_id = graphene.Node.to_global_id("Promotion", promotion.id)

    variables = {
        "input": {
            "name": "test promotion rule",
            "promotion": promotion_id,
            "channels": channel_ids,
            "rewardValueType": reward_value_type,
            "rewardValue": reward_value,
            "cataloguePredicate": catalogue_predicate,
        }
    }
    event_count = PromotionEvent.objects.count()

    # when
    response = staff_api_client.post_graphql(PROMOTION_RULE_CREATE_MUTATION, variables)

    # then
    content = get_graphql_content(response)
    data = content["data"]["promotionRuleCreate"]
    assert not data["errors"]

    events = data["promotionRule"]["promotion"]["events"]
    assert len(events) == 1
    assert PromotionEvent.objects.count() == event_count + 1
    assert PromotionEvents.RULE_CREATED.upper() == events[0]["type"]

    assert events[0]["ruleId"] == data["promotionRule"]["id"]


@patch("saleor.plugins.manager.PluginsManager.promotion_rule_created")
@patch("saleor.product.tasks.update_discounted_prices_task.delay")
def test_promotion_rule_create_serializable_decimal_in_predicate(
    update_discounted_prices_task_mock,
    promotion_rule_created_mock,
    staff_api_client,
    permission_group_manage_discounts,
    catalogue_promotion,
):
    # given
    promotion = catalogue_promotion
    permission_group_manage_discounts.user_set.add(staff_api_client.user)
    catalogue_predicate = {
        "productPredicate": {"minimalPrice": {"range": {"gte": "25"}}}
    }
    reward_value = Decimal("10")
    reward_value_type = RewardValueTypeEnum.PERCENTAGE.name
    promotion_id = graphene.Node.to_global_id("Promotion", promotion.id)

    variables = {
        "input": {
            "promotion": promotion_id,
            "rewardValueType": reward_value_type,
            "rewardValue": reward_value,
            "cataloguePredicate": catalogue_predicate,
        }
    }

    # when
    response = staff_api_client.post_graphql(PROMOTION_RULE_CREATE_MUTATION, variables)

    # then
    content = get_graphql_content(response)
    data = content["data"]["promotionRuleCreate"]
    assert not data["errors"]
    assert data["promotionRule"]["cataloguePredicate"] == catalogue_predicate


<<<<<<< HEAD
def test_promotion_rule_create_multiple_predicates(
    staff_api_client,
    permission_group_manage_discounts,
    description_json,
    channel_USD,
    product,
    catalogue_promotion,
):
    # given
    promotion = catalogue_promotion
    permission_group_manage_discounts.user_set.add(staff_api_client.user)
    channel_id = graphene.Node.to_global_id("Channel", channel_USD.pk)
    name = "test promotion rule"
    reward_value = Decimal("10")
    reward_value_type = RewardValueTypeEnum.FIXED.name
    promotion_id = graphene.Node.to_global_id("Promotion", promotion.id)
    catalogue_predicate = {
        "productPredicate": {"ids": [graphene.Node.to_global_id("Product", product.id)]}
    }
    order_predicate = {
        "discountedObjectPredicate": {"baseSubtotalPrice": {"range": {"gte": 100}}}
    }
    rules_count = promotion.rules.count()

    variables = {
        "input": {
            "name": name,
            "promotion": promotion_id,
            "description": description_json,
            "channels": [channel_id],
            "rewardValueType": reward_value_type,
            "rewardValue": reward_value,
            "cataloguePredicate": catalogue_predicate,
            "orderPredicate": order_predicate,
        }
    }

    # when
    response = staff_api_client.post_graphql(PROMOTION_RULE_CREATE_MUTATION, variables)

    # then
    content = get_graphql_content(response)
    data = content["data"]["promotionRuleCreate"]
    errors = data["errors"]

    assert not data["promotionRule"]
    assert len(errors) == 1
    assert {
        "code": PromotionRuleCreateErrorCode.INVALID.name,
        "field": "orderPredicate",
        "message": ANY,
        "rulesLimit": None,
        "exceedBy": None,
    } in errors
    assert promotion.rules.count() == rules_count


def test_promotion_rule_create_mixed_predicates_order(
    staff_api_client,
    permission_group_manage_discounts,
    description_json,
    channel_USD,
    product,
    catalogue_promotion,
):
    # given
    promotion = catalogue_promotion
    permission_group_manage_discounts.user_set.add(staff_api_client.user)
    channel_id = graphene.Node.to_global_id("Channel", channel_USD.pk)
    name = "test promotion rule"
    reward_value = Decimal("10")
    reward_value_type = RewardValueTypeEnum.FIXED.name
    reward_type = RewardTypeEnum.SUBTOTAL_DISCOUNT.name
    promotion_id = graphene.Node.to_global_id("Promotion", promotion.id)
    order_predicate = {
        "discountedObjectPredicate": {"baseSubtotalPrice": {"range": {"gte": 100}}}
    }
    catalogue_predicate = {
        "productPredicate": {"ids": [graphene.Node.to_global_id("Product", product.id)]}
    }
    rules_count = promotion.rules.count()

    variables = {
        "input": {
            "name": name,
            "promotion": promotion_id,
            "description": description_json,
            "channels": [channel_id],
            "rewardValueType": reward_value_type,
            "rewardValue": reward_value,
            "rewardType": reward_type,
            "orderPredicate": order_predicate,
            "cataloguePredicate": catalogue_predicate,
        }
    }

    # when
    response = staff_api_client.post_graphql(PROMOTION_RULE_CREATE_MUTATION, variables)

    # then
    content = get_graphql_content(response)
    data = content["data"]["promotionRuleCreate"]
    errors = data["errors"]

    assert not data["promotionRule"]
    assert len(errors) == 1
    assert errors[0]["code"] == PromotionRuleCreateErrorCode.INVALID.name
    assert errors[0]["field"] == "orderPredicate"
    assert promotion.rules.count() == rules_count


def test_promotion_rule_create_mixed_predicates_catalogue(
    staff_api_client,
    permission_group_manage_discounts,
    description_json,
    channel_USD,
    product,
    order_promotion_without_rules,
):
    # given
    promotion = order_promotion_without_rules
    permission_group_manage_discounts.user_set.add(staff_api_client.user)
    channel_id = graphene.Node.to_global_id("Channel", channel_USD.pk)
    name = "test promotion rule"
    reward_value = Decimal("10")
    reward_value_type = RewardValueTypeEnum.FIXED.name
    promotion_id = graphene.Node.to_global_id("Promotion", promotion.id)
    catalogue_predicate = {
        "productPredicate": {"ids": [graphene.Node.to_global_id("Product", product.id)]}
    }
    order_predicate = {
        "discountedObjectPredicate": {"baseSubtotalPrice": {"range": {"gte": "100"}}}
    }
    rules_count = promotion.rules.count()

    variables = {
        "input": {
            "name": name,
            "promotion": promotion_id,
            "description": description_json,
            "channels": [channel_id],
            "rewardValueType": reward_value_type,
            "rewardValue": reward_value,
            "orderPredicate": order_predicate,
            "cataloguePredicate": catalogue_predicate,
        }
    }

    # when
    response = staff_api_client.post_graphql(PROMOTION_RULE_CREATE_MUTATION, variables)

    # then
    content = get_graphql_content(response)
    data = content["data"]["promotionRuleCreate"]
    errors = data["errors"]

    assert not data["promotionRule"]
    assert len(errors) == 1
    assert errors[0]["code"] == PromotionRuleCreateErrorCode.INVALID.name
    assert errors[0]["field"] == "cataloguePredicate"
    assert promotion.rules.count() == rules_count


def test_promotion_rule_create_missing_reward_type(
=======
def test_promotion_rule_create_with_metadata(
>>>>>>> 755c2201
    staff_api_client,
    permission_group_manage_discounts,
    description_json,
    channel_USD,
<<<<<<< HEAD
    product,
    order_promotion_without_rules,
):
    # given
    promotion = order_promotion_without_rules
    permission_group_manage_discounts.user_set.add(staff_api_client.user)
    channel_id = graphene.Node.to_global_id("Channel", channel_USD.pk)
    name = "test promotion rule"
    reward_value = Decimal("10")
    reward_value_type = RewardValueTypeEnum.FIXED.name
    promotion_id = graphene.Node.to_global_id("Promotion", promotion.id)
    order_predicate = {
        "discountedObjectPredicate": {"baseSubtotalPrice": {"range": {"gte": 100}}}
    }
    rules_count = promotion.rules.count()

    variables = {
        "input": {
            "name": name,
            "promotion": promotion_id,
            "description": description_json,
            "channels": [channel_id],
            "rewardValueType": reward_value_type,
            "rewardValue": reward_value,
            "orderPredicate": order_predicate,
        }
    }

    # when
    response = staff_api_client.post_graphql(PROMOTION_RULE_CREATE_MUTATION, variables)

    # then
    content = get_graphql_content(response)
    data = content["data"]["promotionRuleCreate"]
    errors = data["errors"]

    assert not data["promotionRule"]
    assert len(errors) == 1
    assert errors[0]["code"] == PromotionRuleCreateErrorCode.REQUIRED.name
    assert errors[0]["field"] == "rewardType"
    assert promotion.rules.count() == rules_count


def test_promotion_rule_create_reward_type_with_catalogue_predicate(
    staff_api_client,
    permission_group_manage_discounts,
    description_json,
    channel_USD,
    product,
    catalogue_promotion,
):
    # given
    promotion = catalogue_promotion
    permission_group_manage_discounts.user_set.add(staff_api_client.user)
    channel_id = graphene.Node.to_global_id("Channel", channel_USD.pk)
    name = "test promotion rule"
    reward_value = Decimal("10")
    reward_value_type = RewardValueTypeEnum.FIXED.name
    reward_type = RewardTypeEnum.SUBTOTAL_DISCOUNT.name
    promotion_id = graphene.Node.to_global_id("Promotion", promotion.id)
    catalogue_predicate = {
        "productPredicate": {"ids": [graphene.Node.to_global_id("Product", product.id)]}
    }
    rules_count = promotion.rules.count()

    variables = {
        "input": {
            "name": name,
            "promotion": promotion_id,
            "description": description_json,
            "channels": [channel_id],
            "rewardValueType": reward_value_type,
            "rewardValue": reward_value,
            "rewardType": reward_type,
            "cataloguePredicate": catalogue_predicate,
        }
    }

    # when
    response = staff_api_client.post_graphql(PROMOTION_RULE_CREATE_MUTATION, variables)

    # then
    content = get_graphql_content(response)
    data = content["data"]["promotionRuleCreate"]
    errors = data["errors"]

    assert not data["promotionRule"]
    assert len(errors) == 1
    assert errors[0]["code"] == PromotionRuleCreateErrorCode.INVALID.name
    assert errors[0]["field"] == "rewardType"
    assert promotion.rules.count() == rules_count


@patch("saleor.plugins.manager.PluginsManager.promotion_rule_created")
@patch(
    "saleor.product.tasks.update_products_discounted_prices_for_promotion_task.delay"
)
def test_promotion_rule_create_order_predicate(
    update_products_discounted_prices_for_promotion_task_mock,
    promotion_rule_created_mock,
    staff_api_client,
    permission_group_manage_discounts,
    description_json,
    channel_USD,
    order_promotion_without_rules,
):
    # given
    promotion = order_promotion_without_rules
    permission_group_manage_discounts.user_set.add(staff_api_client.user)
    channel_id = graphene.Node.to_global_id("Channel", channel_USD.pk)
    name = "test promotion rule"
    reward_value = Decimal("10")
    reward_value_type = RewardValueTypeEnum.PERCENTAGE.name
    reward_type = RewardTypeEnum.SUBTOTAL_DISCOUNT.name
    promotion_id = graphene.Node.to_global_id("Promotion", promotion.id)
    order_predicate = {
        "discountedObjectPredicate": {"baseSubtotalPrice": {"range": {"gte": "100"}}}
    }

    rules_count = promotion.rules.count()

    variables = {
        "input": {
            "name": name,
            "promotion": promotion_id,
            "description": description_json,
            "channels": [channel_id],
            "rewardValueType": reward_value_type,
            "rewardValue": reward_value,
            "rewardType": reward_type,
            "orderPredicate": order_predicate,
        }
    }

    # when
    response = staff_api_client.post_graphql(PROMOTION_RULE_CREATE_MUTATION, variables)

    # then
    content = get_graphql_content(response)
    data = content["data"]["promotionRuleCreate"]
    rule_data = data["promotionRule"]

    assert not data["errors"]
    assert rule_data["name"] == name
    assert rule_data["description"] == description_json
    assert rule_data["channels"][0]["id"] == channel_id
    assert rule_data["orderPredicate"] == order_predicate
    assert rule_data["predicateType"] == promotion.type.upper()
    assert rule_data["rewardValueType"] == reward_value_type
    assert rule_data["rewardValue"] == reward_value
    assert rule_data["promotion"]["id"] == promotion_id
    assert promotion.rules.count() == rules_count + 1
    rule = promotion.rules.last()
    promotion_rule_created_mock.assert_called_once_with(rule)


def test_promotion_rule_create_mixed_currencies_for_price_based_predicate(
    staff_api_client,
    permission_group_manage_discounts,
    description_json,
    channel_USD,
    channel_PLN,
    order_promotion_without_rules,
):
    # given
    promotion = order_promotion_without_rules
    permission_group_manage_discounts.user_set.add(staff_api_client.user)
    name = "test promotion rule"
    reward_value = Decimal("10")
    reward_value_type = RewardValueTypeEnum.PERCENTAGE.name
    reward_type = RewardTypeEnum.SUBTOTAL_DISCOUNT.name
    promotion_id = graphene.Node.to_global_id("Promotion", promotion.id)
    order_predicate = {
        "discountedObjectPredicate": {"baseSubtotalPrice": {"range": {"gte": "100"}}}
    }
    channel_ids = [
        graphene.Node.to_global_id("Channel", channel.pk)
        for channel in [channel_USD, channel_PLN]
    ]

    rules_count = promotion.rules.count()
=======
    channel_PLN,
    variant,
    product,
    collection,
    category,
    promotion,
):
    # given
    permission_group_manage_discounts.user_set.add(staff_api_client.user)

    channel_ids = [
        graphene.Node.to_global_id("Channel", channel.pk)
        for channel in [channel_USD, channel_PLN]
    ]
    catalogue_predicate = {
        "OR": [{"variantPredicate": {"metadata": [{"key": "test", "value": "test"}]}}]
    }
    name = "test promotion rule"
    reward_value = Decimal("10")
    reward_value_type = RewardValueTypeEnum.PERCENTAGE.name
    promotion_id = graphene.Node.to_global_id("Promotion", promotion.id)
>>>>>>> 755c2201

    variables = {
        "input": {
            "name": name,
            "promotion": promotion_id,
            "description": description_json,
            "channels": channel_ids,
            "rewardValueType": reward_value_type,
            "rewardValue": reward_value,
<<<<<<< HEAD
            "rewardType": reward_type,
            "orderPredicate": order_predicate,
        }
    }

    # when
    response = staff_api_client.post_graphql(PROMOTION_RULE_CREATE_MUTATION, variables)

    # then
    content = get_graphql_content(response)
    data = content["data"]["promotionRuleCreate"]
    errors = data["errors"]

    assert not data["promotionRule"]
    assert len(errors) == 1
    assert (
        errors[0]["code"]
        == PromotionRuleCreateErrorCode.MULTIPLE_CURRENCIES_NOT_ALLOWED.name
    )
    assert errors[0]["field"] == "channels"
    assert promotion.rules.count() == rules_count


@override_settings(ORDER_RULES_LIMIT=1)
def test_promotion_rule_create_exceeds_rules_number_limit(
    staff_api_client,
    permission_group_manage_discounts,
    channel_USD,
    order_promotion_without_rules,
):
    # given
    promotion = order_promotion_without_rules
    permission_group_manage_discounts.user_set.add(staff_api_client.user)

    reward_value = Decimal("10")
    reward_value_type = RewardValueTypeEnum.PERCENTAGE.name
    reward_type = RewardTypeEnum.SUBTOTAL_DISCOUNT.name
    promotion_id = graphene.Node.to_global_id("Promotion", promotion.id)
    order_predicate = {
        "discountedObjectPredicate": {"baseSubtotalPrice": {"range": {"gte": "100"}}}
    }
    channel_id = graphene.Node.to_global_id("Channel", channel_USD.pk)

    promotion.rules.create(
        name="existing promotion rule",
        promotion=promotion,
        order_predicate=order_predicate,
        reward_value_type=reward_value_type,
        reward_value=reward_value,
        reward_type=reward_type,
    )

    rules_count = promotion.rules.count()
    assert rules_count == 1

    variables = {
        "input": {
            "promotion": promotion_id,
            "channels": [channel_id],
            "rewardValueType": reward_value_type,
            "rewardValue": reward_value,
            "rewardType": reward_type,
            "orderPredicate": order_predicate,
=======
            "cataloguePredicate": catalogue_predicate,
>>>>>>> 755c2201
        }
    }

    # when
    response = staff_api_client.post_graphql(PROMOTION_RULE_CREATE_MUTATION, variables)

    # then
    content = get_graphql_content(response)
    data = content["data"]["promotionRuleCreate"]
<<<<<<< HEAD
    errors = data["errors"]

    assert not data["promotionRule"]
    assert len(errors) == 1
    assert errors[0]["code"] == PromotionRuleCreateErrorCode.RULES_NUMBER_LIMIT.name
    assert errors[0]["field"] == "orderPredicate"
    assert errors[0]["rulesLimit"] == 1
    assert errors[0]["exceedBy"] == 1
    assert promotion.rules.count() == rules_count
=======

    assert not data["errors"]
    assert data["promotionRule"]
>>>>>>> 755c2201
<|MERGE_RESOLUTION|>--- conflicted
+++ resolved
@@ -1027,7 +1027,6 @@
     assert data["promotionRule"]["cataloguePredicate"] == catalogue_predicate
 
 
-<<<<<<< HEAD
 def test_promotion_rule_create_multiple_predicates(
     staff_api_client,
     permission_group_manage_discounts,
@@ -1192,14 +1191,10 @@
 
 
 def test_promotion_rule_create_missing_reward_type(
-=======
-def test_promotion_rule_create_with_metadata(
->>>>>>> 755c2201
-    staff_api_client,
-    permission_group_manage_discounts,
-    description_json,
-    channel_USD,
-<<<<<<< HEAD
+    staff_api_client,
+    permission_group_manage_discounts,
+    description_json,
+    channel_USD,
     product,
     order_promotion_without_rules,
 ):
@@ -1381,29 +1376,6 @@
     ]
 
     rules_count = promotion.rules.count()
-=======
-    channel_PLN,
-    variant,
-    product,
-    collection,
-    category,
-    promotion,
-):
-    # given
-    permission_group_manage_discounts.user_set.add(staff_api_client.user)
-
-    channel_ids = [
-        graphene.Node.to_global_id("Channel", channel.pk)
-        for channel in [channel_USD, channel_PLN]
-    ]
-    catalogue_predicate = {
-        "OR": [{"variantPredicate": {"metadata": [{"key": "test", "value": "test"}]}}]
-    }
-    name = "test promotion rule"
-    reward_value = Decimal("10")
-    reward_value_type = RewardValueTypeEnum.PERCENTAGE.name
-    promotion_id = graphene.Node.to_global_id("Promotion", promotion.id)
->>>>>>> 755c2201
 
     variables = {
         "input": {
@@ -1413,7 +1385,6 @@
             "channels": channel_ids,
             "rewardValueType": reward_value_type,
             "rewardValue": reward_value,
-<<<<<<< HEAD
             "rewardType": reward_type,
             "orderPredicate": order_predicate,
         }
@@ -1477,19 +1448,15 @@
             "rewardValue": reward_value,
             "rewardType": reward_type,
             "orderPredicate": order_predicate,
-=======
-            "cataloguePredicate": catalogue_predicate,
->>>>>>> 755c2201
-        }
-    }
-
-    # when
-    response = staff_api_client.post_graphql(PROMOTION_RULE_CREATE_MUTATION, variables)
-
-    # then
-    content = get_graphql_content(response)
-    data = content["data"]["promotionRuleCreate"]
-<<<<<<< HEAD
+        }
+    }
+
+    # when
+    response = staff_api_client.post_graphql(PROMOTION_RULE_CREATE_MUTATION, variables)
+
+    # then
+    content = get_graphql_content(response)
+    data = content["data"]["promotionRuleCreate"]
     errors = data["errors"]
 
     assert not data["promotionRule"]
@@ -1499,8 +1466,53 @@
     assert errors[0]["rulesLimit"] == 1
     assert errors[0]["exceedBy"] == 1
     assert promotion.rules.count() == rules_count
-=======
+
+
+def test_promotion_rule_create_with_metadata(
+    staff_api_client,
+    permission_group_manage_discounts,
+    description_json,
+    channel_USD,
+    channel_PLN,
+    variant,
+    product,
+    collection,
+    category,
+    catalogue_promotion,
+):
+    # given
+    permission_group_manage_discounts.user_set.add(staff_api_client.user)
+
+    channel_ids = [
+        graphene.Node.to_global_id("Channel", channel.pk)
+        for channel in [channel_USD, channel_PLN]
+    ]
+    catalogue_predicate = {
+        "OR": [{"variantPredicate": {"metadata": [{"key": "test", "value": "test"}]}}]
+    }
+    name = "test promotion rule"
+    reward_value = Decimal("10")
+    reward_value_type = RewardValueTypeEnum.PERCENTAGE.name
+    promotion_id = graphene.Node.to_global_id("Promotion", catalogue_promotion.id)
+
+    variables = {
+        "input": {
+            "name": name,
+            "promotion": promotion_id,
+            "description": description_json,
+            "channels": channel_ids,
+            "rewardValueType": reward_value_type,
+            "rewardValue": reward_value,
+            "cataloguePredicate": catalogue_predicate,
+        }
+    }
+
+    # when
+    response = staff_api_client.post_graphql(PROMOTION_RULE_CREATE_MUTATION, variables)
+
+    # then
+    content = get_graphql_content(response)
+    data = content["data"]["promotionRuleCreate"]
 
     assert not data["errors"]
-    assert data["promotionRule"]
->>>>>>> 755c2201
+    assert data["promotionRule"]