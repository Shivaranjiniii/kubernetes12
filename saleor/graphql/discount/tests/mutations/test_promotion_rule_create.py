from decimal import Decimal
from unittest.mock import ANY, patch

import graphene
from django.test import override_settings

from .....discount import PromotionEvents
from .....discount.error_codes import PromotionRuleCreateErrorCode
from .....discount.models import PromotionEvent
from ....tests.utils import assert_no_permission, get_graphql_content
from ...enums import RewardTypeEnum, RewardValueTypeEnum

PROMOTION_RULE_CREATE_MUTATION = """
    mutation promotionRuleCreate($input: PromotionRuleCreateInput!) {
        promotionRuleCreate(input: $input) {
            promotionRule {
                id
                name
                description
                promotion {
                    id
                    events {
                        ... on PromotionEventInterface {
                            type
                        }
                        ... on PromotionRuleEventInterface {
                            ruleId
                    }
                }
                }
                channels {
                    id
                }
                rewardValueType
                rewardValue
                rewardType
                predicateType
                cataloguePredicate
                orderPredicate
                giftIds
            }
            errors {
                field
                code
                message
                rulesLimit
                rulesLimitExceedBy
                giftsLimit
                giftsLimitExceedBy
            }
        }
    }
"""


@patch("saleor.plugins.manager.PluginsManager.promotion_rule_created")
@patch("saleor.product.tasks.update_discounted_prices_task.delay")
def test_promotion_rule_create_by_staff_user(
    update_discounted_prices_task_mock,
    promotion_rule_created_mock,
    staff_api_client,
    permission_group_manage_discounts,
    description_json,
    channel_USD,
    channel_PLN,
    variant,
    product,
    collection,
    category,
    catalogue_promotion,
):
    # given
    permission_group_manage_discounts.user_set.add(staff_api_client.user)
    promotion = catalogue_promotion

    channel_ids = [
        graphene.Node.to_global_id("Channel", channel.pk)
        for channel in [channel_USD, channel_PLN]
    ]
    catalogue_predicate = {
        "OR": [
            {
                "variantPredicate": {
                    "ids": [graphene.Node.to_global_id("ProductVariant", variant.id)]
                }
            },
            {
                "productPredicate": {
                    "ids": [graphene.Node.to_global_id("Product", product.id)]
                }
            },
            {
                "categoryPredicate": {
                    "ids": [graphene.Node.to_global_id("Category", category.id)]
                }
            },
            {
                "collectionPredicate": {
                    "ids": [graphene.Node.to_global_id("Collection", collection.id)]
                }
            },
        ]
    }
    name = "test promotion rule"
    reward_value = Decimal("10")
    reward_value_type = RewardValueTypeEnum.PERCENTAGE.name
    promotion_id = graphene.Node.to_global_id("Promotion", promotion.id)
    rules_count = promotion.rules.count()

    variables = {
        "input": {
            "name": name,
            "promotion": promotion_id,
            "description": description_json,
            "channels": channel_ids,
            "rewardValueType": reward_value_type,
            "rewardValue": reward_value,
            "cataloguePredicate": catalogue_predicate,
            "gifts": None,
        }
    }

    # when
    response = staff_api_client.post_graphql(PROMOTION_RULE_CREATE_MUTATION, variables)

    # then
    content = get_graphql_content(response)
    data = content["data"]["promotionRuleCreate"]
    rule_data = data["promotionRule"]

    assert not data["errors"]
    assert rule_data["name"] == name
    assert rule_data["description"] == description_json
    assert {channel["id"] for channel in rule_data["channels"]} == set(channel_ids)
    assert rule_data["predicateType"] == promotion.type.upper()
    assert rule_data["cataloguePredicate"] == catalogue_predicate
    assert rule_data["rewardValueType"] == reward_value_type
    assert rule_data["rewardValue"] == reward_value
    assert rule_data["promotion"]["id"] == promotion_id
    assert promotion.rules.count() == rules_count + 1
    update_discounted_prices_task_mock.assert_called_once_with([product.id])
    rule = promotion.rules.last()
    promotion_rule_created_mock.assert_called_once_with(rule)


@patch("saleor.product.tasks.update_discounted_prices_task.delay")
def test_promotion_rule_create_by_app(
    update_discounted_prices_task_mock,
    app_api_client,
    permission_manage_discounts,
    description_json,
    channel_PLN,
    collection,
    category,
    catalogue_promotion,
):
    # given
    promotion = catalogue_promotion
    channel_ids = [graphene.Node.to_global_id("Channel", channel_PLN.pk)]
    catalogue_predicate = {
        "OR": [
            {
                "categoryPredicate": {
                    "ids": [graphene.Node.to_global_id("Category", category.id)]
                }
            },
            {
                "collectionPredicate": {
                    "ids": [graphene.Node.to_global_id("Collection", collection.id)]
                }
            },
        ]
    }
    name = "test promotion rule"
    reward_value = Decimal("10")
    reward_value_type = RewardValueTypeEnum.FIXED.name
    promotion_id = graphene.Node.to_global_id("Promotion", promotion.id)
    rules_count = promotion.rules.count()

    variables = {
        "input": {
            "name": name,
            "promotion": promotion_id,
            "description": description_json,
            "channels": channel_ids,
            "rewardValueType": reward_value_type,
            "rewardValue": reward_value,
            "cataloguePredicate": catalogue_predicate,
        }
    }

    # when
    response = app_api_client.post_graphql(
        PROMOTION_RULE_CREATE_MUTATION,
        variables,
        permissions=(permission_manage_discounts,),
    )

    # then
    content = get_graphql_content(response)
    data = content["data"]["promotionRuleCreate"]
    rule_data = data["promotionRule"]

    assert not data["errors"]
    assert rule_data["name"] == name
    assert rule_data["description"] == description_json
    assert {channel["id"] for channel in rule_data["channels"]} == set(channel_ids)
    assert rule_data["predicateType"] == promotion.type.upper()
    assert rule_data["cataloguePredicate"] == catalogue_predicate
    assert rule_data["rewardValueType"] == reward_value_type
    assert rule_data["rewardValue"] == reward_value
    assert rule_data["promotion"]["id"] == promotion_id
    assert promotion.rules.count() == rules_count + 1
    update_discounted_prices_task_mock.assert_called_once_with(
        [category.products.first().id]
    )


@patch("saleor.product.tasks.update_discounted_prices_task.delay")
def test_promotion_rule_create_by_customer(
    update_discounted_prices_task_mock,
    api_client,
    description_json,
    channel_USD,
    category,
    collection,
    catalogue_promotion,
):
    # given
    promotion = catalogue_promotion
    channel_ids = [graphene.Node.to_global_id("Channel", channel_USD.pk)]
    catalogue_predicate = {
        "OR": [
            {
                "categoryPredicate": {
                    "ids": [graphene.Node.to_global_id("Category", category.id)]
                }
            },
            {
                "collectionPredicate": {
                    "ids": [graphene.Node.to_global_id("Collection", collection.id)]
                }
            },
        ]
    }
    name = "test promotion rule"
    reward_value = Decimal("10")
    reward_value_type = RewardValueTypeEnum.FIXED.name
    promotion_id = graphene.Node.to_global_id("Promotion", promotion.id)

    variables = {
        "input": {
            "name": name,
            "promotion": promotion_id,
            "description": description_json,
            "channels": channel_ids,
            "rewardValueType": reward_value_type,
            "rewardValue": reward_value,
            "cataloguePredicate": catalogue_predicate,
        }
    }

    # when
    response = api_client.post_graphql(PROMOTION_RULE_CREATE_MUTATION, variables)
    assert_no_permission(response)
    update_discounted_prices_task_mock.assert_not_called()


def test_promotion_rule_create_missing_predicate(
    staff_api_client,
    permission_group_manage_discounts,
    description_json,
    channel_USD,
    channel_PLN,
    product,
    order_promotion_with_rule,
):
    # given
    permission_group_manage_discounts.user_set.add(staff_api_client.user)
    promotion = order_promotion_with_rule

    channel_ids = [
        graphene.Node.to_global_id("Channel", channel.pk)
        for channel in [channel_USD, channel_PLN]
    ]
    name = "test promotion rule"
    reward_value = Decimal("10")
    reward_value_type = RewardValueTypeEnum.FIXED.name
    promotion_id = graphene.Node.to_global_id("Promotion", promotion.id)
    rules_count = promotion.rules.count()

    variables = {
        "input": {
            "name": name,
            "promotion": promotion_id,
            "description": description_json,
            "channels": channel_ids,
            "rewardValueType": reward_value_type,
            "rewardValue": reward_value,
        }
    }

    # when
    response = staff_api_client.post_graphql(PROMOTION_RULE_CREATE_MUTATION, variables)

    # then
    content = get_graphql_content(response)
    data = content["data"]["promotionRuleCreate"]
    errors = data["errors"]

    assert not data["promotionRule"]
    assert len(errors) == 1
    assert {
        "code": PromotionRuleCreateErrorCode.REQUIRED.name,
        "field": "orderPredicate",
        "message": ANY,
        "rulesLimit": None,
        "rulesLimitExceedBy": None,
        "giftsLimit": None,
        "giftsLimitExceedBy": None,
    } in errors
    assert promotion.rules.count() == rules_count


def test_promotion_rule_create_missing_reward_value(
    staff_api_client,
    permission_group_manage_discounts,
    description_json,
    channel_USD,
    channel_PLN,
    product,
    catalogue_promotion,
):
    # given
    promotion = catalogue_promotion
    permission_group_manage_discounts.user_set.add(staff_api_client.user)

    channel_ids = [
        graphene.Node.to_global_id("Channel", channel.pk)
        for channel in [channel_USD, channel_PLN]
    ]
    catalogue_predicate = {
        "productPredicate": {"ids": [graphene.Node.to_global_id("Product", product.id)]}
    }
    name = "test promotion rule"
    reward_value_type = RewardValueTypeEnum.FIXED.name
    promotion_id = graphene.Node.to_global_id("Promotion", promotion.id)
    rules_count = promotion.rules.count()

    variables = {
        "input": {
            "name": name,
            "promotion": promotion_id,
            "description": description_json,
            "channels": channel_ids,
            "rewardValueType": reward_value_type,
            "cataloguePredicate": catalogue_predicate,
        }
    }

    # when
    response = staff_api_client.post_graphql(PROMOTION_RULE_CREATE_MUTATION, variables)

    # then
    content = get_graphql_content(response)
    data = content["data"]["promotionRuleCreate"]
    errors = data["errors"]

    assert not data["promotionRule"]
    assert len(errors) == 1
    assert errors[0]["code"] == PromotionRuleCreateErrorCode.REQUIRED.name
    assert errors[0]["field"] == "rewardValue"
    assert promotion.rules.count() == rules_count


def test_promotion_rule_create_missing_reward_value_type(
    staff_api_client,
    permission_group_manage_discounts,
    description_json,
    channel_USD,
    channel_PLN,
    product,
    catalogue_promotion,
):
    # given
    promotion = catalogue_promotion
    permission_group_manage_discounts.user_set.add(staff_api_client.user)

    channel_ids = [
        graphene.Node.to_global_id("Channel", channel.pk)
        for channel in [channel_USD, channel_PLN]
    ]
    catalogue_predicate = {
        "productPredicate": {"ids": [graphene.Node.to_global_id("Product", product.id)]}
    }
    name = "test promotion rule"
    reward_value = Decimal("10")
    promotion_id = graphene.Node.to_global_id("Promotion", promotion.id)
    rules_count = promotion.rules.count()

    variables = {
        "input": {
            "name": name,
            "promotion": promotion_id,
            "description": description_json,
            "channels": channel_ids,
            "rewardValue": reward_value,
            "cataloguePredicate": catalogue_predicate,
        }
    }

    # when
    response = staff_api_client.post_graphql(PROMOTION_RULE_CREATE_MUTATION, variables)

    # then
    content = get_graphql_content(response)
    data = content["data"]["promotionRuleCreate"]
    errors = data["errors"]

    assert not data["promotionRule"]
    assert len(errors) == 1
    assert errors[0]["code"] == PromotionRuleCreateErrorCode.REQUIRED.name
    assert errors[0]["field"] == "rewardValueType"
    assert promotion.rules.count() == rules_count


def test_promotion_rule_create_multiple_errors(
    staff_api_client,
    permission_group_manage_discounts,
    description_json,
    channel_USD,
    channel_PLN,
    product,
    catalogue_promotion,
):
    # given
    promotion = catalogue_promotion
    permission_group_manage_discounts.user_set.add(staff_api_client.user)

    channel_ids = [
        graphene.Node.to_global_id("Channel", channel.pk)
        for channel in [channel_USD, channel_PLN]
    ]
    catalogue_predicate = {
        "productPredicate": {"ids": [graphene.Node.to_global_id("Product", product.id)]}
    }
    name = "test promotion rule"
    promotion_id = graphene.Node.to_global_id("Promotion", promotion.id)
    rules_count = promotion.rules.count()

    variables = {
        "input": {
            "name": name,
            "promotion": promotion_id,
            "description": description_json,
            "channels": channel_ids,
            "cataloguePredicate": catalogue_predicate,
        }
    }

    # when
    response = staff_api_client.post_graphql(PROMOTION_RULE_CREATE_MUTATION, variables)

    # then
    content = get_graphql_content(response)
    data = content["data"]["promotionRuleCreate"]
    errors = data["errors"]

    assert len(errors) == 2
    expected_errors = [
        {
            "code": PromotionRuleCreateErrorCode.REQUIRED.name,
            "field": "rewardValue",
            "message": ANY,
            "rulesLimit": None,
            "rulesLimitExceedBy": None,
            "giftsLimit": None,
            "giftsLimitExceedBy": None,
        },
        {
            "code": PromotionRuleCreateErrorCode.REQUIRED.name,
            "field": "rewardValueType",
            "message": ANY,
            "rulesLimit": None,
            "rulesLimitExceedBy": None,
            "giftsLimit": None,
            "giftsLimitExceedBy": None,
        },
    ]
    for error in expected_errors:
        assert error in errors

    assert promotion.rules.count() == rules_count


def test_promotion_rule_invalid_catalogue_predicate(
    staff_api_client,
    permission_group_manage_discounts,
    description_json,
    channel_USD,
    channel_PLN,
    variant,
    product,
    collection,
    catalogue_promotion,
):
    # given
    promotion = catalogue_promotion
    permission_group_manage_discounts.user_set.add(staff_api_client.user)

    channel_ids = [
        graphene.Node.to_global_id("Channel", channel.pk)
        for channel in [channel_USD, channel_PLN]
    ]
    catalogue_predicate = {
        "OR": [
            {
                "variantPredicate": {
                    "ids": [graphene.Node.to_global_id("ProductVariant", variant.id)]
                },
                "AND": [
                    {
                        "productPredicate": {
                            "ids": [graphene.Node.to_global_id("Product", product.id)]
                        }
                    }
                ],
            }
        ]
    }
    name = "test promotion rule"
    reward_value = Decimal("10")
    reward_value_type = RewardValueTypeEnum.PERCENTAGE.name
    promotion_id = graphene.Node.to_global_id("Promotion", promotion.id)
    rules_count = promotion.rules.count()

    variables = {
        "input": {
            "name": name,
            "promotion": promotion_id,
            "description": description_json,
            "channels": channel_ids,
            "rewardValueType": reward_value_type,
            "rewardValue": reward_value,
            "cataloguePredicate": catalogue_predicate,
        }
    }

    # when
    response = staff_api_client.post_graphql(PROMOTION_RULE_CREATE_MUTATION, variables)

    # then
    content = get_graphql_content(response)
    data = content["data"]["promotionRuleCreate"]
    errors = data["errors"]

    assert not data["promotionRule"]
    assert len(errors) == 1
    assert errors[0]["code"] == PromotionRuleCreateErrorCode.INVALID.name
    assert errors[0]["field"] == "cataloguePredicate"
    assert promotion.rules.count() == rules_count


def test_promotion_rule_invalid_order_predicate(
    staff_api_client,
    permission_group_manage_discounts,
    description_json,
    channel_PLN,
    order_promotion_without_rules,
):
    # given
    promotion = order_promotion_without_rules
    permission_group_manage_discounts.user_set.add(staff_api_client.user)

    channel_ids = [graphene.Node.to_global_id("Channel", channel_PLN.pk)]
    order_predicate = {
        "OR": [
            {
                "discountedObjectPredicate": {
                    "baseSubtotalPrice": {"range": {"gte": 100}}
                },
                "AND": [
                    {
                        "discountedObjectPredicate": {
                            "baseSubtotalPrice": {"range": {"lte": 500}}
                        }
                    }
                ],
            }
        ]
    }
    name = "test promotion rule"
    reward_value = Decimal("10")
    reward_value_type = RewardValueTypeEnum.PERCENTAGE.name
    promotion_id = graphene.Node.to_global_id("Promotion", promotion.id)
    rules_count = promotion.rules.count()

    variables = {
        "input": {
            "name": name,
            "promotion": promotion_id,
            "description": description_json,
            "channels": channel_ids,
            "rewardValueType": reward_value_type,
            "rewardType": RewardTypeEnum.SUBTOTAL_DISCOUNT.name,
            "rewardValue": reward_value,
            "orderPredicate": order_predicate,
        }
    }

    # when
    response = staff_api_client.post_graphql(PROMOTION_RULE_CREATE_MUTATION, variables)

    # then
    content = get_graphql_content(response)
    data = content["data"]["promotionRuleCreate"]
    errors = data["errors"]

    assert not data["promotionRule"]
    assert len(errors) == 1
    assert errors[0]["code"] == PromotionRuleCreateErrorCode.INVALID.name
    assert errors[0]["field"] == "orderPredicate"
    assert promotion.rules.count() == rules_count


def test_promotion_rule_create_invalid_price_precision(
    staff_api_client,
    permission_group_manage_discounts,
    description_json,
    channel_USD,
    collection,
    category,
    catalogue_promotion,
):
    # given
    promotion = catalogue_promotion
    permission_group_manage_discounts.user_set.add(staff_api_client.user)

    channel_ids = [graphene.Node.to_global_id("Channel", channel_USD.pk)]
    catalogue_predicate = {
        "OR": [
            {
                "categoryPredicate": {
                    "ids": [graphene.Node.to_global_id("Category", category.id)]
                }
            },
            {
                "collectionPredicate": {
                    "ids": [graphene.Node.to_global_id("Collection", collection.id)]
                }
            },
        ]
    }
    name = "test promotion rule"
    reward_value = Decimal("10.12345")
    reward_value_type = RewardValueTypeEnum.FIXED.name
    promotion_id = graphene.Node.to_global_id("Promotion", promotion.id)
    rules_count = promotion.rules.count()

    variables = {
        "input": {
            "name": name,
            "promotion": promotion_id,
            "description": description_json,
            "channels": channel_ids,
            "rewardValueType": reward_value_type,
            "rewardValue": reward_value,
            "cataloguePredicate": catalogue_predicate,
        }
    }

    # when
    response = staff_api_client.post_graphql(PROMOTION_RULE_CREATE_MUTATION, variables)

    # then
    content = get_graphql_content(response)
    data = content["data"]["promotionRuleCreate"]
    errors = data["errors"]

    assert not data["promotionRule"]
    assert len(errors) == 1
    assert errors[0]["code"] == PromotionRuleCreateErrorCode.INVALID_PRECISION.name
    assert errors[0]["field"] == "rewardValue"
    assert promotion.rules.count() == rules_count


def test_promotion_rule_create_fixed_reward_value_multiple_currencies(
    staff_api_client,
    permission_group_manage_discounts,
    description_json,
    channel_USD,
    channel_PLN,
    collection,
    category,
    catalogue_promotion,
):
    # given
    promotion = catalogue_promotion
    permission_group_manage_discounts.user_set.add(staff_api_client.user)

    channel_ids = [
        graphene.Node.to_global_id("Channel", channel.pk)
        for channel in [channel_USD, channel_PLN]
    ]
    catalogue_predicate = {
        "OR": [
            {
                "categoryPredicate": {
                    "ids": [graphene.Node.to_global_id("Category", category.id)]
                }
            },
            {
                "collectionPredicate": {
                    "ids": [graphene.Node.to_global_id("Collection", collection.id)]
                }
            },
        ]
    }
    name = "test promotion rule"
    reward_value = Decimal("10")
    reward_value_type = RewardValueTypeEnum.FIXED.name
    promotion_id = graphene.Node.to_global_id("Promotion", promotion.id)
    rules_count = promotion.rules.count()

    variables = {
        "input": {
            "name": name,
            "promotion": promotion_id,
            "description": description_json,
            "channels": channel_ids,
            "rewardValueType": reward_value_type,
            "rewardValue": reward_value,
            "cataloguePredicate": catalogue_predicate,
        }
    }

    # when
    response = staff_api_client.post_graphql(PROMOTION_RULE_CREATE_MUTATION, variables)

    # then
    content = get_graphql_content(response)
    data = content["data"]["promotionRuleCreate"]
    errors = data["errors"]

    assert not data["promotionRule"]
    assert len(errors) == 1
    assert (
        errors[0]["code"]
        == PromotionRuleCreateErrorCode.MULTIPLE_CURRENCIES_NOT_ALLOWED.name
    )
    assert errors[0]["field"] == "rewardValueType"
    assert promotion.rules.count() == rules_count


def test_promotion_rule_create_fixed_reward_no_channels(
    staff_api_client,
    permission_group_manage_discounts,
    description_json,
    collection,
    category,
    catalogue_promotion,
):
    # given
    promotion = catalogue_promotion
    permission_group_manage_discounts.user_set.add(staff_api_client.user)

    catalogue_predicate = {
        "OR": [
            {
                "categoryPredicate": {
                    "ids": [graphene.Node.to_global_id("Category", category.id)]
                }
            },
            {
                "collectionPredicate": {
                    "ids": [graphene.Node.to_global_id("Collection", collection.id)]
                }
            },
        ]
    }
    name = "test promotion rule"
    reward_value = Decimal("10")
    reward_value_type = RewardValueTypeEnum.FIXED.name
    promotion_id = graphene.Node.to_global_id("Promotion", promotion.id)
    rules_count = promotion.rules.count()

    variables = {
        "input": {
            "name": name,
            "promotion": promotion_id,
            "description": description_json,
            "channels": [],
            "rewardValueType": reward_value_type,
            "rewardValue": reward_value,
            "cataloguePredicate": catalogue_predicate,
        }
    }

    # when
    response = staff_api_client.post_graphql(PROMOTION_RULE_CREATE_MUTATION, variables)

    # then
    content = get_graphql_content(response)
    data = content["data"]["promotionRuleCreate"]
    errors = data["errors"]

    assert not data["promotionRule"]
    assert len(errors) == 1
    assert errors[0]["code"] == PromotionRuleCreateErrorCode.MISSING_CHANNELS.name
    assert errors[0]["field"] == "channels"
    assert promotion.rules.count() == rules_count


def test_promotion_rule_create_percentage_value_above_100(
    staff_api_client,
    permission_group_manage_discounts,
    description_json,
    channel_USD,
    channel_PLN,
    collection,
    category,
    catalogue_promotion,
):
    # given
    promotion = catalogue_promotion
    permission_group_manage_discounts.user_set.add(staff_api_client.user)

    channel_ids = [
        graphene.Node.to_global_id("Channel", channel.pk)
        for channel in [channel_USD, channel_PLN]
    ]
    catalogue_predicate = {
        "OR": [
            {
                "categoryPredicate": {
                    "ids": [graphene.Node.to_global_id("Category", category.id)]
                }
            },
            {
                "collectionPredicate": {
                    "ids": [graphene.Node.to_global_id("Collection", collection.id)]
                }
            },
        ]
    }
    name = "test promotion rule"
    reward_value = Decimal("110")
    reward_value_type = RewardValueTypeEnum.PERCENTAGE.name
    promotion_id = graphene.Node.to_global_id("Promotion", promotion.id)
    rules_count = promotion.rules.count()

    variables = {
        "input": {
            "name": name,
            "promotion": promotion_id,
            "description": description_json,
            "channels": channel_ids,
            "rewardValueType": reward_value_type,
            "rewardValue": reward_value,
            "cataloguePredicate": catalogue_predicate,
        }
    }

    # when
    response = staff_api_client.post_graphql(PROMOTION_RULE_CREATE_MUTATION, variables)

    # then
    content = get_graphql_content(response)
    data = content["data"]["promotionRuleCreate"]
    errors = data["errors"]

    assert not data["promotionRule"]
    assert len(errors) == 1
    assert errors[0]["code"] == PromotionRuleCreateErrorCode.INVALID.name
    assert errors[0]["field"] == "rewardValue"
    assert promotion.rules.count() == rules_count


@patch("saleor.product.tasks.update_discounted_prices_task.delay")
def test_promotion_rule_create_clears_old_sale_id(
    update_discounted_prices_task_mock,
    staff_api_client,
    permission_group_manage_discounts,
    description_json,
    channel_USD,
    channel_PLN,
    variant,
    product,
    promotion_converted_from_sale,
):
    # given
    promotion = promotion_converted_from_sale
    permission_group_manage_discounts.user_set.add(staff_api_client.user)

    assert promotion.old_sale_id
    channel_ids = [
        graphene.Node.to_global_id("Channel", channel.pk)
        for channel in [channel_USD, channel_PLN]
    ]
    catalogue_predicate = {
        "OR": [
            {
                "variantPredicate": {
                    "ids": [graphene.Node.to_global_id("ProductVariant", variant.id)]
                }
            }
        ]
    }
    name = "test promotion rule"
    reward_value = Decimal("10")
    reward_value_type = RewardValueTypeEnum.PERCENTAGE.name
    promotion_id = graphene.Node.to_global_id("Promotion", promotion.id)
    rules_count = promotion.rules.count()

    variables = {
        "input": {
            "name": name,
            "promotion": promotion_id,
            "description": description_json,
            "channels": channel_ids,
            "rewardValueType": reward_value_type,
            "rewardValue": reward_value,
            "cataloguePredicate": catalogue_predicate,
        }
    }

    # when
    response = staff_api_client.post_graphql(PROMOTION_RULE_CREATE_MUTATION, variables)

    # then
    content = get_graphql_content(response)
    data = content["data"]["promotionRuleCreate"]
    rule_data = data["promotionRule"]

    assert not data["errors"]
    assert rule_data["name"] == name
    assert rule_data["description"] == description_json
    assert {channel["id"] for channel in rule_data["channels"]} == set(channel_ids)
    assert rule_data["predicateType"] == promotion.type.upper()
    assert rule_data["cataloguePredicate"] == catalogue_predicate
    assert rule_data["rewardValueType"] == reward_value_type
    assert rule_data["rewardValue"] == reward_value
    assert rule_data["promotion"]["id"] == promotion_id
    assert promotion.rules.count() == rules_count + 1
    update_discounted_prices_task_mock.assert_called_once_with([product.id])

    promotion.refresh_from_db()
    assert promotion.old_sale_id is None


def test_promotion_rule_create_events(
    staff_api_client,
    permission_group_manage_discounts,
    channel_USD,
    variant,
    catalogue_promotion,
):
    # given
    promotion = catalogue_promotion
    permission_group_manage_discounts.user_set.add(staff_api_client.user)
    channel_ids = [graphene.Node.to_global_id("Channel", channel_USD.pk)]
    catalogue_predicate = {
        "OR": [
            {
                "variantPredicate": {
                    "ids": [graphene.Node.to_global_id("ProductVariant", variant.id)]
                }
            },
        ]
    }
    reward_value = Decimal("10")
    reward_value_type = RewardValueTypeEnum.FIXED.name
    promotion_id = graphene.Node.to_global_id("Promotion", promotion.id)

    variables = {
        "input": {
            "name": "test promotion rule",
            "promotion": promotion_id,
            "channels": channel_ids,
            "rewardValueType": reward_value_type,
            "rewardValue": reward_value,
            "cataloguePredicate": catalogue_predicate,
        }
    }
    event_count = PromotionEvent.objects.count()

    # when
    response = staff_api_client.post_graphql(PROMOTION_RULE_CREATE_MUTATION, variables)

    # then
    content = get_graphql_content(response)
    data = content["data"]["promotionRuleCreate"]
    assert not data["errors"]

    events = data["promotionRule"]["promotion"]["events"]
    assert len(events) == 1
    assert PromotionEvent.objects.count() == event_count + 1
    assert PromotionEvents.RULE_CREATED.upper() == events[0]["type"]

    assert events[0]["ruleId"] == data["promotionRule"]["id"]


@patch("saleor.plugins.manager.PluginsManager.promotion_rule_created")
@patch("saleor.product.tasks.update_discounted_prices_task.delay")
def test_promotion_rule_create_serializable_decimal_in_predicate(
    update_discounted_prices_task_mock,
    promotion_rule_created_mock,
    staff_api_client,
    permission_group_manage_discounts,
    catalogue_promotion,
):
    # given
    promotion = catalogue_promotion
    permission_group_manage_discounts.user_set.add(staff_api_client.user)
    catalogue_predicate = {
        "productPredicate": {"minimalPrice": {"range": {"gte": "25"}}}
    }
    reward_value = Decimal("10")
    reward_value_type = RewardValueTypeEnum.PERCENTAGE.name
    promotion_id = graphene.Node.to_global_id("Promotion", promotion.id)

    variables = {
        "input": {
            "promotion": promotion_id,
            "rewardValueType": reward_value_type,
            "rewardValue": reward_value,
            "cataloguePredicate": catalogue_predicate,
        }
    }

    # when
    response = staff_api_client.post_graphql(PROMOTION_RULE_CREATE_MUTATION, variables)

    # then
    content = get_graphql_content(response)
    data = content["data"]["promotionRuleCreate"]
    assert not data["errors"]
    assert data["promotionRule"]["cataloguePredicate"] == catalogue_predicate


def test_promotion_rule_create_multiple_predicates(
    staff_api_client,
    permission_group_manage_discounts,
    description_json,
    channel_USD,
    product,
    catalogue_promotion,
):
    # given
    promotion = catalogue_promotion
    permission_group_manage_discounts.user_set.add(staff_api_client.user)
    channel_id = graphene.Node.to_global_id("Channel", channel_USD.pk)
    name = "test promotion rule"
    reward_value = Decimal("10")
    reward_value_type = RewardValueTypeEnum.FIXED.name
    promotion_id = graphene.Node.to_global_id("Promotion", promotion.id)
    catalogue_predicate = {
        "productPredicate": {"ids": [graphene.Node.to_global_id("Product", product.id)]}
    }
    order_predicate = {
        "discountedObjectPredicate": {"baseSubtotalPrice": {"range": {"gte": 100}}}
    }
    rules_count = promotion.rules.count()

    variables = {
        "input": {
            "name": name,
            "promotion": promotion_id,
            "description": description_json,
            "channels": [channel_id],
            "rewardValueType": reward_value_type,
            "rewardValue": reward_value,
            "cataloguePredicate": catalogue_predicate,
            "orderPredicate": order_predicate,
        }
    }

    # when
    response = staff_api_client.post_graphql(PROMOTION_RULE_CREATE_MUTATION, variables)

    # then
    content = get_graphql_content(response)
    data = content["data"]["promotionRuleCreate"]
    errors = data["errors"]

    assert not data["promotionRule"]
    assert len(errors) == 1
    assert {
        "code": PromotionRuleCreateErrorCode.INVALID.name,
        "field": "orderPredicate",
        "message": ANY,
        "rulesLimit": None,
        "rulesLimitExceedBy": None,
        "giftsLimit": None,
        "giftsLimitExceedBy": None,
    } in errors
    assert promotion.rules.count() == rules_count


def test_promotion_rule_create_mixed_predicates_order(
    staff_api_client,
    permission_group_manage_discounts,
    description_json,
    channel_USD,
    product,
    catalogue_promotion,
):
    # given
    promotion = catalogue_promotion
    permission_group_manage_discounts.user_set.add(staff_api_client.user)
    channel_id = graphene.Node.to_global_id("Channel", channel_USD.pk)
    name = "test promotion rule"
    reward_value = Decimal("10")
    reward_value_type = RewardValueTypeEnum.FIXED.name
    reward_type = RewardTypeEnum.SUBTOTAL_DISCOUNT.name
    promotion_id = graphene.Node.to_global_id("Promotion", promotion.id)
    order_predicate = {
        "discountedObjectPredicate": {"baseSubtotalPrice": {"range": {"gte": 100}}}
    }
    catalogue_predicate = {
        "productPredicate": {"ids": [graphene.Node.to_global_id("Product", product.id)]}
    }
    rules_count = promotion.rules.count()

    variables = {
        "input": {
            "name": name,
            "promotion": promotion_id,
            "description": description_json,
            "channels": [channel_id],
            "rewardValueType": reward_value_type,
            "rewardValue": reward_value,
            "rewardType": reward_type,
            "orderPredicate": order_predicate,
            "cataloguePredicate": catalogue_predicate,
        }
    }

    # when
    response = staff_api_client.post_graphql(PROMOTION_RULE_CREATE_MUTATION, variables)

    # then
    content = get_graphql_content(response)
    data = content["data"]["promotionRuleCreate"]
    errors = data["errors"]

    assert not data["promotionRule"]
    assert len(errors) == 1
    assert errors[0]["code"] == PromotionRuleCreateErrorCode.INVALID.name
    assert errors[0]["field"] == "orderPredicate"
    assert promotion.rules.count() == rules_count


def test_promotion_rule_create_mixed_predicates_catalogue(
    staff_api_client,
    permission_group_manage_discounts,
    description_json,
    channel_USD,
    product,
    order_promotion_without_rules,
):
    # given
    promotion = order_promotion_without_rules
    permission_group_manage_discounts.user_set.add(staff_api_client.user)
    channel_id = graphene.Node.to_global_id("Channel", channel_USD.pk)
    name = "test promotion rule"
    reward_value = Decimal("10")
    reward_value_type = RewardValueTypeEnum.FIXED.name
    promotion_id = graphene.Node.to_global_id("Promotion", promotion.id)
    catalogue_predicate = {
        "productPredicate": {"ids": [graphene.Node.to_global_id("Product", product.id)]}
    }
    order_predicate = {
        "discountedObjectPredicate": {"baseSubtotalPrice": {"range": {"gte": "100"}}}
    }
    rules_count = promotion.rules.count()

    variables = {
        "input": {
            "name": name,
            "promotion": promotion_id,
            "description": description_json,
            "channels": [channel_id],
            "rewardValueType": reward_value_type,
            "rewardValue": reward_value,
            "orderPredicate": order_predicate,
            "cataloguePredicate": catalogue_predicate,
        }
    }

    # when
    response = staff_api_client.post_graphql(PROMOTION_RULE_CREATE_MUTATION, variables)

    # then
    content = get_graphql_content(response)
    data = content["data"]["promotionRuleCreate"]
    errors = data["errors"]

    assert not data["promotionRule"]
    assert len(errors) == 1
    assert errors[0]["code"] == PromotionRuleCreateErrorCode.INVALID.name
    assert errors[0]["field"] == "cataloguePredicate"
    assert promotion.rules.count() == rules_count


def test_promotion_rule_create_missing_reward_type(
    staff_api_client,
    permission_group_manage_discounts,
    description_json,
    channel_USD,
    product,
    order_promotion_without_rules,
):
    # given
    promotion = order_promotion_without_rules
    permission_group_manage_discounts.user_set.add(staff_api_client.user)
    channel_id = graphene.Node.to_global_id("Channel", channel_USD.pk)
    name = "test promotion rule"
    reward_value = Decimal("10")
    reward_value_type = RewardValueTypeEnum.FIXED.name
    promotion_id = graphene.Node.to_global_id("Promotion", promotion.id)
    order_predicate = {
        "discountedObjectPredicate": {"baseSubtotalPrice": {"range": {"gte": 100}}}
    }
    rules_count = promotion.rules.count()

    variables = {
        "input": {
            "name": name,
            "promotion": promotion_id,
            "description": description_json,
            "channels": [channel_id],
            "rewardValueType": reward_value_type,
            "rewardValue": reward_value,
            "orderPredicate": order_predicate,
        }
    }

    # when
    response = staff_api_client.post_graphql(PROMOTION_RULE_CREATE_MUTATION, variables)

    # then
    content = get_graphql_content(response)
    data = content["data"]["promotionRuleCreate"]
    errors = data["errors"]

    assert not data["promotionRule"]
    assert len(errors) == 1
    assert errors[0]["code"] == PromotionRuleCreateErrorCode.REQUIRED.name
    assert errors[0]["field"] == "rewardType"
    assert promotion.rules.count() == rules_count


def test_promotion_rule_create_reward_type_with_catalogue_predicate(
    staff_api_client,
    permission_group_manage_discounts,
    description_json,
    channel_USD,
    product,
    catalogue_promotion,
):
    # given
    promotion = catalogue_promotion
    permission_group_manage_discounts.user_set.add(staff_api_client.user)
    channel_id = graphene.Node.to_global_id("Channel", channel_USD.pk)
    name = "test promotion rule"
    reward_value = Decimal("10")
    reward_value_type = RewardValueTypeEnum.FIXED.name
    reward_type = RewardTypeEnum.SUBTOTAL_DISCOUNT.name
    promotion_id = graphene.Node.to_global_id("Promotion", promotion.id)
    catalogue_predicate = {
        "productPredicate": {"ids": [graphene.Node.to_global_id("Product", product.id)]}
    }
    rules_count = promotion.rules.count()

    variables = {
        "input": {
            "name": name,
            "promotion": promotion_id,
            "description": description_json,
            "channels": [channel_id],
            "rewardValueType": reward_value_type,
            "rewardValue": reward_value,
            "rewardType": reward_type,
            "cataloguePredicate": catalogue_predicate,
        }
    }

    # when
    response = staff_api_client.post_graphql(PROMOTION_RULE_CREATE_MUTATION, variables)

    # then
    content = get_graphql_content(response)
    data = content["data"]["promotionRuleCreate"]
    errors = data["errors"]

    assert not data["promotionRule"]
    assert len(errors) == 1
    assert errors[0]["code"] == PromotionRuleCreateErrorCode.INVALID.name
    assert errors[0]["field"] == "rewardType"
    assert promotion.rules.count() == rules_count


@patch("saleor.plugins.manager.PluginsManager.promotion_rule_created")
@patch(
    "saleor.product.tasks.update_products_discounted_prices_for_promotion_task.delay"
)
def test_promotion_rule_create_order_predicate(
    update_products_discounted_prices_for_promotion_task_mock,
    promotion_rule_created_mock,
    staff_api_client,
    permission_group_manage_discounts,
    description_json,
    channel_USD,
    order_promotion_without_rules,
):
    # given
    promotion = order_promotion_without_rules
    permission_group_manage_discounts.user_set.add(staff_api_client.user)
    channel_id = graphene.Node.to_global_id("Channel", channel_USD.pk)
    name = "test promotion rule"
    reward_value = Decimal("10")
    reward_value_type = RewardValueTypeEnum.PERCENTAGE.name
    reward_type = RewardTypeEnum.SUBTOTAL_DISCOUNT.name
    promotion_id = graphene.Node.to_global_id("Promotion", promotion.id)
    order_predicate = {
        "discountedObjectPredicate": {"baseSubtotalPrice": {"range": {"gte": "100"}}}
    }

    rules_count = promotion.rules.count()

    variables = {
        "input": {
            "name": name,
            "promotion": promotion_id,
            "description": description_json,
            "channels": [channel_id],
            "rewardValueType": reward_value_type,
            "rewardValue": reward_value,
            "rewardType": reward_type,
            "orderPredicate": order_predicate,
        }
    }

    # when
    response = staff_api_client.post_graphql(PROMOTION_RULE_CREATE_MUTATION, variables)

    # then
    content = get_graphql_content(response)
    data = content["data"]["promotionRuleCreate"]
    rule_data = data["promotionRule"]

    assert not data["errors"]
    assert rule_data["name"] == name
    assert rule_data["description"] == description_json
    assert rule_data["channels"][0]["id"] == channel_id
    assert rule_data["orderPredicate"] == order_predicate
    assert rule_data["predicateType"] == promotion.type.upper()
    assert rule_data["rewardValueType"] == reward_value_type
    assert rule_data["rewardValue"] == reward_value
    assert rule_data["rewardType"] == reward_type.upper()
    assert rule_data["promotion"]["id"] == promotion_id
    assert promotion.rules.count() == rules_count + 1
    rule = promotion.rules.last()
    promotion_rule_created_mock.assert_called_once_with(rule)


def test_promotion_rule_create_mixed_currencies_for_price_based_predicate(
    staff_api_client,
    permission_group_manage_discounts,
    description_json,
    channel_USD,
    channel_PLN,
    order_promotion_without_rules,
):
    # given
    promotion = order_promotion_without_rules
    permission_group_manage_discounts.user_set.add(staff_api_client.user)
    name = "test promotion rule"
    reward_value = Decimal("10")
    reward_value_type = RewardValueTypeEnum.PERCENTAGE.name
    reward_type = RewardTypeEnum.SUBTOTAL_DISCOUNT.name
    promotion_id = graphene.Node.to_global_id("Promotion", promotion.id)
    order_predicate = {
        "discountedObjectPredicate": {"baseSubtotalPrice": {"range": {"gte": "100"}}}
    }
    channel_ids = [
        graphene.Node.to_global_id("Channel", channel.pk)
        for channel in [channel_USD, channel_PLN]
    ]

    rules_count = promotion.rules.count()

    variables = {
        "input": {
            "name": name,
            "promotion": promotion_id,
            "description": description_json,
            "channels": channel_ids,
            "rewardValueType": reward_value_type,
            "rewardValue": reward_value,
            "rewardType": reward_type,
            "orderPredicate": order_predicate,
        }
    }

    # when
    response = staff_api_client.post_graphql(PROMOTION_RULE_CREATE_MUTATION, variables)

    # then
    content = get_graphql_content(response)
    data = content["data"]["promotionRuleCreate"]
    errors = data["errors"]

    assert not data["promotionRule"]
    assert len(errors) == 1
    assert (
        errors[0]["code"]
        == PromotionRuleCreateErrorCode.MULTIPLE_CURRENCIES_NOT_ALLOWED.name
    )
    assert errors[0]["field"] == "channels"
    assert promotion.rules.count() == rules_count


<<<<<<< HEAD
=======
def test_promotion_rule_create_with_metadata(
    staff_api_client,
    permission_group_manage_discounts,
    description_json,
    channel_USD,
    channel_PLN,
    variant,
    product,
    collection,
    category,
    catalogue_promotion,
):
    # given
    permission_group_manage_discounts.user_set.add(staff_api_client.user)

    channel_ids = [
        graphene.Node.to_global_id("Channel", channel.pk)
        for channel in [channel_USD, channel_PLN]
    ]
    catalogue_predicate = {
        "OR": [{"variantPredicate": {"metadata": [{"key": "test", "value": "test"}]}}]
    }
    name = "test promotion rule"
    reward_value = Decimal("10")
    reward_value_type = RewardValueTypeEnum.PERCENTAGE.name
    promotion_id = graphene.Node.to_global_id("Promotion", catalogue_promotion.id)

    variables = {
        "input": {
            "name": name,
            "promotion": promotion_id,
            "description": description_json,
            "channels": channel_ids,
            "rewardValueType": reward_value_type,
            "rewardValue": reward_value,
            "cataloguePredicate": catalogue_predicate,
        }
    }

    # when
    response = staff_api_client.post_graphql(PROMOTION_RULE_CREATE_MUTATION, variables)

    # then
    content = get_graphql_content(response)
    data = content["data"]["promotionRuleCreate"]

    assert not data["errors"]
    assert data["promotionRule"]


>>>>>>> 81a31f13
@override_settings(ORDER_RULES_LIMIT=1)
def test_promotion_rule_create_exceeds_rules_number_limit(
    staff_api_client,
    permission_group_manage_discounts,
    channel_USD,
    order_promotion_without_rules,
):
    # given
    promotion = order_promotion_without_rules
    permission_group_manage_discounts.user_set.add(staff_api_client.user)

    reward_value = Decimal("10")
    reward_value_type = RewardValueTypeEnum.PERCENTAGE.name
    reward_type = RewardTypeEnum.SUBTOTAL_DISCOUNT.name
    promotion_id = graphene.Node.to_global_id("Promotion", promotion.id)
    order_predicate = {
        "discountedObjectPredicate": {"baseSubtotalPrice": {"range": {"gte": "100"}}}
    }
    channel_id = graphene.Node.to_global_id("Channel", channel_USD.pk)

    promotion.rules.create(
        name="existing promotion rule",
        promotion=promotion,
        order_predicate=order_predicate,
        reward_value_type=reward_value_type,
        reward_value=reward_value,
        reward_type=reward_type,
    )

    rules_count = promotion.rules.count()
    assert rules_count == 1

    variables = {
        "input": {
            "promotion": promotion_id,
            "channels": [channel_id],
            "rewardValueType": reward_value_type,
            "rewardValue": reward_value,
            "rewardType": reward_type,
            "orderPredicate": order_predicate,
        }
    }

    # when
    response = staff_api_client.post_graphql(PROMOTION_RULE_CREATE_MUTATION, variables)

    # then
    content = get_graphql_content(response)
    data = content["data"]["promotionRuleCreate"]
    errors = data["errors"]

    assert not data["promotionRule"]
    assert len(errors) == 1
    assert errors[0]["code"] == PromotionRuleCreateErrorCode.RULES_NUMBER_LIMIT.name
    assert errors[0]["field"] == "orderPredicate"
    assert errors[0]["rulesLimit"] == 1
    assert errors[0]["rulesLimitExceedBy"] == 1
    assert promotion.rules.count() == rules_count


@override_settings(GIFTS_LIMIT_PER_RULE=1)
def test_promotion_rule_create_exceeds_gifts_number_limit(
    staff_api_client,
    permission_group_manage_discounts,
    channel_USD,
    order_promotion_without_rules,
    product_variant_list,
):
    # given
    gift_limit = 1
    promotion = order_promotion_without_rules
    permission_group_manage_discounts.user_set.add(staff_api_client.user)

    reward_type = RewardTypeEnum.GIFT.name
    promotion_id = graphene.Node.to_global_id("Promotion", promotion.id)
    order_predicate = {
        "discountedObjectPredicate": {"baseSubtotalPrice": {"range": {"gte": "100"}}}
    }
    channel_id = graphene.Node.to_global_id("Channel", channel_USD.pk)
    gift_ids = [
        graphene.Node.to_global_id("ProductVariant", variant.pk)
        for variant in product_variant_list
    ]

    rules_count = promotion.rules.count()

    variables = {
        "input": {
            "promotion": promotion_id,
            "channels": [channel_id],
            "rewardType": reward_type,
            "orderPredicate": order_predicate,
            "gifts": gift_ids,
        }
    }

    # when
    response = staff_api_client.post_graphql(PROMOTION_RULE_CREATE_MUTATION, variables)

    # then
    content = get_graphql_content(response)
    data = content["data"]["promotionRuleCreate"]
    errors = data["errors"]

    assert not data["promotionRule"]
    assert len(errors) == 1
    assert errors[0]["code"] == PromotionRuleCreateErrorCode.GIFTS_NUMBER_LIMIT.name
    assert errors[0]["field"] == "gifts"
    assert errors[0]["giftsLimit"] == gift_limit
    assert errors[0]["giftsLimitExceedBy"] == len(gift_ids) - gift_limit
    assert errors[0]["rulesLimit"] is None
    assert errors[0]["rulesLimitExceedBy"] is None
    assert promotion.rules.count() == rules_count


<<<<<<< HEAD
def test_promotion_rule_create_with_metadata(
    staff_api_client,
    permission_group_manage_discounts,
    description_json,
    channel_USD,
    channel_PLN,
    variant,
    product,
    collection,
    category,
    catalogue_promotion,
):
    # given
    permission_group_manage_discounts.user_set.add(staff_api_client.user)

    channel_ids = [
        graphene.Node.to_global_id("Channel", channel.pk)
        for channel in [channel_USD, channel_PLN]
    ]
    catalogue_predicate = {
        "OR": [{"variantPredicate": {"metadata": [{"key": "test", "value": "test"}]}}]
    }
    name = "test promotion rule"
    reward_value = Decimal("10")
    reward_value_type = RewardValueTypeEnum.PERCENTAGE.name
    promotion_id = graphene.Node.to_global_id("Promotion", catalogue_promotion.id)

    variables = {
        "input": {
            "name": name,
            "promotion": promotion_id,
            "description": description_json,
            "channels": channel_ids,
            "rewardValueType": reward_value_type,
            "rewardValue": reward_value,
            "cataloguePredicate": catalogue_predicate,
        }
    }

    # when
    response = staff_api_client.post_graphql(PROMOTION_RULE_CREATE_MUTATION, variables)

    # then
    content = get_graphql_content(response)
    data = content["data"]["promotionRuleCreate"]

    assert not data["errors"]
    assert data["promotionRule"]


=======
>>>>>>> 81a31f13
@patch("saleor.plugins.manager.PluginsManager.promotion_rule_created")
def test_promotion_rule_create_gift_promotion(
    promotion_rule_created_mock,
    staff_api_client,
    permission_group_manage_discounts,
    channel_USD,
    order_promotion_without_rules,
    product_variant_list,
):
    # given
    promotion = order_promotion_without_rules
    permission_group_manage_discounts.user_set.add(staff_api_client.user)
    rules_count = promotion.rules.count()
    channel_id = graphene.Node.to_global_id("Channel", channel_USD.pk)
    name = "test promotion rule"
    reward_type = RewardTypeEnum.GIFT.name
    promotion_id = graphene.Node.to_global_id("Promotion", promotion.id)
    order_predicate = {
        "discountedObjectPredicate": {"baseSubtotalPrice": {"range": {"gte": "100"}}}
    }
    gift_ids = [
        graphene.Node.to_global_id("ProductVariant", variant.pk)
        for variant in product_variant_list
    ]

    variables = {
        "input": {
            "name": name,
            "promotion": promotion_id,
            "channels": [channel_id],
            "rewardType": reward_type,
            "orderPredicate": order_predicate,
            "gifts": gift_ids,
        }
    }

    # when
    response = staff_api_client.post_graphql(PROMOTION_RULE_CREATE_MUTATION, variables)

    # then
    content = get_graphql_content(response)
    data = content["data"]["promotionRuleCreate"]
    rule_data = data["promotionRule"]

    assert not data["errors"]
    assert rule_data["name"] == name
    assert rule_data["channels"][0]["id"] == channel_id
    assert rule_data["orderPredicate"] == order_predicate
    assert rule_data["predicateType"] == promotion.type.upper()
    assert rule_data["promotion"]["id"] == promotion_id
    assert rule_data["rewardType"] == reward_type
    assert sorted(rule_data["giftIds"]) == sorted(gift_ids)
    assert promotion.rules.count() == rules_count + 1
    rule = promotion.rules.last()
    assert all([gift in product_variant_list for gift in rule.gifts.all()])
    assert rule.reward_type == RewardTypeEnum.GIFT.value
    promotion_rule_created_mock.assert_called_once_with(rule)


def test_promotion_rule_create_gift_promotion_wrong_gift_instance(
    staff_api_client,
    permission_group_manage_discounts,
    channel_USD,
    order_promotion_without_rules,
    product_list,
):
    # given
    promotion = order_promotion_without_rules
    permission_group_manage_discounts.user_set.add(staff_api_client.user)
    rules_count = promotion.rules.count()
    channel_id = graphene.Node.to_global_id("Channel", channel_USD.pk)
    name = "test promotion rule"
    reward_type = RewardTypeEnum.GIFT.name
    promotion_id = graphene.Node.to_global_id("Promotion", promotion.id)
    order_predicate = {
        "discountedObjectPredicate": {"baseSubtotalPrice": {"range": {"gte": "100"}}}
    }
    gift_ids = [
        graphene.Node.to_global_id("Product", product.pk) for product in product_list
    ]

    variables = {
        "input": {
            "name": name,
            "promotion": promotion_id,
            "channels": [channel_id],
            "rewardType": reward_type,
            "orderPredicate": order_predicate,
            "gifts": gift_ids,
        }
    }

    # when
    response = staff_api_client.post_graphql(PROMOTION_RULE_CREATE_MUTATION, variables)

    # then
    content = get_graphql_content(response)
    data = content["data"]["promotionRuleCreate"]
    errors = data["errors"]

    assert not data["promotionRule"]
    assert len(errors) == 1
    assert errors[0]["code"] == PromotionRuleCreateErrorCode.INVALID_GIFT_TYPE.name
    assert errors[0]["field"] == "gifts"
    assert promotion.rules.count() == rules_count


<<<<<<< HEAD
=======
def test_promotion_rule_create_gift_promotion_no_gifts(
    staff_api_client,
    permission_group_manage_discounts,
    channel_USD,
    order_promotion_without_rules,
    product_list,
):
    # given
    promotion = order_promotion_without_rules
    permission_group_manage_discounts.user_set.add(staff_api_client.user)
    rules_count = promotion.rules.count()
    channel_id = graphene.Node.to_global_id("Channel", channel_USD.pk)
    name = "test promotion rule"
    reward_type = RewardTypeEnum.GIFT.name
    promotion_id = graphene.Node.to_global_id("Promotion", promotion.id)
    order_predicate = {
        "discountedObjectPredicate": {"baseSubtotalPrice": {"range": {"gte": "100"}}}
    }

    variables = {
        "input": {
            "name": name,
            "promotion": promotion_id,
            "channels": [channel_id],
            "rewardType": reward_type,
            "orderPredicate": order_predicate,
            "gifts": None,
        }
    }

    # when
    response = staff_api_client.post_graphql(PROMOTION_RULE_CREATE_MUTATION, variables)

    # then
    content = get_graphql_content(response)
    data = content["data"]["promotionRuleCreate"]
    errors = data["errors"]

    assert not data["promotionRule"]
    assert len(errors) == 1
    assert errors[0]["code"] == PromotionRuleCreateErrorCode.REQUIRED.name
    assert errors[0]["field"] == "gifts"
    assert promotion.rules.count() == rules_count


>>>>>>> 81a31f13
def test_promotion_rule_create_gift_promotion_with_reward_value(
    staff_api_client,
    permission_group_manage_discounts,
    channel_USD,
    order_promotion_without_rules,
    product_variant_list,
):
    # given
    promotion = order_promotion_without_rules
    permission_group_manage_discounts.user_set.add(staff_api_client.user)
    rules_count = promotion.rules.count()
    channel_id = graphene.Node.to_global_id("Channel", channel_USD.pk)
    name = "test promotion rule"
    reward_type = RewardTypeEnum.GIFT.name
    reward_value = Decimal("10")
    promotion_id = graphene.Node.to_global_id("Promotion", promotion.id)
    order_predicate = {
        "discountedObjectPredicate": {"baseSubtotalPrice": {"range": {"gte": "100"}}}
    }
    gift_ids = [
        graphene.Node.to_global_id("ProductVariant", variant.pk)
        for variant in product_variant_list
    ]

    variables = {
        "input": {
            "name": name,
            "promotion": promotion_id,
            "channels": [channel_id],
            "rewardType": reward_type,
            "rewardValue": reward_value,
            "orderPredicate": order_predicate,
            "gifts": gift_ids,
        }
    }

    # when
    response = staff_api_client.post_graphql(PROMOTION_RULE_CREATE_MUTATION, variables)

    # then
    content = get_graphql_content(response)
    data = content["data"]["promotionRuleCreate"]
    errors = data["errors"]

    assert not data["promotionRule"]
    assert len(errors) == 1
    assert errors[0]["code"] == PromotionRuleCreateErrorCode.INVALID.name
    assert errors[0]["field"] == "rewardValue"
    assert promotion.rules.count() == rules_count


def test_promotion_rule_create_gift_promotion_with_reward_value_type(
    staff_api_client,
    permission_group_manage_discounts,
    channel_USD,
    order_promotion_without_rules,
    product_variant_list,
):
    # given
    promotion = order_promotion_without_rules
    permission_group_manage_discounts.user_set.add(staff_api_client.user)
    rules_count = promotion.rules.count()
    channel_id = graphene.Node.to_global_id("Channel", channel_USD.pk)
    name = "test promotion rule"
    reward_type = RewardTypeEnum.GIFT.name
    reward_value_type = RewardValueTypeEnum.PERCENTAGE.name
    promotion_id = graphene.Node.to_global_id("Promotion", promotion.id)
    order_predicate = {
        "discountedObjectPredicate": {"baseSubtotalPrice": {"range": {"gte": "100"}}}
    }
    gift_ids = [
        graphene.Node.to_global_id("ProductVariant", variant.pk)
        for variant in product_variant_list
    ]

    variables = {
        "input": {
            "name": name,
            "promotion": promotion_id,
            "channels": [channel_id],
            "rewardType": reward_type,
            "rewardValueType": reward_value_type,
            "orderPredicate": order_predicate,
            "gifts": gift_ids,
        }
    }

    # when
    response = staff_api_client.post_graphql(PROMOTION_RULE_CREATE_MUTATION, variables)

    # then
    content = get_graphql_content(response)
    data = content["data"]["promotionRuleCreate"]
    errors = data["errors"]

    assert not data["promotionRule"]
    assert len(errors) == 1
    assert errors[0]["code"] == PromotionRuleCreateErrorCode.INVALID.name
    assert errors[0]["field"] == "rewardValueType"
    assert promotion.rules.count() == rules_count


def test_promotion_rule_create_gift_promotion_missing_gifts(
    staff_api_client,
    permission_group_manage_discounts,
    channel_USD,
    order_promotion_without_rules,
    product_variant_list,
):
    # given
    promotion = order_promotion_without_rules
    permission_group_manage_discounts.user_set.add(staff_api_client.user)
    rules_count = promotion.rules.count()
    channel_id = graphene.Node.to_global_id("Channel", channel_USD.pk)
    name = "test promotion rule"
    reward_type = RewardTypeEnum.GIFT.name
    promotion_id = graphene.Node.to_global_id("Promotion", promotion.id)
    order_predicate = {
        "discountedObjectPredicate": {"baseSubtotalPrice": {"range": {"gte": "100"}}}
    }

    variables = {
        "input": {
            "name": name,
            "promotion": promotion_id,
            "channels": [channel_id],
            "rewardType": reward_type,
            "orderPredicate": order_predicate,
        }
    }

    # when
    response = staff_api_client.post_graphql(PROMOTION_RULE_CREATE_MUTATION, variables)

    # then
    content = get_graphql_content(response)
    data = content["data"]["promotionRuleCreate"]
    errors = data["errors"]

    assert not data["promotionRule"]
    assert len(errors) == 1
    assert errors[0]["code"] == PromotionRuleCreateErrorCode.REQUIRED.name
    assert errors[0]["field"] == "gifts"
    assert promotion.rules.count() == rules_count<|MERGE_RESOLUTION|>--- conflicted
+++ resolved
@@ -1422,8 +1422,6 @@
     assert promotion.rules.count() == rules_count
 
 
-<<<<<<< HEAD
-=======
 def test_promotion_rule_create_with_metadata(
     staff_api_client,
     permission_group_manage_discounts,
@@ -1474,7 +1472,6 @@
     assert data["promotionRule"]
 
 
->>>>>>> 81a31f13
 @override_settings(ORDER_RULES_LIMIT=1)
 def test_promotion_rule_create_exceeds_rules_number_limit(
     staff_api_client,
@@ -1590,59 +1587,6 @@
     assert promotion.rules.count() == rules_count
 
 
-<<<<<<< HEAD
-def test_promotion_rule_create_with_metadata(
-    staff_api_client,
-    permission_group_manage_discounts,
-    description_json,
-    channel_USD,
-    channel_PLN,
-    variant,
-    product,
-    collection,
-    category,
-    catalogue_promotion,
-):
-    # given
-    permission_group_manage_discounts.user_set.add(staff_api_client.user)
-
-    channel_ids = [
-        graphene.Node.to_global_id("Channel", channel.pk)
-        for channel in [channel_USD, channel_PLN]
-    ]
-    catalogue_predicate = {
-        "OR": [{"variantPredicate": {"metadata": [{"key": "test", "value": "test"}]}}]
-    }
-    name = "test promotion rule"
-    reward_value = Decimal("10")
-    reward_value_type = RewardValueTypeEnum.PERCENTAGE.name
-    promotion_id = graphene.Node.to_global_id("Promotion", catalogue_promotion.id)
-
-    variables = {
-        "input": {
-            "name": name,
-            "promotion": promotion_id,
-            "description": description_json,
-            "channels": channel_ids,
-            "rewardValueType": reward_value_type,
-            "rewardValue": reward_value,
-            "cataloguePredicate": catalogue_predicate,
-        }
-    }
-
-    # when
-    response = staff_api_client.post_graphql(PROMOTION_RULE_CREATE_MUTATION, variables)
-
-    # then
-    content = get_graphql_content(response)
-    data = content["data"]["promotionRuleCreate"]
-
-    assert not data["errors"]
-    assert data["promotionRule"]
-
-
-=======
->>>>>>> 81a31f13
 @patch("saleor.plugins.manager.PluginsManager.promotion_rule_created")
 def test_promotion_rule_create_gift_promotion(
     promotion_rule_created_mock,
@@ -1750,8 +1694,6 @@
     assert promotion.rules.count() == rules_count
 
 
-<<<<<<< HEAD
-=======
 def test_promotion_rule_create_gift_promotion_no_gifts(
     staff_api_client,
     permission_group_manage_discounts,
@@ -1797,7 +1739,6 @@
     assert promotion.rules.count() == rules_count
 
 
->>>>>>> 81a31f13
 def test_promotion_rule_create_gift_promotion_with_reward_value(
     staff_api_client,
     permission_group_manage_discounts,
