--- conflicted
+++ resolved
@@ -41,8 +41,9 @@
     product,
 ):
     # given
+    promotion = catalogue_promotion
     permission_group_manage_discounts.user_set.add(staff_api_client.user)
-    rule = catalogue_promotion.rules.get(name="Percentage promotion rule")
+    rule = promotion.rules.get(name="Percentage promotion rule")
     variables = {"id": graphene.Node.to_global_id("PromotionRule", rule.id)}
     channels_ids = set(rule.channels.values_list("id", flat=True))
     # when
@@ -69,7 +70,8 @@
     product,
 ):
     # given
-    rule = catalogue_promotion.rules.get(name="Percentage promotion rule")
+    promotion = catalogue_promotion
+    rule = promotion.rules.get(name="Percentage promotion rule")
     variables = {"id": graphene.Node.to_global_id("PromotionRule", rule.id)}
     channels_ids = set(rule.channels.values_list("id", flat=True))
 
@@ -94,16 +96,10 @@
         assert listing.discounted_price_dirty is True
 
 
-<<<<<<< HEAD
-def test_promotion_rule_delete_by_customer(api_client, promotion):
-=======
-@patch("saleor.product.tasks.update_discounted_prices_task.delay")
-def test_promotion_rule_delete_by_customer(
-    update_discounted_prices_task_mock, api_client, catalogue_promotion
-):
->>>>>>> 6aa2ddb7
+def test_promotion_rule_delete_by_customer(api_client, catalogue_promotion):
     # given
-    rule = catalogue_promotion.rules.first()
+    promotion = catalogue_promotion
+    rule = promotion.rules.first()
     variables = {"id": graphene.Node.to_global_id("PromotionRule", rule.id)}
     products = get_products_for_promotion(promotion)
     channels_ids = set(rule.channels.values_list("id", flat=True))
