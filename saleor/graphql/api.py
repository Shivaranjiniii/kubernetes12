from django.urls import reverse
from django.utils.functional import SimpleLazyObject

from ..graphql.notifications.schema import ExternalNotificationMutations
from .account.schema import AccountMutations, AccountQueries
from .app.schema import AppMutations, AppQueries
from .attribute.schema import AttributeMutations, AttributeQueries
from .channel.schema import ChannelMutations, ChannelQueries
from .checkout.schema import CheckoutMutations, CheckoutQueries
from .core.enums import unit_enums
from .core.federation.schema import build_federated_schema
from .core.schema import CoreMutations, CoreQueries
from .csv.schema import CsvMutations, CsvQueries
from .discount.schema import DiscountMutations, DiscountQueries
from .giftcard.schema import GiftCardMutations, GiftCardQueries
from .invoice.schema import InvoiceMutations
from .menu.schema import MenuMutations, MenuQueries
from .meta.schema import MetaMutations
from .order.schema import OrderMutations, OrderQueries
from .page.schema import PageMutations, PageQueries
from .payment.schema import PaymentMutations, PaymentQueries
from .plugins.schema import PluginsMutations, PluginsQueries
from .product.schema import ProductMutations, ProductQueries
from .shipping.schema import ShippingMutations, ShippingQueries
from .shop.schema import ShopMutations, ShopQueries
from .translations.schema import TranslationQueries
from .warehouse.schema import StockQueries, WarehouseMutations, WarehouseQueries
from .webhook.schema import WebhookMutations, WebhookQueries
from .webhook.subscription_types import Subscription

API_PATH = SimpleLazyObject(lambda: reverse("api"))


class Query(
    AccountQueries,
    AppQueries,
    AttributeQueries,
    ChannelQueries,
    CheckoutQueries,
    CoreQueries,
    CsvQueries,
    DiscountQueries,
    PluginsQueries,
    GiftCardQueries,
    MenuQueries,
    OrderQueries,
    PageQueries,
    PaymentQueries,
    ProductQueries,
    ShippingQueries,
    ShopQueries,
    StockQueries,
    TranslationQueries,
    WarehouseQueries,
    WebhookQueries,
):
    pass


class Mutation(
    AccountMutations,
    AppMutations,
    AttributeMutations,
    ChannelMutations,
    CheckoutMutations,
    CoreMutations,
    CsvMutations,
    DiscountMutations,
    ExternalNotificationMutations,
    PluginsMutations,
    GiftCardMutations,
    InvoiceMutations,
    MenuMutations,
    MetaMutations,
    OrderMutations,
    PageMutations,
    PaymentMutations,
    ProductMutations,
    ShippingMutations,
    ShopMutations,
    WarehouseMutations,
    WebhookMutations,
):
    pass


<<<<<<< HEAD
schema = build_federated_schema(
    Query, mutation=Mutation, types=unit_enums, subscription=Subscription
)
=======
schema = build_federated_schema(query=Query, mutation=Mutation, types=unit_enums)
>>>>>>> d6426460
<|MERGE_RESOLUTION|>--- conflicted
+++ resolved
@@ -84,10 +84,6 @@
     pass
 
 
-<<<<<<< HEAD
 schema = build_federated_schema(
     Query, mutation=Mutation, types=unit_enums, subscription=Subscription
-)
-=======
-schema = build_federated_schema(query=Query, mutation=Mutation, types=unit_enums)
->>>>>>> d6426460
+)