--- conflicted
+++ resolved
@@ -128,17 +128,10 @@
 
     @staticmethod
     @traced_resolver
-<<<<<<< HEAD
-    def resolve_choices(root: models.Attribute, _info, **_kwargs):
-        if root.input_type in AttributeInputType.TYPES_WITHOUT_CHOICES:
-            return []
-        return root.values.all()
-=======
-    def resolve_values(root: models.Attribute, info, **_kwargs):
+    def resolve_choices(root: models.Attribute, info, **_kwargs):
         if root.input_type in AttributeInputType.TYPES_WITH_CHOICES:
             return root.values.all()
         return []
->>>>>>> d05d6be1
 
     @staticmethod
     @check_attribute_required_permissions()
