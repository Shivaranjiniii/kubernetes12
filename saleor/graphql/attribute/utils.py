import re
from collections import defaultdict, namedtuple
from dataclasses import dataclass
from datetime import datetime
from typing import TYPE_CHECKING, Dict, Iterable, List, Optional, Tuple, Union

import graphene
from django.core.exceptions import ValidationError
from django.db.models import Q
from django.template.defaultfilters import truncatechars
from django.utils import timezone
from django.utils.text import slugify
from graphql.error import GraphQLError
from text_unidecode import unidecode

from ...attribute import AttributeEntityType, AttributeInputType, AttributeType
from ...attribute import models as attribute_models
from ...attribute.utils import associate_attribute_values_to_instance
from ...core.utils import generate_unique_slug, prepare_unique_slug
from ...core.utils.editorjs import clean_editor_js
from ...core.utils.url import get_default_storage_root_url
from ...page import models as page_models
from ...page.error_codes import PageErrorCode
from ...product import models as product_models
from ...product.error_codes import ProductErrorCode
from ..core.utils import from_global_id_or_error, get_duplicated_values
from ..utils import get_nodes

if TYPE_CHECKING:
    from django.db.models import QuerySet

    from ...attribute.models import Attribute


@dataclass
class AttrValuesInput:
    global_id: str
    values: List[str]
    references: Union[List[str], List[page_models.Page], None] = None
    file_url: Optional[str] = None
    content_type: Optional[str] = None
    rich_text: Optional[dict] = None
    plain_text: Optional[str] = None
    boolean: Optional[bool] = None
    date: Optional[str] = None
    date_time: Optional[str] = None


T_INSTANCE = Union[
    product_models.Product, product_models.ProductVariant, page_models.Page
]
T_INPUT_MAP = List[Tuple[attribute_models.Attribute, AttrValuesInput]]
T_ERROR_DICT = Dict[Tuple[str, str], List[str]]

EntityTypeData = namedtuple("EntityTypeData", ["model", "name_field", "value_field"])


class AttributeAssignmentMixin:
    """Handles cleaning of the attribute input and creating the proper relations.

    1. You should first call ``clean_input``, to transform and attempt to resolve
       the provided input into actual objects. It will then perform a few
       checks to validate the operations supplied by the user are possible and allowed.
    2. Once everything is ready and all your data is saved inside a transaction,
       you shall call ``save`` with the cleaned input to build all the required
       relations. Once the ``save`` call is done, you are safe from continuing working
       or to commit the transaction.

    Note: you shall never call ``save`` outside of a transaction and never before
    the targeted instance owns a primary key. Failing to do so, the relations will
    be unable to build or might only be partially built.
    """

    # Defines the entity type corresponding model, the model field that should be used
    # to create the value name, and relation field responsible for reference.
    # Should be updated every time, the new `AttributeEntityType` value is added.
    ENTITY_TYPE_MAPPING = {
        AttributeEntityType.PAGE: EntityTypeData(
            page_models.Page, "title", "reference_page"
        ),
        AttributeEntityType.PRODUCT: EntityTypeData(
            product_models.Product, "name", "reference_product"
        ),
        AttributeEntityType.PRODUCT_VARIANT: EntityTypeData(
            product_models.ProductVariant, "name", "reference_variant"
        ),
    }

    @classmethod
    def _resolve_attribute_nodes(
        cls,
        qs: "QuerySet",
        error_class,
        *,
        global_ids: List[str],
        pks: Iterable[int],
    ):
        """Retrieve attributes nodes from given global IDs."""
        qs = qs.filter(pk__in=pks)
        nodes: List[attribute_models.Attribute] = list(qs)

        if not nodes:
            raise ValidationError(
                (f"Could not resolve to a node: ids={global_ids}."),
                code=error_class.NOT_FOUND.value,
            )

        nodes_pk_list = set()
        for node in nodes:
            nodes_pk_list.add(node.pk)

        for pk, global_id in zip(pks, global_ids):
            if pk not in nodes_pk_list:
                raise ValidationError(
                    f"Could not resolve {global_id!r} to Attribute",
                    code=error_class.NOT_FOUND.value,
                )

        return nodes

    @classmethod
    def _resolve_attribute_global_id(cls, error_class, global_id: str) -> int:
        """Resolve an Attribute global ID into an internal ID (int)."""
        try:
            graphene_type, internal_id = from_global_id_or_error(
                global_id, only_type="Attribute"
            )
        except GraphQLError as e:
            raise ValidationError(str(e), code=error_class.GRAPHQL_ERROR.value)
        if not internal_id.isnumeric():
            raise ValidationError(
                f"An invalid ID value was passed: {global_id}",
                code=error_class.INVALID.value,
            )
        return int(internal_id)

    @classmethod
    def _get_assigned_attribute_value_if_exists(
        cls,
        instance: T_INSTANCE,
        attribute: attribute_models.Attribute,
        lookup_field: str,
        value,
    ):
        assignment = instance.attributes.filter(
            assignment__attribute=attribute, **{f"values__{lookup_field}": value}
        ).first()
        return (
            None
            if assignment is None
            else assignment.values.filter(**{lookup_field: value}).first()
        )

    @classmethod
    def clean_input(
        cls,
        raw_input: dict,
        attributes_qs: "QuerySet",
        creation: bool = True,
        is_page_attributes: bool = False,
    ) -> T_INPUT_MAP:
        """Resolve and prepare the input for further checks.

        :param raw_input: The user's attributes input.
        :param attributes_qs:
            A queryset of attributes, the attribute values must be prefetched.
            Prefetch is needed by ``_pre_save_values`` during save.
        :param creation: Whether the input is from creation mutation.
        :param is_page_attributes: Whether the input is for page type or not.

        :raises ValidationError: contain the message.
        :return: The resolved data
        """
        error_class = PageErrorCode if is_page_attributes else ProductErrorCode

        # Mapping to associate the input values back to the resolved attribute nodes
        pks = {}

        # Temporary storage of the passed ID for error reporting
        global_ids = []

        for attribute_input in raw_input:
            global_id = attribute_input.pop("id", None)
            if global_id is None:
                raise ValidationError(
                    "The attribute ID is required.",
                    code=error_class.REQUIRED.value,  # type: ignore
                )
            values = AttrValuesInput(
                global_id=global_id,
                values=attribute_input.pop("values", []),
                file_url=cls._clean_file_url(
                    attribute_input.pop("file", None), error_class
                ),
                **attribute_input,
            )

            internal_id = cls._resolve_attribute_global_id(error_class, global_id)
            global_ids.append(global_id)
            pks[internal_id] = values

        attributes = cls._resolve_attribute_nodes(
            attributes_qs,
            error_class,
            global_ids=global_ids,
            pks=pks.keys(),
        )
        attr_with_invalid_references = []
        cleaned_input = []
        for attribute in attributes:
            key = pks[attribute.pk]
            if attribute.input_type == AttributeInputType.REFERENCE:
                try:
                    key = cls._validate_references(error_class, attribute, key)
                except GraphQLError:
                    attr_with_invalid_references.append(attribute)

            cleaned_input.append((attribute, key))

        if attr_with_invalid_references:
            raise ValidationError(
                "Provided references are invalid. Some of the nodes "
                "do not exist or are different types than types defined "
                "in attribute entity type.",
                code=error_class.INVALID.value,  # type: ignore
            )

        cls._validate_attributes_input(
            cleaned_input,
            attributes_qs,
            creation=creation,
            is_page_attributes=is_page_attributes,
        )

        return cleaned_input

    @staticmethod
    def _clean_file_url(file_url: Optional[str], error_class):
        # extract storage path from file URL
        storage_root_url = get_default_storage_root_url()
        if file_url and not file_url.startswith(storage_root_url):  # type: ignore
            raise ValidationError(
                "The file_url must be the path to the default storage.",
                code=error_class.INVALID.value,
            )
        return (
            re.sub(storage_root_url, "", file_url) if file_url is not None else file_url
        )

    @classmethod
    def _validate_references(
        cls, error_class, attribute: attribute_models.Attribute, values: AttrValuesInput
    ) -> AttrValuesInput:
        references = values.references
        if not references:
            return values

        entity_model = cls.ENTITY_TYPE_MAPPING[
            attribute.entity_type  # type: ignore
        ].model
        try:
            ref_instances = get_nodes(
                references, attribute.entity_type, model=entity_model
            )
            values.references = ref_instances
            return values
        except GraphQLError:
            raise ValidationError("Invalid reference type.", code=error_class.INVALID)

    @classmethod
    def _validate_attributes_input(
        cls,
        cleaned_input: T_INPUT_MAP,
        attribute_qs: "QuerySet",
        *,
        creation: bool,
        is_page_attributes: bool
    ):
        """Check the cleaned attribute input.

        An Attribute queryset is supplied.

        - ensure all required attributes are passed
        - ensure the values are correct

        :raises ValidationError: when an invalid operation was found.
        """
        if errors := validate_attributes_input(
            cleaned_input,
            attribute_qs,
            is_page_attributes=is_page_attributes,
            creation=creation,
        ):
            raise ValidationError(errors)

    @classmethod
    def save(cls, instance: T_INSTANCE, cleaned_input: T_INPUT_MAP):
        """Save the cleaned input into the database against the given instance.

        Note: this should always be ran inside a transaction.

        :param instance: the product or variant to associate the attribute against.
        :param cleaned_input: the cleaned user input (refer to clean_attributes)
        """
        pre_save_methods_mapping = {
            AttributeInputType.FILE: cls._pre_save_file_value,
            AttributeInputType.REFERENCE: cls._pre_save_reference_values,
            AttributeInputType.RICH_TEXT: cls._pre_save_rich_text_values,
            AttributeInputType.PLAIN_TEXT: cls._pre_save_plain_text_values,
            AttributeInputType.NUMERIC: cls._pre_save_numeric_values,
            AttributeInputType.BOOLEAN: cls._pre_save_boolean_values,
            AttributeInputType.DATE: cls._pre_save_date_time_values,
            AttributeInputType.DATE_TIME: cls._pre_save_date_time_values,
        }
        clean_assignment = []
        for attribute, attr_values in cleaned_input:
            if (input_type := attribute.input_type) in pre_save_methods_mapping:
                pre_save_func = pre_save_methods_mapping[input_type]
                attribute_values = pre_save_func(instance, attribute, attr_values)
            else:
                attribute_values = cls._pre_save_values(attribute, attr_values)

            associate_attribute_values_to_instance(
                instance, attribute, *attribute_values
            )
            if not attribute_values:
                clean_assignment.append(attribute.pk)

        # drop attribute assignment model when values are unassigned from instance
        if clean_assignment:
            instance.attributes.filter(
                assignment__attribute_id__in=clean_assignment
            ).delete()

    @classmethod
    def _pre_save_values(
        cls, attribute: attribute_models.Attribute, attr_values: AttrValuesInput
    ):
        """Lazy-retrieve or create the database objects from the supplied raw values."""
<<<<<<< HEAD
        result = []
        if not attr_values.values:
            return tuple()
        for value in attr_values.values:
            value_obj = attribute.values.filter(name=value).first()
            if value_obj:
                result.append(value_obj)
            else:
                instance = attribute_models.AttributeValue(
                    attribute=attribute, name=value
                )
                slug = generate_unique_slug(instance, value)  # type: ignore
                instance.slug = slug
                instance.save()
                result.append(instance)
=======
        if not attr_values.values:
            return tuple()

        result = prepare_attribute_values(attribute, attr_values)

>>>>>>> f5b8251d
        return tuple(result)

    @classmethod
    def _pre_save_numeric_values(
        cls,
        instance: T_INSTANCE,
        attribute: attribute_models.Attribute,
        attr_values: AttrValuesInput,
    ):
        if not attr_values.values:
            return tuple()
        defaults = {
            "name": attr_values.values[0],
        }
        return cls._update_or_create_value(instance, attribute, defaults)

    @classmethod
    def _pre_save_rich_text_values(
        cls,
        instance: T_INSTANCE,
        attribute: attribute_models.Attribute,
        attr_values: AttrValuesInput,
    ):
        if not attr_values.rich_text:
            return tuple()
        defaults = {
            "rich_text": attr_values.rich_text,
            "name": truncatechars(
                clean_editor_js(attr_values.rich_text, to_string=True), 200
            ),
        }
        return cls._update_or_create_value(instance, attribute, defaults)

    @classmethod
    def _pre_save_plain_text_values(
        cls,
        instance: T_INSTANCE,
        attribute: attribute_models.Attribute,
        attr_values: AttrValuesInput,
    ):
        if not attr_values.plain_text:
            return tuple()
        defaults = {
            "plain_text": attr_values.plain_text,
            "name": truncatechars(attr_values.plain_text, 200),
        }
        return cls._update_or_create_value(instance, attribute, defaults)

    @classmethod
    def _pre_save_boolean_values(
        cls,
        instance: T_INSTANCE,
        attribute: attribute_models.Attribute,
        attr_values: AttrValuesInput,
    ):
        if attr_values.boolean is None:
            return tuple()
        get_or_create = attribute.values.get_or_create
        boolean = bool(attr_values.boolean)
        value, _ = get_or_create(
            attribute=attribute,
            slug=slugify(unidecode(f"{attribute.id}_{boolean}")),
            defaults={
                "name": f"{attribute.name}: {'Yes' if boolean else 'No'}",
                "boolean": boolean,
            },
        )
        return (value,)

    @classmethod
    def _pre_save_date_time_values(
        cls,
        instance: T_INSTANCE,
        attribute: attribute_models.Attribute,
        attr_values: AttrValuesInput,
    ):
        is_date_attr = attribute.input_type == AttributeInputType.DATE
        value = attr_values.date if is_date_attr else attr_values.date_time

        if value is None:
            return tuple()

        tz = timezone.get_current_timezone()
        date_time = (
            datetime(
                value.year, value.month, value.day, 0, 0, tzinfo=tz  # type: ignore
            )
            if is_date_attr
            else value
        )
        defaults = {"name": value, "date_time": date_time}
        return (
            cls._update_or_create_value(instance, attribute, defaults) if value else ()
        )

    @classmethod
    def _update_or_create_value(
        cls,
        instance: T_INSTANCE,
        attribute: attribute_models.Attribute,
        value_defaults: dict,
    ):
        update_or_create = attribute.values.update_or_create
        slug = slugify(unidecode(f"{instance.id}_{attribute.id}"))
        value, _created = update_or_create(
            attribute=attribute,
            slug=slug,
            defaults=value_defaults,
        )
        return (value,)

    @classmethod
    def _pre_save_reference_values(
        cls,
        instance,
        attribute: attribute_models.Attribute,
        attr_values: AttrValuesInput,
    ):
        """Lazy-retrieve or create the database objects from the supplied raw values.

        Slug value is generated based on instance and reference entity id.
        """
        if not attr_values.references or not attribute.entity_type:
            return tuple()

        entity_data = cls.ENTITY_TYPE_MAPPING[attribute.entity_type]  # type: ignore
        field_name = entity_data.name_field
        get_or_create = attribute.values.get_or_create

        reference_list = []
        attr_value_field = entity_data.value_field
        for ref in attr_values.references:
            name = getattr(ref, field_name)
            if attribute.entity_type == AttributeEntityType.PRODUCT_VARIANT:
                name = f"{ref.product.name}: {name}"  # type: ignore
            reference_list.append(
                get_or_create(
                    attribute=attribute,
<<<<<<< HEAD
                    reference_product=reference_product,
                    reference_page=reference_page,
                    slug=slugify(unidecode(f"{instance.id}_{ref.id}")),  # type: ignore
                    defaults={"name": getattr(ref, field_name)},
=======
                    slug=slugify(unidecode(f"{instance.id}_{ref.id}")),  # type: ignore
                    defaults={"name": name},
                    **{attr_value_field: ref},
>>>>>>> f5b8251d
                )[0]
            )
        return tuple(reference_list)

    @classmethod
    def _pre_save_file_value(
        cls,
        instance: T_INSTANCE,
        attribute: attribute_models.Attribute,
        attr_value: AttrValuesInput,
    ):
        """Create database file attribute value object from the supplied value.

        For every URL new value must be created as file attribute can be removed
        separately from every instance.
        """
        file_url = attr_value.file_url
        if not file_url:
            return tuple()
        name = file_url.split("/")[-1]
        # don't create new value when assignment already exists
        value = cls._get_assigned_attribute_value_if_exists(
            instance, attribute, "file_url", attr_value.file_url
        )
        if value is None:
            value = attribute_models.AttributeValue(
                attribute=attribute,
                file_url=file_url,
                name=name,
                content_type=attr_value.content_type,
            )
            value.slug = generate_unique_slug(value, name)  # type: ignore
            value.save()
        return (value,)


def get_variant_selection_attributes(qs: "QuerySet") -> "QuerySet":
    return qs.filter(
        type=AttributeType.PRODUCT_TYPE, attributevariant__variant_selection=True
    )


def prepare_attribute_values(
    attribute: attribute_models.Attribute, attr_values: AttrValuesInput
):
    values = attr_values.values
    slug_to_value_map = {}
    name_to_value_map = {}
    for val in attribute.values.filter(Q(name__in=values) | Q(slug__in=values)):
        slug_to_value_map[val.slug] = val
        name_to_value_map[val.name] = val

    existing_slugs = get_existing_slugs(attribute, values)

    result = []
    values_to_create = []
    for value in values:
        # match the value firstly by slug then by name
        value_obj = slug_to_value_map.get(value) or name_to_value_map.get(value)
        if value_obj:
            result.append(value_obj)
        else:
            slug = prepare_unique_slug(slugify(unidecode(value)), existing_slugs)
            instance = attribute_models.AttributeValue(
                attribute=attribute, name=value, slug=slug
            )
            result.append(instance)

            values_to_create.append(instance)

            # the set of existing slugs must be updated to not generate accidentally
            # the same slug for two or more values
            existing_slugs.add(slug)

            # extend name to slug value to not create two elements with the same name
            name_to_value_map[instance.name] = instance

    attribute_models.AttributeValue.objects.bulk_create(values_to_create)
    return result


def get_existing_slugs(attribute: attribute_models.Attribute, values: List[str]):
    lookup = Q()
    for value in values:
        lookup |= Q(slug__startswith=slugify(unidecode(value)))

    existing_slugs = set(attribute.values.filter(lookup).values_list("slug", flat=True))
    return existing_slugs


class AttributeInputErrors:
    """Define error message and error code for given error.

    All used error codes must be specified in PageErrorCode and ProductErrorCode.
    """

    ERROR_NO_VALUE_GIVEN = (
        "Attribute expects a value but none were given.",
        "REQUIRED",
    )
    ERROR_MORE_THAN_ONE_VALUE_GIVEN = (
        "Attribute must take only one value.",
        "INVALID",
    )
    ERROR_BLANK_VALUE = (
        "Attribute values cannot be blank.",
        "REQUIRED",
    )
    ERROR_DUPLICATED_VALUES = (
        "Duplicated attribute values are provided.",
        "DUPLICATED_INPUT_ITEM",
    )

    # file errors
    ERROR_NO_FILE_GIVEN = (
        "Attribute file url cannot be blank.",
        "REQUIRED",
    )
    ERROR_BLANK_FILE_VALUE = (
        "Attribute expects a file url but none were given.",
        "REQUIRED",
    )

    # reference errors
    ERROR_NO_REFERENCE_GIVEN = (
        "Attribute expects an reference but none were given.",
        "REQUIRED",
    )

    # numeric errors
    ERROR_NUMERIC_VALUE_REQUIRED = (
        "Numeric value is required.",
        "INVALID",
    )

    # text errors
    ERROR_MAX_LENGTH = (
        "Attribute value length is exceeded.",
        "INVALID",
    )


def validate_attributes_input(
    input_data: List[Tuple["Attribute", "AttrValuesInput"]],
    attribute_qs: "QuerySet",
    *,
    is_page_attributes: bool,
    creation: bool,
):
    """Validate attribute input.

    - ensure all required attributes are passed
    - ensure the values are correct for a products or a page
    """

    error_code_enum = PageErrorCode if is_page_attributes else ProductErrorCode
    attribute_errors: T_ERROR_DICT = defaultdict(list)
    for attribute, attr_values in input_data:
        attrs = (
            attribute,
            attr_values,
            attribute_errors,
        )
        input_type_to_validation_func_mapping = {
            AttributeInputType.FILE: validate_file_attributes_input,
            AttributeInputType.REFERENCE: validate_reference_attributes_input,
            AttributeInputType.RICH_TEXT: validate_rich_text_attributes_input,
            AttributeInputType.PLAIN_TEXT: validate_plain_text_attributes_input,
            AttributeInputType.BOOLEAN: validate_boolean_input,
            AttributeInputType.DATE: validate_date_time_input,
            AttributeInputType.DATE_TIME: validate_date_time_input,
        }
        if validation_func := input_type_to_validation_func_mapping.get(
            attribute.input_type
        ):
            validation_func(*attrs)
        # validation for other input types
        else:
            validate_standard_attributes_input(*attrs)

    errors = prepare_error_list_from_error_attribute_mapping(
        attribute_errors, error_code_enum
    )
    # Check if all required attributes are in input only when instance is created.
    # We should allow updating any instance attributes.
    if creation:
        errors = validate_required_attributes(
            input_data, attribute_qs, errors, error_code_enum
        )

    return errors


def validate_file_attributes_input(
    attribute: "Attribute",
    attr_values: "AttrValuesInput",
    attribute_errors: T_ERROR_DICT,
):
    attribute_id = attr_values.global_id
    value = attr_values.file_url
    if not value:
        if attribute.value_required:
            attribute_errors[AttributeInputErrors.ERROR_NO_FILE_GIVEN].append(
                attribute_id
            )
    elif not value.strip():
        attribute_errors[AttributeInputErrors.ERROR_BLANK_FILE_VALUE].append(
            attribute_id
        )


def validate_reference_attributes_input(
    attribute: "Attribute",
    attr_values: "AttrValuesInput",
    attribute_errors: T_ERROR_DICT,
):
    attribute_id = attr_values.global_id
    references = attr_values.references
    if not references:
        if attribute.value_required:
            attribute_errors[AttributeInputErrors.ERROR_NO_REFERENCE_GIVEN].append(
                attribute_id
            )


def validate_boolean_input(
    attribute: "Attribute",
    attr_values: "AttrValuesInput",
    attribute_errors: T_ERROR_DICT,
):
    attribute_id = attr_values.global_id
    value = attr_values.boolean

    if attribute.value_required and value is None:
        attribute_errors[AttributeInputErrors.ERROR_BLANK_VALUE].append(attribute_id)


def validate_rich_text_attributes_input(
    attribute: "Attribute",
    attr_values: "AttrValuesInput",
    attribute_errors: T_ERROR_DICT,
):
    attribute_id = attr_values.global_id
    text = clean_editor_js(attr_values.rich_text or {}, to_string=True)

    if not text.strip() and attribute.value_required:
        attribute_errors[AttributeInputErrors.ERROR_NO_VALUE_GIVEN].append(attribute_id)


def validate_plain_text_attributes_input(
    attribute: "Attribute",
    attr_values: "AttrValuesInput",
    attribute_errors: T_ERROR_DICT,
):
    attribute_id = attr_values.global_id

    if (
        not attr_values.plain_text or not attr_values.plain_text.strip()
    ) and attribute.value_required:
        attribute_errors[AttributeInputErrors.ERROR_NO_VALUE_GIVEN].append(attribute_id)


def validate_standard_attributes_input(
    attribute: "Attribute",
    attr_values: "AttrValuesInput",
    attribute_errors: T_ERROR_DICT,
):
    attribute_id = attr_values.global_id

    if not attr_values.values:
        if attribute.value_required:
            attribute_errors[AttributeInputErrors.ERROR_NO_VALUE_GIVEN].append(
                attribute_id
            )
    elif (
        attribute.input_type != AttributeInputType.MULTISELECT
        and len(attr_values.values) != 1
    ):
        attribute_errors[AttributeInputErrors.ERROR_MORE_THAN_ONE_VALUE_GIVEN].append(
            attribute_id
        )

    if attr_values.values is not None:
        validate_values(
            attribute_id,
            attribute,
            attr_values.values,
            attribute_errors,
        )


def validate_date_time_input(
    attribute: "Attribute",
    attr_values: "AttrValuesInput",
    attribute_errors: T_ERROR_DICT,
):
    is_blank_date = (
        attribute.input_type == AttributeInputType.DATE and not attr_values.date
    )
    is_blank_date_time = (
        attribute.input_type == AttributeInputType.DATE_TIME
        and not attr_values.date_time
    )

    if attribute.value_required and (is_blank_date or is_blank_date_time):
        attribute_errors[AttributeInputErrors.ERROR_NO_VALUE_GIVEN].append(
            attr_values.global_id
        )


def validate_values(
    attribute_id: str,
    attribute: "Attribute",
    values: list,
    attribute_errors: T_ERROR_DICT,
):
    name_field = attribute.values.model.name.field  # type: ignore
    is_numeric = attribute.input_type == AttributeInputType.NUMERIC
    if get_duplicated_values(values):
        attribute_errors[AttributeInputErrors.ERROR_DUPLICATED_VALUES].append(
            attribute_id
        )
    for value in values:
        if value is None or (not is_numeric and not value.strip()):
            attribute_errors[AttributeInputErrors.ERROR_BLANK_VALUE].append(
                attribute_id
            )
        elif is_numeric:
            try:
                float(value)
            except ValueError:
                attribute_errors[
                    AttributeInputErrors.ERROR_NUMERIC_VALUE_REQUIRED
                ].append(attribute_id)
        elif len(value) > name_field.max_length:
            attribute_errors[AttributeInputErrors.ERROR_MAX_LENGTH].append(attribute_id)


def validate_required_attributes(
    input_data: List[Tuple["Attribute", "AttrValuesInput"]],
    attribute_qs: "QuerySet",
    errors: List[ValidationError],
    error_code_enum,
):
    """Ensure all required attributes are supplied."""

    supplied_attribute_pk = [attribute.pk for attribute, _ in input_data]

    missing_required_attributes = attribute_qs.filter(
        Q(value_required=True) & ~Q(pk__in=supplied_attribute_pk)
    )

    if missing_required_attributes:
        ids = [
            graphene.Node.to_global_id("Attribute", attr.pk)
            for attr in missing_required_attributes
        ]
        error = ValidationError(
            "All attributes flagged as having a value required must be supplied.",
            code=error_code_enum.REQUIRED.value,  # type: ignore
            params={"attributes": ids},
        )
        errors.append(error)

    return errors


def prepare_error_list_from_error_attribute_mapping(
    attribute_errors: T_ERROR_DICT, error_code_enum
):
    errors = []
    for error_data, attributes in attribute_errors.items():
        error_msg, error_type = error_data
        error = ValidationError(
            error_msg,
            code=getattr(error_code_enum, error_type).value,
            params={"attributes": attributes},
        )
        errors.append(error)

    return errors<|MERGE_RESOLUTION|>--- conflicted
+++ resolved
@@ -337,29 +337,11 @@
         cls, attribute: attribute_models.Attribute, attr_values: AttrValuesInput
     ):
         """Lazy-retrieve or create the database objects from the supplied raw values."""
-<<<<<<< HEAD
-        result = []
         if not attr_values.values:
             return tuple()
-        for value in attr_values.values:
-            value_obj = attribute.values.filter(name=value).first()
-            if value_obj:
-                result.append(value_obj)
-            else:
-                instance = attribute_models.AttributeValue(
-                    attribute=attribute, name=value
-                )
-                slug = generate_unique_slug(instance, value)  # type: ignore
-                instance.slug = slug
-                instance.save()
-                result.append(instance)
-=======
-        if not attr_values.values:
-            return tuple()
 
         result = prepare_attribute_values(attribute, attr_values)
 
->>>>>>> f5b8251d
         return tuple(result)
 
     @classmethod
@@ -498,16 +480,9 @@
             reference_list.append(
                 get_or_create(
                     attribute=attribute,
-<<<<<<< HEAD
-                    reference_product=reference_product,
-                    reference_page=reference_page,
-                    slug=slugify(unidecode(f"{instance.id}_{ref.id}")),  # type: ignore
-                    defaults={"name": getattr(ref, field_name)},
-=======
                     slug=slugify(unidecode(f"{instance.id}_{ref.id}")),  # type: ignore
                     defaults={"name": name},
                     **{attr_value_field: ref},
->>>>>>> f5b8251d
                 )[0]
             )
         return tuple(reference_list)
