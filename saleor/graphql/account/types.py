--- conflicted
+++ resolved
@@ -24,7 +24,11 @@
 from ..decorators import one_of_permissions_required, permission_required
 from ..giftcard.dataloaders import GiftCardsByUserLoader
 from ..meta.types import ObjectWithMetadata
-from ..order.dataloaders import OrderLineByIdLoader, OrdersByUserLoader
+from ..order.dataloaders import (
+    OrderLineByIdLoader,
+    OrdersByUserLoader,
+    SubscriptionsByUserLoader,
+)
 from ..utils import format_permissions_for_display, get_user_or_app_from_context
 from ..wishlist.resolvers import resolve_wishlist_items_from_user
 from .dataloaders import CustomerEventsByUserLoader
@@ -353,18 +357,10 @@
         return OrdersByUserLoader(info.context).load(root.id).then(_resolve_orders)
 
     @staticmethod
-<<<<<<< HEAD
-    @traced_resolver
     def resolve_subscriptions(root: models.User, info, **_kwargs):
-        viewer = info.context.user
-        if viewer.has_perm(OrderPermissions.MANAGE_ORDERS):
-            return root.subscriptions.all()
-        return root.subscriptions.active()
-
-    @staticmethod
-    @traced_resolver
-=======
->>>>>>> 9c187c02
+        return SubscriptionsByUserLoader(info.context).load(root.id)
+
+    @staticmethod
     def resolve_avatar(root: models.User, info, size=None, **_kwargs):
         if root.avatar:
             return Image.get_adjusted(
