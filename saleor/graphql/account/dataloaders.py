--- conflicted
+++ resolved
@@ -1,8 +1,5 @@
 from collections import defaultdict
-<<<<<<< HEAD
-=======
 from typing import DefaultDict, Iterable, Optional, Tuple, cast
->>>>>>> 792acfb0
 
 from ...account.models import Address, CustomerEvent, User
 from ...permission.models import Permission
@@ -57,4 +54,28 @@
             thumbnails_by_user_size_and_format_map[
                 (cast(int, thumbnail.user_id), thumbnail.size, format)
             ] = thumbnail
-        return [thumbnails_by_user_size_and_format_map.get(key) for key in keys]+        return [thumbnails_by_user_size_and_format_map.get(key) for key in keys]
+
+
+class UserByEmailLoader(DataLoader):
+    context_key = "user_by_email"
+
+    def batch_load(self, keys):
+        user_map = (
+            User.objects.using(self.database_connection_name)
+            .filter(is_active=True)
+            .in_bulk(keys, field_name="email")
+        )
+        return [user_map.get(email) for email in keys]
+
+
+class PermissionByCodenameLoader(DataLoader):
+    context_key = "permission_by_codename"
+
+    def batch_load(self, keys):
+        permission_map = (
+            Permission.objects.filter(codename__in=keys)
+            .prefetch_related("content_type")
+            .in_bulk(field_name="codename")
+        )
+        return [permission_map.get(codename) for codename in keys]