--- conflicted
+++ resolved
@@ -14,15 +14,8 @@
 from ..utils import (
     filter_by_query_param,
     format_permissions_for_display,
-<<<<<<< HEAD
     get_user_or_app_from_context,
-    sort_queryset,
 )
-from .sorters import PermissionGroupSortingInput, UserSortField, UserSortingInput
-=======
-    get_user_or_service_account_from_context,
-)
->>>>>>> daa631f8
 from .types import AddressValidationData, ChoiceValue
 from .utils import (
     get_allowed_fields_camel_case,
@@ -79,14 +72,6 @@
     return PermissionDenied()
 
 
-<<<<<<< HEAD
-=======
-def resolve_service_accounts(info, **_kwargs):
-    qs = models.ServiceAccount.objects.all()
-    return gql_optimizer.query(qs, info)
-
-
->>>>>>> daa631f8
 def resolve_address_validation_rules(
     info,
     country_code: str,
