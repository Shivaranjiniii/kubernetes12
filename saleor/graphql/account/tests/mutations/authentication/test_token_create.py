from datetime import datetime, timedelta, timezone
from unittest.mock import patch

import graphene
import pytz
from django.urls import reverse
from freezegun import freeze_time

from ......account.error_codes import AccountErrorCode
from ......account.throttling import (
    get_cache_key_blocked_ip,
    get_cache_key_failed_ip,
    get_cache_key_failed_ip_with_user,
    get_delay_time,
)
from ......core.jwt import (
    JWT_ACCESS_TYPE,
    JWT_REFRESH_TYPE,
    create_refresh_token,
    jwt_decode,
)
from ......core.utils import build_absolute_uri
from .....tests.utils import get_graphql_content
from ....mutations.authentication.utils import _get_new_csrf_token

MUTATION_CREATE_TOKEN = """
    mutation tokenCreate($email: String!, $password: String!, $audience: String){
        tokenCreate(email: $email, password: $password, audience: $audience) {
            token
            refreshToken
            csrfToken
            user {
                email
            }
            errors {
                field
                message
            }
            errors {
                field
                message
                code
            }
        }
    }
"""


@freeze_time("2020-03-18 12:00:00")
@patch("saleor.account.throttling.cache")
def test_create_token(_mocked_cache, api_client, customer_user, settings):
    # given
    variables = {"email": customer_user.email, "password": customer_user._password}

    # when
    response = api_client.post_graphql(MUTATION_CREATE_TOKEN, variables)
    content = get_graphql_content(response)

    # then
    data = content["data"]["tokenCreate"]

    user_email = data["user"]["email"]
    assert customer_user.email == user_email
    assert content["data"]["tokenCreate"]["errors"] == []

    token = data["token"]
    refreshToken = data["refreshToken"]

    payload = jwt_decode(token)
    assert payload["email"] == customer_user.email
    assert payload["user_id"] == graphene.Node.to_global_id("User", customer_user.id)
    assert datetime.fromtimestamp(payload["iat"]) == datetime.utcnow()
    expected_expiration_datetime = datetime.utcnow() + settings.JWT_TTL_ACCESS
    assert datetime.fromtimestamp(payload["exp"]) == expected_expiration_datetime
    assert payload["type"] == JWT_ACCESS_TYPE

    payload = jwt_decode(refreshToken)
    assert payload["email"] == customer_user.email
    assert datetime.fromtimestamp(payload["iat"]) == datetime.utcnow()
    expected_expiration_datetime = datetime.utcnow() + settings.JWT_TTL_REFRESH
    assert datetime.fromtimestamp(payload["exp"]) == expected_expiration_datetime
    assert payload["type"] == JWT_REFRESH_TYPE
    assert payload["token"] == customer_user.jwt_token_key
    assert payload["iss"] == build_absolute_uri(reverse("api"))


@freeze_time("2020-03-18 12:00:00")
@patch("saleor.account.throttling.cache")
def test_create_token_with_audience(_mocked_cache, api_client, customer_user, settings):
    # given
    audience = "dashboard"
    variables = {
        "email": customer_user.email,
        "password": customer_user._password,
        "audience": audience,
    }

    # when
    response = api_client.post_graphql(MUTATION_CREATE_TOKEN, variables)
    content = get_graphql_content(response)

    # then
    data = content["data"]["tokenCreate"]

    user_email = data["user"]["email"]
    assert customer_user.email == user_email
    assert content["data"]["tokenCreate"]["errors"] == []

    token = data["token"]
    refreshToken = data["refreshToken"]

    payload = jwt_decode(token)
    assert payload["email"] == customer_user.email
    assert payload["user_id"] == graphene.Node.to_global_id("User", customer_user.id)
    assert datetime.fromtimestamp(payload["iat"]) == datetime.utcnow()
    expected_expiration_datetime = datetime.utcnow() + settings.JWT_TTL_ACCESS
    assert datetime.fromtimestamp(payload["exp"]) == expected_expiration_datetime
    assert payload["type"] == JWT_ACCESS_TYPE
    assert payload["aud"] == f"custom:{audience}"

    payload = jwt_decode(refreshToken)
    assert payload["email"] == customer_user.email
    assert datetime.fromtimestamp(payload["iat"]) == datetime.utcnow()
    expected_expiration_datetime = datetime.utcnow() + settings.JWT_TTL_REFRESH
    assert datetime.fromtimestamp(payload["exp"]) == expected_expiration_datetime
    assert payload["type"] == JWT_REFRESH_TYPE
    assert payload["token"] == customer_user.jwt_token_key
    assert payload["aud"] == f"custom:{audience}"


@freeze_time("2020-03-18 12:00:00")
@patch("saleor.account.throttling.cache")
def test_create_token_sets_cookie(
    _mocked_cache, api_client, customer_user, settings, monkeypatch
):
    # given
    csrf_token = _get_new_csrf_token()
    monkeypatch.setattr(
        "saleor.graphql.account.mutations.authentication.create_token._get_new_csrf_token",
        lambda: csrf_token,
    )
    variables = {"email": customer_user.email, "password": customer_user._password}

    # when
    response = api_client.post_graphql(MUTATION_CREATE_TOKEN, variables)

    # then
    expected_refresh_token = create_refresh_token(
        customer_user, {"csrfToken": csrf_token}
    )
    refresh_token = response.cookies["refreshToken"]
    assert refresh_token.value == expected_refresh_token
    expected_expires = datetime.utcnow() + settings.JWT_TTL_REFRESH
    expected_expires += timedelta(seconds=1)
    expires = datetime.strptime(refresh_token["expires"], "%a, %d %b %Y  %H:%M:%S %Z")
    assert expires == expected_expires
    assert refresh_token["httponly"]
    assert refresh_token["secure"]


@freeze_time("2024-05-31 12:00:01")
@patch("saleor.account.throttling.cache")
def test_create_token_invalid_password(_mocked_cache, api_client, customer_user):
    # given
    variables = {"email": customer_user.email, "password": "wrongpassword"}
    expected_error_code = AccountErrorCode.INVALID_CREDENTIALS.value.upper()

    # when
    response = api_client.post_graphql(MUTATION_CREATE_TOKEN, variables)
    content = get_graphql_content(response)

    # then
    response_error = content["data"]["tokenCreate"]["errors"][0]
    assert response_error["code"] == expected_error_code
    assert response_error["field"] == "email"


@freeze_time("2024-05-31 12:00:01")
@patch("saleor.account.throttling.cache")
def test_create_token_invalid_email(_mocked_cache, api_client, customer_user):
    # given
    variables = {"email": "wrongemail", "password": "wrongpassword"}
    expected_error_code = AccountErrorCode.INVALID_CREDENTIALS.value.upper()

    # when
    response = api_client.post_graphql(MUTATION_CREATE_TOKEN, variables)
    content = get_graphql_content(response)

    # then
    response_error = content["data"]["tokenCreate"]["errors"][0]
    assert response_error["code"] == expected_error_code
    assert response_error["field"] == "email"


@freeze_time("2024-05-31 12:00:01")
@patch("saleor.account.throttling.cache")
def test_create_token_unconfirmed_email(_mocked_cache, api_client, customer_user):
    # given
    variables = {"email": customer_user.email, "password": customer_user._password}
    customer_user.is_confirmed = False
    customer_user.save()
    expected_error_code = AccountErrorCode.ACCOUNT_NOT_CONFIRMED.value.upper()

    # when
    response = api_client.post_graphql(MUTATION_CREATE_TOKEN, variables)
    content = get_graphql_content(response)
    response_error = content["data"]["tokenCreate"]["errors"][0]

    # then
    assert response_error["code"] == expected_error_code
    assert response_error["field"] == "email"


@freeze_time("2020-03-18 12:00:00")
@patch("saleor.account.throttling.cache")
def test_create_token_unconfirmed_user_unconfirmed_login_enabled(
    _mocked_cache, api_client, customer_user, settings, site_settings
):
    # given
    variables = {"email": customer_user.email, "password": customer_user._password}
    site_settings.allow_login_without_confirmation = True
    site_settings.save()
    customer_user.is_confirmed = False
    customer_user.save()

    # when
    response = api_client.post_graphql(MUTATION_CREATE_TOKEN, variables)
    content = get_graphql_content(response)

    # then
    data = content["data"]["tokenCreate"]

    user_email = data["user"]["email"]
    assert customer_user.email == user_email
    assert content["data"]["tokenCreate"]["errors"] == []

    token = data["token"]
    refreshToken = data["refreshToken"]

    payload = jwt_decode(token)
    assert payload["email"] == customer_user.email
    assert payload["user_id"] == graphene.Node.to_global_id("User", customer_user.id)
    assert datetime.fromtimestamp(payload["iat"]) == datetime.utcnow()
    expected_expiration_datetime = datetime.utcnow() + settings.JWT_TTL_ACCESS
    assert datetime.fromtimestamp(payload["exp"]) == expected_expiration_datetime
    assert payload["type"] == JWT_ACCESS_TYPE

    payload = jwt_decode(refreshToken)
    assert payload["email"] == customer_user.email
    assert datetime.fromtimestamp(payload["iat"]) == datetime.utcnow()
    expected_expiration_datetime = datetime.utcnow() + settings.JWT_TTL_REFRESH
    assert datetime.fromtimestamp(payload["exp"]) == expected_expiration_datetime
    assert payload["type"] == JWT_REFRESH_TYPE
    assert payload["token"] == customer_user.jwt_token_key
    assert payload["iss"] == build_absolute_uri(reverse("api"))


@freeze_time("2020-03-18 12:00:00")
@patch("saleor.account.throttling.cache")
def test_create_token_deactivated_user(_mocked_cache, api_client, customer_user):
    # given
    variables = {"email": customer_user.email, "password": customer_user._password}
    customer_user.is_active = False
    customer_user.is_confirmed = True
    customer_user.last_login = datetime(2020, 3, 18, tzinfo=timezone.utc)
    customer_user.save()
    expected_error_code = AccountErrorCode.INACTIVE.value.upper()

    # when
    response = api_client.post_graphql(MUTATION_CREATE_TOKEN, variables)
    content = get_graphql_content(response)
    response_error = content["data"]["tokenCreate"]["errors"][0]

    # then
    assert response_error["code"] == expected_error_code
    assert response_error["field"] == "email"


@freeze_time("2020-03-18 12:00:00")
@patch("saleor.account.throttling.cache")
def test_create_token_active_user_logged_before(
    _mocked_cache, api_client, customer_user, settings
):
    # given
    variables = {"email": customer_user.email, "password": customer_user._password}
    customer_user.last_login = datetime(2020, 3, 18, tzinfo=timezone.utc)
    customer_user.save()

    # when
    response = api_client.post_graphql(MUTATION_CREATE_TOKEN, variables)
    content = get_graphql_content(response)

    # then
    data = content["data"]["tokenCreate"]

    user_email = data["user"]["email"]
    assert customer_user.email == user_email
    assert content["data"]["tokenCreate"]["errors"] == []

    token = data["token"]
    refreshToken = data["refreshToken"]

    payload = jwt_decode(token)
    assert payload["email"] == customer_user.email
    assert payload["user_id"] == graphene.Node.to_global_id("User", customer_user.id)
    assert datetime.fromtimestamp(payload["iat"]) == datetime.utcnow()
    expected_expiration_datetime = datetime.utcnow() + settings.JWT_TTL_ACCESS
    assert datetime.fromtimestamp(payload["exp"]) == expected_expiration_datetime
    assert payload["type"] == JWT_ACCESS_TYPE

    payload = jwt_decode(refreshToken)
    assert payload["email"] == customer_user.email
    assert datetime.fromtimestamp(payload["iat"]) == datetime.utcnow()
    expected_expiration_datetime = datetime.utcnow() + settings.JWT_TTL_REFRESH
    assert datetime.fromtimestamp(payload["exp"]) == expected_expiration_datetime
    assert payload["type"] == JWT_REFRESH_TYPE
    assert payload["token"] == customer_user.jwt_token_key
    assert payload["iss"] == build_absolute_uri(reverse("api"))


@freeze_time("2020-03-18 12:00:00")
@patch("saleor.account.throttling.cache")
def test_create_token_email_case_insensitive(
    _mocked_cache, api_client, customer_user, settings
):
    # given
    variables = {
        "email": customer_user.email.upper(),
        "password": customer_user._password,
    }

    # when
    response = api_client.post_graphql(MUTATION_CREATE_TOKEN, variables)
    content = get_graphql_content(response)

    # then
    data = content["data"]["tokenCreate"]
    assert customer_user.email == data["user"]["email"]
    assert not data["errors"]
    assert data["token"]


@freeze_time("2020-03-18 12:00:00")
def test_create_token_do_not_update_last_login_when_in_threshold(
    api_client, customer_user, settings
):
    # given
    customer_password = customer_user._password
    customer_user.last_login = datetime.now(tz=pytz.UTC)
    customer_user.save()
    expected_last_login = customer_user.last_login
    expected_updated_at = customer_user.updated_at
    variables = {"email": customer_user.email, "password": customer_password}
    time_in_threshold = datetime.now(tz=pytz.UTC) + timedelta(
        seconds=settings.TOKEN_UPDATE_LAST_LOGIN_THRESHOLD - 1
    )

    # when
    with freeze_time(time_in_threshold):
        response = api_client.post_graphql(MUTATION_CREATE_TOKEN, variables)

    # then
    get_graphql_content(response)
    customer_user.refresh_from_db()
    assert customer_user.updated_at == expected_updated_at
    assert customer_user.last_login == expected_last_login


@freeze_time("2020-03-18 12:00:00")
def test_create_token_do_update_last_login_when_out_of_threshold(
    api_client, customer_user, settings
):
    # given
    customer_password = customer_user._password
    customer_user.last_login = datetime.now(tz=pytz.UTC)
    customer_user.save()
    previous_last_login = customer_user.last_login
    previous_updated_at = customer_user.updated_at

    variables = {"email": customer_user.email, "password": customer_password}
    time_out_of_threshold = datetime.now(tz=pytz.UTC) + timedelta(
        seconds=settings.TOKEN_UPDATE_LAST_LOGIN_THRESHOLD + 1
    )

    # when
    with freeze_time(time_out_of_threshold):
        response = api_client.post_graphql(MUTATION_CREATE_TOKEN, variables)

    # then
    get_graphql_content(response)
    customer_user.refresh_from_db()
    assert customer_user.updated_at != previous_updated_at
    assert customer_user.last_login != previous_last_login
<<<<<<< HEAD
    assert customer_user.updated_at == time_out_of_threshold
    assert customer_user.last_login == time_out_of_threshold
=======
    assert customer_user.updated_at == time_in_threshold
    assert customer_user.last_login == time_in_threshold


@freeze_time("2020-03-18 12:00:00")
@patch("saleor.account.throttling.get_client_ip")
@patch("saleor.account.throttling.cache")
def test_create_token_throttling_login_attempt_delay(
    mocked_cache, mocked_get_ip, api_client, customer_user, setup_mock_for_cache
):
    # given
    dummy_cache = {}
    setup_mock_for_cache(dummy_cache, mocked_cache)
    now = datetime.utcnow()

    variables = {"email": customer_user.email, "password": "incorrect-password"}

    ip = "123.123.123.123"
    mocked_get_ip.return_value = ip

    # imitate cache state after a couple of failed login attempts
    block_key = get_cache_key_blocked_ip(ip)
    ip_key = get_cache_key_failed_ip(ip)
    ip_user_key = get_cache_key_failed_ip_with_user(ip, customer_user.id)

    ip_attempts_count = 21
    ip_user_attempts_count = 5
    mocked_cache.set(ip_key, ip_attempts_count, timeout=100)
    mocked_cache.set(ip_user_key, ip_user_attempts_count, timeout=100)
    expected_delay = get_delay_time(ip_attempts_count + 1, ip_user_attempts_count + 1)
    next_attempt = now + timedelta(seconds=expected_delay)
    mocked_cache.set(block_key, next_attempt, timeout=100)

    # when
    response = api_client.post_graphql(MUTATION_CREATE_TOKEN, variables)
    content = get_graphql_content(response)

    # then
    errors = content["data"]["tokenCreate"]["errors"]
    assert len(errors) == 1
    error = errors[0]
    assert error["code"] == AccountErrorCode.LOGIN_ATTEMPT_DELAYED.name
    assert error["field"] is None
    assert str(next_attempt) in error["message"]


@freeze_time("2020-03-18 12:00:00")
@patch("saleor.account.throttling.get_client_ip")
@patch("saleor.account.throttling.cache")
def test_create_token_throttling_unidentified_ip_address(
    _mocked_cache, mock_get_ip, api_client, customer_user
):
    # given
    mock_get_ip.return_value = None
    variables = {
        "email": customer_user.email,
        "password": customer_user._password,
    }

    # when
    response = api_client.post_graphql(MUTATION_CREATE_TOKEN, variables)
    content = get_graphql_content(response)

    # then
    errors = content["data"]["tokenCreate"]["errors"]
    assert len(errors) == 1
    error = errors[0]
    assert error["code"] == AccountErrorCode.UNKNOWN_IP_ADDRESS.name
    assert error["field"] is None
>>>>>>> a76e77e4
<|MERGE_RESOLUTION|>--- conflicted
+++ resolved
@@ -391,12 +391,8 @@
     customer_user.refresh_from_db()
     assert customer_user.updated_at != previous_updated_at
     assert customer_user.last_login != previous_last_login
-<<<<<<< HEAD
     assert customer_user.updated_at == time_out_of_threshold
     assert customer_user.last_login == time_out_of_threshold
-=======
-    assert customer_user.updated_at == time_in_threshold
-    assert customer_user.last_login == time_in_threshold
 
 
 @freeze_time("2020-03-18 12:00:00")
@@ -463,5 +459,4 @@
     assert len(errors) == 1
     error = errors[0]
     assert error["code"] == AccountErrorCode.UNKNOWN_IP_ADDRESS.name
-    assert error["field"] is None
->>>>>>> a76e77e4
+    assert error["field"] is None