--- conflicted
+++ resolved
@@ -21,6 +21,7 @@
 from ....order.utils import match_orders_with_new_user
 from ...account.i18n import I18nMixin
 from ...account.types import Address, AddressInput, User
+from ...app.dataloaders import load_app
 from ...channel.utils import clean_channel, validate_channel
 from ...core.context import set_mutation_flag_in_context
 from ...core.enums import LanguageCodeEnum
@@ -50,12 +51,8 @@
     requester = get_user_or_app_from_context(context)
     if requester and requester.has_perm(AccountPermissions.MANAGE_USERS):
         return True
-<<<<<<< HEAD
-    if not context.app and not context.user.is_anonymous:
-=======
     app = load_app(context)
     if not app and context.user:
->>>>>>> f5b8251d
         is_owner = requester.addresses.filter(pk=address.pk).exists()
         if is_owner:
             return True
