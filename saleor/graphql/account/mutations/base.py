--- conflicted
+++ resolved
@@ -332,17 +332,10 @@
         user = address.user_addresses.first()
         user.search_document = prepare_user_search_document_value(user)
         user.save(update_fields=["search_document", "updated_at"])
-<<<<<<< HEAD
-
-        cls.call_event(lambda u=user: info.context.plugins.customer_updated(u))
-        address = info.context.plugins.change_user_address(address, None, user)
-        cls.call_event(lambda a=address: info.context.plugins.address_updated(a))
-=======
         manager = load_plugin_manager(info.context)
-        manager.customer_updated(user)
+        cls.call_event(lambda u=user: manager.customer_updated(u))
         address = manager.change_user_address(address, None, user)
-        manager.address_updated(address)
->>>>>>> 9ccf7f79
+        cls.call_event(lambda a=address: manager.address_updated(a))
 
         success_response = cls.success_response(address)
         success_response.user = user
@@ -402,14 +395,9 @@
         response = cls.success_response(instance)
 
         response.user = user
-<<<<<<< HEAD
-        cls.call_event(lambda u=user: info.context.plugins.customer_updated(u))
-        cls.call_event(lambda i=instance: info.context.plugins.address_deleted(i))
-=======
         manager = load_plugin_manager(info.context)
-        manager.customer_updated(user)
-        manager.address_deleted(instance)
->>>>>>> 9ccf7f79
+        cls.call_event(lambda u=user: manager.customer_updated(u))
+        cls.call_event(lambda i=instance: manager.address_deleted(i))
         return response
 
 
