--- conflicted
+++ resolved
@@ -24,9 +24,6 @@
 from ....thumbnail import models as thumbnail_models
 from ...account.enums import AddressTypeEnum
 from ...account.types import Address, AddressInput, User
-<<<<<<< HEAD
-from ...core.mutations import BaseMutation, ModelDeleteMutation, ModelMutation
-=======
 from ...app.dataloaders import get_app_promise
 from ...core import ResolveInfo
 from ...core.descriptions import ADDED_IN_310
@@ -36,7 +33,6 @@
     ModelMutation,
     ModelWithExtRefMutation,
 )
->>>>>>> 792acfb0
 from ...core.types import AccountError, NonNullList, StaffError, Upload
 from ...core.validators.file import clean_image_file
 from ...plugins.dataloaders import get_plugin_manager_promise
@@ -122,11 +118,7 @@
     ):
         # Retrieve the event base data
         staff_user = info.context.user
-<<<<<<< HEAD
-        app = info.context.app
-=======
         app = get_app_promise(info.context).get()
->>>>>>> 792acfb0
         new_email = new_instance.email
         new_fullname = new_instance.get_full_name()
 
@@ -150,13 +142,13 @@
         if was_activated:
             account_events.customer_account_activated_event(
                 staff_user=info.context.user,
-                app=info.context.app,
+                app=app,
                 account_id=old_instance.id,
             )
         if was_deactivated:
             account_events.customer_account_deactivated_event(
                 staff_user=info.context.user,
-                app=info.context.app,
+                app=app,
                 account_id=old_instance.id,
             )
 
@@ -240,12 +232,8 @@
 
     @classmethod
     def check_permissions(cls, context, permissions=None):
-<<<<<<< HEAD
-        if context.app:
-=======
         app = get_app_promise(context).get()
         if app:
->>>>>>> 792acfb0
             raise PermissionDenied(
                 message="Apps are not allowed to perform this mutation."
             )
