--- conflicted
+++ resolved
@@ -76,14 +76,8 @@
 
     @classmethod
     def post_save_action(cls, info, instance, cleaned_input):
-<<<<<<< HEAD
-        cls.call_event(
-            lambda i=instance: info.context.plugins.permission_group_created(i)
-        )
-=======
         manager = load_plugin_manager(info.context)
-        manager.permission_group_created(instance)
->>>>>>> 9ccf7f79
+        cls.call_event(lambda i=instance: manager.permission_group_created(i))
 
     @classmethod
     def clean_input(cls, info, instance, data):
@@ -233,14 +227,8 @@
 
     @classmethod
     def post_save_action(cls, info, instance, cleaned_input):
-<<<<<<< HEAD
-        cls.call_event(
-            lambda i=instance: info.context.plugins.permission_group_updated(i)
-        )
-=======
         manager = load_plugin_manager(info.context)
-        manager.permission_group_updated(instance)
->>>>>>> 9ccf7f79
+        cls.call_event(lambda i=instance: manager.permission_group_updated(i))
 
     @classmethod
     def clean_input(
@@ -457,14 +445,8 @@
 
     @classmethod
     def post_save_action(cls, info, instance, cleaned_input):
-<<<<<<< HEAD
-        cls.call_event(
-            lambda i=instance: info.context.plugins.permission_group_deleted(i)
-        )
-=======
         manager = load_plugin_manager(info.context)
-        manager.permission_group_deleted(instance)
->>>>>>> 9ccf7f79
+        cls.call_event(lambda i=instance: manager.permission_group_deleted(i))
 
     @classmethod
     def clean_instance(cls, info, instance):
