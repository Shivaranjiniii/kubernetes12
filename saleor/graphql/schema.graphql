--- conflicted
+++ resolved
@@ -2708,7 +2708,11 @@
   checkoutPaymentCreate(checkoutId: ID!, input: PaymentInput!): CheckoutPaymentCreate
   checkoutShippingAddressUpdate(checkoutId: ID!, shippingAddress: AddressInput!): CheckoutShippingAddressUpdate
   checkoutShippingMethodUpdate(checkoutId: ID, shippingMethodId: ID!): CheckoutShippingMethodUpdate
-<<<<<<< HEAD
+  channelCreate(input: ChannelCreateInput!): ChannelCreate
+  channelUpdate(id: ID!, input: ChannelUpdateInput!): ChannelUpdate
+  channelDelete(id: ID!, input: ChannelDeleteInput!): ChannelDelete
+  channelActivate(id: ID!): ChannelActivate
+  channelDeactivate(id: ID!): ChannelDeactivate
   attributeCreate(input: AttributeCreateInput!): AttributeCreate
   attributeDelete(id: ID!): AttributeDelete
   attributeUpdate(id: ID!, input: AttributeUpdateInput!): AttributeUpdate
@@ -2720,13 +2724,6 @@
   attributeValueUpdate(id: ID!, input: AttributeValueCreateInput!): AttributeValueUpdate
   attributeValueTranslate(id: ID!, input: NameTranslationInput!, languageCode: LanguageCodeEnum!): AttributeValueTranslate
   attributeReorderValues(attributeId: ID!, moves: [ReorderInput]!): AttributeReorderValues
-=======
-  channelCreate(input: ChannelCreateInput!): ChannelCreate
-  channelUpdate(id: ID!, input: ChannelUpdateInput!): ChannelUpdate
-  channelDelete(id: ID!, input: ChannelDeleteInput!): ChannelDelete
-  channelActivate(id: ID!): ChannelActivate
-  channelDeactivate(id: ID!): ChannelDeactivate
->>>>>>> 837b01ea
   appCreate(input: AppInput!): AppCreate
   appUpdate(id: ID!, input: AppInput!): AppUpdate
   appDelete(id: ID!): AppDelete
@@ -4335,13 +4332,10 @@
   checkouts(channel: String, before: String, after: String, first: Int, last: Int): CheckoutCountableConnection
   checkoutLine(id: ID): CheckoutLine
   checkoutLines(before: String, after: String, first: Int, last: Int): CheckoutLineCountableConnection
-<<<<<<< HEAD
+  channel(id: ID): Channel
+  channels: [Channel!]
   attributes(filter: AttributeFilterInput, sortBy: AttributeSortingInput, before: String, after: String, first: Int, last: Int): AttributeCountableConnection
   attribute(id: ID!): Attribute
-=======
-  channel(id: ID): Channel
-  channels: [Channel!]
->>>>>>> 837b01ea
   appsInstallations: [AppInstallation!]!
   apps(filter: AppFilterInput, sortBy: AppSortingInput, before: String, after: String, first: Int, last: Int): AppCountableConnection
   app(id: ID!): App
