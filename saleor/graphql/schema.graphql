schema {
  query: Query
  mutation: Mutation
}

type AccountAddressCreate {
  errors: [Error!]! @deprecated(reason: "Use typed errors with error codes.")
  user: User
  accountErrors: [AccountError!]!
  address: Address
}

type AccountAddressDelete {
  errors: [Error!]! @deprecated(reason: "Use typed errors with error codes.")
  user: User
  accountErrors: [AccountError!]!
  address: Address
}

type AccountAddressUpdate {
  errors: [Error!]! @deprecated(reason: "Use typed errors with error codes.")
  user: User
  accountErrors: [AccountError!]!
  address: Address
}

type AccountDelete {
  errors: [Error!]! @deprecated(reason: "Use typed errors with error codes.")
  accountErrors: [AccountError!]!
  user: User
}

type AccountError {
  field: String
  message: String
  code: AccountErrorCode!
}

enum AccountErrorCode {
  ACTIVATE_OWN_ACCOUNT
  ACTIVATE_SUPERUSER_ACCOUNT
  CANNOT_ADD_AND_REMOVE
  DEACTIVATE_OWN_ACCOUNT
  DEACTIVATE_SUPERUSER_ACCOUNT
  DELETE_NON_STAFF_USER
  DELETE_OWN_ACCOUNT
  DELETE_STAFF_ACCOUNT
  DELETE_SUPERUSER_ACCOUNT
  GRAPHQL_ERROR
  INVALID
  INVALID_PASSWORD
<<<<<<< HEAD
  LEFT_NOT_MANAGEABLE_PERMISSION
=======
  INVALID_CREDENTIALS
>>>>>>> 0b55c801
  NOT_FOUND
  OUT_OF_SCOPE_USER
  OUT_OF_SCOPE_GROUP
  OUT_OF_SCOPE_PERMISSION
  PASSWORD_ENTIRELY_NUMERIC
  PASSWORD_TOO_COMMON
  PASSWORD_TOO_SHORT
  PASSWORD_TOO_SIMILAR
  REQUIRED
  UNIQUE
}

input AccountInput {
  firstName: String
  lastName: String
  defaultBillingAddress: AddressInput
  defaultShippingAddress: AddressInput
}

type AccountRegister {
  errors: [Error!]! @deprecated(reason: "Use typed errors with error codes.")
  requiresConfirmation: Boolean
  accountErrors: [AccountError!]!
  user: User
}

input AccountRegisterInput {
  email: String!
  password: String!
  redirectUrl: String
}

type AccountRequestDeletion {
  errors: [Error!]! @deprecated(reason: "Use typed errors with error codes.")
  accountErrors: [AccountError!]!
}

type AccountSetDefaultAddress {
  errors: [Error!]! @deprecated(reason: "Use typed errors with error codes.")
  user: User
  accountErrors: [AccountError!]!
}

type AccountUpdate {
  errors: [Error!]! @deprecated(reason: "Use typed errors with error codes.")
  accountErrors: [AccountError!]!
  user: User
}

type AccountUpdateMeta {
  errors: [Error!]! @deprecated(reason: "Use typed errors with error codes.")
  accountErrors: [AccountError!]!
  user: User
}

type Address implements Node {
  id: ID!
  firstName: String!
  lastName: String!
  companyName: String!
  streetAddress1: String!
  streetAddress2: String!
  city: String!
  cityArea: String!
  postalCode: String!
  country: CountryDisplay!
  countryArea: String!
  phone: String
  isDefaultShippingAddress: Boolean
  isDefaultBillingAddress: Boolean
}

type AddressCreate {
  errors: [Error!]! @deprecated(reason: "Use typed errors with error codes.")
  user: User
  accountErrors: [AccountError!]!
  address: Address
}

type AddressDelete {
  errors: [Error!]! @deprecated(reason: "Use typed errors with error codes.")
  user: User
  accountErrors: [AccountError!]!
  address: Address
}

input AddressInput {
  firstName: String
  lastName: String
  companyName: String
  streetAddress1: String
  streetAddress2: String
  city: String
  cityArea: String
  postalCode: String
  country: CountryCode
  countryArea: String
  phone: String
}

type AddressSetDefault {
  errors: [Error!]! @deprecated(reason: "Use typed errors with error codes.")
  user: User
  accountErrors: [AccountError!]!
}

enum AddressTypeEnum {
  BILLING
  SHIPPING
}

type AddressUpdate {
  errors: [Error!]! @deprecated(reason: "Use typed errors with error codes.")
  user: User
  accountErrors: [AccountError!]!
  address: Address
}

type AddressValidationData {
  countryCode: String
  countryName: String
  addressFormat: String
  addressLatinFormat: String
  allowedFields: [String]
  requiredFields: [String]
  upperFields: [String]
  countryAreaType: String
  countryAreaChoices: [ChoiceValue]
  cityType: String
  cityChoices: [ChoiceValue]
  cityAreaType: String
  cityAreaChoices: [ChoiceValue]
  postalCodeType: String
  postalCodeMatchers: [String]
  postalCodeExamples: [String]
  postalCodePrefix: String
}

type AssignNavigation {
  errors: [Error!]! @deprecated(reason: "Use typed errors with error codes.")
  menu: Menu
  menuErrors: [MenuError!]!
}

type Attribute implements Node & ObjectWithMetadata {
  id: ID!
  productTypes(before: String, after: String, first: Int, last: Int): ProductTypeCountableConnection!
  productVariantTypes(before: String, after: String, first: Int, last: Int): ProductTypeCountableConnection!
  privateMetadata: [MetadataItem]!
  metadata: [MetadataItem]!
  privateMeta: [MetaStore]! @deprecated(reason: "DEPRECATED: Will be removed in Saleor 2.11. use the `privetaMetadata` field instead. ")
  meta: [MetaStore]! @deprecated(reason: "DEPRECATED: Will be removed in Saleor 2.11. use the `metadata` field instead. ")
  inputType: AttributeInputTypeEnum
  name: String
  slug: String
  values: [AttributeValue]
  valueRequired: Boolean!
  visibleInStorefront: Boolean!
  filterableInStorefront: Boolean!
  filterableInDashboard: Boolean!
  availableInGrid: Boolean!
  translation(languageCode: LanguageCodeEnum!): AttributeTranslation
  storefrontSearchPosition: Int!
}

type AttributeAssign {
  errors: [Error!]! @deprecated(reason: "Use typed errors with error codes.")
  productType: ProductType
  productErrors: [ProductAttributeError!]!
}

input AttributeAssignInput {
  id: ID!
  type: AttributeTypeEnum!
}

type AttributeBulkDelete {
  errors: [Error!]! @deprecated(reason: "Use typed errors with error codes.")
  count: Int!
  productErrors: [ProductError!]!
}

type AttributeClearMeta {
  errors: [Error!]! @deprecated(reason: "Use typed errors with error codes.")
  productErrors: [ProductError!]!
  attribute: Attribute
}

type AttributeClearPrivateMeta {
  errors: [Error!]! @deprecated(reason: "Use typed errors with error codes.")
  productErrors: [ProductError!]!
  attribute: Attribute
}

type AttributeCountableConnection {
  pageInfo: PageInfo!
  edges: [AttributeCountableEdge!]!
  totalCount: Int
}

type AttributeCountableEdge {
  node: Attribute!
  cursor: String!
}

type AttributeCreate {
  errors: [Error!]! @deprecated(reason: "Use typed errors with error codes.")
  attribute: Attribute
  productErrors: [ProductError!]!
}

input AttributeCreateInput {
  inputType: AttributeInputTypeEnum
  name: String!
  slug: String
  values: [AttributeValueCreateInput]
  valueRequired: Boolean
  isVariantOnly: Boolean
  visibleInStorefront: Boolean
  filterableInStorefront: Boolean
  filterableInDashboard: Boolean
  storefrontSearchPosition: Int
  availableInGrid: Boolean
}

type AttributeDelete {
  errors: [Error!]! @deprecated(reason: "Use typed errors with error codes.")
  productErrors: [ProductError!]!
  attribute: Attribute
}

input AttributeFilterInput {
  valueRequired: Boolean
  isVariantOnly: Boolean
  visibleInStorefront: Boolean
  filterableInStorefront: Boolean
  filterableInDashboard: Boolean
  availableInGrid: Boolean
  search: String
  ids: [ID]
  inCollection: ID
  inCategory: ID
}

input AttributeInput {
  slug: String!
  value: String
  values: [String]
}

enum AttributeInputTypeEnum {
  DROPDOWN
  MULTISELECT
}

type AttributeReorderValues {
  errors: [Error!]! @deprecated(reason: "Use typed errors with error codes.")
  attribute: Attribute
  productErrors: [ProductError!]!
}

enum AttributeSortField {
  NAME
  SLUG
  VALUE_REQUIRED
  IS_VARIANT_ONLY
  VISIBLE_IN_STOREFRONT
  FILTERABLE_IN_STOREFRONT
  FILTERABLE_IN_DASHBOARD
  DASHBOARD_VARIANT_POSITION
  DASHBOARD_PRODUCT_POSITION
  STOREFRONT_SEARCH_POSITION
  AVAILABLE_IN_GRID
}

input AttributeSortingInput {
  direction: OrderDirection!
  field: AttributeSortField!
}

type AttributeTranslatableContent implements Node {
  id: ID!
  name: String!
  translation(languageCode: LanguageCodeEnum!): AttributeTranslation
  attribute: Attribute
}

type AttributeTranslate {
  errors: [Error!]! @deprecated(reason: "Use typed errors with error codes.")
  translationErrors: [TranslationError!]!
  attribute: Attribute
}

type AttributeTranslation implements Node {
  id: ID!
  name: String!
  language: LanguageDisplay!
}

enum AttributeTypeEnum {
  PRODUCT
  VARIANT
}

type AttributeUnassign {
  errors: [Error!]! @deprecated(reason: "Use typed errors with error codes.")
  productType: ProductType
  productErrors: [ProductError!]!
}

type AttributeUpdate {
  errors: [Error!]! @deprecated(reason: "Use typed errors with error codes.")
  attribute: Attribute
  productErrors: [ProductError!]!
}

input AttributeUpdateInput {
  name: String
  slug: String
  removeValues: [ID]
  addValues: [AttributeValueCreateInput]
  valueRequired: Boolean
  isVariantOnly: Boolean
  visibleInStorefront: Boolean
  filterableInStorefront: Boolean
  filterableInDashboard: Boolean
  storefrontSearchPosition: Int
  availableInGrid: Boolean
}

type AttributeUpdateMeta {
  errors: [Error!]! @deprecated(reason: "Use typed errors with error codes.")
  productErrors: [ProductError!]!
  attribute: Attribute
}

type AttributeUpdatePrivateMeta {
  errors: [Error!]! @deprecated(reason: "Use typed errors with error codes.")
  productErrors: [ProductError!]!
  attribute: Attribute
}

type AttributeValue implements Node {
  id: ID!
  name: String
  slug: String
  type: AttributeValueType
  translation(languageCode: LanguageCodeEnum!): AttributeValueTranslation
  inputType: AttributeInputTypeEnum
}

type AttributeValueBulkDelete {
  errors: [Error!]! @deprecated(reason: "Use typed errors with error codes.")
  count: Int!
  productErrors: [ProductError!]!
}

type AttributeValueCreate {
  errors: [Error!]! @deprecated(reason: "Use typed errors with error codes.")
  attribute: Attribute
  productErrors: [ProductError!]!
  attributeValue: AttributeValue
}

input AttributeValueCreateInput {
  name: String!
}

type AttributeValueDelete {
  errors: [Error!]! @deprecated(reason: "Use typed errors with error codes.")
  attribute: Attribute
  productErrors: [ProductError!]!
  attributeValue: AttributeValue
}

input AttributeValueInput {
  id: ID
  values: [String]!
}

type AttributeValueTranslatableContent implements Node {
  id: ID!
  name: String!
  translation(languageCode: LanguageCodeEnum!): AttributeValueTranslation
  attributeValue: AttributeValue
}

type AttributeValueTranslate {
  errors: [Error!]! @deprecated(reason: "Use typed errors with error codes.")
  translationErrors: [TranslationError!]!
  attributeValue: AttributeValue
}

type AttributeValueTranslation implements Node {
  id: ID!
  name: String!
  language: LanguageDisplay!
}

enum AttributeValueType {
  COLOR
  GRADIENT
  URL
  STRING
}

type AttributeValueUpdate {
  errors: [Error!]! @deprecated(reason: "Use typed errors with error codes.")
  attribute: Attribute
  productErrors: [ProductError!]!
  attributeValue: AttributeValue
}

type AuthorizationKey {
  name: AuthorizationKeyType!
  key: String!
}

type AuthorizationKeyAdd {
  errors: [Error!]! @deprecated(reason: "Use typed errors with error codes.")
  authorizationKey: AuthorizationKey
  shop: Shop
  shopErrors: [ShopError!]!
}

type AuthorizationKeyDelete {
  errors: [Error!]! @deprecated(reason: "Use typed errors with error codes.")
  authorizationKey: AuthorizationKey
  shop: Shop
  shopErrors: [ShopError!]!
}

input AuthorizationKeyInput {
  key: String!
  password: String!
}

enum AuthorizationKeyType {
  FACEBOOK
  GOOGLE_OAUTH2
}

type BulkProductError {
  field: String
  message: String
  code: ProductErrorCode!
  index: Int
}

type BulkStockError {
  field: String
  message: String
  code: ProductErrorCode!
  index: Int
}

input CatalogueInput {
  products: [ID]
  categories: [ID]
  collections: [ID]
}

type Category implements Node & ObjectWithMetadata {
  seoTitle: String
  seoDescription: String
  id: ID!
  name: String!
  description: String!
  descriptionJson: JSONString!
  slug: String!
  parent: Category
  level: Int!
  privateMetadata: [MetadataItem]!
  metadata: [MetadataItem]!
  privateMeta: [MetaStore]! @deprecated(reason: "DEPRECATED: Will be removed in Saleor 2.11. use the `privetaMetadata` field instead. ")
  meta: [MetaStore]! @deprecated(reason: "DEPRECATED: Will be removed in Saleor 2.11. use the `metadata` field instead. ")
  ancestors(before: String, after: String, first: Int, last: Int): CategoryCountableConnection
  products(before: String, after: String, first: Int, last: Int): ProductCountableConnection
  url: String @deprecated(reason: "DEPRECATED: Will be removed in Saleor 2.11.")
  children(before: String, after: String, first: Int, last: Int): CategoryCountableConnection
  backgroundImage(size: Int): Image
  translation(languageCode: LanguageCodeEnum!): CategoryTranslation
}

type CategoryBulkDelete {
  errors: [Error!]! @deprecated(reason: "Use typed errors with error codes.")
  count: Int!
  productErrors: [ProductError!]!
}

type CategoryClearMeta {
  errors: [Error!]! @deprecated(reason: "Use typed errors with error codes.")
  productErrors: [ProductError!]!
  category: Category
}

type CategoryClearPrivateMeta {
  errors: [Error!]! @deprecated(reason: "Use typed errors with error codes.")
  productErrors: [ProductError!]!
  category: Category
}

type CategoryCountableConnection {
  pageInfo: PageInfo!
  edges: [CategoryCountableEdge!]!
  totalCount: Int
}

type CategoryCountableEdge {
  node: Category!
  cursor: String!
}

type CategoryCreate {
  errors: [Error!]! @deprecated(reason: "Use typed errors with error codes.")
  productErrors: [ProductError!]!
  category: Category
}

type CategoryDelete {
  errors: [Error!]! @deprecated(reason: "Use typed errors with error codes.")
  productErrors: [ProductError!]!
  category: Category
}

input CategoryFilterInput {
  search: String
  ids: [ID]
}

input CategoryInput {
  description: String
  descriptionJson: JSONString
  name: String
  slug: String
  seo: SeoInput
  backgroundImage: Upload
  backgroundImageAlt: String
}

enum CategorySortField {
  NAME
  PRODUCT_COUNT
  SUBCATEGORY_COUNT
}

input CategorySortingInput {
  direction: OrderDirection!
  field: CategorySortField!
}

type CategoryTranslatableContent implements Node {
  seoTitle: String
  seoDescription: String
  id: ID!
  name: String!
  description: String!
  descriptionJson: JSONString!
  translation(languageCode: LanguageCodeEnum!): CategoryTranslation
  category: Category
}

type CategoryTranslate {
  errors: [Error!]! @deprecated(reason: "Use typed errors with error codes.")
  translationErrors: [TranslationError!]!
  category: Category
}

type CategoryTranslation implements Node {
  seoTitle: String
  seoDescription: String
  id: ID!
  name: String!
  description: String!
  descriptionJson: JSONString!
  language: LanguageDisplay!
}

type CategoryUpdate {
  errors: [Error!]! @deprecated(reason: "Use typed errors with error codes.")
  productErrors: [ProductError!]!
  category: Category
}

type CategoryUpdateMeta {
  errors: [Error!]! @deprecated(reason: "Use typed errors with error codes.")
  productErrors: [ProductError!]!
  category: Category
}

type CategoryUpdatePrivateMeta {
  errors: [Error!]! @deprecated(reason: "Use typed errors with error codes.")
  productErrors: [ProductError!]!
  category: Category
}

type Checkout implements Node & ObjectWithMetadata {
  created: DateTime!
  lastChange: DateTime!
  user: User
  token: UUID!
  quantity: Int!
  billingAddress: Address
  shippingAddress: Address
  shippingMethod: ShippingMethod
  note: String!
  discount: Money
  discountName: String
  translatedDiscountName: String
  voucherCode: String
  giftCards: [GiftCard]
  id: ID!
  privateMetadata: [MetadataItem]!
  metadata: [MetadataItem]!
  privateMeta: [MetaStore]! @deprecated(reason: "DEPRECATED: Will be removed in Saleor 2.11. use the `privetaMetadata` field instead. ")
  meta: [MetaStore]! @deprecated(reason: "DEPRECATED: Will be removed in Saleor 2.11. use the `metadata` field instead. ")
  availableShippingMethods: [ShippingMethod]!
  availablePaymentGateways: [PaymentGateway]!
  email: String!
  isShippingRequired: Boolean!
  lines: [CheckoutLine]
  shippingPrice: TaxedMoney
  subtotalPrice: TaxedMoney
  totalPrice: TaxedMoney
}

type CheckoutAddPromoCode {
  errors: [Error!]! @deprecated(reason: "Use typed errors with error codes.")
  checkout: Checkout
  checkoutErrors: [CheckoutError!]!
}

type CheckoutBillingAddressUpdate {
  errors: [Error!]! @deprecated(reason: "Use typed errors with error codes.")
  checkout: Checkout
  checkoutErrors: [CheckoutError!]!
}

type CheckoutClearMeta {
  errors: [Error!]! @deprecated(reason: "Use typed errors with error codes.")
  checkoutErrors: [CheckoutError!]!
  checkout: Checkout
}

type CheckoutClearPrivateMeta {
  errors: [Error!]! @deprecated(reason: "Use typed errors with error codes.")
  checkoutErrors: [CheckoutError!]!
  checkout: Checkout
}

type CheckoutComplete {
  errors: [Error!]! @deprecated(reason: "Use typed errors with error codes.")
  order: Order
  confirmationNeeded: Boolean!
  checkoutErrors: [CheckoutError!]!
}

type CheckoutCountableConnection {
  pageInfo: PageInfo!
  edges: [CheckoutCountableEdge!]!
  totalCount: Int
}

type CheckoutCountableEdge {
  node: Checkout!
  cursor: String!
}

type CheckoutCreate {
  errors: [Error!]! @deprecated(reason: "Use typed errors with error codes.")
  created: Boolean
  checkoutErrors: [CheckoutError!]!
  checkout: Checkout
}

input CheckoutCreateInput {
  lines: [CheckoutLineInput]!
  email: String
  shippingAddress: AddressInput
  billingAddress: AddressInput
}

type CheckoutCustomerAttach {
  errors: [Error!]! @deprecated(reason: "Use typed errors with error codes.")
  checkout: Checkout
  checkoutErrors: [CheckoutError!]!
}

type CheckoutCustomerDetach {
  errors: [Error!]! @deprecated(reason: "Use typed errors with error codes.")
  checkout: Checkout
  checkoutErrors: [CheckoutError!]!
}

type CheckoutEmailUpdate {
  errors: [Error!]! @deprecated(reason: "Use typed errors with error codes.")
  checkout: Checkout
  checkoutErrors: [CheckoutError!]!
}

type CheckoutError {
  field: String
  message: String
  code: CheckoutErrorCode!
}

enum CheckoutErrorCode {
  BILLING_ADDRESS_NOT_SET
  CHECKOUT_NOT_FULLY_PAID
  GRAPHQL_ERROR
  INSUFFICIENT_STOCK
  INVALID
  INVALID_SHIPPING_METHOD
  NOT_FOUND
  PAYMENT_ERROR
  QUANTITY_GREATER_THAN_LIMIT
  REQUIRED
  SHIPPING_ADDRESS_NOT_SET
  SHIPPING_METHOD_NOT_APPLICABLE
  SHIPPING_METHOD_NOT_SET
  SHIPPING_NOT_REQUIRED
  TAX_ERROR
  UNIQUE
  VOUCHER_NOT_APPLICABLE
  ZERO_QUANTITY
}

type CheckoutLine implements Node {
  id: ID!
  variant: ProductVariant!
  quantity: Int!
  totalPrice: TaxedMoney
  requiresShipping: Boolean
}

type CheckoutLineCountableConnection {
  pageInfo: PageInfo!
  edges: [CheckoutLineCountableEdge!]!
  totalCount: Int
}

type CheckoutLineCountableEdge {
  node: CheckoutLine!
  cursor: String!
}

type CheckoutLineDelete {
  errors: [Error!]! @deprecated(reason: "Use typed errors with error codes.")
  checkout: Checkout
  checkoutErrors: [CheckoutError!]!
}

input CheckoutLineInput {
  quantity: Int!
  variantId: ID!
}

type CheckoutLinesAdd {
  errors: [Error!]! @deprecated(reason: "Use typed errors with error codes.")
  checkout: Checkout
  checkoutErrors: [CheckoutError!]!
}

type CheckoutLinesUpdate {
  errors: [Error!]! @deprecated(reason: "Use typed errors with error codes.")
  checkout: Checkout
  checkoutErrors: [CheckoutError!]!
}

type CheckoutPaymentCreate {
  errors: [Error!]! @deprecated(reason: "Use typed errors with error codes.")
  checkout: Checkout
  payment: Payment
  paymentErrors: [PaymentError!]!
}

type CheckoutRemovePromoCode {
  errors: [Error!]! @deprecated(reason: "Use typed errors with error codes.")
  checkout: Checkout
  checkoutErrors: [CheckoutError!]!
}

type CheckoutShippingAddressUpdate {
  errors: [Error!]! @deprecated(reason: "Use typed errors with error codes.")
  checkout: Checkout
  checkoutErrors: [CheckoutError!]!
}

type CheckoutShippingMethodUpdate {
  errors: [Error!]! @deprecated(reason: "Use typed errors with error codes.")
  checkout: Checkout
  checkoutErrors: [CheckoutError!]!
}

type CheckoutUpdateMeta {
  errors: [Error!]! @deprecated(reason: "Use typed errors with error codes.")
  checkoutErrors: [CheckoutError!]!
  checkout: Checkout
}

type CheckoutUpdatePrivateMeta {
  errors: [Error!]! @deprecated(reason: "Use typed errors with error codes.")
  checkoutErrors: [CheckoutError!]!
  checkout: Checkout
}

type ChoiceValue {
  raw: String
  verbose: String
}

type Collection implements Node & ObjectWithMetadata {
  seoTitle: String
  seoDescription: String
  id: ID!
  name: String!
  description: String!
  descriptionJson: JSONString!
  publicationDate: Date
  isPublished: Boolean!
  slug: String!
  privateMetadata: [MetadataItem]!
  metadata: [MetadataItem]!
  privateMeta: [MetaStore]! @deprecated(reason: "DEPRECATED: Will be removed in Saleor 2.11. use the `privetaMetadata` field instead. ")
  meta: [MetaStore]! @deprecated(reason: "DEPRECATED: Will be removed in Saleor 2.11. use the `metadata` field instead. ")
  products(before: String, after: String, first: Int, last: Int): ProductCountableConnection
  backgroundImage(size: Int): Image
  translation(languageCode: LanguageCodeEnum!): CollectionTranslation
}

type CollectionAddProducts {
  errors: [Error!]! @deprecated(reason: "Use typed errors with error codes.")
  collection: Collection
  productErrors: [ProductError!]!
}

type CollectionBulkDelete {
  errors: [Error!]! @deprecated(reason: "Use typed errors with error codes.")
  count: Int!
  productErrors: [ProductError!]!
}

type CollectionBulkPublish {
  errors: [Error!]! @deprecated(reason: "Use typed errors with error codes.")
  count: Int!
  productErrors: [ProductError!]!
}

type CollectionClearMeta {
  errors: [Error!]! @deprecated(reason: "Use typed errors with error codes.")
  productErrors: [ProductError!]!
  collection: Collection
}

type CollectionClearPrivateMeta {
  errors: [Error!]! @deprecated(reason: "Use typed errors with error codes.")
  productErrors: [ProductError!]!
  collection: Collection
}

type CollectionCountableConnection {
  pageInfo: PageInfo!
  edges: [CollectionCountableEdge!]!
  totalCount: Int
}

type CollectionCountableEdge {
  node: Collection!
  cursor: String!
}

type CollectionCreate {
  errors: [Error!]! @deprecated(reason: "Use typed errors with error codes.")
  productErrors: [ProductError!]!
  collection: Collection
}

input CollectionCreateInput {
  isPublished: Boolean
  name: String
  slug: String
  description: String
  descriptionJson: JSONString
  backgroundImage: Upload
  backgroundImageAlt: String
  seo: SeoInput
  publicationDate: Date
  products: [ID]
}

type CollectionDelete {
  errors: [Error!]! @deprecated(reason: "Use typed errors with error codes.")
  productErrors: [ProductError!]!
  collection: Collection
}

input CollectionFilterInput {
  published: CollectionPublished
  search: String
  ids: [ID]
}

input CollectionInput {
  isPublished: Boolean
  name: String
  slug: String
  description: String
  descriptionJson: JSONString
  backgroundImage: Upload
  backgroundImageAlt: String
  seo: SeoInput
  publicationDate: Date
}

enum CollectionPublished {
  PUBLISHED
  HIDDEN
}

type CollectionRemoveProducts {
  errors: [Error!]! @deprecated(reason: "Use typed errors with error codes.")
  collection: Collection
  productErrors: [ProductError!]!
}

type CollectionReorderProducts {
  errors: [Error!]! @deprecated(reason: "Use typed errors with error codes.")
  collection: Collection
  productErrors: [ProductError!]!
}

enum CollectionSortField {
  NAME
  AVAILABILITY
  PRODUCT_COUNT
}

input CollectionSortingInput {
  direction: OrderDirection!
  field: CollectionSortField!
}

type CollectionTranslatableContent implements Node {
  seoTitle: String
  seoDescription: String
  id: ID!
  name: String!
  description: String!
  descriptionJson: JSONString!
  translation(languageCode: LanguageCodeEnum!): CollectionTranslation
  collection: Collection
}

type CollectionTranslate {
  errors: [Error!]! @deprecated(reason: "Use typed errors with error codes.")
  translationErrors: [TranslationError!]!
  collection: Collection
}

type CollectionTranslation implements Node {
  seoTitle: String
  seoDescription: String
  id: ID!
  name: String!
  description: String!
  descriptionJson: JSONString!
  language: LanguageDisplay!
}

type CollectionUpdate {
  errors: [Error!]! @deprecated(reason: "Use typed errors with error codes.")
  productErrors: [ProductError!]!
  collection: Collection
}

type CollectionUpdateMeta {
  errors: [Error!]! @deprecated(reason: "Use typed errors with error codes.")
  productErrors: [ProductError!]!
  collection: Collection
}

type CollectionUpdatePrivateMeta {
  errors: [Error!]! @deprecated(reason: "Use typed errors with error codes.")
  productErrors: [ProductError!]!
  collection: Collection
}

type ConfigurationItem {
  name: String!
  value: String
  type: ConfigurationTypeFieldEnum
  helpText: String
  label: String
}

input ConfigurationItemInput {
  name: String!
  value: String
}

enum ConfigurationTypeFieldEnum {
  STRING
  BOOLEAN
  SECRET
  PASSWORD
}

type ConfirmAccount {
  errors: [Error!]! @deprecated(reason: "Use typed errors with error codes.")
  user: User
  accountErrors: [AccountError!]!
}

type ConfirmEmailChange {
  errors: [Error!]! @deprecated(reason: "Use typed errors with error codes.")
  user: User
  accountErrors: [AccountError!]!
}

enum CountryCode {
  AF
  AX
  AL
  DZ
  AS
  AD
  AO
  AI
  AQ
  AG
  AR
  AM
  AW
  AU
  AT
  AZ
  BS
  BH
  BD
  BB
  BY
  BE
  BZ
  BJ
  BM
  BT
  BO
  BQ
  BA
  BW
  BV
  BR
  IO
  BN
  BG
  BF
  BI
  CV
  KH
  CM
  CA
  KY
  CF
  TD
  CL
  CN
  CX
  CC
  CO
  KM
  CG
  CD
  CK
  CR
  CI
  HR
  CU
  CW
  CY
  CZ
  DK
  DJ
  DM
  DO
  EC
  EG
  SV
  GQ
  ER
  EE
  SZ
  ET
  EU
  FK
  FO
  FJ
  FI
  FR
  GF
  PF
  TF
  GA
  GM
  GE
  DE
  GH
  GI
  GR
  GL
  GD
  GP
  GU
  GT
  GG
  GN
  GW
  GY
  HT
  HM
  VA
  HN
  HK
  HU
  IS
  IN
  ID
  IR
  IQ
  IE
  IM
  IL
  IT
  JM
  JP
  JE
  JO
  KZ
  KE
  KI
  KW
  KG
  LA
  LV
  LB
  LS
  LR
  LY
  LI
  LT
  LU
  MO
  MG
  MW
  MY
  MV
  ML
  MT
  MH
  MQ
  MR
  MU
  YT
  MX
  FM
  MD
  MC
  MN
  ME
  MS
  MA
  MZ
  MM
  NA
  NR
  NP
  NL
  NC
  NZ
  NI
  NE
  NG
  NU
  NF
  KP
  MK
  MP
  NO
  OM
  PK
  PW
  PS
  PA
  PG
  PY
  PE
  PH
  PN
  PL
  PT
  PR
  QA
  RE
  RO
  RU
  RW
  BL
  SH
  KN
  LC
  MF
  PM
  VC
  WS
  SM
  ST
  SA
  SN
  RS
  SC
  SL
  SG
  SX
  SK
  SI
  SB
  SO
  ZA
  GS
  KR
  SS
  ES
  LK
  SD
  SR
  SJ
  SE
  CH
  SY
  TW
  TJ
  TZ
  TH
  TL
  TG
  TK
  TO
  TT
  TN
  TR
  TM
  TC
  TV
  UG
  UA
  AE
  GB
  UM
  US
  UY
  UZ
  VU
  VE
  VN
  VG
  VI
  WF
  EH
  YE
  ZM
  ZW
}

type CountryDisplay {
  code: String!
  country: String!
  vat: VAT
}

type CreateToken {
  token: String
  errors: [Error!]! @deprecated(reason: "Use typed errors with error codes.")
  accountErrors: [AccountError!]!
  user: User
}

type CreditCard {
  brand: String!
  firstDigits: String!
  lastDigits: String!
  expMonth: Int!
  expYear: Int!
}

type CustomerBulkDelete {
  errors: [Error!]! @deprecated(reason: "Use typed errors with error codes.")
  count: Int!
  accountErrors: [AccountError!]!
}

type CustomerCreate {
  errors: [Error!]! @deprecated(reason: "Use typed errors with error codes.")
  accountErrors: [AccountError!]!
  user: User
}

type CustomerDelete {
  errors: [Error!]! @deprecated(reason: "Use typed errors with error codes.")
  accountErrors: [AccountError!]!
  user: User
}

type CustomerEvent implements Node {
  id: ID!
  date: DateTime
  type: CustomerEventsEnum
  user: User
  message: String
  count: Int
  order: Order
  orderLine: OrderLine
}

enum CustomerEventsEnum {
  ACCOUNT_CREATED
  PASSWORD_RESET_LINK_SENT
  PASSWORD_RESET
  EMAIL_CHANGED_REQUEST
  PASSWORD_CHANGED
  EMAIL_CHANGED
  PLACED_ORDER
  NOTE_ADDED_TO_ORDER
  DIGITAL_LINK_DOWNLOADED
  CUSTOMER_DELETED
  NAME_ASSIGNED
  EMAIL_ASSIGNED
  NOTE_ADDED
}

input CustomerFilterInput {
  dateJoined: DateRangeInput
  moneySpent: PriceRangeInput
  numberOfOrders: IntRangeInput
  placedOrders: DateRangeInput
  search: String
}

input CustomerInput {
  defaultBillingAddress: AddressInput
  defaultShippingAddress: AddressInput
  firstName: String
  lastName: String
  email: String
  isActive: Boolean
  note: String
}

type CustomerUpdate {
  errors: [Error!]! @deprecated(reason: "Use typed errors with error codes.")
  accountErrors: [AccountError!]!
  user: User
}

scalar Date

input DateRangeInput {
  gte: Date
  lte: Date
}

scalar DateTime

input DateTimeRangeInput {
  gte: DateTime
  lte: DateTime
}

scalar Decimal

type DeleteMetadata {
  errors: [Error!]! @deprecated(reason: "Use typed errors with error codes.")
  metadataErrors: [MetadataError!]!
  item: ObjectWithMetadata
}

type DeletePrivateMetadata {
  errors: [Error!]! @deprecated(reason: "Use typed errors with error codes.")
  metadataErrors: [MetadataError!]!
  item: ObjectWithMetadata
}

type DigitalContent implements Node & ObjectWithMetadata {
  useDefaultSettings: Boolean!
  automaticFulfillment: Boolean!
  productVariant: ProductVariant!
  contentFile: String!
  maxDownloads: Int
  urlValidDays: Int
  urls: [DigitalContentUrl]
  id: ID!
  privateMetadata: [MetadataItem]!
  metadata: [MetadataItem]!
  privateMeta: [MetaStore]! @deprecated(reason: "DEPRECATED: Will be removed in Saleor 2.11. use the `privetaMetadata` field instead. ")
  meta: [MetaStore]! @deprecated(reason: "DEPRECATED: Will be removed in Saleor 2.11. use the `metadata` field instead. ")
}

type DigitalContentCountableConnection {
  pageInfo: PageInfo!
  edges: [DigitalContentCountableEdge!]!
  totalCount: Int
}

type DigitalContentCountableEdge {
  node: DigitalContent!
  cursor: String!
}

type DigitalContentCreate {
  errors: [Error!]! @deprecated(reason: "Use typed errors with error codes.")
  variant: ProductVariant
  content: DigitalContent
  productErrors: [ProductError!]!
}

type DigitalContentDelete {
  errors: [Error!]! @deprecated(reason: "Use typed errors with error codes.")
  variant: ProductVariant
  productErrors: [ProductError!]!
}

input DigitalContentInput {
  useDefaultSettings: Boolean!
  maxDownloads: Int
  urlValidDays: Int
  automaticFulfillment: Boolean
}

type DigitalContentUpdate {
  errors: [Error!]! @deprecated(reason: "Use typed errors with error codes.")
  variant: ProductVariant
  content: DigitalContent
  productErrors: [ProductError!]!
}

input DigitalContentUploadInput {
  useDefaultSettings: Boolean!
  maxDownloads: Int
  urlValidDays: Int
  automaticFulfillment: Boolean
  contentFile: Upload!
}

type DigitalContentUrl implements Node {
  token: UUID!
  content: DigitalContent!
  created: DateTime!
  downloadNum: Int!
  id: ID!
  url: String
}

type DigitalContentUrlCreate {
  errors: [Error!]! @deprecated(reason: "Use typed errors with error codes.")
  productErrors: [ProductError!]!
  digitalContentUrl: DigitalContentUrl
}

input DigitalContentUrlCreateInput {
  content: ID!
}

type DiscountError {
  field: String
  message: String
  code: DiscountErrorCode!
}

enum DiscountErrorCode {
  ALREADY_EXISTS
  GRAPHQL_ERROR
  INVALID
  NOT_FOUND
  REQUIRED
  UNIQUE
}

enum DiscountStatusEnum {
  ACTIVE
  EXPIRED
  SCHEDULED
}

enum DiscountValueTypeEnum {
  FIXED
  PERCENTAGE
}

type Domain {
  host: String!
  sslEnabled: Boolean!
  url: String!
}

type DraftOrderBulkDelete {
  errors: [Error!]! @deprecated(reason: "Use typed errors with error codes.")
  count: Int!
  orderErrors: [OrderError!]!
}

type DraftOrderComplete {
  errors: [Error!]! @deprecated(reason: "Use typed errors with error codes.")
  order: Order
  orderErrors: [OrderError!]!
}

type DraftOrderCreate {
  errors: [Error!]! @deprecated(reason: "Use typed errors with error codes.")
  orderErrors: [OrderError!]!
  order: Order
}

input DraftOrderCreateInput {
  billingAddress: AddressInput
  user: ID
  userEmail: String
  discount: Decimal
  shippingAddress: AddressInput
  shippingMethod: ID
  voucher: ID
  customerNote: String
  lines: [OrderLineCreateInput]
}

type DraftOrderDelete {
  errors: [Error!]! @deprecated(reason: "Use typed errors with error codes.")
  orderErrors: [OrderError!]!
  order: Order
}

input DraftOrderInput {
  billingAddress: AddressInput
  user: ID
  userEmail: String
  discount: Decimal
  shippingAddress: AddressInput
  shippingMethod: ID
  voucher: ID
  customerNote: String
}

type DraftOrderLineDelete {
  errors: [Error!]! @deprecated(reason: "Use typed errors with error codes.")
  order: Order
  orderLine: OrderLine
  orderErrors: [OrderError!]!
}

type DraftOrderLineUpdate {
  errors: [Error!]! @deprecated(reason: "Use typed errors with error codes.")
  order: Order
  orderErrors: [OrderError!]!
  orderLine: OrderLine
}

type DraftOrderLinesBulkDelete {
  errors: [Error!]! @deprecated(reason: "Use typed errors with error codes.")
  count: Int!
  orderErrors: [OrderError!]!
}

type DraftOrderLinesCreate {
  errors: [Error!]! @deprecated(reason: "Use typed errors with error codes.")
  order: Order
  orderLines: [OrderLine!]
  orderErrors: [OrderError!]!
}

type DraftOrderUpdate {
  errors: [Error!]! @deprecated(reason: "Use typed errors with error codes.")
  orderErrors: [OrderError!]!
  order: Order
}

type Error {
  field: String
  message: String
}

type Fulfillment implements Node & ObjectWithMetadata {
  id: ID!
  fulfillmentOrder: Int!
  status: FulfillmentStatus!
  trackingNumber: String!
  created: DateTime!
  privateMetadata: [MetadataItem]!
  metadata: [MetadataItem]!
  privateMeta: [MetaStore]! @deprecated(reason: "DEPRECATED: Will be removed in Saleor 2.11. use the `privetaMetadata` field instead. ")
  meta: [MetaStore]! @deprecated(reason: "DEPRECATED: Will be removed in Saleor 2.11. use the `metadata` field instead. ")
  lines: [FulfillmentLine]
  statusDisplay: String
}

type FulfillmentCancel {
  errors: [Error!]! @deprecated(reason: "Use typed errors with error codes.")
  fulfillment: Fulfillment
  order: Order
  orderErrors: [OrderError!]!
}

input FulfillmentCancelInput {
  restock: Boolean
}

type FulfillmentClearMeta {
  errors: [Error!]! @deprecated(reason: "Use typed errors with error codes.")
  fulfillment: Fulfillment
}

type FulfillmentClearPrivateMeta {
  errors: [Error!]! @deprecated(reason: "Use typed errors with error codes.")
  fulfillment: Fulfillment
}

type FulfillmentCreate {
  errors: [Error!]! @deprecated(reason: "Use typed errors with error codes.")
  fulfillment: Fulfillment
  order: Order
  orderErrors: [OrderError!]!
}

input FulfillmentCreateInput {
  trackingNumber: String
  notifyCustomer: Boolean
  lines: [FulfillmentLineInput]!
}

type FulfillmentLine implements Node {
  id: ID!
  quantity: Int!
  orderLine: OrderLine
}

input FulfillmentLineInput {
  orderLineId: ID
  quantity: Int
}

enum FulfillmentStatus {
  FULFILLED
  CANCELED
}

type FulfillmentUpdateMeta {
  errors: [Error!]! @deprecated(reason: "Use typed errors with error codes.")
  fulfillment: Fulfillment
}

type FulfillmentUpdatePrivateMeta {
  errors: [Error!]! @deprecated(reason: "Use typed errors with error codes.")
  fulfillment: Fulfillment
}

type FulfillmentUpdateTracking {
  errors: [Error!]! @deprecated(reason: "Use typed errors with error codes.")
  fulfillment: Fulfillment
  order: Order
  orderErrors: [OrderError!]!
}

input FulfillmentUpdateTrackingInput {
  trackingNumber: String
  notifyCustomer: Boolean = false
}

type GatewayConfigLine {
  field: String!
  value: String
}

scalar GenericScalar

type Geolocalization {
  country: CountryDisplay
}

type GiftCard implements Node {
  code: String
  user: User
  created: DateTime!
  startDate: Date!
  endDate: Date
  lastUsedOn: DateTime
  isActive: Boolean!
  initialBalance: Money
  currentBalance: Money
  id: ID!
  displayCode: String
}

type GiftCardActivate {
  errors: [Error!]! @deprecated(reason: "Use typed errors with error codes.")
  giftCard: GiftCard
  giftCardErrors: [GiftCardError!]!
}

type GiftCardCountableConnection {
  pageInfo: PageInfo!
  edges: [GiftCardCountableEdge!]!
  totalCount: Int
}

type GiftCardCountableEdge {
  node: GiftCard!
  cursor: String!
}

type GiftCardCreate {
  errors: [Error!]! @deprecated(reason: "Use typed errors with error codes.")
  giftCardErrors: [GiftCardError!]!
  giftCard: GiftCard
}

input GiftCardCreateInput {
  startDate: Date
  endDate: Date
  balance: Decimal
  userEmail: String
  code: String
}

type GiftCardDeactivate {
  errors: [Error!]! @deprecated(reason: "Use typed errors with error codes.")
  giftCard: GiftCard
  giftCardErrors: [GiftCardError!]!
}

type GiftCardError {
  field: String
  message: String
  code: GiftCardErrorCode!
}

enum GiftCardErrorCode {
  ALREADY_EXISTS
  GRAPHQL_ERROR
  INVALID
  NOT_FOUND
  REQUIRED
  UNIQUE
}

type GiftCardUpdate {
  errors: [Error!]! @deprecated(reason: "Use typed errors with error codes.")
  giftCardErrors: [GiftCardError!]!
  giftCard: GiftCard
}

input GiftCardUpdateInput {
  startDate: Date
  endDate: Date
  balance: Decimal
  userEmail: String
}

type Group implements Node {
  id: ID!
  name: String!
  permissions: [Permission]
  users: [User]
  userCanManage: Boolean!
}

type GroupCountableConnection {
  pageInfo: PageInfo!
  edges: [GroupCountableEdge!]!
  totalCount: Int
}

type GroupCountableEdge {
  node: Group!
  cursor: String!
}

type HomepageCollectionUpdate {
  errors: [Error!]! @deprecated(reason: "Use typed errors with error codes.")
  shop: Shop
  shopErrors: [ShopError!]!
}

type Image {
  url: String!
  alt: String
}

input IntRangeInput {
  gte: Int
  lte: Int
}

scalar JSONString

enum LanguageCodeEnum {
  AR
  AZ
  BG
  BN
  CA
  CS
  DA
  DE
  EL
  EN
  ES
  ES_CO
  ET
  FA
  FR
  HI
  HU
  HY
  ID
  IS
  IT
  JA
  KO
  LT
  MN
  NB
  NL
  PL
  PT
  PT_BR
  RO
  RU
  SK
  SQ
  SR
  SW
  SV
  TH
  TR
  UK
  VI
  ZH_HANS
  ZH_HANT
}

type LanguageDisplay {
  code: LanguageCodeEnum!
  language: String!
}

type Margin {
  start: Int
  stop: Int
}

type Menu implements Node {
  id: ID!
  name: String!
  items: [MenuItem]
}

type MenuBulkDelete {
  errors: [Error!]! @deprecated(reason: "Use typed errors with error codes.")
  count: Int!
  menuErrors: [MenuError!]!
}

type MenuCountableConnection {
  pageInfo: PageInfo!
  edges: [MenuCountableEdge!]!
  totalCount: Int
}

type MenuCountableEdge {
  node: Menu!
  cursor: String!
}

type MenuCreate {
  errors: [Error!]! @deprecated(reason: "Use typed errors with error codes.")
  menuErrors: [MenuError!]!
  menu: Menu
}

input MenuCreateInput {
  name: String!
  items: [MenuItemInput]
}

type MenuDelete {
  errors: [Error!]! @deprecated(reason: "Use typed errors with error codes.")
  menuErrors: [MenuError!]!
  menu: Menu
}

type MenuError {
  field: String
  message: String
  code: MenuErrorCode!
}

enum MenuErrorCode {
  CANNOT_ASSIGN_NODE
  GRAPHQL_ERROR
  INVALID
  INVALID_MENU_ITEM
  NO_MENU_ITEM_PROVIDED
  NOT_FOUND
  REQUIRED
  TOO_MANY_MENU_ITEMS
  UNIQUE
}

input MenuFilterInput {
  search: String
}

input MenuInput {
  name: String
}

type MenuItem implements Node {
  id: ID!
  name: String!
  menu: Menu!
  parent: MenuItem
  category: Category
  collection: Collection
  page: Page
  level: Int!
  children: [MenuItem]
  url: String
  translation(languageCode: LanguageCodeEnum!): MenuItemTranslation
}

type MenuItemBulkDelete {
  errors: [Error!]! @deprecated(reason: "Use typed errors with error codes.")
  count: Int!
  menuErrors: [MenuError!]!
}

type MenuItemCountableConnection {
  pageInfo: PageInfo!
  edges: [MenuItemCountableEdge!]!
  totalCount: Int
}

type MenuItemCountableEdge {
  node: MenuItem!
  cursor: String!
}

type MenuItemCreate {
  errors: [Error!]! @deprecated(reason: "Use typed errors with error codes.")
  menuErrors: [MenuError!]!
  menuItem: MenuItem
}

input MenuItemCreateInput {
  name: String!
  url: String
  category: ID
  collection: ID
  page: ID
  menu: ID!
  parent: ID
}

type MenuItemDelete {
  errors: [Error!]! @deprecated(reason: "Use typed errors with error codes.")
  menuErrors: [MenuError!]!
  menuItem: MenuItem
}

input MenuItemFilterInput {
  search: String
}

input MenuItemInput {
  name: String
  url: String
  category: ID
  collection: ID
  page: ID
}

type MenuItemMove {
  errors: [Error!]! @deprecated(reason: "Use typed errors with error codes.")
  menu: Menu
  menuErrors: [MenuError!]!
}

input MenuItemMoveInput {
  itemId: ID!
  parentId: ID
  sortOrder: Int
}

input MenuItemSortingInput {
  direction: OrderDirection!
  field: MenuItemsSortField!
}

type MenuItemTranslatableContent implements Node {
  id: ID!
  name: String!
  translation(languageCode: LanguageCodeEnum!): MenuItemTranslation
  menuItem: MenuItem
}

type MenuItemTranslate {
  errors: [Error!]! @deprecated(reason: "Use typed errors with error codes.")
  translationErrors: [TranslationError!]!
  menuItem: MenuItem
}

type MenuItemTranslation implements Node {
  id: ID!
  name: String!
  language: LanguageDisplay!
}

type MenuItemUpdate {
  errors: [Error!]! @deprecated(reason: "Use typed errors with error codes.")
  menuErrors: [MenuError!]!
  menuItem: MenuItem
}

enum MenuItemsSortField {
  NAME
}

enum MenuSortField {
  NAME
  ITEMS_COUNT
}

input MenuSortingInput {
  direction: OrderDirection!
  field: MenuSortField!
}

type MenuUpdate {
  errors: [Error!]! @deprecated(reason: "Use typed errors with error codes.")
  menuErrors: [MenuError!]!
  menu: Menu
}

type MetaClientStore {
  name: String!
  metadata: [MetaItem]!
}

input MetaInput {
  namespace: String!
  clientName: String!
  key: String!
  value: String!
}

type MetaItem {
  key: String!
  value: String!
}

input MetaPath {
  namespace: String!
  clientName: String!
  key: String!
}

type MetaStore {
  namespace: String!
  clients: [MetaClientStore]!
}

type MetadataError {
  field: String
  message: String
  code: MetadataErrorCode!
}

enum MetadataErrorCode {
  GRAPHQL_ERROR
  INVALID
  NOT_FOUND
}

input MetadataInput {
  key: String!
  value: String!
}

type MetadataItem {
  key: String!
  value: String!
}

type Money {
  currency: String!
  amount: Float!
  localized: String! @deprecated(reason: "DEPRECATED: Will be removed in Saleor 2.11. Price formatting according to the current locale should be handled by the frontend client.")
}

type MoneyRange {
  start: Money
  stop: Money
}

input MoveProductInput {
  productId: ID!
  sortOrder: Int
}

type Mutation {
  webhookCreate(input: WebhookCreateInput!): WebhookCreate
  webhookDelete(id: ID!): WebhookDelete
  webhookUpdate(id: ID!, input: WebhookUpdateInput!): WebhookUpdate
  createWarehouse(input: WarehouseCreateInput!): WarehouseCreate
  updateWarehouse(id: ID!, input: WarehouseUpdateInput!): WarehouseUpdate
  deleteWarehouse(id: ID!): WarehouseDelete
  assignWarehouseShippingZone(id: ID!, shippingZoneIds: [ID!]!): WarehouseShippingZoneAssign
  unassignWarehouseShippingZone(id: ID!, shippingZoneIds: [ID!]!): WarehouseShippingZoneUnassign
  authorizationKeyAdd(input: AuthorizationKeyInput!, keyType: AuthorizationKeyType!): AuthorizationKeyAdd
  authorizationKeyDelete(keyType: AuthorizationKeyType!): AuthorizationKeyDelete
  staffNotificationRecipientCreate(input: StaffNotificationRecipientInput!): StaffNotificationRecipientCreate
  staffNotificationRecipientUpdate(id: ID!, input: StaffNotificationRecipientInput!): StaffNotificationRecipientUpdate
  staffNotificationRecipientDelete(id: ID!): StaffNotificationRecipientDelete
  homepageCollectionUpdate(collection: ID): HomepageCollectionUpdate
  shopDomainUpdate(input: SiteDomainInput): ShopDomainUpdate
  shopSettingsUpdate(input: ShopSettingsInput!): ShopSettingsUpdate
  shopFetchTaxRates: ShopFetchTaxRates
  shopSettingsTranslate(input: ShopSettingsTranslationInput!, languageCode: LanguageCodeEnum!): ShopSettingsTranslate
  shopAddressUpdate(input: AddressInput): ShopAddressUpdate
  shippingPriceCreate(input: ShippingPriceInput!): ShippingPriceCreate
  shippingPriceDelete(id: ID!): ShippingPriceDelete
  shippingPriceBulkDelete(ids: [ID]!): ShippingPriceBulkDelete
  shippingPriceUpdate(id: ID!, input: ShippingPriceInput!): ShippingPriceUpdate
  shippingPriceTranslate(id: ID!, input: NameTranslationInput!, languageCode: LanguageCodeEnum!): ShippingPriceTranslate
  shippingZoneCreate(input: ShippingZoneCreateInput!): ShippingZoneCreate
  shippingZoneDelete(id: ID!): ShippingZoneDelete
  shippingZoneBulkDelete(ids: [ID]!): ShippingZoneBulkDelete
  shippingZoneUpdate(id: ID!, input: ShippingZoneUpdateInput!): ShippingZoneUpdate
  attributeCreate(input: AttributeCreateInput!): AttributeCreate
  attributeDelete(id: ID!): AttributeDelete
  attributeBulkDelete(ids: [ID]!): AttributeBulkDelete
  attributeAssign(operations: [AttributeAssignInput]!, productTypeId: ID!): AttributeAssign
  attributeUnassign(attributeIds: [ID]!, productTypeId: ID!): AttributeUnassign
  attributeUpdate(id: ID!, input: AttributeUpdateInput!): AttributeUpdate
  attributeTranslate(id: ID!, input: NameTranslationInput!, languageCode: LanguageCodeEnum!): AttributeTranslate
  attributeUpdateMetadata(id: ID!, input: MetaInput!): AttributeUpdateMeta @deprecated(reason: "Will be removed in Saleor 2.11. Use the `UpdateMetadata` mutation instead.")
  attributeClearMetadata(id: ID!, input: MetaPath!): AttributeClearMeta @deprecated(reason: "Will be removed in Saleor 2.11. Use the `DeleteMetadata` mutation instead.")
  attributeUpdatePrivateMetadata(id: ID!, input: MetaInput!): AttributeUpdatePrivateMeta @deprecated(reason: "Will be removed in Saleor 2.11.Use the `UpdatePrivateMetadata` mutation instead.")
  attributeClearPrivateMetadata(id: ID!, input: MetaPath!): AttributeClearPrivateMeta @deprecated(reason: "Will be removed in Saleor 2.11.Use the `DeletePrivateMetadata` mutation instead.")
  attributeValueCreate(attribute: ID!, input: AttributeValueCreateInput!): AttributeValueCreate
  attributeValueDelete(id: ID!): AttributeValueDelete
  attributeValueBulkDelete(ids: [ID]!): AttributeValueBulkDelete
  attributeValueUpdate(id: ID!, input: AttributeValueCreateInput!): AttributeValueUpdate
  attributeValueTranslate(id: ID!, input: NameTranslationInput!, languageCode: LanguageCodeEnum!): AttributeValueTranslate
  attributeReorderValues(attributeId: ID!, moves: [ReorderInput]!): AttributeReorderValues
  categoryCreate(input: CategoryInput!, parent: ID): CategoryCreate
  categoryDelete(id: ID!): CategoryDelete
  categoryBulkDelete(ids: [ID]!): CategoryBulkDelete
  categoryUpdate(id: ID!, input: CategoryInput!): CategoryUpdate
  categoryTranslate(id: ID!, input: TranslationInput!, languageCode: LanguageCodeEnum!): CategoryTranslate
  categoryUpdateMetadata(id: ID!, input: MetaInput!): CategoryUpdateMeta @deprecated(reason: "Will be removed in Saleor 2.11. Use the `UpdateMetadata` mutation instead.")
  categoryClearMetadata(id: ID!, input: MetaPath!): CategoryClearMeta @deprecated(reason: "Will be removed in Saleor 2.11. Use the `DeleteMetadata` mutation instead.")
  categoryUpdatePrivateMetadata(id: ID!, input: MetaInput!): CategoryUpdatePrivateMeta @deprecated(reason: "Will be removed in Saleor 2.11.Use the `UpdatePrivateMetadata` mutation instead.")
  categoryClearPrivateMetadata(id: ID!, input: MetaPath!): CategoryClearPrivateMeta @deprecated(reason: "Will be removed in Saleor 2.11.Use the `DeletePrivateMetadata` mutation instead.")
  collectionAddProducts(collectionId: ID!, products: [ID]!): CollectionAddProducts
  collectionCreate(input: CollectionCreateInput!): CollectionCreate
  collectionDelete(id: ID!): CollectionDelete
  collectionReorderProducts(collectionId: ID!, moves: [MoveProductInput]!): CollectionReorderProducts
  collectionBulkDelete(ids: [ID]!): CollectionBulkDelete
  collectionBulkPublish(ids: [ID]!, isPublished: Boolean!): CollectionBulkPublish
  collectionRemoveProducts(collectionId: ID!, products: [ID]!): CollectionRemoveProducts
  collectionUpdate(id: ID!, input: CollectionInput!): CollectionUpdate
  collectionTranslate(id: ID!, input: TranslationInput!, languageCode: LanguageCodeEnum!): CollectionTranslate
  collectionUpdateMetadata(id: ID!, input: MetaInput!): CollectionUpdateMeta @deprecated(reason: "Will be removed in Saleor 2.11. Use the `UpdateMetadata` mutation instead.")
  collectionClearMetadata(id: ID!, input: MetaPath!): CollectionClearMeta @deprecated(reason: "Will be removed in Saleor 2.11. Use the `DeleteMetadata` mutation instead.")
  collectionUpdatePrivateMetadata(id: ID!, input: MetaInput!): CollectionUpdatePrivateMeta @deprecated(reason: "Will be removed in Saleor 2.11.Use the `UpdatePrivateMetadata` mutation instead.")
  collectionClearPrivateMetadata(id: ID!, input: MetaPath!): CollectionClearPrivateMeta @deprecated(reason: "Will be removed in Saleor 2.11.Use the `DeletePrivateMetadata` mutation instead.")
  productCreate(input: ProductCreateInput!): ProductCreate
  productDelete(id: ID!): ProductDelete
  productBulkDelete(ids: [ID]!): ProductBulkDelete
  productBulkPublish(ids: [ID]!, isPublished: Boolean!): ProductBulkPublish
  productUpdate(id: ID!, input: ProductInput!): ProductUpdate
  productTranslate(id: ID!, input: TranslationInput!, languageCode: LanguageCodeEnum!): ProductTranslate
  productUpdateMetadata(id: ID!, input: MetaInput!): ProductUpdateMeta @deprecated(reason: "Will be removed in Saleor 2.11. Use the `UpdateMetadata` mutation instead.")
  productClearMetadata(id: ID!, input: MetaPath!): ProductClearMeta @deprecated(reason: "Will be removed in Saleor 2.11. Use the `DeleteMetadata` mutation instead.")
  productUpdatePrivateMetadata(id: ID!, input: MetaInput!): ProductUpdatePrivateMeta @deprecated(reason: "Will be removed in Saleor 2.11.Use the `UpdatePrivateMetadata` mutation instead.")
  productClearPrivateMetadata(id: ID!, input: MetaPath!): ProductClearPrivateMeta @deprecated(reason: "Will be removed in Saleor 2.11.Use the `DeletePrivateMetadata` mutation instead.")
  productImageCreate(input: ProductImageCreateInput!): ProductImageCreate
  productImageDelete(id: ID!): ProductImageDelete
  productImageBulkDelete(ids: [ID]!): ProductImageBulkDelete
  productImageReorder(imagesIds: [ID]!, productId: ID!): ProductImageReorder
  productImageUpdate(id: ID!, input: ProductImageUpdateInput!): ProductImageUpdate
  productTypeCreate(input: ProductTypeInput!): ProductTypeCreate
  productTypeDelete(id: ID!): ProductTypeDelete
  productTypeBulkDelete(ids: [ID]!): ProductTypeBulkDelete
  productTypeUpdate(id: ID!, input: ProductTypeInput!): ProductTypeUpdate
  productTypeReorderAttributes(moves: [ReorderInput]!, productTypeId: ID!, type: AttributeTypeEnum!): ProductTypeReorderAttributes
  productTypeUpdateMetadata(id: ID!, input: MetaInput!): ProductTypeUpdateMeta @deprecated(reason: "Will be removed in Saleor 2.11. Use the `UpdateMetadata` mutation instead.")
  productTypeClearMetadata(id: ID!, input: MetaPath!): ProductTypeClearMeta @deprecated(reason: "Will be removed in Saleor 2.11. Use the `DeleteMetadata` mutation instead.")
  productTypeUpdatePrivateMetadata(id: ID!, input: MetaInput!): ProductTypeUpdatePrivateMeta @deprecated(reason: "Will be removed in Saleor 2.11.Use the `UpdatePrivateMetadata` mutation instead.")
  productTypeClearPrivateMetadata(id: ID!, input: MetaPath!): ProductTypeClearPrivateMeta @deprecated(reason: "Will be removed in Saleor 2.11.Use the `DeletePrivateMetadata` mutation instead.")
  digitalContentCreate(input: DigitalContentUploadInput!, variantId: ID!): DigitalContentCreate
  digitalContentDelete(variantId: ID!): DigitalContentDelete
  digitalContentUpdate(input: DigitalContentInput!, variantId: ID!): DigitalContentUpdate
  digitalContentUrlCreate(input: DigitalContentUrlCreateInput!): DigitalContentUrlCreate
  productVariantCreate(input: ProductVariantCreateInput!): ProductVariantCreate
  productVariantDelete(id: ID!): ProductVariantDelete
  productVariantBulkCreate(product: ID!, variants: [ProductVariantBulkCreateInput]!): ProductVariantBulkCreate
  productVariantBulkDelete(ids: [ID]!): ProductVariantBulkDelete
  productVariantStocksCreate(stocks: [StockInput!]!, variantId: ID!): ProductVariantStocksCreate
  productVariantStocksDelete(variantId: ID!, warehouseIds: [ID!]): ProductVariantStocksDelete
  productVariantStocksUpdate(stocks: [StockInput!]!, variantId: ID!): ProductVariantStocksUpdate
  productVariantUpdate(id: ID!, input: ProductVariantInput!): ProductVariantUpdate
  productVariantTranslate(id: ID!, input: NameTranslationInput!, languageCode: LanguageCodeEnum!): ProductVariantTranslate
  productVariantUpdateMetadata(id: ID!, input: MetaInput!): ProductVariantUpdateMeta @deprecated(reason: "Will be removed in Saleor 2.11. Use the `UpdateMetadata` mutation instead.")
  productVariantClearMetadata(id: ID!, input: MetaPath!): ProductVariantClearMeta @deprecated(reason: "Will be removed in Saleor 2.11. Use the `DeleteMetadata` mutation instead.")
  productVariantUpdatePrivateMetadata(id: ID!, input: MetaInput!): ProductVariantUpdatePrivateMeta @deprecated(reason: "Will be removed in Saleor 2.11.Use the `UpdatePrivateMetadata` mutation instead.")
  productVariantClearPrivateMetadata(id: ID!, input: MetaPath!): ProductVariantClearPrivateMeta @deprecated(reason: "Will be removed in Saleor 2.11.Use the `DeletePrivateMetadata` mutation instead.")
  variantImageAssign(imageId: ID!, variantId: ID!): VariantImageAssign
  variantImageUnassign(imageId: ID!, variantId: ID!): VariantImageUnassign
  paymentCapture(amount: Decimal, paymentId: ID!): PaymentCapture
  paymentRefund(amount: Decimal, paymentId: ID!): PaymentRefund
  paymentVoid(paymentId: ID!): PaymentVoid
  paymentSecureConfirm(paymentId: ID!): PaymentSecureConfirm
  pageCreate(input: PageInput!): PageCreate
  pageDelete(id: ID!): PageDelete
  pageBulkDelete(ids: [ID]!): PageBulkDelete
  pageBulkPublish(ids: [ID]!, isPublished: Boolean!): PageBulkPublish
  pageUpdate(id: ID!, input: PageInput!): PageUpdate
  pageTranslate(id: ID!, input: PageTranslationInput!, languageCode: LanguageCodeEnum!): PageTranslate
  draftOrderComplete(id: ID!): DraftOrderComplete
  draftOrderCreate(input: DraftOrderCreateInput!): DraftOrderCreate
  draftOrderDelete(id: ID!): DraftOrderDelete
  draftOrderBulkDelete(ids: [ID]!): DraftOrderBulkDelete
  draftOrderLinesBulkDelete(ids: [ID]!): DraftOrderLinesBulkDelete
  draftOrderLinesCreate(id: ID!, input: [OrderLineCreateInput]!): DraftOrderLinesCreate
  draftOrderLineDelete(id: ID!): DraftOrderLineDelete
  draftOrderLineUpdate(id: ID!, input: OrderLineInput!): DraftOrderLineUpdate
  draftOrderUpdate(id: ID!, input: DraftOrderInput!): DraftOrderUpdate
  orderAddNote(order: ID!, input: OrderAddNoteInput!): OrderAddNote
  orderCancel(id: ID!, restock: Boolean!): OrderCancel
  orderCapture(amount: Decimal!, id: ID!): OrderCapture
  orderClearPrivateMeta(id: ID!, input: MetaPath!): OrderClearPrivateMeta @deprecated(reason: "Will be removed in Saleor 2.11.Use the `DeletePrivateMetadata` mutation instead.")
  orderClearMeta(input: MetaPath!, token: UUID!): OrderClearMeta @deprecated(reason: "Will be removed in Saleor 2.11. Use the `DeleteMetadata` mutation instead.")
  orderFulfillmentCancel(id: ID!, input: FulfillmentCancelInput!): FulfillmentCancel
  orderFulfillmentCreate(input: FulfillmentCreateInput!, order: ID): FulfillmentCreate
  orderFulfillmentUpdateTracking(id: ID!, input: FulfillmentUpdateTrackingInput!): FulfillmentUpdateTracking
  orderFulfillmentClearMeta(id: ID!, input: MetaPath!): FulfillmentClearMeta @deprecated(reason: "Will be removed in Saleor 2.11. Use the `DeleteMetadata` mutation instead.")
  orderFulfillmentClearPrivateMeta(id: ID!, input: MetaPath!): FulfillmentClearPrivateMeta @deprecated(reason: "Will be removed in Saleor 2.11.Use the `DeletePrivateMetadata` mutation instead.")
  orderFulfillmentUpdateMeta(id: ID!, input: MetaInput!): FulfillmentUpdateMeta @deprecated(reason: "Will be removed in Saleor 2.11. Use the `UpdateMetadata` mutation instead.")
  orderFulfillmentUpdatePrivateMeta(id: ID!, input: MetaInput!): FulfillmentUpdatePrivateMeta @deprecated(reason: "Will be removed in Saleor 2.11.Use the `UpdatePrivateMetadata` mutation instead.")
  orderMarkAsPaid(id: ID!): OrderMarkAsPaid
  orderRefund(amount: Decimal!, id: ID!): OrderRefund
  orderUpdate(id: ID!, input: OrderUpdateInput!): OrderUpdate
  orderUpdateMeta(input: MetaInput!, token: UUID!): OrderUpdateMeta @deprecated(reason: "Will be removed in Saleor 2.11. Use the `UpdateMetadata` mutation instead.")
  orderUpdatePrivateMeta(id: ID!, input: MetaInput!): OrderUpdatePrivateMeta @deprecated(reason: "Will be removed in Saleor 2.11.Use the `UpdatePrivateMetadata` mutation instead.")
  orderUpdateShipping(order: ID!, input: OrderUpdateShippingInput): OrderUpdateShipping
  orderVoid(id: ID!): OrderVoid
  orderBulkCancel(ids: [ID]!, restock: Boolean!): OrderBulkCancel
  deleteMetadata(id: ID!, keys: [String!]!): DeleteMetadata
  deletePrivateMetadata(id: ID!, keys: [String!]!): DeletePrivateMetadata
  updateMetadata(id: ID!, input: [MetadataInput!]!): UpdateMetadata
  updatePrivateMetadata(id: ID!, input: [MetadataInput!]!): UpdatePrivateMetadata
  assignNavigation(menu: ID, navigationType: NavigationType!): AssignNavigation
  menuCreate(input: MenuCreateInput!): MenuCreate
  menuDelete(id: ID!): MenuDelete
  menuBulkDelete(ids: [ID]!): MenuBulkDelete
  menuUpdate(id: ID!, input: MenuInput!): MenuUpdate
  menuItemCreate(input: MenuItemCreateInput!): MenuItemCreate
  menuItemDelete(id: ID!): MenuItemDelete
  menuItemBulkDelete(ids: [ID]!): MenuItemBulkDelete
  menuItemUpdate(id: ID!, input: MenuItemInput!): MenuItemUpdate
  menuItemTranslate(id: ID!, input: NameTranslationInput!, languageCode: LanguageCodeEnum!): MenuItemTranslate
  menuItemMove(menu: ID!, moves: [MenuItemMoveInput]!): MenuItemMove
  giftCardActivate(id: ID!): GiftCardActivate
  giftCardCreate(input: GiftCardCreateInput!): GiftCardCreate
  giftCardDeactivate(id: ID!): GiftCardDeactivate
  giftCardUpdate(id: ID!, input: GiftCardUpdateInput!): GiftCardUpdate
  pluginUpdate(id: ID!, input: PluginUpdateInput!): PluginUpdate
  saleCreate(input: SaleInput!): SaleCreate
  saleDelete(id: ID!): SaleDelete
  saleBulkDelete(ids: [ID]!): SaleBulkDelete
  saleUpdate(id: ID!, input: SaleInput!): SaleUpdate
  saleCataloguesAdd(id: ID!, input: CatalogueInput!): SaleAddCatalogues
  saleCataloguesRemove(id: ID!, input: CatalogueInput!): SaleRemoveCatalogues
  saleTranslate(id: ID!, input: NameTranslationInput!, languageCode: LanguageCodeEnum!): SaleTranslate
  voucherCreate(input: VoucherInput!): VoucherCreate
  voucherDelete(id: ID!): VoucherDelete
  voucherBulkDelete(ids: [ID]!): VoucherBulkDelete
  voucherUpdate(id: ID!, input: VoucherInput!): VoucherUpdate
  voucherCataloguesAdd(id: ID!, input: CatalogueInput!): VoucherAddCatalogues
  voucherCataloguesRemove(id: ID!, input: CatalogueInput!): VoucherRemoveCatalogues
  voucherTranslate(id: ID!, input: NameTranslationInput!, languageCode: LanguageCodeEnum!): VoucherTranslate
  tokenCreate(email: String!, password: String!): CreateToken
  tokenRefresh(token: String!): Refresh
  tokenVerify(token: String!): VerifyToken
  checkoutAddPromoCode(checkoutId: ID!, promoCode: String!): CheckoutAddPromoCode
  checkoutBillingAddressUpdate(billingAddress: AddressInput!, checkoutId: ID!): CheckoutBillingAddressUpdate
  checkoutComplete(checkoutId: ID!, redirectUrl: String, storeSource: Boolean = false): CheckoutComplete
  checkoutCreate(input: CheckoutCreateInput!): CheckoutCreate
  checkoutCustomerAttach(checkoutId: ID!, customerId: ID): CheckoutCustomerAttach
  checkoutCustomerDetach(checkoutId: ID!): CheckoutCustomerDetach
  checkoutEmailUpdate(checkoutId: ID, email: String!): CheckoutEmailUpdate
  checkoutLineDelete(checkoutId: ID!, lineId: ID): CheckoutLineDelete
  checkoutLinesAdd(checkoutId: ID!, lines: [CheckoutLineInput]!): CheckoutLinesAdd
  checkoutLinesUpdate(checkoutId: ID!, lines: [CheckoutLineInput]!): CheckoutLinesUpdate
  checkoutRemovePromoCode(checkoutId: ID!, promoCode: String!): CheckoutRemovePromoCode
  checkoutPaymentCreate(checkoutId: ID!, input: PaymentInput!): CheckoutPaymentCreate
  checkoutShippingAddressUpdate(checkoutId: ID!, shippingAddress: AddressInput!): CheckoutShippingAddressUpdate
  checkoutShippingMethodUpdate(checkoutId: ID, shippingMethodId: ID!): CheckoutShippingMethodUpdate
  checkoutUpdateMetadata(id: ID!, input: MetaInput!): CheckoutUpdateMeta @deprecated(reason: "Will be removed in Saleor 2.11. Use the `UpdateMetadata` mutation instead.")
  checkoutClearMetadata(id: ID!, input: MetaPath!): CheckoutClearMeta @deprecated(reason: "Will be removed in Saleor 2.11. Use the `DeleteMetadata` mutation instead.")
  checkoutUpdatePrivateMetadata(id: ID!, input: MetaInput!): CheckoutUpdatePrivateMeta @deprecated(reason: "Will be removed in Saleor 2.11.Use the `UpdatePrivateMetadata` mutation instead.")
  checkoutClearPrivateMetadata(id: ID!, input: MetaPath!): CheckoutClearPrivateMeta @deprecated(reason: "Will be removed in Saleor 2.11.Use the `DeletePrivateMetadata` mutation instead.")
  requestPasswordReset(email: String!, redirectUrl: String!): RequestPasswordReset
  confirmAccount(email: String!, token: String!): ConfirmAccount
  setPassword(token: String!, email: String!, password: String!): SetPassword
  passwordChange(newPassword: String!, oldPassword: String!): PasswordChange
  requestEmailChange(newEmail: String!, password: String!, redirectUrl: String!): RequestEmailChange
  confirmEmailChange(token: String!): ConfirmEmailChange
  accountAddressCreate(input: AddressInput!, type: AddressTypeEnum): AccountAddressCreate
  accountAddressUpdate(id: ID!, input: AddressInput!): AccountAddressUpdate
  accountAddressDelete(id: ID!): AccountAddressDelete
  accountSetDefaultAddress(id: ID!, type: AddressTypeEnum!): AccountSetDefaultAddress
  accountRegister(input: AccountRegisterInput!): AccountRegister
  accountUpdate(input: AccountInput!): AccountUpdate
  accountRequestDeletion(redirectUrl: String!): AccountRequestDeletion
  accountDelete(token: String!): AccountDelete
  accountUpdateMeta(input: MetaInput!): AccountUpdateMeta @deprecated(reason: "Will be removed in Saleor 2.11. Use the `UpdateMetadata` mutation instead.")
  addressCreate(input: AddressInput!, userId: ID!): AddressCreate
  addressUpdate(id: ID!, input: AddressInput!): AddressUpdate
  addressDelete(id: ID!): AddressDelete
  addressSetDefault(addressId: ID!, type: AddressTypeEnum!, userId: ID!): AddressSetDefault
  customerCreate(input: UserCreateInput!): CustomerCreate
  customerUpdate(id: ID!, input: CustomerInput!): CustomerUpdate
  customerDelete(id: ID!): CustomerDelete
  customerBulkDelete(ids: [ID]!): CustomerBulkDelete
  staffCreate(input: StaffCreateInput!): StaffCreate
  staffUpdate(id: ID!, input: StaffUpdateInput!): StaffUpdate
  staffDelete(id: ID!): StaffDelete
  staffBulkDelete(ids: [ID]!): StaffBulkDelete
  userAvatarUpdate(image: Upload!): UserAvatarUpdate
  userAvatarDelete: UserAvatarDelete
  userBulkSetActive(ids: [ID]!, isActive: Boolean!): UserBulkSetActive
  userUpdateMetadata(id: ID!, input: MetaInput!): UserUpdateMeta @deprecated(reason: "Will be removed in Saleor 2.11. Use the `UpdateMetadata` mutation instead.")
  userClearMetadata(id: ID!, input: MetaPath!): UserClearMeta @deprecated(reason: "Will be removed in Saleor 2.11. Use the `DeleteMetadata` mutation instead.")
  userUpdatePrivateMetadata(id: ID!, input: MetaInput!): UserUpdatePrivateMeta @deprecated(reason: "Will be removed in Saleor 2.11.Use the `UpdatePrivateMetadata` mutation instead.")
  userClearPrivateMetadata(id: ID!, input: MetaPath!): UserClearPrivateMeta @deprecated(reason: "Will be removed in Saleor 2.11.Use the `DeletePrivateMetadata` mutation instead.")
  serviceAccountCreate(input: ServiceAccountInput!): ServiceAccountCreate
  serviceAccountUpdate(id: ID!, input: ServiceAccountInput!): ServiceAccountUpdate
  serviceAccountDelete(id: ID!): ServiceAccountDelete
  serviceAccountUpdatePrivateMetadata(id: ID!, input: MetaInput!): ServiceAccountUpdatePrivateMeta @deprecated(reason: "Will be removed in Saleor 2.11.Use the `UpdatePrivateMetadata` mutation instead.")
  serviceAccountClearPrivateMetadata(id: ID!, input: MetaPath!): ServiceAccountClearPrivateMeta @deprecated(reason: "Will be removed in Saleor 2.11.Use the `DeletePrivateMetadata` mutation instead.")
  serviceAccountTokenCreate(input: ServiceAccountTokenInput!): ServiceAccountTokenCreate
  serviceAccountTokenDelete(id: ID!): ServiceAccountTokenDelete
  permissionGroupCreate(input: PermissionGroupCreateInput!): PermissionGroupCreate
  permissionGroupUpdate(id: ID!, input: PermissionGroupUpdateInput!): PermissionGroupUpdate
  permissionGroupDelete(id: ID!): PermissionGroupDelete
}

input NameTranslationInput {
  name: String
}

type Navigation {
  main: Menu
  secondary: Menu
}

enum NavigationType {
  MAIN
  SECONDARY
}

interface Node {
  id: ID!
}

interface ObjectWithMetadata {
  privateMetadata: [MetadataItem]!
  metadata: [MetadataItem]!
  privateMeta: [MetaStore]! @deprecated(reason: "DEPRECATED: Will be removed in Saleor 2.11. use the `privetaMetadata` field instead. ")
  meta: [MetaStore]! @deprecated(reason: "DEPRECATED: Will be removed in Saleor 2.11. use the `metadata` field instead. ")
}

type Order implements Node & ObjectWithMetadata {
  id: ID!
  created: DateTime!
  status: OrderStatus!
  user: User
  languageCode: String!
  trackingClientId: String!
  billingAddress: Address
  shippingAddress: Address
  shippingMethod: ShippingMethod
  shippingMethodName: String
  shippingPrice: TaxedMoney
  token: String!
  voucher: Voucher
  giftCards: [GiftCard]
  discount: Money
  discountName: String
  translatedDiscountName: String
  displayGrossPrices: Boolean!
  customerNote: String!
  weight: Weight
  privateMetadata: [MetadataItem]!
  metadata: [MetadataItem]!
  privateMeta: [MetaStore]! @deprecated(reason: "DEPRECATED: Will be removed in Saleor 2.11. use the `privetaMetadata` field instead. ")
  meta: [MetaStore]! @deprecated(reason: "DEPRECATED: Will be removed in Saleor 2.11. use the `metadata` field instead. ")
  fulfillments: [Fulfillment]!
  lines: [OrderLine]!
  actions: [OrderAction]!
  availableShippingMethods: [ShippingMethod]
  number: String
  isPaid: Boolean
  paymentStatus: PaymentChargeStatusEnum
  paymentStatusDisplay: String
  payments: [Payment]
  total: TaxedMoney
  subtotal: TaxedMoney
  statusDisplay: String
  canFinalize: Boolean!
  totalAuthorized: Money
  totalCaptured: Money
  events: [OrderEvent]
  totalBalance: Money!
  userEmail: String
  isShippingRequired: Boolean!
}

enum OrderAction {
  CAPTURE
  MARK_AS_PAID
  REFUND
  VOID
}

type OrderAddNote {
  errors: [Error!]! @deprecated(reason: "Use typed errors with error codes.")
  order: Order
  event: OrderEvent
  orderErrors: [OrderError!]!
}

input OrderAddNoteInput {
  message: String!
}

type OrderBulkCancel {
  errors: [Error!]! @deprecated(reason: "Use typed errors with error codes.")
  count: Int!
  orderErrors: [OrderError!]!
}

type OrderCancel {
  errors: [Error!]! @deprecated(reason: "Use typed errors with error codes.")
  order: Order
  orderErrors: [OrderError!]!
}

type OrderCapture {
  errors: [Error!]! @deprecated(reason: "Use typed errors with error codes.")
  order: Order
  orderErrors: [OrderError!]!
}

type OrderClearMeta {
  errors: [Error!]! @deprecated(reason: "Use typed errors with error codes.")
  order: Order
}

type OrderClearPrivateMeta {
  errors: [Error!]! @deprecated(reason: "Use typed errors with error codes.")
  order: Order
}

type OrderCountableConnection {
  pageInfo: PageInfo!
  edges: [OrderCountableEdge!]!
  totalCount: Int
}

type OrderCountableEdge {
  node: Order!
  cursor: String!
}

enum OrderDirection {
  ASC
  DESC
}

input OrderDraftFilterInput {
  customer: String
  created: DateRangeInput
  search: String
}

type OrderError {
  field: String
  message: String
  code: OrderErrorCode!
}

enum OrderErrorCode {
  BILLING_ADDRESS_NOT_SET
  CANNOT_CANCEL_FULFILLMENT
  CANNOT_CANCEL_ORDER
  CANNOT_DELETE
  CANNOT_REFUND
  CAPTURE_INACTIVE_PAYMENT
  NOT_EDITABLE
  FULFILL_ORDER_LINE
  GRAPHQL_ERROR
  INVALID
  NOT_FOUND
  ORDER_NO_SHIPPING_ADDRESS
  PAYMENT_ERROR
  PAYMENT_MISSING
  REQUIRED
  SHIPPING_METHOD_NOT_APPLICABLE
  SHIPPING_METHOD_REQUIRED
  UNIQUE
  VOID_INACTIVE_PAYMENT
  ZERO_QUANTITY
}

type OrderEvent implements Node {
  id: ID!
  date: DateTime
  type: OrderEventsEnum
  user: User
  message: String
  email: String
  emailType: OrderEventsEmailsEnum
  amount: Float
  paymentId: String
  paymentGateway: String
  quantity: Int
  composedId: String
  orderNumber: String
  oversoldItems: [String]
  lines: [OrderEventOrderLineObject]
  fulfilledItems: [FulfillmentLine]
}

type OrderEventCountableConnection {
  pageInfo: PageInfo!
  edges: [OrderEventCountableEdge!]!
  totalCount: Int
}

type OrderEventCountableEdge {
  node: OrderEvent!
  cursor: String!
}

type OrderEventOrderLineObject {
  quantity: Int
  orderLine: OrderLine
  itemName: String
}

enum OrderEventsEmailsEnum {
  PAYMENT_CONFIRMATION
  SHIPPING_CONFIRMATION
  TRACKING_UPDATED
  ORDER_CONFIRMATION
  FULFILLMENT_CONFIRMATION
  DIGITAL_LINKS
}

enum OrderEventsEnum {
  DRAFT_CREATED
  DRAFT_ADDED_PRODUCTS
  DRAFT_REMOVED_PRODUCTS
  PLACED
  PLACED_FROM_DRAFT
  OVERSOLD_ITEMS
  CANCELED
  ORDER_MARKED_AS_PAID
  ORDER_FULLY_PAID
  UPDATED_ADDRESS
  EMAIL_SENT
  PAYMENT_CAPTURED
  PAYMENT_REFUNDED
  PAYMENT_VOIDED
  PAYMENT_FAILED
  FULFILLMENT_CANCELED
  FULFILLMENT_RESTOCKED_ITEMS
  FULFILLMENT_FULFILLED_ITEMS
  TRACKING_UPDATED
  NOTE_ADDED
  OTHER
}

input OrderFilterInput {
  paymentStatus: [PaymentChargeStatusEnum]
  status: [OrderStatusFilter]
  customer: String
  created: DateRangeInput
  search: String
}

type OrderLine implements Node {
  id: ID!
  productName: String!
  variantName: String!
  productSku: String!
  isShippingRequired: Boolean!
  quantity: Int!
  quantityFulfilled: Int!
  taxRate: Float!
  digitalContentUrl: DigitalContentUrl
  thumbnail(size: Int): Image
  unitPrice: TaxedMoney
  variant: ProductVariant
  translatedProductName: String!
  translatedVariantName: String!
}

input OrderLineCreateInput {
  quantity: Int!
  variantId: ID!
}

input OrderLineInput {
  quantity: Int!
}

type OrderMarkAsPaid {
  errors: [Error!]! @deprecated(reason: "Use typed errors with error codes.")
  order: Order
  orderErrors: [OrderError!]!
}

type OrderRefund {
  errors: [Error!]! @deprecated(reason: "Use typed errors with error codes.")
  order: Order
  orderErrors: [OrderError!]!
}

enum OrderSortField {
  NUMBER
  CREATION_DATE
  CUSTOMER
  PAYMENT
  FULFILLMENT_STATUS
  TOTAL
}

input OrderSortingInput {
  direction: OrderDirection!
  field: OrderSortField!
}

enum OrderStatus {
  DRAFT
  UNFULFILLED
  PARTIALLY_FULFILLED
  FULFILLED
  CANCELED
}

enum OrderStatusFilter {
  READY_TO_FULFILL
  READY_TO_CAPTURE
  UNFULFILLED
  PARTIALLY_FULFILLED
  FULFILLED
  CANCELED
}

type OrderUpdate {
  errors: [Error!]! @deprecated(reason: "Use typed errors with error codes.")
  orderErrors: [OrderError!]!
  order: Order
}

input OrderUpdateInput {
  billingAddress: AddressInput
  userEmail: String
  shippingAddress: AddressInput
}

type OrderUpdateMeta {
  errors: [Error!]! @deprecated(reason: "Use typed errors with error codes.")
  order: Order
}

type OrderUpdatePrivateMeta {
  errors: [Error!]! @deprecated(reason: "Use typed errors with error codes.")
  order: Order
}

type OrderUpdateShipping {
  errors: [Error!]! @deprecated(reason: "Use typed errors with error codes.")
  order: Order
  orderErrors: [OrderError!]!
}

input OrderUpdateShippingInput {
  shippingMethod: ID
}

type OrderVoid {
  errors: [Error!]! @deprecated(reason: "Use typed errors with error codes.")
  order: Order
  orderErrors: [OrderError!]!
}

type Page implements Node {
  seoTitle: String
  seoDescription: String
  id: ID!
  title: String!
  content: String!
  contentJson: JSONString!
  publicationDate: Date
  isPublished: Boolean!
  slug: String!
  created: DateTime!
  translation(languageCode: LanguageCodeEnum!): PageTranslation
}

type PageBulkDelete {
  errors: [Error!]! @deprecated(reason: "Use typed errors with error codes.")
  count: Int!
  pageErrors: [PageError!]!
}

type PageBulkPublish {
  errors: [Error!]! @deprecated(reason: "Use typed errors with error codes.")
  count: Int!
  pageErrors: [PageError!]!
}

type PageCountableConnection {
  pageInfo: PageInfo!
  edges: [PageCountableEdge!]!
  totalCount: Int
}

type PageCountableEdge {
  node: Page!
  cursor: String!
}

type PageCreate {
  errors: [Error!]! @deprecated(reason: "Use typed errors with error codes.")
  pageErrors: [PageError!]!
  page: Page
}

type PageDelete {
  errors: [Error!]! @deprecated(reason: "Use typed errors with error codes.")
  pageErrors: [PageError!]!
  page: Page
}

type PageError {
  field: String
  message: String
  code: PageErrorCode!
}

enum PageErrorCode {
  GRAPHQL_ERROR
  INVALID
  NOT_FOUND
  REQUIRED
  UNIQUE
}

input PageFilterInput {
  search: String
}

type PageInfo {
  hasNextPage: Boolean!
  hasPreviousPage: Boolean!
  startCursor: String
  endCursor: String
}

input PageInput {
  slug: String
  title: String
  content: String
  contentJson: JSONString
  isPublished: Boolean
  publicationDate: String
  seo: SeoInput
}

enum PageSortField {
  TITLE
  SLUG
  VISIBILITY
  CREATION_DATE
  PUBLICATION_DATE
}

input PageSortingInput {
  direction: OrderDirection!
  field: PageSortField!
}

type PageTranslatableContent implements Node {
  seoTitle: String
  seoDescription: String
  id: ID!
  title: String!
  content: String!
  contentJson: JSONString!
  translation(languageCode: LanguageCodeEnum!): PageTranslation
  page: Page
}

type PageTranslate {
  errors: [Error!]! @deprecated(reason: "Use typed errors with error codes.")
  translationErrors: [TranslationError!]!
  page: PageTranslatableContent
}

type PageTranslation implements Node {
  seoTitle: String
  seoDescription: String
  id: ID!
  title: String!
  content: String!
  contentJson: JSONString!
  language: LanguageDisplay!
}

input PageTranslationInput {
  seoTitle: String
  seoDescription: String
  title: String
  content: String
  contentJson: JSONString
}

type PageUpdate {
  errors: [Error!]! @deprecated(reason: "Use typed errors with error codes.")
  pageErrors: [PageError!]!
  page: Page
}

type PasswordChange {
  errors: [Error!]! @deprecated(reason: "Use typed errors with error codes.")
  user: User
  accountErrors: [AccountError!]!
}

type Payment implements Node {
  id: ID!
  gateway: String!
  isActive: Boolean!
  created: DateTime!
  modified: DateTime!
  token: String!
  checkout: Checkout
  order: Order
  billingEmail: String!
  customerIpAddress: String
  extraData: String!
  chargeStatus: PaymentChargeStatusEnum!
  actions: [OrderAction]!
  total: Money
  capturedAmount: Money
  billingAddress: Address
  transactions: [Transaction]
  availableCaptureAmount: Money
  availableRefundAmount: Money
  creditCard: CreditCard
}

type PaymentCapture {
  errors: [Error!]! @deprecated(reason: "Use typed errors with error codes.")
  payment: Payment
  paymentErrors: [PaymentError!]!
}

enum PaymentChargeStatusEnum {
  NOT_CHARGED
  PARTIALLY_CHARGED
  FULLY_CHARGED
  PARTIALLY_REFUNDED
  FULLY_REFUNDED
}

type PaymentCountableConnection {
  pageInfo: PageInfo!
  edges: [PaymentCountableEdge!]!
  totalCount: Int
}

type PaymentCountableEdge {
  node: Payment!
  cursor: String!
}

type PaymentError {
  field: String
  message: String
  code: PaymentErrorCode!
}

enum PaymentErrorCode {
  BILLING_ADDRESS_NOT_SET
  GRAPHQL_ERROR
  INVALID
  NOT_FOUND
  PARTIAL_PAYMENT_NOT_ALLOWED
  PAYMENT_ERROR
  REQUIRED
  UNIQUE
}

type PaymentGateway {
  name: String!
  config: [GatewayConfigLine!]!
}

input PaymentInput {
  gateway: String!
  token: String!
  amount: Decimal
  billingAddress: AddressInput
}

type PaymentRefund {
  errors: [Error!]! @deprecated(reason: "Use typed errors with error codes.")
  payment: Payment
  paymentErrors: [PaymentError!]!
}

type PaymentSecureConfirm {
  errors: [Error!]! @deprecated(reason: "Use typed errors with error codes.")
  payment: Payment
  paymentErrors: [PaymentError!]!
}

type PaymentSource {
  gateway: String!
  creditCardInfo: CreditCard
}

type PaymentVoid {
  errors: [Error!]! @deprecated(reason: "Use typed errors with error codes.")
  payment: Payment
  paymentErrors: [PaymentError!]!
}

type Permission {
  code: PermissionEnum!
  name: String!
}

enum PermissionEnum {
  MANAGE_USERS
  MANAGE_STAFF
  MANAGE_SERVICE_ACCOUNTS
  MANAGE_DISCOUNTS
  MANAGE_PLUGINS
  MANAGE_GIFT_CARD
  MANAGE_MENUS
  MANAGE_ORDERS
  MANAGE_PAGES
  MANAGE_PRODUCTS
  MANAGE_SHIPPING
  MANAGE_SETTINGS
  MANAGE_TRANSLATIONS
  MANAGE_WEBHOOKS
  MANAGE_CHECKOUTS
}

<<<<<<< HEAD
=======
type PermissionGroupAssignUsers {
  errors: [Error!]! @deprecated(reason: "Use typed errors with error codes.")
  group: Group
  accountErrors: [AccountError!]!
}

>>>>>>> 0b55c801
type PermissionGroupCreate {
  errors: [Error!]! @deprecated(reason: "Use typed errors with error codes.")
  group: Group
  permissionGroupErrors: [PermissionGroupError!]!
}

input PermissionGroupCreateInput {
  name: String!
  permissions: [PermissionEnum!]
  users: [ID!]
}

type PermissionGroupDelete {
<<<<<<< HEAD
  errors: [Error!]!
  permissionGroupErrors: [PermissionGroupError!]!
=======
  errors: [Error!]! @deprecated(reason: "Use typed errors with error codes.")
  accountErrors: [AccountError!]!
>>>>>>> 0b55c801
  group: Group
}

type PermissionGroupError {
  field: String
  message: String
  code: PermissionGroupErrorCode!
  permissions: [PermissionEnum!]
  users: [ID!]
}

enum PermissionGroupErrorCode {
  ASSIGN_NON_STAFF_MEMBER
  CANNOT_ADD_AND_REMOVE
  CANNOT_REMOVE_FROM_LAST_GROUP
  LEFT_NOT_MANAGEABLE_PERMISSION
  OUT_OF_SCOPE_PERMISSION
  OUT_OF_SCOPE_USER
  REQUIRED
  UNIQUE
}

input PermissionGroupFilterInput {
  search: String
}

enum PermissionGroupSortField {
  NAME
}

input PermissionGroupSortingInput {
  direction: OrderDirection!
  field: PermissionGroupSortField!
}

<<<<<<< HEAD
type PermissionGroupUpdate {
  errors: [Error!]!
=======
type PermissionGroupUnassignUsers {
  errors: [Error!]! @deprecated(reason: "Use typed errors with error codes.")
>>>>>>> 0b55c801
  group: Group
  permissionGroupErrors: [PermissionGroupError!]!
}

<<<<<<< HEAD
input PermissionGroupUpdateInput {
  name: String
  addPermissions: [PermissionEnum!]
  removePermissions: [PermissionEnum!]
  addUsers: [ID!]
  removeUsers: [ID!]
=======
type PermissionGroupUpdate {
  errors: [Error!]! @deprecated(reason: "Use typed errors with error codes.")
  group: Group
  accountErrors: [AccountError!]!
>>>>>>> 0b55c801
}

type Plugin implements Node {
  id: ID!
  name: String!
  description: String!
  active: Boolean!
  configuration: [ConfigurationItem]
}

type PluginCountableConnection {
  pageInfo: PageInfo!
  edges: [PluginCountableEdge!]!
  totalCount: Int
}

type PluginCountableEdge {
  node: Plugin!
  cursor: String!
}

type PluginError {
  field: String
  message: String
  code: PluginErrorCode!
}

enum PluginErrorCode {
  GRAPHQL_ERROR
  INVALID
  PLUGIN_MISCONFIGURED
  NOT_FOUND
  REQUIRED
  UNIQUE
}

input PluginFilterInput {
  active: Boolean
  search: String
}

enum PluginSortField {
  NAME
  IS_ACTIVE
}

input PluginSortingInput {
  direction: OrderDirection!
  field: PluginSortField!
}

type PluginUpdate {
  errors: [Error!]! @deprecated(reason: "Use typed errors with error codes.")
  plugin: Plugin
  pluginsErrors: [PluginError!]!
}

input PluginUpdateInput {
  active: Boolean
  configuration: [ConfigurationItemInput]
}

input PriceRangeInput {
  gte: Float
  lte: Float
}

type Product implements Node & ObjectWithMetadata {
  id: ID!
  seoTitle: String
  seoDescription: String
  name: String!
  description: String!
  descriptionJson: JSONString!
  publicationDate: Date
  isPublished: Boolean!
  productType: ProductType!
  slug: String!
  category: Category
  updatedAt: DateTime
  chargeTaxes: Boolean!
  weight: Weight
  privateMetadata: [MetadataItem]!
  metadata: [MetadataItem]!
  privateMeta: [MetaStore]! @deprecated(reason: "DEPRECATED: Will be removed in Saleor 2.11. use the `privetaMetadata` field instead. ")
  meta: [MetaStore]! @deprecated(reason: "DEPRECATED: Will be removed in Saleor 2.11. use the `metadata` field instead. ")
  url: String! @deprecated(reason: "DEPRECATED: Will be removed in Saleor 2.11.")
  thumbnail(size: Int): Image
  pricing: ProductPricingInfo
  isAvailable: Boolean
  basePrice: Money
  minimalVariantPrice: Money
  taxType: TaxType
  attributes: [SelectedAttribute!]!
  purchaseCost: MoneyRange
  margin: Margin
  imageById(id: ID): ProductImage
  variants: [ProductVariant]
  images: [ProductImage]
  collections: [Collection]
  translation(languageCode: LanguageCodeEnum!): ProductTranslation
}

type ProductAttributeError {
  field: String
  message: String
  code: ProductErrorCode!
  attributes: [ID!]
}

type ProductBulkDelete {
  errors: [Error!]! @deprecated(reason: "Use typed errors with error codes.")
  count: Int!
  productErrors: [ProductError!]!
}

type ProductBulkPublish {
  errors: [Error!]! @deprecated(reason: "Use typed errors with error codes.")
  count: Int!
  productErrors: [ProductError!]!
}

type ProductClearMeta {
  errors: [Error!]! @deprecated(reason: "Use typed errors with error codes.")
  productErrors: [ProductError!]!
  product: Product
}

type ProductClearPrivateMeta {
  errors: [Error!]! @deprecated(reason: "Use typed errors with error codes.")
  productErrors: [ProductError!]!
  product: Product
}

type ProductCountableConnection {
  pageInfo: PageInfo!
  edges: [ProductCountableEdge!]!
  totalCount: Int
}

type ProductCountableEdge {
  node: Product!
  cursor: String!
}

type ProductCreate {
  errors: [Error!]! @deprecated(reason: "Use typed errors with error codes.")
  productErrors: [ProductError!]!
  product: Product
}

input ProductCreateInput {
  attributes: [AttributeValueInput]
  publicationDate: Date
  category: ID
  chargeTaxes: Boolean
  collections: [ID]
  description: String
  descriptionJson: JSONString
  isPublished: Boolean
  name: String
  slug: String
  basePrice: Decimal
  taxCode: String
  seo: SeoInput
  weight: WeightScalar
  sku: String
  quantity: Int
  trackInventory: Boolean
  productType: ID!
  stocks: [StockInput!]
}

type ProductDelete {
  errors: [Error!]! @deprecated(reason: "Use typed errors with error codes.")
  productErrors: [ProductError!]!
  product: Product
}

type ProductError {
  field: String
  message: String
  code: ProductErrorCode!
}

enum ProductErrorCode {
  ALREADY_EXISTS
  ATTRIBUTE_ALREADY_ASSIGNED
  ATTRIBUTE_CANNOT_BE_ASSIGNED
  ATTRIBUTE_VARIANTS_DISABLED
  GRAPHQL_ERROR
  INVALID
  NOT_PRODUCTS_IMAGE
  NOT_FOUND
  REQUIRED
  UNIQUE
  VARIANT_NO_DIGITAL_CONTENT
}

input ProductFilterInput {
  isPublished: Boolean
  collections: [ID]
  categories: [ID]
  hasCategory: Boolean
  price: PriceRangeInput
  attributes: [AttributeInput]
  stockAvailability: StockAvailability
  productType: ID
  stocks: ProductStockFilterInput
  search: String
  minimalPrice: PriceRangeInput
  productTypes: [ID]
}

type ProductImage implements Node {
  id: ID!
  sortOrder: Int
  alt: String!
  url(size: Int): String!
}

type ProductImageBulkDelete {
  errors: [Error!]! @deprecated(reason: "Use typed errors with error codes.")
  count: Int!
  productErrors: [ProductError!]!
}

type ProductImageCreate {
  errors: [Error!]! @deprecated(reason: "Use typed errors with error codes.")
  product: Product
  image: ProductImage
  productErrors: [ProductError!]!
}

input ProductImageCreateInput {
  alt: String
  image: Upload!
  product: ID!
}

type ProductImageDelete {
  errors: [Error!]! @deprecated(reason: "Use typed errors with error codes.")
  product: Product
  image: ProductImage
  productErrors: [ProductError!]!
}

type ProductImageReorder {
  errors: [Error!]! @deprecated(reason: "Use typed errors with error codes.")
  product: Product
  images: [ProductImage]
  productErrors: [ProductError!]!
}

type ProductImageUpdate {
  errors: [Error!]! @deprecated(reason: "Use typed errors with error codes.")
  product: Product
  image: ProductImage
  productErrors: [ProductError!]!
}

input ProductImageUpdateInput {
  alt: String
}

input ProductInput {
  attributes: [AttributeValueInput]
  publicationDate: Date
  category: ID
  chargeTaxes: Boolean
  collections: [ID]
  description: String
  descriptionJson: JSONString
  isPublished: Boolean
  name: String
  slug: String
  basePrice: Decimal
  taxCode: String
  seo: SeoInput
  weight: WeightScalar
  sku: String
  quantity: Int
  trackInventory: Boolean
}

input ProductOrder {
  direction: OrderDirection!
  attributeId: ID
  field: ProductOrderField
}

enum ProductOrderField {
  NAME
  PRICE
  MINIMAL_PRICE
  DATE
  TYPE
  PUBLISHED
}

type ProductPricingInfo {
  onSale: Boolean
  discount: TaxedMoney
  discountLocalCurrency: TaxedMoney
  priceRange: TaxedMoneyRange
  priceRangeUndiscounted: TaxedMoneyRange
  priceRangeLocalCurrency: TaxedMoneyRange
}

input ProductStockFilterInput {
  warehouseIds: [ID!]
  quantity: IntRangeInput
}

type ProductTranslatableContent implements Node {
  id: ID!
  seoTitle: String
  seoDescription: String
  name: String!
  description: String!
  descriptionJson: JSONString!
  translation(languageCode: LanguageCodeEnum!): ProductTranslation
  product: Product
}

type ProductTranslate {
  errors: [Error!]! @deprecated(reason: "Use typed errors with error codes.")
  translationErrors: [TranslationError!]!
  product: Product
}

type ProductTranslation implements Node {
  id: ID!
  seoTitle: String
  seoDescription: String
  name: String!
  description: String!
  descriptionJson: JSONString!
  language: LanguageDisplay!
}

type ProductType implements Node & ObjectWithMetadata {
  id: ID!
  name: String!
  slug: String!
  hasVariants: Boolean!
  isShippingRequired: Boolean!
  isDigital: Boolean!
  weight: Weight
  privateMetadata: [MetadataItem]!
  metadata: [MetadataItem]!
  privateMeta: [MetaStore]! @deprecated(reason: "DEPRECATED: Will be removed in Saleor 2.11. use the `privetaMetadata` field instead. ")
  meta: [MetaStore]! @deprecated(reason: "DEPRECATED: Will be removed in Saleor 2.11. use the `metadata` field instead. ")
  products(before: String, after: String, first: Int, last: Int): ProductCountableConnection
  taxRate: TaxRateType
  taxType: TaxType
  variantAttributes: [Attribute]
  productAttributes: [Attribute]
  availableAttributes(filter: AttributeFilterInput, before: String, after: String, first: Int, last: Int): AttributeCountableConnection
}

type ProductTypeBulkDelete {
  errors: [Error!]! @deprecated(reason: "Use typed errors with error codes.")
  count: Int!
  productErrors: [ProductError!]!
}

type ProductTypeClearMeta {
  errors: [Error!]! @deprecated(reason: "Use typed errors with error codes.")
  productErrors: [ProductError!]!
  productType: ProductType
}

type ProductTypeClearPrivateMeta {
  errors: [Error!]! @deprecated(reason: "Use typed errors with error codes.")
  productErrors: [ProductError!]!
  productType: ProductType
}

enum ProductTypeConfigurable {
  CONFIGURABLE
  SIMPLE
}

type ProductTypeCountableConnection {
  pageInfo: PageInfo!
  edges: [ProductTypeCountableEdge!]!
  totalCount: Int
}

type ProductTypeCountableEdge {
  node: ProductType!
  cursor: String!
}

type ProductTypeCreate {
  errors: [Error!]! @deprecated(reason: "Use typed errors with error codes.")
  productErrors: [ProductError!]!
  productType: ProductType
}

type ProductTypeDelete {
  errors: [Error!]! @deprecated(reason: "Use typed errors with error codes.")
  productErrors: [ProductError!]!
  productType: ProductType
}

enum ProductTypeEnum {
  DIGITAL
  SHIPPABLE
}

input ProductTypeFilterInput {
  search: String
  configurable: ProductTypeConfigurable
  productType: ProductTypeEnum
  ids: [ID]
}

input ProductTypeInput {
  name: String
  slug: String
  hasVariants: Boolean
  productAttributes: [ID]
  variantAttributes: [ID]
  isShippingRequired: Boolean
  isDigital: Boolean
  weight: WeightScalar
  taxCode: String
}

type ProductTypeReorderAttributes {
  errors: [Error!]! @deprecated(reason: "Use typed errors with error codes.")
  productType: ProductType
  productErrors: [ProductError!]!
}

enum ProductTypeSortField {
  NAME
  DIGITAL
  SHIPPING_REQUIRED
}

input ProductTypeSortingInput {
  direction: OrderDirection!
  field: ProductTypeSortField!
}

type ProductTypeUpdate {
  errors: [Error!]! @deprecated(reason: "Use typed errors with error codes.")
  productErrors: [ProductError!]!
  productType: ProductType
}

type ProductTypeUpdateMeta {
  errors: [Error!]! @deprecated(reason: "Use typed errors with error codes.")
  productErrors: [ProductError!]!
  productType: ProductType
}

type ProductTypeUpdatePrivateMeta {
  errors: [Error!]! @deprecated(reason: "Use typed errors with error codes.")
  productErrors: [ProductError!]!
  productType: ProductType
}

type ProductUpdate {
  errors: [Error!]! @deprecated(reason: "Use typed errors with error codes.")
  productErrors: [ProductError!]!
  product: Product
}

type ProductUpdateMeta {
  errors: [Error!]! @deprecated(reason: "Use typed errors with error codes.")
  productErrors: [ProductError!]!
  product: Product
}

type ProductUpdatePrivateMeta {
  errors: [Error!]! @deprecated(reason: "Use typed errors with error codes.")
  productErrors: [ProductError!]!
  product: Product
}

type ProductVariant implements Node & ObjectWithMetadata {
  id: ID!
  name: String!
  sku: String!
  product: Product!
  trackInventory: Boolean!
  weight: Weight
  privateMetadata: [MetadataItem]!
  metadata: [MetadataItem]!
  privateMeta: [MetaStore]! @deprecated(reason: "DEPRECATED: Will be removed in Saleor 2.11. use the `privetaMetadata` field instead. ")
  meta: [MetaStore]! @deprecated(reason: "DEPRECATED: Will be removed in Saleor 2.11. use the `metadata` field instead. ")
  quantity: Int! @deprecated(reason: "This field will be removed in Saleor 2.11. Use the stock field instead.")
  quantityAllocated: Int @deprecated(reason: "This field will be removed in Saleor 2.11. Use the stock field instead.")
  stockQuantity: Int! @deprecated(reason: "This field will be removed in Saleor 2.11. Use the stock field instead.")
  priceOverride: Money
  pricing: VariantPricingInfo
  isAvailable: Boolean @deprecated(reason: "This field will be removed in Saleor 2.11. Use the stock field instead.")
  attributes: [SelectedAttribute!]!
  costPrice: Money
  margin: Int
  quantityOrdered: Int
  revenue(period: ReportingPeriod): TaxedMoney
  images: [ProductImage]
  translation(languageCode: LanguageCodeEnum!): ProductVariantTranslation
  digitalContent: DigitalContent
  stocks(countryCode: CountryCode): [Stock]
}

type ProductVariantBulkCreate {
  errors: [Error!]! @deprecated(reason: "Use typed errors with error codes.")
  count: Int!
  productVariants: [ProductVariant!]!
  bulkProductErrors: [BulkProductError!]!
}

input ProductVariantBulkCreateInput {
  attributes: [AttributeValueInput]!
  costPrice: Decimal
  priceOverride: Decimal
  sku: String!
  quantity: Int
  trackInventory: Boolean
  weight: WeightScalar
}

type ProductVariantBulkDelete {
  errors: [Error!]! @deprecated(reason: "Use typed errors with error codes.")
  count: Int!
  productErrors: [ProductError!]!
}

type ProductVariantClearMeta {
  errors: [Error!]! @deprecated(reason: "Use typed errors with error codes.")
  productErrors: [ProductError!]!
  productVariant: ProductVariant
}

type ProductVariantClearPrivateMeta {
  errors: [Error!]! @deprecated(reason: "Use typed errors with error codes.")
  productErrors: [ProductError!]!
  productVariant: ProductVariant
}

type ProductVariantCountableConnection {
  pageInfo: PageInfo!
  edges: [ProductVariantCountableEdge!]!
  totalCount: Int
}

type ProductVariantCountableEdge {
  node: ProductVariant!
  cursor: String!
}

type ProductVariantCreate {
  errors: [Error!]! @deprecated(reason: "Use typed errors with error codes.")
  productErrors: [ProductError!]!
  productVariant: ProductVariant
}

input ProductVariantCreateInput {
  attributes: [AttributeValueInput]!
  costPrice: Decimal
  priceOverride: Decimal
  sku: String
  quantity: Int
  trackInventory: Boolean
  weight: WeightScalar
  product: ID!
  stocks: [StockInput!]
}

type ProductVariantDelete {
  errors: [Error!]! @deprecated(reason: "Use typed errors with error codes.")
  productErrors: [ProductError!]!
  productVariant: ProductVariant
}

input ProductVariantInput {
  attributes: [AttributeValueInput]
  costPrice: Decimal
  priceOverride: Decimal
  sku: String
  quantity: Int
  trackInventory: Boolean
  weight: WeightScalar
}

type ProductVariantStocksCreate {
  errors: [Error!]! @deprecated(reason: "Use typed errors with error codes.")
  productVariant: ProductVariant
  bulkStockErrors: [BulkStockError!]!
}

type ProductVariantStocksDelete {
  errors: [Error!]! @deprecated(reason: "Use typed errors with error codes.")
  productVariant: ProductVariant
  stockErrors: [StockError!]!
}

type ProductVariantStocksUpdate {
  errors: [Error!]! @deprecated(reason: "Use typed errors with error codes.")
  productVariant: ProductVariant
  bulkStockErrors: [BulkStockError!]!
}

type ProductVariantTranslatableContent implements Node {
  id: ID!
  name: String!
  translation(languageCode: LanguageCodeEnum!): ProductVariantTranslation
  productVariant: ProductVariant
}

type ProductVariantTranslate {
  errors: [Error!]! @deprecated(reason: "Use typed errors with error codes.")
  translationErrors: [TranslationError!]!
  productVariant: ProductVariant
}

type ProductVariantTranslation implements Node {
  id: ID!
  name: String!
  language: LanguageDisplay!
}

type ProductVariantUpdate {
  errors: [Error!]! @deprecated(reason: "Use typed errors with error codes.")
  productErrors: [ProductError!]!
  productVariant: ProductVariant
}

type ProductVariantUpdateMeta {
  errors: [Error!]! @deprecated(reason: "Use typed errors with error codes.")
  productErrors: [ProductError!]!
  productVariant: ProductVariant
}

type ProductVariantUpdatePrivateMeta {
  errors: [Error!]! @deprecated(reason: "Use typed errors with error codes.")
  productErrors: [ProductError!]!
  productVariant: ProductVariant
}

type Query {
  webhook(id: ID!): Webhook
  webhooks(sortBy: WebhookSortingInput, filter: WebhookFilterInput, before: String, after: String, first: Int, last: Int): WebhookCountableConnection
  webhookEvents: [WebhookEvent]
  webhookSamplePayload(eventType: WebhookSampleEventTypeEnum!): JSONString
  warehouse(id: ID!): Warehouse
  warehouses(filter: WarehouseFilterInput, sortBy: WarehouseSortingInput, before: String, after: String, first: Int, last: Int): WarehouseCountableConnection
  translations(kind: TranslatableKinds!, before: String, after: String, first: Int, last: Int): TranslatableItemConnection
  translation(id: ID!, kind: TranslatableKinds!): TranslatableItem
  stock(id: ID!): Stock
  stocks(filter: StockFilterInput, before: String, after: String, first: Int, last: Int): StockCountableConnection
  shop: Shop!
  shippingZone(id: ID!): ShippingZone
  shippingZones(before: String, after: String, first: Int, last: Int): ShippingZoneCountableConnection
  digitalContent(id: ID!): DigitalContent
  digitalContents(before: String, after: String, first: Int, last: Int): DigitalContentCountableConnection
  attributes(filter: AttributeFilterInput, sortBy: AttributeSortingInput, before: String, after: String, first: Int, last: Int): AttributeCountableConnection
  attribute(id: ID!): Attribute
  categories(filter: CategoryFilterInput, sortBy: CategorySortingInput, level: Int, before: String, after: String, first: Int, last: Int): CategoryCountableConnection
  category(id: ID!): Category
  collection(id: ID!): Collection
  collections(filter: CollectionFilterInput, sortBy: CollectionSortingInput, before: String, after: String, first: Int, last: Int): CollectionCountableConnection
  product(id: ID!): Product
  products(filter: ProductFilterInput, sortBy: ProductOrder, stockAvailability: StockAvailability, before: String, after: String, first: Int, last: Int): ProductCountableConnection
  productType(id: ID!): ProductType
  productTypes(filter: ProductTypeFilterInput, sortBy: ProductTypeSortingInput, before: String, after: String, first: Int, last: Int): ProductTypeCountableConnection
  productVariant(id: ID!): ProductVariant
  productVariants(ids: [ID], before: String, after: String, first: Int, last: Int): ProductVariantCountableConnection
  reportProductSales(period: ReportingPeriod!, before: String, after: String, first: Int, last: Int): ProductVariantCountableConnection
  payment(id: ID!): Payment
  payments(before: String, after: String, first: Int, last: Int): PaymentCountableConnection
  page(id: ID, slug: String): Page
  pages(sortBy: PageSortingInput, filter: PageFilterInput, before: String, after: String, first: Int, last: Int): PageCountableConnection
  homepageEvents(before: String, after: String, first: Int, last: Int): OrderEventCountableConnection
  order(id: ID!): Order
  orders(sortBy: OrderSortingInput, filter: OrderFilterInput, created: ReportingPeriod, status: OrderStatusFilter, before: String, after: String, first: Int, last: Int): OrderCountableConnection
  draftOrders(sortBy: OrderSortingInput, filter: OrderDraftFilterInput, created: ReportingPeriod, before: String, after: String, first: Int, last: Int): OrderCountableConnection
  ordersTotal(period: ReportingPeriod): TaxedMoney
  orderByToken(token: UUID!): Order
  menu(id: ID, name: String): Menu
  menus(sortBy: MenuSortingInput, filter: MenuFilterInput, before: String, after: String, first: Int, last: Int): MenuCountableConnection
  menuItem(id: ID!): MenuItem
  menuItems(sortBy: MenuItemSortingInput, filter: MenuItemFilterInput, before: String, after: String, first: Int, last: Int): MenuItemCountableConnection
  giftCard(id: ID!): GiftCard
  giftCards(before: String, after: String, first: Int, last: Int): GiftCardCountableConnection
  plugin(id: ID!): Plugin
  plugins(filter: PluginFilterInput, sortBy: PluginSortingInput, before: String, after: String, first: Int, last: Int): PluginCountableConnection
  sale(id: ID!): Sale
  sales(filter: SaleFilterInput, sortBy: SaleSortingInput, query: String, before: String, after: String, first: Int, last: Int): SaleCountableConnection
  voucher(id: ID!): Voucher
  vouchers(filter: VoucherFilterInput, sortBy: VoucherSortingInput, query: String, before: String, after: String, first: Int, last: Int): VoucherCountableConnection
  taxTypes: [TaxType]
  checkout(token: UUID): Checkout
  checkouts(before: String, after: String, first: Int, last: Int): CheckoutCountableConnection
  checkoutLine(id: ID): CheckoutLine
  checkoutLines(before: String, after: String, first: Int, last: Int): CheckoutLineCountableConnection
  addressValidationRules(countryCode: CountryCode!, countryArea: String, city: String, cityArea: String): AddressValidationData
  address(id: ID!): Address
  customers(filter: CustomerFilterInput, sortBy: UserSortingInput, before: String, after: String, first: Int, last: Int): UserCountableConnection
  permissionGroups(filter: PermissionGroupFilterInput, sortBy: PermissionGroupSortingInput, before: String, after: String, first: Int, last: Int): GroupCountableConnection
  permissionGroup(id: ID!): Group
  me: User
  staffUsers(filter: StaffUserInput, sortBy: UserSortingInput, before: String, after: String, first: Int, last: Int): UserCountableConnection
  serviceAccounts(filter: ServiceAccountFilterInput, sortBy: ServiceAccountSortingInput, before: String, after: String, first: Int, last: Int): ServiceAccountCountableConnection
  serviceAccount(id: ID!): ServiceAccount
  user(id: ID!): User
  _entities(representations: [_Any]): [_Entity]
  _service: _Service
}

type ReducedRate {
  rate: Float!
  rateType: TaxRateType!
}

type Refresh {
  token: String
  payload: GenericScalar
}

input ReorderInput {
  id: ID!
  sortOrder: Int
}

enum ReportingPeriod {
  TODAY
  THIS_MONTH
}

type RequestEmailChange {
  errors: [Error!]! @deprecated(reason: "Use typed errors with error codes.")
  user: User
  accountErrors: [AccountError!]!
}

type RequestPasswordReset {
  errors: [Error!]! @deprecated(reason: "Use typed errors with error codes.")
  accountErrors: [AccountError!]!
}

type Sale implements Node {
  id: ID!
  name: String!
  type: SaleType!
  value: Float!
  startDate: DateTime!
  endDate: DateTime
  categories(before: String, after: String, first: Int, last: Int): CategoryCountableConnection
  collections(before: String, after: String, first: Int, last: Int): CollectionCountableConnection
  products(before: String, after: String, first: Int, last: Int): ProductCountableConnection
  translation(languageCode: LanguageCodeEnum!): SaleTranslation
}

type SaleAddCatalogues {
  errors: [Error!]! @deprecated(reason: "Use typed errors with error codes.")
  sale: Sale
  discountErrors: [DiscountError!]!
}

type SaleBulkDelete {
  errors: [Error!]! @deprecated(reason: "Use typed errors with error codes.")
  count: Int!
  discountErrors: [DiscountError!]!
}

type SaleCountableConnection {
  pageInfo: PageInfo!
  edges: [SaleCountableEdge!]!
  totalCount: Int
}

type SaleCountableEdge {
  node: Sale!
  cursor: String!
}

type SaleCreate {
  errors: [Error!]! @deprecated(reason: "Use typed errors with error codes.")
  discountErrors: [DiscountError!]!
  sale: Sale
}

type SaleDelete {
  errors: [Error!]! @deprecated(reason: "Use typed errors with error codes.")
  discountErrors: [DiscountError!]!
  sale: Sale
}

input SaleFilterInput {
  status: [DiscountStatusEnum]
  saleType: DiscountValueTypeEnum
  started: DateTimeRangeInput
  search: String
}

input SaleInput {
  name: String
  type: DiscountValueTypeEnum
  value: Decimal
  products: [ID]
  categories: [ID]
  collections: [ID]
  startDate: DateTime
  endDate: DateTime
}

type SaleRemoveCatalogues {
  errors: [Error!]! @deprecated(reason: "Use typed errors with error codes.")
  sale: Sale
  discountErrors: [DiscountError!]!
}

enum SaleSortField {
  NAME
  START_DATE
  END_DATE
  VALUE
  TYPE
}

input SaleSortingInput {
  direction: OrderDirection!
  field: SaleSortField!
}

type SaleTranslatableContent implements Node {
  id: ID!
  name: String!
  translation(languageCode: LanguageCodeEnum!): SaleTranslation
  sale: Sale
}

type SaleTranslate {
  errors: [Error!]! @deprecated(reason: "Use typed errors with error codes.")
  translationErrors: [TranslationError!]!
  sale: Sale
}

type SaleTranslation implements Node {
  id: ID!
  name: String
  language: LanguageDisplay!
}

enum SaleType {
  FIXED
  PERCENTAGE
}

type SaleUpdate {
  errors: [Error!]! @deprecated(reason: "Use typed errors with error codes.")
  discountErrors: [DiscountError!]!
  sale: Sale
}

type SelectedAttribute {
  attribute: Attribute!
  values: [AttributeValue]!
}

input SeoInput {
  title: String
  description: String
}

type ServiceAccount implements Node & ObjectWithMetadata {
  id: ID!
  name: String
  created: DateTime
  isActive: Boolean
  permissions: [Permission]
  tokens: [ServiceAccountToken]
  privateMetadata: [MetadataItem]!
  metadata: [MetadataItem]!
  privateMeta: [MetaStore]! @deprecated(reason: "DEPRECATED: Will be removed in Saleor 2.11. use the `privetaMetadata` field instead. ")
  meta: [MetaStore]! @deprecated(reason: "DEPRECATED: Will be removed in Saleor 2.11. use the `metadata` field instead. ")
}

type ServiceAccountClearPrivateMeta {
  errors: [Error!]! @deprecated(reason: "Use typed errors with error codes.")
  accountErrors: [AccountError!]!
  serviceAccount: ServiceAccount
}

type ServiceAccountCountableConnection {
  pageInfo: PageInfo!
  edges: [ServiceAccountCountableEdge!]!
  totalCount: Int
}

type ServiceAccountCountableEdge {
  node: ServiceAccount!
  cursor: String!
}

type ServiceAccountCreate {
  errors: [Error!]! @deprecated(reason: "Use typed errors with error codes.")
  authToken: String
  accountErrors: [AccountError!]!
  serviceAccount: ServiceAccount
}

type ServiceAccountDelete {
  errors: [Error!]! @deprecated(reason: "Use typed errors with error codes.")
  accountErrors: [AccountError!]!
  serviceAccount: ServiceAccount
}

input ServiceAccountFilterInput {
  search: String
  isActive: Boolean
}

input ServiceAccountInput {
  name: String
  isActive: Boolean
  permissions: [PermissionEnum]
}

enum ServiceAccountSortField {
  NAME
  CREATION_DATE
}

input ServiceAccountSortingInput {
  direction: OrderDirection!
  field: ServiceAccountSortField!
}

type ServiceAccountToken implements Node {
  name: String
  authToken: String
  id: ID!
}

type ServiceAccountTokenCreate {
  errors: [Error!]! @deprecated(reason: "Use typed errors with error codes.")
  authToken: String
  accountErrors: [AccountError!]!
  serviceAccountToken: ServiceAccountToken
}

type ServiceAccountTokenDelete {
  errors: [Error!]! @deprecated(reason: "Use typed errors with error codes.")
  accountErrors: [AccountError!]!
  serviceAccountToken: ServiceAccountToken
}

input ServiceAccountTokenInput {
  name: String
  serviceAccount: ID!
}

type ServiceAccountUpdate {
  errors: [Error!]! @deprecated(reason: "Use typed errors with error codes.")
  accountErrors: [AccountError!]!
  serviceAccount: ServiceAccount
}

type ServiceAccountUpdatePrivateMeta {
  errors: [Error!]! @deprecated(reason: "Use typed errors with error codes.")
  accountErrors: [AccountError!]!
  serviceAccount: ServiceAccount
}

type SetPassword {
  token: String
  errors: [Error!]! @deprecated(reason: "Use typed errors with error codes.")
  accountErrors: [AccountError!]!
  user: User
}

type ShippingError {
  field: String
  message: String
  code: ShippingErrorCode!
  warehouses: [ID!]
}

enum ShippingErrorCode {
  ALREADY_EXISTS
  GRAPHQL_ERROR
  INVALID
  MAX_LESS_THAN_MIN
  NOT_FOUND
  REQUIRED
  UNIQUE
  CANNOT_ADD_AND_REMOVE
}

type ShippingMethod implements Node {
  id: ID!
  name: String!
  price: Money
  minimumOrderPrice: Money
  maximumOrderPrice: Money
  minimumOrderWeight: Weight
  maximumOrderWeight: Weight
  type: ShippingMethodTypeEnum
  translation(languageCode: LanguageCodeEnum!): ShippingMethodTranslation
}

type ShippingMethodTranslatableContent implements Node {
  id: ID!
  name: String!
  translation(languageCode: LanguageCodeEnum!): ShippingMethodTranslation
  shippingMethod: ShippingMethod
}

type ShippingMethodTranslation implements Node {
  id: ID!
  name: String
  language: LanguageDisplay!
}

enum ShippingMethodTypeEnum {
  PRICE
  WEIGHT
}

type ShippingPriceBulkDelete {
  errors: [Error!]! @deprecated(reason: "Use typed errors with error codes.")
  count: Int!
  shippingErrors: [ShippingError!]!
}

type ShippingPriceCreate {
  errors: [Error!]! @deprecated(reason: "Use typed errors with error codes.")
  shippingZone: ShippingZone
  shippingErrors: [ShippingError!]!
  shippingMethod: ShippingMethod
}

type ShippingPriceDelete {
  errors: [Error!]! @deprecated(reason: "Use typed errors with error codes.")
  shippingMethod: ShippingMethod
  shippingZone: ShippingZone
  shippingErrors: [ShippingError!]!
}

input ShippingPriceInput {
  name: String
  price: Decimal
  minimumOrderPrice: Decimal
  maximumOrderPrice: Decimal
  minimumOrderWeight: WeightScalar
  maximumOrderWeight: WeightScalar
  type: ShippingMethodTypeEnum
  shippingZone: ID
}

type ShippingPriceTranslate {
  errors: [Error!]! @deprecated(reason: "Use typed errors with error codes.")
  translationErrors: [TranslationError!]!
  shippingMethod: ShippingMethod
}

type ShippingPriceUpdate {
  errors: [Error!]! @deprecated(reason: "Use typed errors with error codes.")
  shippingZone: ShippingZone
  shippingErrors: [ShippingError!]!
  shippingMethod: ShippingMethod
}

type ShippingZone implements Node {
  id: ID!
  name: String!
  default: Boolean!
  priceRange: MoneyRange
  countries: [CountryDisplay]
  shippingMethods: [ShippingMethod]
  warehouses: [Warehouse]
}

type ShippingZoneBulkDelete {
  errors: [Error!]! @deprecated(reason: "Use typed errors with error codes.")
  count: Int!
  shippingErrors: [ShippingError!]!
}

type ShippingZoneCountableConnection {
  pageInfo: PageInfo!
  edges: [ShippingZoneCountableEdge!]!
  totalCount: Int
}

type ShippingZoneCountableEdge {
  node: ShippingZone!
  cursor: String!
}

type ShippingZoneCreate {
  errors: [Error!]! @deprecated(reason: "Use typed errors with error codes.")
  shippingZone: ShippingZone
  shippingErrors: [ShippingError!]!
}

input ShippingZoneCreateInput {
  name: String
  countries: [String]
  default: Boolean
  addWarehouses: [ID]
}

type ShippingZoneDelete {
  errors: [Error!]! @deprecated(reason: "Use typed errors with error codes.")
  shippingErrors: [ShippingError!]!
  shippingZone: ShippingZone
}

type ShippingZoneUpdate {
  errors: [Error!]! @deprecated(reason: "Use typed errors with error codes.")
  shippingZone: ShippingZone
  shippingErrors: [ShippingError!]!
}

input ShippingZoneUpdateInput {
  name: String
  countries: [String]
  default: Boolean
  addWarehouses: [ID]
  removeWarehouses: [ID]
}

type Shop {
  geolocalization: Geolocalization
  authorizationKeys: [AuthorizationKey]!
  countries(languageCode: LanguageCodeEnum): [CountryDisplay]!
  currencies: [String]!
  defaultCurrency: String!
  defaultCountry: CountryDisplay
  defaultMailSenderName: String
  defaultMailSenderAddress: String
  description: String
  domain: Domain!
  homepageCollection: Collection
  languages: [LanguageDisplay]!
  name: String!
  navigation: Navigation
  permissions: [Permission]!
  phonePrefixes: [String]!
  headerText: String
  includeTaxesInPrices: Boolean!
  displayGrossPrices: Boolean!
  chargeTaxesOnShipping: Boolean!
  trackInventoryByDefault: Boolean
  defaultWeightUnit: WeightUnitsEnum
  translation(languageCode: LanguageCodeEnum!): ShopTranslation
  automaticFulfillmentDigitalProducts: Boolean
  defaultDigitalMaxDownloads: Int
  defaultDigitalUrlValidDays: Int
  companyAddress: Address
  customerSetPasswordUrl: String
  staffNotificationRecipients: [StaffNotificationRecipient]
}

type ShopAddressUpdate {
  errors: [Error!]! @deprecated(reason: "Use typed errors with error codes.")
  shop: Shop
  shopErrors: [ShopError!]!
}

type ShopDomainUpdate {
  errors: [Error!]! @deprecated(reason: "Use typed errors with error codes.")
  shop: Shop
  shopErrors: [ShopError!]!
}

type ShopError {
  field: String
  message: String
  code: ShopErrorCode!
}

enum ShopErrorCode {
  ALREADY_EXISTS
  CANNOT_FETCH_TAX_RATES
  GRAPHQL_ERROR
  INVALID
  NOT_FOUND
  REQUIRED
  UNIQUE
}

type ShopFetchTaxRates {
  errors: [Error!]! @deprecated(reason: "Use typed errors with error codes.")
  shop: Shop
  shopErrors: [ShopError!]!
}

input ShopSettingsInput {
  headerText: String
  description: String
  includeTaxesInPrices: Boolean
  displayGrossPrices: Boolean
  chargeTaxesOnShipping: Boolean
  trackInventoryByDefault: Boolean
  defaultWeightUnit: WeightUnitsEnum
  automaticFulfillmentDigitalProducts: Boolean
  defaultDigitalMaxDownloads: Int
  defaultDigitalUrlValidDays: Int
  defaultMailSenderName: String
  defaultMailSenderAddress: String
  customerSetPasswordUrl: String
}

type ShopSettingsTranslate {
  errors: [Error!]! @deprecated(reason: "Use typed errors with error codes.")
  shop: Shop
  translationErrors: [TranslationError!]!
}

input ShopSettingsTranslationInput {
  headerText: String
  description: String
}

type ShopSettingsUpdate {
  errors: [Error!]! @deprecated(reason: "Use typed errors with error codes.")
  shop: Shop
  shopErrors: [ShopError!]!
}

type ShopTranslation implements Node {
  id: ID!
  headerText: String!
  description: String!
  language: LanguageDisplay!
}

input SiteDomainInput {
  domain: String
  name: String
}

type StaffBulkDelete {
  errors: [Error!]! @deprecated(reason: "Use typed errors with error codes.")
  count: Int!
  staffErrors: [StaffError!]!
}

type StaffCreate {
<<<<<<< HEAD
  errors: [Error!]!
  staffErrors: [StaffError!]!
=======
  errors: [Error!]! @deprecated(reason: "Use typed errors with error codes.")
  accountErrors: [AccountError!]!
>>>>>>> 0b55c801
  user: User
}

input StaffCreateInput {
  firstName: String
  lastName: String
  email: String
  isActive: Boolean
  note: String
  addGroups: [ID!]
  redirectUrl: String
}

type StaffDelete {
<<<<<<< HEAD
  errors: [Error!]!
  staffErrors: [StaffError!]!
=======
  errors: [Error!]! @deprecated(reason: "Use typed errors with error codes.")
  accountErrors: [AccountError!]!
>>>>>>> 0b55c801
  user: User
}

type StaffError {
  field: String
  message: String
  code: AccountErrorCode!
  permissions: [PermissionEnum!]
  groups: [ID!]
  users: [ID!]
}

enum StaffMemberStatus {
  ACTIVE
  DEACTIVATED
}

type StaffNotificationRecipient implements Node {
  user: User
  active: Boolean
  id: ID!
  email: String
}

type StaffNotificationRecipientCreate {
  errors: [Error!]! @deprecated(reason: "Use typed errors with error codes.")
  shopErrors: [ShopError!]!
  staffNotificationRecipient: StaffNotificationRecipient
}

type StaffNotificationRecipientDelete {
  errors: [Error!]! @deprecated(reason: "Use typed errors with error codes.")
  shopErrors: [ShopError!]!
  staffNotificationRecipient: StaffNotificationRecipient
}

input StaffNotificationRecipientInput {
  user: ID
  email: String
  active: Boolean
}

type StaffNotificationRecipientUpdate {
  errors: [Error!]! @deprecated(reason: "Use typed errors with error codes.")
  shopErrors: [ShopError!]!
  staffNotificationRecipient: StaffNotificationRecipient
}

type StaffUpdate {
<<<<<<< HEAD
  errors: [Error!]!
  staffErrors: [StaffError!]!
=======
  errors: [Error!]! @deprecated(reason: "Use typed errors with error codes.")
  accountErrors: [AccountError!]!
>>>>>>> 0b55c801
  user: User
}

input StaffUpdateInput {
  firstName: String
  lastName: String
  email: String
  isActive: Boolean
  note: String
  addGroups: [ID!]
  removeGroups: [ID!]
}

input StaffUserInput {
  status: StaffMemberStatus
  search: String
}

type Stock implements Node {
  warehouse: Warehouse!
  productVariant: ProductVariant!
  quantity: Int!
  quantityAllocated: Int!
  id: ID!
  stockQuantity: Int!
}

enum StockAvailability {
  IN_STOCK
  OUT_OF_STOCK
}

type StockCountableConnection {
  pageInfo: PageInfo!
  edges: [StockCountableEdge!]!
  totalCount: Int
}

type StockCountableEdge {
  node: Stock!
  cursor: String!
}

type StockError {
  field: String
  message: String
  code: StockErrorCode!
}

enum StockErrorCode {
  ALREADY_EXISTS
  GRAPHQL_ERROR
  INVALID
  NOT_FOUND
  REQUIRED
  UNIQUE
}

input StockFilterInput {
  quantity: Float
  quantityAllocated: Float
  search: String
}

input StockInput {
  warehouse: ID!
  quantity: Int
}

enum TaxRateType {
  ACCOMMODATION
  ADMISSION_TO_CULTURAL_EVENTS
  ADMISSION_TO_ENTERTAINMENT_EVENTS
  ADMISSION_TO_SPORTING_EVENTS
  ADVERTISING
  AGRICULTURAL_SUPPLIES
  BABY_FOODSTUFFS
  BIKES
  BOOKS
  CHILDRENS_CLOTHING
  DOMESTIC_FUEL
  DOMESTIC_SERVICES
  E_BOOKS
  FOODSTUFFS
  HOTELS
  MEDICAL
  NEWSPAPERS
  PASSENGER_TRANSPORT
  PHARMACEUTICALS
  PROPERTY_RENOVATIONS
  RESTAURANTS
  SOCIAL_HOUSING
  STANDARD
  WATER
  WINE
}

type TaxType {
  description: String
  taxCode: String
}

type TaxedMoney {
  currency: String!
  gross: Money!
  net: Money!
  tax: Money!
}

type TaxedMoneyRange {
  start: TaxedMoney
  stop: TaxedMoney
}

type Transaction implements Node {
  id: ID!
  created: DateTime!
  payment: Payment!
  token: String!
  kind: TransactionKind!
  isSuccess: Boolean!
  error: TransactionError
  gatewayResponse: JSONString!
  amount: Money
}

enum TransactionError {
  TRANSACTIONERROR_INCORRECT_NUMBER
  TRANSACTIONERROR_INVALID_NUMBER
  TRANSACTIONERROR_INCORRECT_CVV
  TRANSACTIONERROR_INVALID_CVV
  TRANSACTIONERROR_INCORRECT_ZIP
  TRANSACTIONERROR_INCORRECT_ADDRESS
  TRANSACTIONERROR_INVALID_EXPIRY_DATE
  TRANSACTIONERROR_EXPIRED
  TRANSACTIONERROR_PROCESSING_ERROR
  TRANSACTIONERROR_DECLINED
}

enum TransactionKind {
  AUTH
  REFUND
  CAPTURE
  VOID
  CONFIRM
}

union TranslatableItem = ProductTranslatableContent | CollectionTranslatableContent | CategoryTranslatableContent | AttributeTranslatableContent | AttributeValueTranslatableContent | ProductVariantTranslatableContent | PageTranslatableContent | ShippingMethodTranslatableContent | SaleTranslatableContent | VoucherTranslatableContent | MenuItemTranslatableContent

type TranslatableItemConnection {
  pageInfo: PageInfo!
  edges: [TranslatableItemEdge!]!
  totalCount: Int
}

type TranslatableItemEdge {
  node: TranslatableItem!
  cursor: String!
}

enum TranslatableKinds {
  ATTRIBUTE
  ATTRIBUTE_VALUE
  CATEGORY
  COLLECTION
  MENU_ITEM
  PAGE
  PRODUCT
  SALE
  SHIPPING_METHOD
  VARIANT
  VOUCHER
}

type TranslationError {
  field: String
  message: String
  code: TranslationErrorCode!
}

enum TranslationErrorCode {
  GRAPHQL_ERROR
  NOT_FOUND
  REQUIRED
}

input TranslationInput {
  seoTitle: String
  seoDescription: String
  name: String
  description: String
  descriptionJson: JSONString
}

scalar UUID

type UpdateMetadata {
  errors: [Error!]! @deprecated(reason: "Use typed errors with error codes.")
  metadataErrors: [MetadataError!]!
  item: ObjectWithMetadata
}

type UpdatePrivateMetadata {
  errors: [Error!]! @deprecated(reason: "Use typed errors with error codes.")
  metadataErrors: [MetadataError!]!
  item: ObjectWithMetadata
}

scalar Upload

type User implements Node & ObjectWithMetadata {
  id: ID!
  lastLogin: DateTime
  email: String!
  firstName: String!
  lastName: String!
  isStaff: Boolean!
  isActive: Boolean!
  note: String
  dateJoined: DateTime!
  defaultShippingAddress: Address
  defaultBillingAddress: Address
  privateMetadata: [MetadataItem]!
  metadata: [MetadataItem]!
  privateMeta: [MetaStore]! @deprecated(reason: "DEPRECATED: Will be removed in Saleor 2.11. use the `privetaMetadata` field instead. ")
  meta: [MetaStore]! @deprecated(reason: "DEPRECATED: Will be removed in Saleor 2.11. use the `metadata` field instead. ")
  addresses: [Address]
  checkout: Checkout
  giftCards(before: String, after: String, first: Int, last: Int): GiftCardCountableConnection
  orders(before: String, after: String, first: Int, last: Int): OrderCountableConnection
  permissions: [Permission] @deprecated(reason: "Will be removed in Saleor 2.11.Use the `userPermissions` instead.")
  userPermissions: [UserPermission]
  permissionGroups: [Group]
  editableGroups: [Group]
  avatar(size: Int): Image
  events: [CustomerEvent]
  storedPaymentSources: [PaymentSource]
}

type UserAvatarDelete {
  errors: [Error!]! @deprecated(reason: "Use typed errors with error codes.")
  user: User
  accountErrors: [AccountError!]!
}

type UserAvatarUpdate {
  errors: [Error!]! @deprecated(reason: "Use typed errors with error codes.")
  user: User
  accountErrors: [AccountError!]!
}

type UserBulkSetActive {
  errors: [Error!]! @deprecated(reason: "Use typed errors with error codes.")
  count: Int!
  accountErrors: [AccountError!]!
}

type UserClearMeta {
  errors: [Error!]! @deprecated(reason: "Use typed errors with error codes.")
  accountErrors: [AccountError!]!
  user: User
}

type UserClearPrivateMeta {
  errors: [Error!]! @deprecated(reason: "Use typed errors with error codes.")
  accountErrors: [AccountError!]!
  user: User
}

type UserCountableConnection {
  pageInfo: PageInfo!
  edges: [UserCountableEdge!]!
  totalCount: Int
}

type UserCountableEdge {
  node: User!
  cursor: String!
}

input UserCreateInput {
  defaultBillingAddress: AddressInput
  defaultShippingAddress: AddressInput
  firstName: String
  lastName: String
  email: String
  isActive: Boolean
  note: String
  redirectUrl: String
}

type UserPermission {
  code: PermissionEnum!
  name: String!
  sourcePermissionGroups(userId: ID!): [Group!]
}

enum UserSortField {
  FIRST_NAME
  LAST_NAME
  EMAIL
  ORDER_COUNT
}

input UserSortingInput {
  direction: OrderDirection!
  field: UserSortField!
}

type UserUpdateMeta {
  errors: [Error!]! @deprecated(reason: "Use typed errors with error codes.")
  accountErrors: [AccountError!]!
  user: User
}

type UserUpdatePrivateMeta {
  errors: [Error!]! @deprecated(reason: "Use typed errors with error codes.")
  accountErrors: [AccountError!]!
  user: User
}

type VAT {
  countryCode: String!
  standardRate: Float
  reducedRates: [ReducedRate]!
}

type VariantImageAssign {
  errors: [Error!]! @deprecated(reason: "Use typed errors with error codes.")
  productVariant: ProductVariant
  image: ProductImage
  productErrors: [ProductError!]!
}

type VariantImageUnassign {
  errors: [Error!]! @deprecated(reason: "Use typed errors with error codes.")
  productVariant: ProductVariant
  image: ProductImage
  productErrors: [ProductError!]!
}

type VariantPricingInfo {
  onSale: Boolean
  discount: TaxedMoney
  discountLocalCurrency: TaxedMoney
  price: TaxedMoney
  priceUndiscounted: TaxedMoney
  priceLocalCurrency: TaxedMoney
}

type VerifyToken {
  payload: GenericScalar
  user: User
}

type Voucher implements Node {
  id: ID!
  name: String
  type: VoucherTypeEnum!
  code: String!
  usageLimit: Int
  used: Int!
  startDate: DateTime!
  endDate: DateTime
  applyOncePerOrder: Boolean!
  applyOncePerCustomer: Boolean!
  discountValueType: DiscountValueTypeEnum!
  discountValue: Float!
  minSpent: Money
  minCheckoutItemsQuantity: Int
  categories(before: String, after: String, first: Int, last: Int): CategoryCountableConnection
  collections(before: String, after: String, first: Int, last: Int): CollectionCountableConnection
  products(before: String, after: String, first: Int, last: Int): ProductCountableConnection
  countries: [CountryDisplay]
  translation(languageCode: LanguageCodeEnum!): VoucherTranslation
}

type VoucherAddCatalogues {
  errors: [Error!]! @deprecated(reason: "Use typed errors with error codes.")
  voucher: Voucher
  discountErrors: [DiscountError!]!
}

type VoucherBulkDelete {
  errors: [Error!]! @deprecated(reason: "Use typed errors with error codes.")
  count: Int!
  discountErrors: [DiscountError!]!
}

type VoucherCountableConnection {
  pageInfo: PageInfo!
  edges: [VoucherCountableEdge!]!
  totalCount: Int
}

type VoucherCountableEdge {
  node: Voucher!
  cursor: String!
}

type VoucherCreate {
  errors: [Error!]! @deprecated(reason: "Use typed errors with error codes.")
  discountErrors: [DiscountError!]!
  voucher: Voucher
}

type VoucherDelete {
  errors: [Error!]! @deprecated(reason: "Use typed errors with error codes.")
  discountErrors: [DiscountError!]!
  voucher: Voucher
}

enum VoucherDiscountType {
  FIXED
  PERCENTAGE
  SHIPPING
}

input VoucherFilterInput {
  status: [DiscountStatusEnum]
  timesUsed: IntRangeInput
  discountType: [VoucherDiscountType]
  started: DateTimeRangeInput
  search: String
}

input VoucherInput {
  type: VoucherTypeEnum
  name: String
  code: String
  startDate: DateTime
  endDate: DateTime
  discountValueType: DiscountValueTypeEnum
  discountValue: Decimal
  products: [ID]
  collections: [ID]
  categories: [ID]
  minAmountSpent: Decimal
  minCheckoutItemsQuantity: Int
  countries: [String]
  applyOncePerOrder: Boolean
  applyOncePerCustomer: Boolean
  usageLimit: Int
}

type VoucherRemoveCatalogues {
  errors: [Error!]! @deprecated(reason: "Use typed errors with error codes.")
  voucher: Voucher
  discountErrors: [DiscountError!]!
}

enum VoucherSortField {
  CODE
  START_DATE
  END_DATE
  VALUE
  TYPE
  USAGE_LIMIT
  MINIMUM_SPENT_AMOUNT
}

input VoucherSortingInput {
  direction: OrderDirection!
  field: VoucherSortField!
}

type VoucherTranslatableContent implements Node {
  id: ID!
  name: String
  translation(languageCode: LanguageCodeEnum!): VoucherTranslation
  voucher: Voucher
}

type VoucherTranslate {
  errors: [Error!]! @deprecated(reason: "Use typed errors with error codes.")
  translationErrors: [TranslationError!]!
  voucher: Voucher
}

type VoucherTranslation implements Node {
  id: ID!
  name: String
  language: LanguageDisplay!
}

enum VoucherTypeEnum {
  SHIPPING
  ENTIRE_ORDER
  SPECIFIC_PRODUCT
}

type VoucherUpdate {
  errors: [Error!]! @deprecated(reason: "Use typed errors with error codes.")
  discountErrors: [DiscountError!]!
  voucher: Voucher
}

type Warehouse implements Node {
  id: ID!
  name: String!
  slug: String!
  companyName: String!
  shippingZones(before: String, after: String, first: Int, last: Int): ShippingZoneCountableConnection!
  address: Address!
  email: String!
}

input WarehouseAddressInput {
  streetAddress1: String!
  streetAddress2: String
  city: String!
  cityArea: String
  postalCode: String
  country: CountryCode!
  countryArea: String
  phone: String
}

type WarehouseCountableConnection {
  pageInfo: PageInfo!
  edges: [WarehouseCountableEdge!]!
  totalCount: Int
}

type WarehouseCountableEdge {
  node: Warehouse!
  cursor: String!
}

type WarehouseCreate {
  errors: [Error!]! @deprecated(reason: "Use typed errors with error codes.")
  warehouseErrors: [WarehouseError!]!
  warehouse: Warehouse
}

input WarehouseCreateInput {
  slug: String
  companyName: String
  email: String
  name: String!
  address: WarehouseAddressInput!
  shippingZones: [ID]
}

type WarehouseDelete {
  errors: [Error!]! @deprecated(reason: "Use typed errors with error codes.")
  warehouseErrors: [WarehouseError!]!
  warehouse: Warehouse
}

type WarehouseError {
  field: String
  message: String
  code: WarehouseErrorCode!
}

enum WarehouseErrorCode {
  ALREADY_EXISTS
  GRAPHQL_ERROR
  INVALID
  NOT_FOUND
  REQUIRED
  UNIQUE
}

input WarehouseFilterInput {
  search: String
  ids: [ID]
}

type WarehouseShippingZoneAssign {
  errors: [Error!]! @deprecated(reason: "Use typed errors with error codes.")
  warehouse: Warehouse
  warehouseErrors: [WarehouseError!]!
}

type WarehouseShippingZoneUnassign {
  errors: [Error!]! @deprecated(reason: "Use typed errors with error codes.")
  warehouse: Warehouse
  warehouseErrors: [WarehouseError!]!
}

enum WarehouseSortField {
  NAME
}

input WarehouseSortingInput {
  direction: OrderDirection!
  field: WarehouseSortField!
}

type WarehouseUpdate {
  errors: [Error!]! @deprecated(reason: "Use typed errors with error codes.")
  warehouseErrors: [WarehouseError!]!
  warehouse: Warehouse
}

input WarehouseUpdateInput {
  slug: String
  companyName: String
  email: String
  name: String
  address: WarehouseAddressInput
}

type Webhook implements Node {
  name: String!
  serviceAccount: ServiceAccount!
  targetUrl: String!
  isActive: Boolean!
  secretKey: String
  id: ID!
  events: [WebhookEvent!]!
}

type WebhookCountableConnection {
  pageInfo: PageInfo!
  edges: [WebhookCountableEdge!]!
  totalCount: Int
}

type WebhookCountableEdge {
  node: Webhook!
  cursor: String!
}

type WebhookCreate {
  errors: [Error!]! @deprecated(reason: "Use typed errors with error codes.")
  webhookErrors: [WebhookError!]!
  webhook: Webhook
}

input WebhookCreateInput {
  name: String
  targetUrl: String
  events: [WebhookEventTypeEnum]
  serviceAccount: ID
  isActive: Boolean
  secretKey: String
}

type WebhookDelete {
  errors: [Error!]! @deprecated(reason: "Use typed errors with error codes.")
  webhook: Webhook
  webhookErrors: [WebhookError!]!
}

type WebhookError {
  field: String
  message: String
  code: WebhookErrorCode!
}

enum WebhookErrorCode {
  GRAPHQL_ERROR
  INVALID
  NOT_FOUND
  REQUIRED
  UNIQUE
}

type WebhookEvent {
  eventType: WebhookEventTypeEnum!
  name: String!
}

enum WebhookEventTypeEnum {
  ANY_EVENTS
  ORDER_CREATED
  ORDER_FULLY_PAID
  ORDER_UPDATED
  ORDER_CANCELLED
  ORDER_FULFILLED
  CUSTOMER_CREATED
  PRODUCT_CREATED
  CHECKOUT_QUANTITY_CHANGED
  FULFILLMENT_CREATED
}

input WebhookFilterInput {
  search: String
  isActive: Boolean
}

enum WebhookSampleEventTypeEnum {
  ORDER_CREATED
  ORDER_FULLY_PAID
  ORDER_UPDATED
  ORDER_CANCELLED
  ORDER_FULFILLED
  CUSTOMER_CREATED
  PRODUCT_CREATED
  CHECKOUT_QUANTITY_CHANGED
  FULFILLMENT_CREATED
}

enum WebhookSortField {
  NAME
  SERVICE_ACCOUNT
  TARGET_URL
}

input WebhookSortingInput {
  direction: OrderDirection!
  field: WebhookSortField!
}

type WebhookUpdate {
  errors: [Error!]! @deprecated(reason: "Use typed errors with error codes.")
  webhook: Webhook
  webhookErrors: [WebhookError!]!
}

input WebhookUpdateInput {
  name: String
  targetUrl: String
  events: [WebhookEventTypeEnum]
  serviceAccount: ID
  isActive: Boolean
  secretKey: String
}

type Weight {
  unit: String!
  value: Float!
}

scalar WeightScalar

enum WeightUnitsEnum {
  KG
  LB
  OZ
  G
}

scalar _Any

union _Entity = Address | ServiceAccount | User | Group | ProductVariant | Product | ProductType | Collection | Category | ProductImage

type _Service {
  sdl: String
}<|MERGE_RESOLUTION|>--- conflicted
+++ resolved
@@ -49,11 +49,8 @@
   GRAPHQL_ERROR
   INVALID
   INVALID_PASSWORD
-<<<<<<< HEAD
   LEFT_NOT_MANAGEABLE_PERMISSION
-=======
   INVALID_CREDENTIALS
->>>>>>> 0b55c801
   NOT_FOUND
   OUT_OF_SCOPE_USER
   OUT_OF_SCOPE_GROUP
@@ -3039,15 +3036,6 @@
   MANAGE_CHECKOUTS
 }
 
-<<<<<<< HEAD
-=======
-type PermissionGroupAssignUsers {
-  errors: [Error!]! @deprecated(reason: "Use typed errors with error codes.")
-  group: Group
-  accountErrors: [AccountError!]!
-}
-
->>>>>>> 0b55c801
 type PermissionGroupCreate {
   errors: [Error!]! @deprecated(reason: "Use typed errors with error codes.")
   group: Group
@@ -3061,13 +3049,8 @@
 }
 
 type PermissionGroupDelete {
-<<<<<<< HEAD
-  errors: [Error!]!
+  errors: [Error!]! @deprecated(reason: "Use typed errors with error codes.")
   permissionGroupErrors: [PermissionGroupError!]!
-=======
-  errors: [Error!]! @deprecated(reason: "Use typed errors with error codes.")
-  accountErrors: [AccountError!]!
->>>>>>> 0b55c801
   group: Group
 }
 
@@ -3103,30 +3086,18 @@
   field: PermissionGroupSortField!
 }
 
-<<<<<<< HEAD
 type PermissionGroupUpdate {
-  errors: [Error!]!
-=======
-type PermissionGroupUnassignUsers {
-  errors: [Error!]! @deprecated(reason: "Use typed errors with error codes.")
->>>>>>> 0b55c801
+  errors: [Error!]! @deprecated(reason: "Use typed errors with error codes.")
   group: Group
   permissionGroupErrors: [PermissionGroupError!]!
 }
 
-<<<<<<< HEAD
 input PermissionGroupUpdateInput {
   name: String
   addPermissions: [PermissionEnum!]
   removePermissions: [PermissionEnum!]
   addUsers: [ID!]
   removeUsers: [ID!]
-=======
-type PermissionGroupUpdate {
-  errors: [Error!]! @deprecated(reason: "Use typed errors with error codes.")
-  group: Group
-  accountErrors: [AccountError!]!
->>>>>>> 0b55c801
 }
 
 type Plugin implements Node {
@@ -4377,13 +4348,8 @@
 }
 
 type StaffCreate {
-<<<<<<< HEAD
-  errors: [Error!]!
+  errors: [Error!]! @deprecated(reason: "Use typed errors with error codes.")
   staffErrors: [StaffError!]!
-=======
-  errors: [Error!]! @deprecated(reason: "Use typed errors with error codes.")
-  accountErrors: [AccountError!]!
->>>>>>> 0b55c801
   user: User
 }
 
@@ -4398,13 +4364,8 @@
 }
 
 type StaffDelete {
-<<<<<<< HEAD
-  errors: [Error!]!
+  errors: [Error!]! @deprecated(reason: "Use typed errors with error codes.")
   staffErrors: [StaffError!]!
-=======
-  errors: [Error!]! @deprecated(reason: "Use typed errors with error codes.")
-  accountErrors: [AccountError!]!
->>>>>>> 0b55c801
   user: User
 }
 
@@ -4454,13 +4415,8 @@
 }
 
 type StaffUpdate {
-<<<<<<< HEAD
-  errors: [Error!]!
+  errors: [Error!]! @deprecated(reason: "Use typed errors with error codes.")
   staffErrors: [StaffError!]!
-=======
-  errors: [Error!]! @deprecated(reason: "Use typed errors with error codes.")
-  accountErrors: [AccountError!]!
->>>>>>> 0b55c801
   user: User
 }
 
