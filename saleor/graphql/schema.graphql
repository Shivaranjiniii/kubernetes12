--- conflicted
+++ resolved
@@ -3036,15 +3036,6 @@
   MANAGE_CHECKOUTS
 }
 
-<<<<<<< HEAD
-=======
-type PermissionGroupAssignUsers {
-  errors: [Error!]! @deprecated(reason: "Use typed errors with error codes. This field will be removed after 2020-07-31.")
-  group: Group
-  accountErrors: [AccountError!]!
-}
-
->>>>>>> 909ee349
 type PermissionGroupCreate {
   errors: [Error!]! @deprecated(reason: "Use typed errors with error codes. This field will be removed after 2020-07-31.")
   group: Group
@@ -3058,13 +3049,8 @@
 }
 
 type PermissionGroupDelete {
-<<<<<<< HEAD
-  errors: [Error!]! @deprecated(reason: "Use typed errors with error codes.")
+  errors: [Error!]! @deprecated(reason: "Use typed errors with error codes. This field will be removed after 2020-07-31.")
   permissionGroupErrors: [PermissionGroupError!]!
-=======
-  errors: [Error!]! @deprecated(reason: "Use typed errors with error codes. This field will be removed after 2020-07-31.")
-  accountErrors: [AccountError!]!
->>>>>>> 909ee349
   group: Group
 }
 
@@ -3100,30 +3086,18 @@
   field: PermissionGroupSortField!
 }
 
-<<<<<<< HEAD
 type PermissionGroupUpdate {
-  errors: [Error!]! @deprecated(reason: "Use typed errors with error codes.")
-=======
-type PermissionGroupUnassignUsers {
-  errors: [Error!]! @deprecated(reason: "Use typed errors with error codes. This field will be removed after 2020-07-31.")
->>>>>>> 909ee349
+  errors: [Error!]! @deprecated(reason: "Use typed errors with error codes. This field will be removed after 2020-07-31.")
   group: Group
   permissionGroupErrors: [PermissionGroupError!]!
 }
 
-<<<<<<< HEAD
 input PermissionGroupUpdateInput {
   addPermissions: [PermissionEnum!]
   addUsers: [ID!]
   name: String
   removePermissions: [PermissionEnum!]
   removeUsers: [ID!]
-=======
-type PermissionGroupUpdate {
-  errors: [Error!]! @deprecated(reason: "Use typed errors with error codes. This field will be removed after 2020-07-31.")
-  group: Group
-  accountErrors: [AccountError!]!
->>>>>>> 909ee349
 }
 
 type Plugin implements Node {
@@ -4374,13 +4348,8 @@
 }
 
 type StaffCreate {
-<<<<<<< HEAD
-  errors: [Error!]! @deprecated(reason: "Use typed errors with error codes.")
+  errors: [Error!]! @deprecated(reason: "Use typed errors with error codes. This field will be removed after 2020-07-31.")
   staffErrors: [StaffError!]!
-=======
-  errors: [Error!]! @deprecated(reason: "Use typed errors with error codes. This field will be removed after 2020-07-31.")
-  accountErrors: [AccountError!]!
->>>>>>> 909ee349
   user: User
 }
 
@@ -4395,13 +4364,8 @@
 }
 
 type StaffDelete {
-<<<<<<< HEAD
-  errors: [Error!]! @deprecated(reason: "Use typed errors with error codes.")
+  errors: [Error!]! @deprecated(reason: "Use typed errors with error codes. This field will be removed after 2020-07-31.")
   staffErrors: [StaffError!]!
-=======
-  errors: [Error!]! @deprecated(reason: "Use typed errors with error codes. This field will be removed after 2020-07-31.")
-  accountErrors: [AccountError!]!
->>>>>>> 909ee349
   user: User
 }
 
@@ -4451,13 +4415,8 @@
 }
 
 type StaffUpdate {
-<<<<<<< HEAD
-  errors: [Error!]! @deprecated(reason: "Use typed errors with error codes.")
+  errors: [Error!]! @deprecated(reason: "Use typed errors with error codes. This field will be removed after 2020-07-31.")
   staffErrors: [StaffError!]!
-=======
-  errors: [Error!]! @deprecated(reason: "Use typed errors with error codes. This field will be removed after 2020-07-31.")
-  accountErrors: [AccountError!]!
->>>>>>> 909ee349
   user: User
 }
 
