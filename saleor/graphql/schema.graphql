schema {
  query: Query
  mutation: Mutation
}

type AccountAddressCreate {
  errors: [Error!]! @deprecated(reason: "Use typed errors with error codes. This field will be removed after 2020-07-31.")
  user: User
  accountErrors: [AccountError!]!
  address: Address
}

type AccountAddressDelete {
  errors: [Error!]! @deprecated(reason: "Use typed errors with error codes. This field will be removed after 2020-07-31.")
  user: User
  accountErrors: [AccountError!]!
  address: Address
}

type AccountAddressUpdate {
  errors: [Error!]! @deprecated(reason: "Use typed errors with error codes. This field will be removed after 2020-07-31.")
  user: User
  accountErrors: [AccountError!]!
  address: Address
}

type AccountDelete {
  errors: [Error!]! @deprecated(reason: "Use typed errors with error codes. This field will be removed after 2020-07-31.")
  accountErrors: [AccountError!]!
  user: User
}

type AccountError {
  field: String
  message: String
  code: AccountErrorCode!
}

enum AccountErrorCode {
  ACTIVATE_OWN_ACCOUNT
  ACTIVATE_SUPERUSER_ACCOUNT
  DUPLICATED_INPUT_ITEM
  DEACTIVATE_OWN_ACCOUNT
  DEACTIVATE_SUPERUSER_ACCOUNT
  DELETE_NON_STAFF_USER
  DELETE_OWN_ACCOUNT
  DELETE_STAFF_ACCOUNT
  DELETE_SUPERUSER_ACCOUNT
  GRAPHQL_ERROR
  INVALID
  INVALID_PASSWORD
  LEFT_NOT_MANAGEABLE_PERMISSION
  INVALID_CREDENTIALS
  NOT_FOUND
  OUT_OF_SCOPE_USER
  OUT_OF_SCOPE_GROUP
  OUT_OF_SCOPE_PERMISSION
  PASSWORD_ENTIRELY_NUMERIC
  PASSWORD_TOO_COMMON
  PASSWORD_TOO_SHORT
  PASSWORD_TOO_SIMILAR
  REQUIRED
  UNIQUE
  JWT_SIGNATURE_EXPIRED
  JWT_INVALID_TOKEN
  JWT_DECODE_ERROR
  JWT_MISSING_TOKEN
  JWT_INVALID_CSRF_TOKEN
}

input AccountInput {
  firstName: String
  lastName: String
  defaultBillingAddress: AddressInput
  defaultShippingAddress: AddressInput
}

type AccountRegister {
  errors: [Error!]! @deprecated(reason: "Use typed errors with error codes. This field will be removed after 2020-07-31.")
  requiresConfirmation: Boolean
  accountErrors: [AccountError!]!
  user: User
}

input AccountRegisterInput {
  email: String!
  password: String!
  redirectUrl: String
}

type AccountRequestDeletion {
  errors: [Error!]! @deprecated(reason: "Use typed errors with error codes. This field will be removed after 2020-07-31.")
  accountErrors: [AccountError!]!
}

type AccountSetDefaultAddress {
  errors: [Error!]! @deprecated(reason: "Use typed errors with error codes. This field will be removed after 2020-07-31.")
  user: User
  accountErrors: [AccountError!]!
}

type AccountUpdate {
  errors: [Error!]! @deprecated(reason: "Use typed errors with error codes. This field will be removed after 2020-07-31.")
  accountErrors: [AccountError!]!
  user: User
}

type Address implements Node {
  id: ID!
  firstName: String!
  lastName: String!
  companyName: String!
  streetAddress1: String!
  streetAddress2: String!
  city: String!
  cityArea: String!
  postalCode: String!
  country: CountryDisplay!
  countryArea: String!
  phone: String
  isDefaultShippingAddress: Boolean
  isDefaultBillingAddress: Boolean
}

type AddressCreate {
  errors: [Error!]! @deprecated(reason: "Use typed errors with error codes. This field will be removed after 2020-07-31.")
  user: User
  accountErrors: [AccountError!]!
  address: Address
}

type AddressDelete {
  errors: [Error!]! @deprecated(reason: "Use typed errors with error codes. This field will be removed after 2020-07-31.")
  user: User
  accountErrors: [AccountError!]!
  address: Address
}

input AddressInput {
  firstName: String
  lastName: String
  companyName: String
  streetAddress1: String
  streetAddress2: String
  city: String
  cityArea: String
  postalCode: String
  country: CountryCode
  countryArea: String
  phone: String
}

type AddressSetDefault {
  errors: [Error!]! @deprecated(reason: "Use typed errors with error codes. This field will be removed after 2020-07-31.")
  user: User
  accountErrors: [AccountError!]!
}

enum AddressTypeEnum {
  BILLING
  SHIPPING
}

type AddressUpdate {
  errors: [Error!]! @deprecated(reason: "Use typed errors with error codes. This field will be removed after 2020-07-31.")
  user: User
  accountErrors: [AccountError!]!
  address: Address
}

type AddressValidationData {
  countryCode: String
  countryName: String
  addressFormat: String
  addressLatinFormat: String
  allowedFields: [String]
  requiredFields: [String]
  upperFields: [String]
  countryAreaType: String
  countryAreaChoices: [ChoiceValue]
  cityType: String
  cityChoices: [ChoiceValue]
  cityAreaType: String
  cityAreaChoices: [ChoiceValue]
  postalCodeType: String
  postalCodeMatchers: [String]
  postalCodeExamples: [String]
  postalCodePrefix: String
}

type Allocation implements Node {
  id: ID!
  quantity: Int!
  warehouse: Warehouse!
}

type App implements Node & ObjectWithMetadata {
  id: ID!
  name: String
  created: DateTime
  isActive: Boolean
  permissions: [Permission]
  tokens: [AppToken]
  privateMetadata: [MetadataItem]!
  metadata: [MetadataItem]!
  type: AppTypeEnum
  webhooks: [Webhook]
  aboutApp: String
  dataPrivacy: String
  dataPrivacyUrl: String
  homepageUrl: String
  supportUrl: String
  configurationUrl: String
  appUrl: String
  version: String
  accessToken: String
}

type AppActivate {
  errors: [Error!]! @deprecated(reason: "Use typed errors with error codes. This field will be removed after 2020-07-31.")
  appErrors: [AppError!]!
  app: App
}

type AppCountableConnection {
  pageInfo: PageInfo!
  edges: [AppCountableEdge!]!
  totalCount: Int
}

type AppCountableEdge {
  node: App!
  cursor: String!
}

type AppCreate {
  errors: [Error!]! @deprecated(reason: "Use typed errors with error codes. This field will be removed after 2020-07-31.")
  authToken: String
  appErrors: [AppError!]!
  app: App
}

type AppDeactivate {
  errors: [Error!]! @deprecated(reason: "Use typed errors with error codes. This field will be removed after 2020-07-31.")
  appErrors: [AppError!]!
  app: App
}

type AppDelete {
  errors: [Error!]! @deprecated(reason: "Use typed errors with error codes. This field will be removed after 2020-07-31.")
  appErrors: [AppError!]!
  app: App
}

type AppDeleteFailedInstallation {
  errors: [Error!]! @deprecated(reason: "Use typed errors with error codes. This field will be removed after 2020-07-31.")
  appErrors: [AppError!]!
  appInstallation: AppInstallation
}

type AppError {
  field: String
  message: String
  code: AppErrorCode!
  permissions: [PermissionEnum!]
}

enum AppErrorCode {
  FORBIDDEN
  GRAPHQL_ERROR
  INVALID
  INVALID_STATUS
  INVALID_PERMISSION
  INVALID_URL_FORMAT
  INVALID_MANIFEST_FORMAT
  MANIFEST_URL_CANT_CONNECT
  NOT_FOUND
  REQUIRED
  UNIQUE
  OUT_OF_SCOPE_APP
  OUT_OF_SCOPE_PERMISSION
}

type AppFetchManifest {
  errors: [Error!]! @deprecated(reason: "Use typed errors with error codes. This field will be removed after 2020-07-31.")
  manifest: Manifest
  appErrors: [AppError!]!
}

input AppFilterInput {
  search: String
  isActive: Boolean
  type: AppTypeEnum
}

input AppInput {
  name: String
  isActive: Boolean
  permissions: [PermissionEnum]
}

type AppInstall {
  errors: [Error!]! @deprecated(reason: "Use typed errors with error codes. This field will be removed after 2020-07-31.")
  appErrors: [AppError!]!
  appInstallation: AppInstallation
}

input AppInstallInput {
  appName: String
  manifestUrl: String
  activateAfterInstallation: Boolean = true
  permissions: [PermissionEnum]
}

type AppInstallation implements Node & Job {
  appName: String!
  manifestUrl: String!
  id: ID!
  status: JobStatusEnum!
  createdAt: DateTime!
  updatedAt: DateTime!
  message: String
}

type AppRetryInstall {
  errors: [Error!]! @deprecated(reason: "Use typed errors with error codes. This field will be removed after 2020-07-31.")
  appErrors: [AppError!]!
  appInstallation: AppInstallation
}

enum AppSortField {
  NAME
  CREATION_DATE
}

input AppSortingInput {
  direction: OrderDirection!
  field: AppSortField!
}

type AppToken implements Node {
  name: String
  authToken: String
  id: ID!
}

type AppTokenCreate {
  errors: [Error!]! @deprecated(reason: "Use typed errors with error codes. This field will be removed after 2020-07-31.")
  authToken: String
  appErrors: [AppError!]!
  appToken: AppToken
}

type AppTokenDelete {
  errors: [Error!]! @deprecated(reason: "Use typed errors with error codes. This field will be removed after 2020-07-31.")
  appErrors: [AppError!]!
  appToken: AppToken
}

input AppTokenInput {
  name: String
  app: ID!
}

type AppTokenVerify {
  errors: [Error!]! @deprecated(reason: "Use typed errors with error codes. This field will be removed after 2020-07-31.")
  valid: Boolean!
  appErrors: [AppError!]!
}

enum AppTypeEnum {
  LOCAL
  THIRDPARTY
}

type AppUpdate {
  errors: [Error!]! @deprecated(reason: "Use typed errors with error codes. This field will be removed after 2020-07-31.")
  appErrors: [AppError!]!
  app: App
}

type AssignNavigation {
  errors: [Error!]! @deprecated(reason: "Use typed errors with error codes. This field will be removed after 2020-07-31.")
  menu: Menu
  menuErrors: [MenuError!]!
}

type Attribute implements Node & ObjectWithMetadata {
  id: ID!
  productTypes(before: String, after: String, first: Int, last: Int): ProductTypeCountableConnection!
  productVariantTypes(before: String, after: String, first: Int, last: Int): ProductTypeCountableConnection!
  privateMetadata: [MetadataItem]!
  metadata: [MetadataItem]!
  inputType: AttributeInputTypeEnum
  name: String
  slug: String
  values: [AttributeValue]
  valueRequired: Boolean!
  visibleInStorefront: Boolean!
  filterableInStorefront: Boolean!
  filterableInDashboard: Boolean!
  availableInGrid: Boolean!
  translation(languageCode: LanguageCodeEnum!): AttributeTranslation
  storefrontSearchPosition: Int!
}

type AttributeAssign {
  errors: [Error!]! @deprecated(reason: "Use typed errors with error codes. This field will be removed after 2020-07-31.")
  productType: ProductType
  productErrors: [ProductError!]!
}

input AttributeAssignInput {
  id: ID!
  type: AttributeTypeEnum!
}

type AttributeBulkDelete {
  errors: [Error!]! @deprecated(reason: "Use typed errors with error codes. This field will be removed after 2020-07-31.")
  count: Int!
  productErrors: [ProductError!]!
}

type AttributeCountableConnection {
  pageInfo: PageInfo!
  edges: [AttributeCountableEdge!]!
  totalCount: Int
}

type AttributeCountableEdge {
  node: Attribute!
  cursor: String!
}

type AttributeCreate {
  errors: [Error!]! @deprecated(reason: "Use typed errors with error codes. This field will be removed after 2020-07-31.")
  attribute: Attribute
  productErrors: [ProductError!]!
}

input AttributeCreateInput {
  inputType: AttributeInputTypeEnum
  name: String!
  slug: String
  values: [AttributeValueCreateInput]
  valueRequired: Boolean
  isVariantOnly: Boolean
  visibleInStorefront: Boolean
  filterableInStorefront: Boolean
  filterableInDashboard: Boolean
  storefrontSearchPosition: Int
  availableInGrid: Boolean
}

type AttributeDelete {
  errors: [Error!]! @deprecated(reason: "Use typed errors with error codes. This field will be removed after 2020-07-31.")
  productErrors: [ProductError!]!
  attribute: Attribute
}

input AttributeFilterInput {
  valueRequired: Boolean
  isVariantOnly: Boolean
  visibleInStorefront: Boolean
  filterableInStorefront: Boolean
  filterableInDashboard: Boolean
  availableInGrid: Boolean
  search: String
  ids: [ID]
  inCollection: ID
  inCategory: ID
  channel: String
}

input AttributeInput {
  slug: String!
  value: String
  values: [String]
}

enum AttributeInputTypeEnum {
  DROPDOWN
  MULTISELECT
}

type AttributeReorderValues {
  errors: [Error!]! @deprecated(reason: "Use typed errors with error codes. This field will be removed after 2020-07-31.")
  attribute: Attribute
  productErrors: [ProductError!]!
}

enum AttributeSortField {
  NAME
  SLUG
  VALUE_REQUIRED
  IS_VARIANT_ONLY
  VISIBLE_IN_STOREFRONT
  FILTERABLE_IN_STOREFRONT
  FILTERABLE_IN_DASHBOARD
  STOREFRONT_SEARCH_POSITION
  AVAILABLE_IN_GRID
}

input AttributeSortingInput {
  direction: OrderDirection!
  field: AttributeSortField!
}

type AttributeTranslatableContent implements Node {
  id: ID!
  name: String!
  translation(languageCode: LanguageCodeEnum!): AttributeTranslation
  attribute: Attribute
}

type AttributeTranslate {
  errors: [Error!]! @deprecated(reason: "Use typed errors with error codes. This field will be removed after 2020-07-31.")
  translationErrors: [TranslationError!]!
  attribute: Attribute
}

type AttributeTranslation implements Node {
  id: ID!
  name: String!
  language: LanguageDisplay!
}

enum AttributeTypeEnum {
  PRODUCT
  VARIANT
}

type AttributeUnassign {
  errors: [Error!]! @deprecated(reason: "Use typed errors with error codes. This field will be removed after 2020-07-31.")
  productType: ProductType
  productErrors: [ProductError!]!
}

type AttributeUpdate {
  errors: [Error!]! @deprecated(reason: "Use typed errors with error codes. This field will be removed after 2020-07-31.")
  attribute: Attribute
  productErrors: [ProductError!]!
}

input AttributeUpdateInput {
  name: String
  slug: String
  removeValues: [ID]
  addValues: [AttributeValueCreateInput]
  valueRequired: Boolean
  isVariantOnly: Boolean
  visibleInStorefront: Boolean
  filterableInStorefront: Boolean
  filterableInDashboard: Boolean
  storefrontSearchPosition: Int
  availableInGrid: Boolean
}

type AttributeValue implements Node {
  id: ID!
  name: String
  slug: String
  type: AttributeValueType @deprecated(reason: "Use the `inputType` field to determine the type of attribute's value. This field will be removed after 2020-07-31.")
  translation(languageCode: LanguageCodeEnum!): AttributeValueTranslation
  inputType: AttributeInputTypeEnum
}

type AttributeValueBulkDelete {
  errors: [Error!]! @deprecated(reason: "Use typed errors with error codes. This field will be removed after 2020-07-31.")
  count: Int!
  productErrors: [ProductError!]!
}

type AttributeValueCreate {
  errors: [Error!]! @deprecated(reason: "Use typed errors with error codes. This field will be removed after 2020-07-31.")
  attribute: Attribute
  productErrors: [ProductError!]!
  attributeValue: AttributeValue
}

input AttributeValueCreateInput {
  name: String!
}

type AttributeValueDelete {
  errors: [Error!]! @deprecated(reason: "Use typed errors with error codes. This field will be removed after 2020-07-31.")
  attribute: Attribute
  productErrors: [ProductError!]!
  attributeValue: AttributeValue
}

input AttributeValueInput {
  id: ID
  values: [String]!
}

type AttributeValueTranslatableContent implements Node {
  id: ID!
  name: String!
  translation(languageCode: LanguageCodeEnum!): AttributeValueTranslation
  attributeValue: AttributeValue
}

type AttributeValueTranslate {
  errors: [Error!]! @deprecated(reason: "Use typed errors with error codes. This field will be removed after 2020-07-31.")
  translationErrors: [TranslationError!]!
  attributeValue: AttributeValue
}

type AttributeValueTranslation implements Node {
  id: ID!
  name: String!
  language: LanguageDisplay!
}

enum AttributeValueType {
  COLOR
  GRADIENT
  URL
  STRING
}

type AttributeValueUpdate {
  errors: [Error!]! @deprecated(reason: "Use typed errors with error codes. This field will be removed after 2020-07-31.")
  attribute: Attribute
  productErrors: [ProductError!]!
  attributeValue: AttributeValue
}

type AuthorizationKey {
  name: AuthorizationKeyType!
  key: String!
}

type AuthorizationKeyAdd {
  errors: [Error!]! @deprecated(reason: "Use typed errors with error codes. This field will be removed after 2020-07-31.")
  authorizationKey: AuthorizationKey
  shop: Shop
  shopErrors: [ShopError!]!
}

type AuthorizationKeyDelete {
  errors: [Error!]! @deprecated(reason: "Use typed errors with error codes. This field will be removed after 2020-07-31.")
  authorizationKey: AuthorizationKey
  shop: Shop
  shopErrors: [ShopError!]!
}

input AuthorizationKeyInput {
  key: String!
  password: String!
}

enum AuthorizationKeyType {
  FACEBOOK
  GOOGLE_OAUTH2
}

type BulkProductError {
  field: String
  message: String
  code: ProductErrorCode!
  attributes: [ID!]
  index: Int
  warehouses: [ID!]
  channels: [ID!]
}

type BulkStockError {
  field: String
  message: String
  code: ProductErrorCode!
  attributes: [ID!]
  index: Int
}

input CatalogueInput {
  products: [ID]
  categories: [ID]
  collections: [ID]
}

type Category implements Node & ObjectWithMetadata {
  seoTitle: String
  seoDescription: String
  id: ID!
  name: String!
  description: String!
  descriptionJson: JSONString!
  slug: String!
  parent: Category
  level: Int!
  privateMetadata: [MetadataItem]!
  metadata: [MetadataItem]!
  ancestors(before: String, after: String, first: Int, last: Int): CategoryCountableConnection
  products(channel: String, before: String, after: String, first: Int, last: Int): ProductCountableConnection
  url: String @deprecated(reason: "This field will be removed after 2020-07-31.")
  children(before: String, after: String, first: Int, last: Int): CategoryCountableConnection
  backgroundImage(size: Int): Image
  translation(languageCode: LanguageCodeEnum!): CategoryTranslation
}

type CategoryBulkDelete {
  errors: [Error!]! @deprecated(reason: "Use typed errors with error codes. This field will be removed after 2020-07-31.")
  count: Int!
  productErrors: [ProductError!]!
}

type CategoryCountableConnection {
  pageInfo: PageInfo!
  edges: [CategoryCountableEdge!]!
  totalCount: Int
}

type CategoryCountableEdge {
  node: Category!
  cursor: String!
}

type CategoryCreate {
  errors: [Error!]! @deprecated(reason: "Use typed errors with error codes. This field will be removed after 2020-07-31.")
  productErrors: [ProductError!]!
  category: Category
}

type CategoryDelete {
  errors: [Error!]! @deprecated(reason: "Use typed errors with error codes. This field will be removed after 2020-07-31.")
  productErrors: [ProductError!]!
  category: Category
}

input CategoryFilterInput {
  search: String
  ids: [ID]
}

input CategoryInput {
  description: String
  descriptionJson: JSONString
  name: String
  slug: String
  seo: SeoInput
  backgroundImage: Upload
  backgroundImageAlt: String
}

enum CategorySortField {
  NAME
  PRODUCT_COUNT
  SUBCATEGORY_COUNT
}

input CategorySortingInput {
  direction: OrderDirection!
  channel: String
  field: CategorySortField!
}

type CategoryTranslatableContent implements Node {
  seoTitle: String
  seoDescription: String
  id: ID!
  name: String!
  description: String!
  descriptionJson: JSONString!
  translation(languageCode: LanguageCodeEnum!): CategoryTranslation
  category: Category
}

type CategoryTranslate {
  errors: [Error!]! @deprecated(reason: "Use typed errors with error codes. This field will be removed after 2020-07-31.")
  translationErrors: [TranslationError!]!
  category: Category
}

type CategoryTranslation implements Node {
  seoTitle: String
  seoDescription: String
  id: ID!
  name: String!
  description: String!
  descriptionJson: JSONString!
  language: LanguageDisplay!
}

type CategoryUpdate {
  errors: [Error!]! @deprecated(reason: "Use typed errors with error codes. This field will be removed after 2020-07-31.")
  productErrors: [ProductError!]!
  category: Category
}

type Channel implements Node {
  id: ID!
  name: String!
  isActive: Boolean!
  slug: String!
  currencyCode: String!
}

type ChannelActivate {
  errors: [Error!]! @deprecated(reason: "Use typed errors with error codes. This field will be removed after 2020-07-31.")
  channel: Channel
  channelErrors: [ChannelError!]!
}

type ChannelCreate {
  errors: [Error!]! @deprecated(reason: "Use typed errors with error codes. This field will be removed after 2020-07-31.")
  channelErrors: [ChannelError!]!
  channel: Channel
}

input ChannelCreateInput {
  isActive: Boolean
  name: String!
  slug: String!
  currencyCode: String!
}

type ChannelDeactivate {
  errors: [Error!]! @deprecated(reason: "Use typed errors with error codes. This field will be removed after 2020-07-31.")
  channel: Channel
  channelErrors: [ChannelError!]!
}

type ChannelDelete {
  errors: [Error!]! @deprecated(reason: "Use typed errors with error codes. This field will be removed after 2020-07-31.")
  channelErrors: [ChannelError!]!
  channel: Channel
}

input ChannelDeleteInput {
  targetChannel: ID!
}

type ChannelError {
  field: String
  message: String
  code: ChannelErrorCode!
}

enum ChannelErrorCode {
  ALREADY_EXISTS
  GRAPHQL_ERROR
  INVALID
  NOT_FOUND
  REQUIRED
  UNIQUE
  CHANNEL_TARGET_ID_MUST_BE_DIFFERENT
  CHANNELS_CURRENCY_MUST_BE_THE_SAME
}

type ChannelUpdate {
  errors: [Error!]! @deprecated(reason: "Use typed errors with error codes. This field will be removed after 2020-07-31.")
  channelErrors: [ChannelError!]!
  channel: Channel
}

input ChannelUpdateInput {
  isActive: Boolean
  name: String
  slug: String
}

type Checkout implements Node & ObjectWithMetadata {
  created: DateTime!
  lastChange: DateTime!
  user: User
  quantity: Int!
  channel: Channel!
  billingAddress: Address
  shippingAddress: Address
  note: String!
  discount: Money
  discountName: String
  translatedDiscountName: String
  voucherCode: String
  giftCards: [GiftCard]
  id: ID!
  privateMetadata: [MetadataItem]!
  metadata: [MetadataItem]!
  availableShippingMethods: [ShippingMethod]!
  availablePaymentGateways: [PaymentGateway!]!
  email: String!
  isShippingRequired: Boolean!
  lines: [CheckoutLine]
  shippingPrice: TaxedMoney
  shippingMethod: ShippingMethod
  subtotalPrice: TaxedMoney
  token: UUID!
  totalPrice: TaxedMoney
}

type CheckoutAddPromoCode {
  errors: [Error!]! @deprecated(reason: "Use typed errors with error codes. This field will be removed after 2020-07-31.")
  checkout: Checkout
  checkoutErrors: [CheckoutError!]!
}

type CheckoutBillingAddressUpdate {
  errors: [Error!]! @deprecated(reason: "Use typed errors with error codes. This field will be removed after 2020-07-31.")
  checkout: Checkout
  checkoutErrors: [CheckoutError!]!
}

type CheckoutComplete {
  errors: [Error!]! @deprecated(reason: "Use typed errors with error codes. This field will be removed after 2020-07-31.")
  order: Order
  confirmationNeeded: Boolean!
  confirmationData: JSONString
  checkoutErrors: [CheckoutError!]!
}

type CheckoutCountableConnection {
  pageInfo: PageInfo!
  edges: [CheckoutCountableEdge!]!
  totalCount: Int
}

type CheckoutCountableEdge {
  node: Checkout!
  cursor: String!
}

type CheckoutCreate {
  errors: [Error!]! @deprecated(reason: "Use typed errors with error codes. This field will be removed after 2020-07-31.")
  created: Boolean
  checkoutErrors: [CheckoutError!]!
  checkout: Checkout
}

input CheckoutCreateInput {
  channel: String
  lines: [CheckoutLineInput]!
  email: String
  shippingAddress: AddressInput
  billingAddress: AddressInput
}

type CheckoutCustomerAttach {
  errors: [Error!]! @deprecated(reason: "Use typed errors with error codes. This field will be removed after 2020-07-31.")
  checkout: Checkout
  checkoutErrors: [CheckoutError!]!
}

type CheckoutCustomerDetach {
  errors: [Error!]! @deprecated(reason: "Use typed errors with error codes. This field will be removed after 2020-07-31.")
  checkout: Checkout
  checkoutErrors: [CheckoutError!]!
}

type CheckoutEmailUpdate {
  errors: [Error!]! @deprecated(reason: "Use typed errors with error codes. This field will be removed after 2020-07-31.")
  checkout: Checkout
  checkoutErrors: [CheckoutError!]!
}

type CheckoutError {
  field: String
  message: String
  code: CheckoutErrorCode!
  variants: [ID!]
}

enum CheckoutErrorCode {
  BILLING_ADDRESS_NOT_SET
  CHECKOUT_NOT_FULLY_PAID
  GRAPHQL_ERROR
  PRODUCT_NOT_PUBLISHED
  PRODUCT_UNAVAILABLE_FOR_PURCHASE
  INSUFFICIENT_STOCK
  INVALID
  INVALID_SHIPPING_METHOD
  NOT_FOUND
  PAYMENT_ERROR
  QUANTITY_GREATER_THAN_LIMIT
  REQUIRED
  SHIPPING_ADDRESS_NOT_SET
  SHIPPING_METHOD_NOT_APPLICABLE
  SHIPPING_METHOD_NOT_SET
  SHIPPING_NOT_REQUIRED
  TAX_ERROR
  UNIQUE
  VOUCHER_NOT_APPLICABLE
  ZERO_QUANTITY
  MISSING_CHANNEL_SLUG
  CHANNEL_INACTIVE
}

type CheckoutLine implements Node {
  id: ID!
  variant: ProductVariant!
  quantity: Int!
  totalPrice: TaxedMoney
  requiresShipping: Boolean
}

type CheckoutLineCountableConnection {
  pageInfo: PageInfo!
  edges: [CheckoutLineCountableEdge!]!
  totalCount: Int
}

type CheckoutLineCountableEdge {
  node: CheckoutLine!
  cursor: String!
}

type CheckoutLineDelete {
  errors: [Error!]! @deprecated(reason: "Use typed errors with error codes. This field will be removed after 2020-07-31.")
  checkout: Checkout
  checkoutErrors: [CheckoutError!]!
}

input CheckoutLineInput {
  quantity: Int!
  variantId: ID!
}

type CheckoutLinesAdd {
  errors: [Error!]! @deprecated(reason: "Use typed errors with error codes. This field will be removed after 2020-07-31.")
  checkout: Checkout
  checkoutErrors: [CheckoutError!]!
}

type CheckoutLinesUpdate {
  errors: [Error!]! @deprecated(reason: "Use typed errors with error codes. This field will be removed after 2020-07-31.")
  checkout: Checkout
  checkoutErrors: [CheckoutError!]!
}

type CheckoutPaymentCreate {
  errors: [Error!]! @deprecated(reason: "Use typed errors with error codes. This field will be removed after 2020-07-31.")
  checkout: Checkout
  payment: Payment
  paymentErrors: [PaymentError!]!
}

type CheckoutRemovePromoCode {
  errors: [Error!]! @deprecated(reason: "Use typed errors with error codes. This field will be removed after 2020-07-31.")
  checkout: Checkout
  checkoutErrors: [CheckoutError!]!
}

type CheckoutShippingAddressUpdate {
  errors: [Error!]! @deprecated(reason: "Use typed errors with error codes. This field will be removed after 2020-07-31.")
  checkout: Checkout
  checkoutErrors: [CheckoutError!]!
}

type CheckoutShippingMethodUpdate {
  errors: [Error!]! @deprecated(reason: "Use typed errors with error codes. This field will be removed after 2020-07-31.")
  checkout: Checkout
  checkoutErrors: [CheckoutError!]!
}

type ChoiceValue {
  raw: String
  verbose: String
}

type Collection implements Node & ObjectWithMetadata {
  seoTitle: String
  seoDescription: String
  id: ID!
  name: String!
  description: String!
  descriptionJson: JSONString!
  slug: String!
  privateMetadata: [MetadataItem]!
  metadata: [MetadataItem]!
  products(filter: ProductFilterInput, sortBy: ProductOrder, before: String, after: String, first: Int, last: Int): ProductCountableConnection
  backgroundImage(size: Int): Image
  translation(languageCode: LanguageCodeEnum!): CollectionTranslation
  channelListings: [CollectionChannelListing!]
}

type CollectionAddProducts {
  errors: [Error!]! @deprecated(reason: "Use typed errors with error codes. This field will be removed after 2020-07-31.")
  collection: Collection
  collectionErrors: [CollectionError!]!
}

type CollectionBulkDelete {
  errors: [Error!]! @deprecated(reason: "Use typed errors with error codes. This field will be removed after 2020-07-31.")
  count: Int!
  productErrors: [ProductError!]!
}

type CollectionChannelListing implements Node {
  publicationDate: Date
  isPublished: Boolean!
  id: ID!
  channel: Channel!
}

type CollectionChannelListingError {
  field: String
  message: String
  code: ProductErrorCode!
  attributes: [ID!]
  channels: [ID!]
}

type CollectionChannelListingUpdate {
  errors: [Error!]! @deprecated(reason: "Use typed errors with error codes. This field will be removed after 2020-07-31.")
  collection: Collection
  collectionChannelListingErrors: [CollectionChannelListingError!]!
}

input CollectionChannelListingUpdateInput {
  addChannels: [PublishableChannelListingInput!]
  removeChannels: [ID!]
}

type CollectionCountableConnection {
  pageInfo: PageInfo!
  edges: [CollectionCountableEdge!]!
  totalCount: Int
}

type CollectionCountableEdge {
  node: Collection!
  cursor: String!
}

type CollectionCreate {
  errors: [Error!]! @deprecated(reason: "Use typed errors with error codes. This field will be removed after 2020-07-31.")
  collectionErrors: [CollectionError!]!
  collection: Collection
}

input CollectionCreateInput {
  isPublished: Boolean
  name: String
  slug: String
  description: String
  descriptionJson: JSONString
  backgroundImage: Upload
  backgroundImageAlt: String
  seo: SeoInput
  publicationDate: Date
  products: [ID]
}

type CollectionDelete {
  errors: [Error!]! @deprecated(reason: "Use typed errors with error codes. This field will be removed after 2020-07-31.")
  collectionErrors: [CollectionError!]!
  collection: Collection
}

type CollectionError {
  field: String
  message: String
  products: [ID!]
  code: CollectionErrorCode!
}

enum CollectionErrorCode {
  DUPLICATED_INPUT_ITEM
  GRAPHQL_ERROR
  INVALID
  NOT_FOUND
  REQUIRED
  UNIQUE
  CANNOT_MANAGE_PRODUCT_WITHOUT_VARIANT
}

input CollectionFilterInput {
  published: CollectionPublished
  search: String
  ids: [ID]
  channel: String
}

input CollectionInput {
  isPublished: Boolean
  name: String
  slug: String
  description: String
  descriptionJson: JSONString
  backgroundImage: Upload
  backgroundImageAlt: String
  seo: SeoInput
  publicationDate: Date
}

enum CollectionPublished {
  PUBLISHED
  HIDDEN
}

type CollectionRemoveProducts {
  errors: [Error!]! @deprecated(reason: "Use typed errors with error codes. This field will be removed after 2020-07-31.")
  collection: Collection
  collectionErrors: [CollectionError!]!
}

type CollectionReorderProducts {
  errors: [Error!]! @deprecated(reason: "Use typed errors with error codes. This field will be removed after 2020-07-31.")
  collection: Collection
  collectionErrors: [CollectionError!]!
}

enum CollectionSortField {
  NAME
  AVAILABILITY
  PRODUCT_COUNT
  PUBLICATION_DATE
}

input CollectionSortingInput {
  direction: OrderDirection!
  channel: String
  field: CollectionSortField!
}

type CollectionTranslatableContent implements Node {
  seoTitle: String
  seoDescription: String
  id: ID!
  name: String!
  description: String!
  descriptionJson: JSONString!
  translation(languageCode: LanguageCodeEnum!): CollectionTranslation
  collection: Collection
}

type CollectionTranslate {
  errors: [Error!]! @deprecated(reason: "Use typed errors with error codes. This field will be removed after 2020-07-31.")
  translationErrors: [TranslationError!]!
  collection: Collection
}

type CollectionTranslation implements Node {
  seoTitle: String
  seoDescription: String
  id: ID!
  name: String!
  description: String!
  descriptionJson: JSONString!
  language: LanguageDisplay!
}

type CollectionUpdate {
  errors: [Error!]! @deprecated(reason: "Use typed errors with error codes. This field will be removed after 2020-07-31.")
  collectionErrors: [CollectionError!]!
  collection: Collection
}

type ConfigurationItem {
  name: String!
  value: String
  type: ConfigurationTypeFieldEnum
  helpText: String
  label: String
}

input ConfigurationItemInput {
  name: String!
  value: String
}

enum ConfigurationTypeFieldEnum {
  STRING
  BOOLEAN
  SECRET
  PASSWORD
  SECRETMULTILINE
}

type ConfirmAccount {
  errors: [Error!]! @deprecated(reason: "Use typed errors with error codes. This field will be removed after 2020-07-31.")
  user: User
  accountErrors: [AccountError!]!
}

type ConfirmEmailChange {
  errors: [Error!]! @deprecated(reason: "Use typed errors with error codes. This field will be removed after 2020-07-31.")
  user: User
  accountErrors: [AccountError!]!
}

enum CountryCode {
  AF
  AX
  AL
  DZ
  AS
  AD
  AO
  AI
  AQ
  AG
  AR
  AM
  AW
  AU
  AT
  AZ
  BS
  BH
  BD
  BB
  BY
  BE
  BZ
  BJ
  BM
  BT
  BO
  BQ
  BA
  BW
  BV
  BR
  IO
  BN
  BG
  BF
  BI
  CV
  KH
  CM
  CA
  KY
  CF
  TD
  CL
  CN
  CX
  CC
  CO
  KM
  CG
  CD
  CK
  CR
  CI
  HR
  CU
  CW
  CY
  CZ
  DK
  DJ
  DM
  DO
  EC
  EG
  SV
  GQ
  ER
  EE
  SZ
  ET
  EU
  FK
  FO
  FJ
  FI
  FR
  GF
  PF
  TF
  GA
  GM
  GE
  DE
  GH
  GI
  GR
  GL
  GD
  GP
  GU
  GT
  GG
  GN
  GW
  GY
  HT
  HM
  VA
  HN
  HK
  HU
  IS
  IN
  ID
  IR
  IQ
  IE
  IM
  IL
  IT
  JM
  JP
  JE
  JO
  KZ
  KE
  KI
  KW
  KG
  LA
  LV
  LB
  LS
  LR
  LY
  LI
  LT
  LU
  MO
  MG
  MW
  MY
  MV
  ML
  MT
  MH
  MQ
  MR
  MU
  YT
  MX
  FM
  MD
  MC
  MN
  ME
  MS
  MA
  MZ
  MM
  NA
  NR
  NP
  NL
  NC
  NZ
  NI
  NE
  NG
  NU
  NF
  KP
  MK
  MP
  NO
  OM
  PK
  PW
  PS
  PA
  PG
  PY
  PE
  PH
  PN
  PL
  PT
  PR
  QA
  RE
  RO
  RU
  RW
  BL
  SH
  KN
  LC
  MF
  PM
  VC
  WS
  SM
  ST
  SA
  SN
  RS
  SC
  SL
  SG
  SX
  SK
  SI
  SB
  SO
  ZA
  GS
  KR
  SS
  ES
  LK
  SD
  SR
  SJ
  SE
  CH
  SY
  TW
  TJ
  TZ
  TH
  TL
  TG
  TK
  TO
  TT
  TN
  TR
  TM
  TC
  TV
  UG
  UA
  AE
  GB
  UM
  US
  UY
  UZ
  VU
  VE
  VN
  VG
  VI
  WF
  EH
  YE
  ZM
  ZW
}

type CountryDisplay {
  code: String!
  country: String!
  vat: VAT
}

type CreateToken {
  errors: [Error!]! @deprecated(reason: "Use typed errors with error codes. This field will be removed after 2020-07-31.")
  token: String
  refreshToken: String
  csrfToken: String
  user: User
  accountErrors: [AccountError!]!
}

type CreditCard {
  brand: String!
  firstDigits: String
  lastDigits: String!
  expMonth: Int
  expYear: Int
}

type CustomerBulkDelete {
  errors: [Error!]! @deprecated(reason: "Use typed errors with error codes. This field will be removed after 2020-07-31.")
  count: Int!
  accountErrors: [AccountError!]!
}

type CustomerCreate {
  errors: [Error!]! @deprecated(reason: "Use typed errors with error codes. This field will be removed after 2020-07-31.")
  accountErrors: [AccountError!]!
  user: User
}

type CustomerDelete {
  errors: [Error!]! @deprecated(reason: "Use typed errors with error codes. This field will be removed after 2020-07-31.")
  accountErrors: [AccountError!]!
  user: User
}

type CustomerEvent implements Node {
  id: ID!
  date: DateTime
  type: CustomerEventsEnum
  user: User
  message: String
  count: Int
  order: Order
  orderLine: OrderLine
}

enum CustomerEventsEnum {
  ACCOUNT_CREATED
  PASSWORD_RESET_LINK_SENT
  PASSWORD_RESET
  EMAIL_CHANGED_REQUEST
  PASSWORD_CHANGED
  EMAIL_CHANGED
  PLACED_ORDER
  NOTE_ADDED_TO_ORDER
  DIGITAL_LINK_DOWNLOADED
  CUSTOMER_DELETED
  NAME_ASSIGNED
  EMAIL_ASSIGNED
  NOTE_ADDED
}

input CustomerFilterInput {
  dateJoined: DateRangeInput
  numberOfOrders: IntRangeInput
  placedOrders: DateRangeInput
  search: String
}

input CustomerInput {
  defaultBillingAddress: AddressInput
  defaultShippingAddress: AddressInput
  firstName: String
  lastName: String
  email: String
  isActive: Boolean
  note: String
}

type CustomerUpdate {
  errors: [Error!]! @deprecated(reason: "Use typed errors with error codes. This field will be removed after 2020-07-31.")
  accountErrors: [AccountError!]!
  user: User
}

scalar Date

input DateRangeInput {
  gte: Date
  lte: Date
}

scalar DateTime

input DateTimeRangeInput {
  gte: DateTime
  lte: DateTime
}

type DeactivateAllUserTokens {
  errors: [Error!]! @deprecated(reason: "Use typed errors with error codes. This field will be removed after 2020-07-31.")
  accountErrors: [AccountError!]!
}

type DeleteMetadata {
  errors: [Error!]! @deprecated(reason: "Use typed errors with error codes. This field will be removed after 2020-07-31.")
  metadataErrors: [MetadataError!]!
  item: ObjectWithMetadata
}

type DeletePrivateMetadata {
  errors: [Error!]! @deprecated(reason: "Use typed errors with error codes. This field will be removed after 2020-07-31.")
  metadataErrors: [MetadataError!]!
  item: ObjectWithMetadata
}

type DigitalContent implements Node & ObjectWithMetadata {
  useDefaultSettings: Boolean!
  automaticFulfillment: Boolean!
  productVariant: ProductVariant!
  contentFile: String!
  maxDownloads: Int
  urlValidDays: Int
  urls: [DigitalContentUrl]
  id: ID!
  privateMetadata: [MetadataItem]!
  metadata: [MetadataItem]!
}

type DigitalContentCountableConnection {
  pageInfo: PageInfo!
  edges: [DigitalContentCountableEdge!]!
  totalCount: Int
}

type DigitalContentCountableEdge {
  node: DigitalContent!
  cursor: String!
}

type DigitalContentCreate {
  errors: [Error!]! @deprecated(reason: "Use typed errors with error codes. This field will be removed after 2020-07-31.")
  variant: ProductVariant
  content: DigitalContent
  productErrors: [ProductError!]!
}

type DigitalContentDelete {
  errors: [Error!]! @deprecated(reason: "Use typed errors with error codes. This field will be removed after 2020-07-31.")
  variant: ProductVariant
  productErrors: [ProductError!]!
}

input DigitalContentInput {
  useDefaultSettings: Boolean!
  maxDownloads: Int
  urlValidDays: Int
  automaticFulfillment: Boolean
}

type DigitalContentUpdate {
  errors: [Error!]! @deprecated(reason: "Use typed errors with error codes. This field will be removed after 2020-07-31.")
  variant: ProductVariant
  content: DigitalContent
  productErrors: [ProductError!]!
}

input DigitalContentUploadInput {
  useDefaultSettings: Boolean!
  maxDownloads: Int
  urlValidDays: Int
  automaticFulfillment: Boolean
  contentFile: Upload!
}

type DigitalContentUrl implements Node {
  content: DigitalContent!
  created: DateTime!
  downloadNum: Int!
  id: ID!
  url: String
  token: UUID!
}

type DigitalContentUrlCreate {
  errors: [Error!]! @deprecated(reason: "Use typed errors with error codes. This field will be removed after 2020-07-31.")
  productErrors: [ProductError!]!
  digitalContentUrl: DigitalContentUrl
}

input DigitalContentUrlCreateInput {
  content: ID!
}

type DiscountError {
  field: String
  message: String
  products: [ID!]
  code: DiscountErrorCode!
  channels: [ID!]
}

enum DiscountErrorCode {
  ALREADY_EXISTS
  GRAPHQL_ERROR
  INVALID
  NOT_FOUND
  REQUIRED
  UNIQUE
  CANNOT_MANAGE_PRODUCT_WITHOUT_VARIANT
  DUPLICATED_INPUT_ITEM
}

enum DiscountStatusEnum {
  ACTIVE
  EXPIRED
  SCHEDULED
}

enum DiscountValueTypeEnum {
  FIXED
  PERCENTAGE
}

type Domain {
  host: String!
  sslEnabled: Boolean!
  url: String!
}

type DraftOrderBulkDelete {
  errors: [Error!]! @deprecated(reason: "Use typed errors with error codes. This field will be removed after 2020-07-31.")
  count: Int!
  orderErrors: [OrderError!]!
}

type DraftOrderComplete {
  errors: [Error!]! @deprecated(reason: "Use typed errors with error codes. This field will be removed after 2020-07-31.")
  order: Order
  orderErrors: [OrderError!]!
}

type DraftOrderCreate {
  errors: [Error!]! @deprecated(reason: "Use typed errors with error codes. This field will be removed after 2020-07-31.")
  orderErrors: [OrderError!]!
  order: Order
}

input DraftOrderCreateInput {
  billingAddress: AddressInput
  user: ID
  userEmail: String
  discount: PositiveDecimal
  shippingAddress: AddressInput
  shippingMethod: ID
  voucher: ID
  customerNote: String
  channel: ID
  lines: [OrderLineCreateInput]
}

type DraftOrderDelete {
  errors: [Error!]! @deprecated(reason: "Use typed errors with error codes. This field will be removed after 2020-07-31.")
  orderErrors: [OrderError!]!
  order: Order
}

input DraftOrderInput {
  billingAddress: AddressInput
  user: ID
  userEmail: String
  discount: PositiveDecimal
  shippingAddress: AddressInput
  shippingMethod: ID
  voucher: ID
  customerNote: String
  channel: ID
}

type DraftOrderLineDelete {
  errors: [Error!]! @deprecated(reason: "Use typed errors with error codes. This field will be removed after 2020-07-31.")
  order: Order
  orderLine: OrderLine
  orderErrors: [OrderError!]!
}

type DraftOrderLineUpdate {
  errors: [Error!]! @deprecated(reason: "Use typed errors with error codes. This field will be removed after 2020-07-31.")
  order: Order
  orderErrors: [OrderError!]!
  orderLine: OrderLine
}

type DraftOrderLinesBulkDelete {
  errors: [Error!]! @deprecated(reason: "Use typed errors with error codes. This field will be removed after 2020-07-31.")
  count: Int!
  orderErrors: [OrderError!]!
}

type DraftOrderLinesCreate {
  errors: [Error!]! @deprecated(reason: "Use typed errors with error codes. This field will be removed after 2020-07-31.")
  order: Order
  orderLines: [OrderLine!]
  orderErrors: [OrderError!]!
}

type DraftOrderUpdate {
  errors: [Error!]! @deprecated(reason: "Use typed errors with error codes. This field will be removed after 2020-07-31.")
  orderErrors: [OrderError!]!
  order: Order
}

type Error {
  field: String
  message: String
}

type ExportError {
  field: String
  message: String
  code: ExportErrorCode!
}

enum ExportErrorCode {
  INVALID
  NOT_FOUND
  REQUIRED
}

type ExportEvent implements Node {
  id: ID!
  date: DateTime!
  type: ExportEventsEnum!
  user: User
  app: App
  message: String!
}

enum ExportEventsEnum {
  EXPORT_PENDING
  EXPORT_SUCCESS
  EXPORT_FAILED
  EXPORT_DELETED
  EXPORTED_FILE_SENT
  EXPORT_FAILED_INFO_SENT
}

type ExportFile implements Node & Job {
  id: ID!
  user: User
  app: App
  status: JobStatusEnum!
  createdAt: DateTime!
  updatedAt: DateTime!
  message: String
  url: String
  events: [ExportEvent!]
}

type ExportFileCountableConnection {
  pageInfo: PageInfo!
  edges: [ExportFileCountableEdge!]!
  totalCount: Int
}

type ExportFileCountableEdge {
  node: ExportFile!
  cursor: String!
}

input ExportFileFilterInput {
  createdAt: DateTimeRangeInput
  updatedAt: DateTimeRangeInput
  status: JobStatusEnum
  user: String
  app: String
}

enum ExportFileSortField {
  STATUS
  CREATED_AT
  UPDATED_AT
}

input ExportFileSortingInput {
  direction: OrderDirection!
  field: ExportFileSortField!
}

input ExportInfoInput {
  attributes: [ID!]
  warehouses: [ID!]
  channels: [ID!]
  fields: [ProductFieldEnum!]
}

type ExportProducts {
  errors: [Error!]! @deprecated(reason: "Use typed errors with error codes. This field will be removed after 2020-07-31.")
  exportFile: ExportFile
  exportErrors: [ExportError!]!
}

input ExportProductsInput {
  scope: ExportScope!
  filter: ProductFilterInput
  ids: [ID!]
  exportInfo: ExportInfoInput
  fileType: FileTypesEnum!
}

enum ExportScope {
  ALL
  IDS
  FILTER
}

enum FileTypesEnum {
  CSV
  XLSX
}

type FileUpload {
  errors: [Error!]! @deprecated(reason: "Use typed errors with error codes. This field will be removed after 2020-07-31.")
  uploadedFile: UploadedFile
  uploadErrors: [UploadError!]!
}

type Fulfillment implements Node & ObjectWithMetadata {
  id: ID!
  fulfillmentOrder: Int!
  status: FulfillmentStatus!
  trackingNumber: String!
  created: DateTime!
  privateMetadata: [MetadataItem]!
  metadata: [MetadataItem]!
  lines: [FulfillmentLine]
  statusDisplay: String
  warehouse: Warehouse
}

type FulfillmentCancel {
  errors: [Error!]! @deprecated(reason: "Use typed errors with error codes. This field will be removed after 2020-07-31.")
  fulfillment: Fulfillment
  order: Order
  orderErrors: [OrderError!]!
}

input FulfillmentCancelInput {
  warehouseId: ID!
}

type FulfillmentLine implements Node {
  id: ID!
  quantity: Int!
  orderLine: OrderLine
}

enum FulfillmentStatus {
  FULFILLED
  CANCELED
}

type FulfillmentUpdateTracking {
  errors: [Error!]! @deprecated(reason: "Use typed errors with error codes. This field will be removed after 2020-07-31.")
  fulfillment: Fulfillment
  order: Order
  orderErrors: [OrderError!]!
}

input FulfillmentUpdateTrackingInput {
  trackingNumber: String
  notifyCustomer: Boolean = false
}

type GatewayConfigLine {
  field: String!
  value: String
}

scalar GenericScalar

type Geolocalization {
  country: CountryDisplay
}

type GiftCard implements Node {
  code: String
  user: User
  created: DateTime!
  startDate: Date!
  endDate: Date
  lastUsedOn: DateTime
  isActive: Boolean!
  initialBalance: Money
  currentBalance: Money
  id: ID!
  displayCode: String
}

type GiftCardActivate {
  errors: [Error!]! @deprecated(reason: "Use typed errors with error codes. This field will be removed after 2020-07-31.")
  giftCard: GiftCard
  giftCardErrors: [GiftCardError!]!
}

type GiftCardCountableConnection {
  pageInfo: PageInfo!
  edges: [GiftCardCountableEdge!]!
  totalCount: Int
}

type GiftCardCountableEdge {
  node: GiftCard!
  cursor: String!
}

type GiftCardCreate {
  errors: [Error!]! @deprecated(reason: "Use typed errors with error codes. This field will be removed after 2020-07-31.")
  giftCardErrors: [GiftCardError!]!
  giftCard: GiftCard
}

input GiftCardCreateInput {
  startDate: Date
  endDate: Date
  balance: PositiveDecimal
  userEmail: String
  code: String
}

type GiftCardDeactivate {
  errors: [Error!]! @deprecated(reason: "Use typed errors with error codes. This field will be removed after 2020-07-31.")
  giftCard: GiftCard
  giftCardErrors: [GiftCardError!]!
}

type GiftCardError {
  field: String
  message: String
  code: GiftCardErrorCode!
}

enum GiftCardErrorCode {
  ALREADY_EXISTS
  GRAPHQL_ERROR
  INVALID
  NOT_FOUND
  REQUIRED
  UNIQUE
}

type GiftCardUpdate {
  errors: [Error!]! @deprecated(reason: "Use typed errors with error codes. This field will be removed after 2020-07-31.")
  giftCardErrors: [GiftCardError!]!
  giftCard: GiftCard
}

input GiftCardUpdateInput {
  startDate: Date
  endDate: Date
  balance: PositiveDecimal
  userEmail: String
}

type Group implements Node {
  id: ID!
  name: String!
  permissions: [Permission]
  users: [User]
  userCanManage: Boolean!
}

type GroupCountableConnection {
  pageInfo: PageInfo!
  edges: [GroupCountableEdge!]!
  totalCount: Int
}

type GroupCountableEdge {
  node: Group!
  cursor: String!
}

type Image {
  url: String!
  alt: String
}

input IntRangeInput {
  gte: Int
  lte: Int
}

type Invoice implements ObjectWithMetadata & Job & Node {
  id: ID!
  metadata: [MetadataItem]!
  status: JobStatusEnum!
  number: String
  externalUrl: String
  privateMetadata: [MetadataItem]!
  createdAt: DateTime!
  updatedAt: DateTime!
  message: String
  url: String
}

type InvoiceCreate {
  errors: [Error!]! @deprecated(reason: "Use typed errors with error codes. This field will be removed after 2020-07-31.")
  invoiceErrors: [InvoiceError!]!
  invoice: Invoice
}

input InvoiceCreateInput {
  number: String!
  url: String!
}

type InvoiceDelete {
  errors: [Error!]! @deprecated(reason: "Use typed errors with error codes. This field will be removed after 2020-07-31.")
  invoiceErrors: [InvoiceError!]!
  invoice: Invoice
}

type InvoiceError {
  field: String
  message: String
  code: InvoiceErrorCode!
}

enum InvoiceErrorCode {
  REQUIRED
  NOT_READY
  URL_NOT_SET
  EMAIL_NOT_SET
  NUMBER_NOT_SET
  NOT_FOUND
  INVALID_STATUS
}

type InvoiceRequest {
  errors: [Error!]! @deprecated(reason: "Use typed errors with error codes. This field will be removed after 2020-07-31.")
  order: Order
  invoiceErrors: [InvoiceError!]!
  invoice: Invoice
}

type InvoiceRequestDelete {
  errors: [Error!]! @deprecated(reason: "Use typed errors with error codes. This field will be removed after 2020-07-31.")
  invoiceErrors: [InvoiceError!]!
  invoice: Invoice
}

type InvoiceSendEmail {
  errors: [Error!]! @deprecated(reason: "Use typed errors with error codes. This field will be removed after 2020-07-31.")
  invoiceErrors: [InvoiceError!]!
  invoice: Invoice
}

type InvoiceUpdate {
  errors: [Error!]! @deprecated(reason: "Use typed errors with error codes. This field will be removed after 2020-07-31.")
  invoiceErrors: [InvoiceError!]!
  invoice: Invoice
}

scalar JSONString

interface Job {
  status: JobStatusEnum!
  createdAt: DateTime!
  updatedAt: DateTime!
  message: String
}

enum JobStatusEnum {
  PENDING
  SUCCESS
  FAILED
  DELETED
}

enum LanguageCodeEnum {
  AR
  AZ
  BG
  BN
  CA
  CS
  DA
  DE
  EL
  EN
  ES
  ES_CO
  ET
  FA
  FI
  FR
  HI
  HU
  HY
  ID
  IS
  IT
  JA
  KA
  KM
  KO
  LT
  MN
  MY
  NB
  NL
  PL
  PT
  PT_BR
  RO
  RU
  SK
  SL
  SQ
  SR
  SV
  SW
  TA
  TH
  TR
  UK
  VI
  ZH_HANS
  ZH_HANT
}

type LanguageDisplay {
  code: LanguageCodeEnum!
  language: String!
}

type Manifest {
  identifier: String!
  version: String!
  name: String!
  about: String
  permissions: [Permission]
  appUrl: String
  configurationUrl: String
  tokenTargetUrl: String
  dataPrivacy: String
  dataPrivacyUrl: String
  homepageUrl: String
  supportUrl: String
}

type Margin {
  start: Int
  stop: Int
}

type Menu implements Node {
  id: ID!
  name: String!
  slug: String!
  items: [MenuItem]
}

type MenuBulkDelete {
  errors: [Error!]! @deprecated(reason: "Use typed errors with error codes. This field will be removed after 2020-07-31.")
  count: Int!
  menuErrors: [MenuError!]!
}

type MenuCountableConnection {
  pageInfo: PageInfo!
  edges: [MenuCountableEdge!]!
  totalCount: Int
}

type MenuCountableEdge {
  node: Menu!
  cursor: String!
}

type MenuCreate {
  errors: [Error!]! @deprecated(reason: "Use typed errors with error codes. This field will be removed after 2020-07-31.")
  menuErrors: [MenuError!]!
  menu: Menu
}

input MenuCreateInput {
  name: String!
  slug: String
  items: [MenuItemInput]
}

type MenuDelete {
  errors: [Error!]! @deprecated(reason: "Use typed errors with error codes. This field will be removed after 2020-07-31.")
  menuErrors: [MenuError!]!
  menu: Menu
}

type MenuError {
  field: String
  message: String
  code: MenuErrorCode!
}

enum MenuErrorCode {
  CANNOT_ASSIGN_NODE
  GRAPHQL_ERROR
  INVALID
  INVALID_MENU_ITEM
  NO_MENU_ITEM_PROVIDED
  NOT_FOUND
  REQUIRED
  TOO_MANY_MENU_ITEMS
  UNIQUE
}

input MenuFilterInput {
  search: String
  slug: [String]
}

input MenuInput {
  name: String
  slug: String
}

type MenuItem implements Node {
  id: ID!
  name: String!
  menu: Menu!
  parent: MenuItem
  category: Category
  collection: Collection
  page: Page
  level: Int!
  children: [MenuItem]
  url: String
  translation(languageCode: LanguageCodeEnum!): MenuItemTranslation
}

type MenuItemBulkDelete {
  errors: [Error!]! @deprecated(reason: "Use typed errors with error codes. This field will be removed after 2020-07-31.")
  count: Int!
  menuErrors: [MenuError!]!
}

type MenuItemCountableConnection {
  pageInfo: PageInfo!
  edges: [MenuItemCountableEdge!]!
  totalCount: Int
}

type MenuItemCountableEdge {
  node: MenuItem!
  cursor: String!
}

type MenuItemCreate {
  errors: [Error!]! @deprecated(reason: "Use typed errors with error codes. This field will be removed after 2020-07-31.")
  menuErrors: [MenuError!]!
  menuItem: MenuItem
}

input MenuItemCreateInput {
  name: String!
  url: String
  category: ID
  collection: ID
  page: ID
  menu: ID!
  parent: ID
}

type MenuItemDelete {
  errors: [Error!]! @deprecated(reason: "Use typed errors with error codes. This field will be removed after 2020-07-31.")
  menuErrors: [MenuError!]!
  menuItem: MenuItem
}

input MenuItemFilterInput {
  search: String
}

input MenuItemInput {
  name: String
  url: String
  category: ID
  collection: ID
  page: ID
}

type MenuItemMove {
  errors: [Error!]! @deprecated(reason: "Use typed errors with error codes. This field will be removed after 2020-07-31.")
  menu: Menu
  menuErrors: [MenuError!]!
}

input MenuItemMoveInput {
  itemId: ID!
  parentId: ID
  sortOrder: Int
}

input MenuItemSortingInput {
  direction: OrderDirection!
  field: MenuItemsSortField!
}

type MenuItemTranslatableContent implements Node {
  id: ID!
  name: String!
  translation(languageCode: LanguageCodeEnum!): MenuItemTranslation
  menuItem: MenuItem
}

type MenuItemTranslate {
  errors: [Error!]! @deprecated(reason: "Use typed errors with error codes. This field will be removed after 2020-07-31.")
  translationErrors: [TranslationError!]!
  menuItem: MenuItem
}

type MenuItemTranslation implements Node {
  id: ID!
  name: String!
  language: LanguageDisplay!
}

type MenuItemUpdate {
  errors: [Error!]! @deprecated(reason: "Use typed errors with error codes. This field will be removed after 2020-07-31.")
  menuErrors: [MenuError!]!
  menuItem: MenuItem
}

enum MenuItemsSortField {
  NAME
}

enum MenuSortField {
  NAME
  ITEMS_COUNT
}

input MenuSortingInput {
  direction: OrderDirection!
  field: MenuSortField!
}

type MenuUpdate {
  errors: [Error!]! @deprecated(reason: "Use typed errors with error codes. This field will be removed after 2020-07-31.")
  menuErrors: [MenuError!]!
  menu: Menu
}

type MetadataError {
  field: String
  message: String
  code: MetadataErrorCode!
}

enum MetadataErrorCode {
  GRAPHQL_ERROR
  INVALID
  NOT_FOUND
  REQUIRED
}

input MetadataInput {
  key: String!
  value: String!
}

type MetadataItem {
  key: String!
  value: String!
}

type Money {
  currency: String!
  amount: Float!
  localized: String! @deprecated(reason: "Price formatting according to the current locale should be handled by the frontend client. This field will be removed after 2020-07-31.")
}

type MoneyRange {
  start: Money
  stop: Money
}

input MoveProductInput {
  productId: ID!
  sortOrder: Int
}

type Mutation {
  webhookCreate(input: WebhookCreateInput!): WebhookCreate
  webhookDelete(id: ID!): WebhookDelete
  webhookUpdate(id: ID!, input: WebhookUpdateInput!): WebhookUpdate
  createWarehouse(input: WarehouseCreateInput!): WarehouseCreate
  updateWarehouse(id: ID!, input: WarehouseUpdateInput!): WarehouseUpdate
  deleteWarehouse(id: ID!): WarehouseDelete
  assignWarehouseShippingZone(id: ID!, shippingZoneIds: [ID!]!): WarehouseShippingZoneAssign
  unassignWarehouseShippingZone(id: ID!, shippingZoneIds: [ID!]!): WarehouseShippingZoneUnassign
  authorizationKeyAdd(input: AuthorizationKeyInput!, keyType: AuthorizationKeyType!): AuthorizationKeyAdd
  authorizationKeyDelete(keyType: AuthorizationKeyType!): AuthorizationKeyDelete
  staffNotificationRecipientCreate(input: StaffNotificationRecipientInput!): StaffNotificationRecipientCreate
  staffNotificationRecipientUpdate(id: ID!, input: StaffNotificationRecipientInput!): StaffNotificationRecipientUpdate
  staffNotificationRecipientDelete(id: ID!): StaffNotificationRecipientDelete
  shopDomainUpdate(input: SiteDomainInput): ShopDomainUpdate
  shopSettingsUpdate(input: ShopSettingsInput!): ShopSettingsUpdate
  shopFetchTaxRates: ShopFetchTaxRates
  shopSettingsTranslate(input: ShopSettingsTranslationInput!, languageCode: LanguageCodeEnum!): ShopSettingsTranslate
  shopAddressUpdate(input: AddressInput): ShopAddressUpdate
  shippingMethodChannelListingUpdate(id: ID!, input: ShippingMethodChannelListingInput!): ShippingMethodChannelListingUpdate
  shippingPriceCreate(input: ShippingPriceInput!): ShippingPriceCreate
  shippingPriceDelete(id: ID!): ShippingPriceDelete
  shippingPriceBulkDelete(ids: [ID]!): ShippingPriceBulkDelete
  shippingPriceUpdate(id: ID!, input: ShippingPriceInput!): ShippingPriceUpdate
  shippingPriceTranslate(id: ID!, input: NameTranslationInput!, languageCode: LanguageCodeEnum!): ShippingPriceTranslate
  shippingZoneCreate(input: ShippingZoneCreateInput!): ShippingZoneCreate
  shippingZoneDelete(id: ID!): ShippingZoneDelete
  shippingZoneBulkDelete(ids: [ID]!): ShippingZoneBulkDelete
  shippingZoneUpdate(id: ID!, input: ShippingZoneUpdateInput!): ShippingZoneUpdate
  attributeCreate(input: AttributeCreateInput!): AttributeCreate
  attributeDelete(id: ID!): AttributeDelete
  attributeBulkDelete(ids: [ID]!): AttributeBulkDelete
  attributeAssign(operations: [AttributeAssignInput]!, productTypeId: ID!): AttributeAssign
  attributeUnassign(attributeIds: [ID]!, productTypeId: ID!): AttributeUnassign
  attributeUpdate(id: ID!, input: AttributeUpdateInput!): AttributeUpdate
  attributeTranslate(id: ID!, input: NameTranslationInput!, languageCode: LanguageCodeEnum!): AttributeTranslate
  attributeValueCreate(attribute: ID!, input: AttributeValueCreateInput!): AttributeValueCreate
  attributeValueDelete(id: ID!): AttributeValueDelete
  attributeValueBulkDelete(ids: [ID]!): AttributeValueBulkDelete
  attributeValueUpdate(id: ID!, input: AttributeValueCreateInput!): AttributeValueUpdate
  attributeValueTranslate(id: ID!, input: NameTranslationInput!, languageCode: LanguageCodeEnum!): AttributeValueTranslate
  attributeReorderValues(attributeId: ID!, moves: [ReorderInput]!): AttributeReorderValues
  categoryCreate(input: CategoryInput!, parent: ID): CategoryCreate
  categoryDelete(id: ID!): CategoryDelete
  categoryBulkDelete(ids: [ID]!): CategoryBulkDelete
  categoryUpdate(id: ID!, input: CategoryInput!): CategoryUpdate
  categoryTranslate(id: ID!, input: TranslationInput!, languageCode: LanguageCodeEnum!): CategoryTranslate
  collectionAddProducts(collectionId: ID!, products: [ID]!): CollectionAddProducts
  collectionCreate(input: CollectionCreateInput!): CollectionCreate
  collectionDelete(id: ID!): CollectionDelete
  collectionReorderProducts(collectionId: ID!, moves: [MoveProductInput]!): CollectionReorderProducts
  collectionBulkDelete(ids: [ID]!): CollectionBulkDelete
  collectionRemoveProducts(collectionId: ID!, products: [ID]!): CollectionRemoveProducts
  collectionUpdate(id: ID!, input: CollectionInput!): CollectionUpdate
  collectionTranslate(id: ID!, input: TranslationInput!, languageCode: LanguageCodeEnum!): CollectionTranslate
  collectionChannelListingUpdate(id: ID!, input: CollectionChannelListingUpdateInput!): CollectionChannelListingUpdate
  productCreate(input: ProductCreateInput!): ProductCreate
  productDelete(id: ID!): ProductDelete
  productBulkDelete(ids: [ID]!): ProductBulkDelete
  productUpdate(id: ID!, input: ProductInput!): ProductUpdate
  productTranslate(id: ID!, input: TranslationInput!, languageCode: LanguageCodeEnum!): ProductTranslate
  productChannelListingUpdate(id: ID!, input: ProductChannelListingUpdateInput!): ProductChannelListingUpdate
  productImageCreate(input: ProductImageCreateInput!): ProductImageCreate
  productVariantReorder(moves: [ReorderInput]!, productId: ID!): ProductVariantReorder
  productImageDelete(id: ID!): ProductImageDelete
  productImageBulkDelete(ids: [ID]!): ProductImageBulkDelete
  productImageReorder(imagesIds: [ID]!, productId: ID!): ProductImageReorder
  productImageUpdate(id: ID!, input: ProductImageUpdateInput!): ProductImageUpdate
  productTypeCreate(input: ProductTypeInput!): ProductTypeCreate
  productTypeDelete(id: ID!): ProductTypeDelete
  productTypeBulkDelete(ids: [ID]!): ProductTypeBulkDelete
  productTypeUpdate(id: ID!, input: ProductTypeInput!): ProductTypeUpdate
  productTypeReorderAttributes(moves: [ReorderInput]!, productTypeId: ID!, type: AttributeTypeEnum!): ProductTypeReorderAttributes
  digitalContentCreate(input: DigitalContentUploadInput!, variantId: ID!): DigitalContentCreate
  digitalContentDelete(variantId: ID!): DigitalContentDelete
  digitalContentUpdate(input: DigitalContentInput!, variantId: ID!): DigitalContentUpdate
  digitalContentUrlCreate(input: DigitalContentUrlCreateInput!): DigitalContentUrlCreate
  productVariantCreate(input: ProductVariantCreateInput!): ProductVariantCreate
  productVariantDelete(id: ID!): ProductVariantDelete
  productVariantBulkCreate(product: ID!, variants: [ProductVariantBulkCreateInput]!): ProductVariantBulkCreate
  productVariantBulkDelete(ids: [ID]!): ProductVariantBulkDelete
  productVariantStocksCreate(stocks: [StockInput!]!, variantId: ID!): ProductVariantStocksCreate
  productVariantStocksDelete(variantId: ID!, warehouseIds: [ID!]): ProductVariantStocksDelete
  productVariantStocksUpdate(stocks: [StockInput!]!, variantId: ID!): ProductVariantStocksUpdate
  productVariantUpdate(id: ID!, input: ProductVariantInput!): ProductVariantUpdate
  productVariantSetDefault(productId: ID!, variantId: ID!): ProductVariantSetDefault
  productVariantTranslate(id: ID!, input: NameTranslationInput!, languageCode: LanguageCodeEnum!): ProductVariantTranslate
  productVariantChannelListingUpdate(id: ID!, input: [ProductVariantChannelListingAddInput!]!): ProductVariantChannelListingUpdate
  variantImageAssign(imageId: ID!, variantId: ID!): VariantImageAssign
  variantImageUnassign(imageId: ID!, variantId: ID!): VariantImageUnassign
  paymentCapture(amount: PositiveDecimal, paymentId: ID!): PaymentCapture
  paymentRefund(amount: PositiveDecimal, paymentId: ID!): PaymentRefund
  paymentVoid(paymentId: ID!): PaymentVoid
  paymentInitialize(gateway: String!, paymentData: JSONString): PaymentInitialize
  pageCreate(input: PageInput!): PageCreate
  pageDelete(id: ID!): PageDelete
  pageBulkDelete(ids: [ID]!): PageBulkDelete
  pageBulkPublish(ids: [ID]!, isPublished: Boolean!): PageBulkPublish
  pageUpdate(id: ID!, input: PageInput!): PageUpdate
  pageTranslate(id: ID!, input: PageTranslationInput!, languageCode: LanguageCodeEnum!): PageTranslate
  draftOrderComplete(id: ID!): DraftOrderComplete
  draftOrderCreate(input: DraftOrderCreateInput!): DraftOrderCreate
  draftOrderDelete(id: ID!): DraftOrderDelete
  draftOrderBulkDelete(ids: [ID]!): DraftOrderBulkDelete
  draftOrderLinesBulkDelete(ids: [ID]!): DraftOrderLinesBulkDelete
  draftOrderLinesCreate(id: ID!, input: [OrderLineCreateInput]!): DraftOrderLinesCreate
  draftOrderLineDelete(id: ID!): DraftOrderLineDelete
  draftOrderLineUpdate(id: ID!, input: OrderLineInput!): DraftOrderLineUpdate
  draftOrderUpdate(id: ID!, input: DraftOrderInput!): DraftOrderUpdate
  orderAddNote(order: ID!, input: OrderAddNoteInput!): OrderAddNote
  orderCancel(id: ID!): OrderCancel
  orderCapture(amount: PositiveDecimal!, id: ID!): OrderCapture
  orderFulfill(input: OrderFulfillInput!, order: ID): OrderFulfill
  orderFulfillmentCancel(id: ID!, input: FulfillmentCancelInput!): FulfillmentCancel
  orderFulfillmentUpdateTracking(id: ID!, input: FulfillmentUpdateTrackingInput!): FulfillmentUpdateTracking
  orderMarkAsPaid(id: ID!): OrderMarkAsPaid
  orderRefund(amount: PositiveDecimal!, id: ID!): OrderRefund
  orderUpdate(id: ID!, input: OrderUpdateInput!): OrderUpdate
  orderUpdateShipping(order: ID!, input: OrderUpdateShippingInput): OrderUpdateShipping
  orderVoid(id: ID!): OrderVoid
  orderBulkCancel(ids: [ID]!): OrderBulkCancel
  deleteMetadata(id: ID!, keys: [String!]!): DeleteMetadata
  deletePrivateMetadata(id: ID!, keys: [String!]!): DeletePrivateMetadata
  updateMetadata(id: ID!, input: [MetadataInput!]!): UpdateMetadata
  updatePrivateMetadata(id: ID!, input: [MetadataInput!]!): UpdatePrivateMetadata
  assignNavigation(menu: ID, navigationType: NavigationType!): AssignNavigation
  menuCreate(input: MenuCreateInput!): MenuCreate
  menuDelete(id: ID!): MenuDelete
  menuBulkDelete(ids: [ID]!): MenuBulkDelete
  menuUpdate(id: ID!, input: MenuInput!): MenuUpdate
  menuItemCreate(input: MenuItemCreateInput!): MenuItemCreate
  menuItemDelete(id: ID!): MenuItemDelete
  menuItemBulkDelete(ids: [ID]!): MenuItemBulkDelete
  menuItemUpdate(id: ID!, input: MenuItemInput!): MenuItemUpdate
  menuItemTranslate(id: ID!, input: NameTranslationInput!, languageCode: LanguageCodeEnum!): MenuItemTranslate
  menuItemMove(menu: ID!, moves: [MenuItemMoveInput]!): MenuItemMove
  invoiceRequest(number: String, orderId: ID!): InvoiceRequest
  invoiceRequestDelete(id: ID!): InvoiceRequestDelete
  invoiceCreate(input: InvoiceCreateInput!, orderId: ID!): InvoiceCreate
  invoiceDelete(id: ID!): InvoiceDelete
  invoiceUpdate(id: ID!, input: UpdateInvoiceInput!): InvoiceUpdate
  invoiceSendEmail(id: ID!): InvoiceSendEmail
  giftCardActivate(id: ID!): GiftCardActivate
  giftCardCreate(input: GiftCardCreateInput!): GiftCardCreate
  giftCardDeactivate(id: ID!): GiftCardDeactivate
  giftCardUpdate(id: ID!, input: GiftCardUpdateInput!): GiftCardUpdate
  pluginUpdate(id: ID!, input: PluginUpdateInput!): PluginUpdate
  saleCreate(input: SaleInput!): SaleCreate
  saleDelete(id: ID!): SaleDelete
  saleBulkDelete(ids: [ID]!): SaleBulkDelete
  saleUpdate(id: ID!, input: SaleInput!): SaleUpdate
  saleCataloguesAdd(id: ID!, input: CatalogueInput!): SaleAddCatalogues
  saleCataloguesRemove(id: ID!, input: CatalogueInput!): SaleRemoveCatalogues
  saleTranslate(id: ID!, input: NameTranslationInput!, languageCode: LanguageCodeEnum!): SaleTranslate
  saleChannelListingUpdate(id: ID!, input: SaleChannelListingInput!): SaleChannelListingUpdate
  voucherCreate(input: VoucherInput!): VoucherCreate
  voucherDelete(id: ID!): VoucherDelete
  voucherBulkDelete(ids: [ID]!): VoucherBulkDelete
  voucherUpdate(id: ID!, input: VoucherInput!): VoucherUpdate
  voucherCataloguesAdd(id: ID!, input: CatalogueInput!): VoucherAddCatalogues
  voucherCataloguesRemove(id: ID!, input: CatalogueInput!): VoucherRemoveCatalogues
  voucherTranslate(id: ID!, input: NameTranslationInput!, languageCode: LanguageCodeEnum!): VoucherTranslate
  voucherChannelListingUpdate(id: ID!, input: VoucherChannelListingInput!): VoucherChannelListingUpdate
  exportProducts(input: ExportProductsInput!): ExportProducts
  fileUpload(file: Upload!): FileUpload
  checkoutAddPromoCode(checkoutId: ID!, promoCode: String!): CheckoutAddPromoCode
  checkoutBillingAddressUpdate(billingAddress: AddressInput!, checkoutId: ID!): CheckoutBillingAddressUpdate
  checkoutComplete(checkoutId: ID!, paymentData: JSONString, redirectUrl: String, storeSource: Boolean = false): CheckoutComplete
  checkoutCreate(input: CheckoutCreateInput!): CheckoutCreate
  checkoutCustomerAttach(checkoutId: ID!, customerId: ID): CheckoutCustomerAttach
  checkoutCustomerDetach(checkoutId: ID!): CheckoutCustomerDetach
  checkoutEmailUpdate(checkoutId: ID, email: String!): CheckoutEmailUpdate
  checkoutLineDelete(checkoutId: ID!, lineId: ID): CheckoutLineDelete
  checkoutLinesAdd(checkoutId: ID!, lines: [CheckoutLineInput]!): CheckoutLinesAdd
  checkoutLinesUpdate(checkoutId: ID!, lines: [CheckoutLineInput]!): CheckoutLinesUpdate
  checkoutRemovePromoCode(checkoutId: ID!, promoCode: String!): CheckoutRemovePromoCode
  checkoutPaymentCreate(checkoutId: ID!, input: PaymentInput!): CheckoutPaymentCreate
  checkoutShippingAddressUpdate(checkoutId: ID!, shippingAddress: AddressInput!): CheckoutShippingAddressUpdate
  checkoutShippingMethodUpdate(checkoutId: ID, shippingMethodId: ID!): CheckoutShippingMethodUpdate
  channelCreate(input: ChannelCreateInput!): ChannelCreate
  channelUpdate(id: ID!, input: ChannelUpdateInput!): ChannelUpdate
  channelDelete(id: ID!, input: ChannelDeleteInput!): ChannelDelete
  channelActivate(id: ID!): ChannelActivate
  channelDeactivate(id: ID!): ChannelDeactivate
  appCreate(input: AppInput!): AppCreate
  appUpdate(id: ID!, input: AppInput!): AppUpdate
  appDelete(id: ID!): AppDelete
  appTokenCreate(input: AppTokenInput!): AppTokenCreate
  appTokenDelete(id: ID!): AppTokenDelete
  appTokenVerify(token: String!): AppTokenVerify
  appInstall(input: AppInstallInput!): AppInstall
  appRetryInstall(activateAfterInstallation: Boolean = true, id: ID!): AppRetryInstall
  appDeleteFailedInstallation(id: ID!): AppDeleteFailedInstallation
  appFetchManifest(manifestUrl: String!): AppFetchManifest
  appActivate(id: ID!): AppActivate
  appDeactivate(id: ID!): AppDeactivate
  tokenCreate(email: String!, password: String!): CreateToken
  tokenRefresh(csrfToken: String, refreshToken: String): RefreshToken
  tokenVerify(token: String!): VerifyToken
  tokensDeactivateAll: DeactivateAllUserTokens
  requestPasswordReset(email: String!, redirectUrl: String!): RequestPasswordReset
  confirmAccount(email: String!, token: String!): ConfirmAccount
  setPassword(email: String!, password: String!, token: String!): SetPassword
  passwordChange(newPassword: String!, oldPassword: String!): PasswordChange
  requestEmailChange(newEmail: String!, password: String!, redirectUrl: String!): RequestEmailChange
  confirmEmailChange(token: String!): ConfirmEmailChange
  accountAddressCreate(input: AddressInput!, type: AddressTypeEnum): AccountAddressCreate
  accountAddressUpdate(id: ID!, input: AddressInput!): AccountAddressUpdate
  accountAddressDelete(id: ID!): AccountAddressDelete
  accountSetDefaultAddress(id: ID!, type: AddressTypeEnum!): AccountSetDefaultAddress
  accountRegister(input: AccountRegisterInput!): AccountRegister
  accountUpdate(input: AccountInput!): AccountUpdate
  accountRequestDeletion(redirectUrl: String!): AccountRequestDeletion
  accountDelete(token: String!): AccountDelete
  addressCreate(input: AddressInput!, userId: ID!): AddressCreate
  addressUpdate(id: ID!, input: AddressInput!): AddressUpdate
  addressDelete(id: ID!): AddressDelete
  addressSetDefault(addressId: ID!, type: AddressTypeEnum!, userId: ID!): AddressSetDefault
  customerCreate(input: UserCreateInput!): CustomerCreate
  customerUpdate(id: ID!, input: CustomerInput!): CustomerUpdate
  customerDelete(id: ID!): CustomerDelete
  customerBulkDelete(ids: [ID]!): CustomerBulkDelete
  staffCreate(input: StaffCreateInput!): StaffCreate
  staffUpdate(id: ID!, input: StaffUpdateInput!): StaffUpdate
  staffDelete(id: ID!): StaffDelete
  staffBulkDelete(ids: [ID]!): StaffBulkDelete
  userAvatarUpdate(image: Upload!): UserAvatarUpdate
  userAvatarDelete: UserAvatarDelete
  userBulkSetActive(ids: [ID]!, isActive: Boolean!): UserBulkSetActive
  permissionGroupCreate(input: PermissionGroupCreateInput!): PermissionGroupCreate
  permissionGroupUpdate(id: ID!, input: PermissionGroupUpdateInput!): PermissionGroupUpdate
  permissionGroupDelete(id: ID!): PermissionGroupDelete
}

input NameTranslationInput {
  name: String
}

type Navigation {
  main: Menu
  secondary: Menu
}

enum NavigationType {
  MAIN
  SECONDARY
}

interface Node {
  id: ID!
}

interface ObjectWithMetadata {
  privateMetadata: [MetadataItem]!
  metadata: [MetadataItem]!
}

type Order implements Node & ObjectWithMetadata {
  id: ID!
  created: DateTime!
  status: OrderStatus!
  user: User
  languageCode: String!
  trackingClientId: String!
  billingAddress: Address
  shippingAddress: Address
  shippingMethod: ShippingMethod
  shippingMethodName: String
  channel: Channel!
  shippingPrice: TaxedMoney
  token: String!
  voucher: Voucher
  giftCards: [GiftCard]
  discount: Money
  discountName: String
  translatedDiscountName: String
  displayGrossPrices: Boolean!
  customerNote: String!
  weight: Weight
  privateMetadata: [MetadataItem]!
  metadata: [MetadataItem]!
  fulfillments: [Fulfillment]!
  lines: [OrderLine]!
  actions: [OrderAction]!
  availableShippingMethods: [ShippingMethod]
  invoices: [Invoice]
  number: String
  isPaid: Boolean
  paymentStatus: PaymentChargeStatusEnum
  paymentStatusDisplay: String
  payments: [Payment]
  total: TaxedMoney
  subtotal: TaxedMoney
  statusDisplay: String
  canFinalize: Boolean!
  totalAuthorized: Money
  totalCaptured: Money
  events: [OrderEvent]
  totalBalance: Money!
  userEmail: String
  isShippingRequired: Boolean!
}

enum OrderAction {
  CAPTURE
  MARK_AS_PAID
  REFUND
  VOID
}

type OrderAddNote {
  errors: [Error!]! @deprecated(reason: "Use typed errors with error codes. This field will be removed after 2020-07-31.")
  order: Order
  event: OrderEvent
  orderErrors: [OrderError!]!
}

input OrderAddNoteInput {
  message: String!
}

type OrderBulkCancel {
  errors: [Error!]! @deprecated(reason: "Use typed errors with error codes. This field will be removed after 2020-07-31.")
  count: Int!
  orderErrors: [OrderError!]!
}

type OrderCancel {
  errors: [Error!]! @deprecated(reason: "Use typed errors with error codes. This field will be removed after 2020-07-31.")
  order: Order
  orderErrors: [OrderError!]!
}

type OrderCapture {
  errors: [Error!]! @deprecated(reason: "Use typed errors with error codes. This field will be removed after 2020-07-31.")
  order: Order
  orderErrors: [OrderError!]!
}

type OrderCountableConnection {
  pageInfo: PageInfo!
  edges: [OrderCountableEdge!]!
  totalCount: Int
}

type OrderCountableEdge {
  node: Order!
  cursor: String!
}

enum OrderDirection {
  ASC
  DESC
}

input OrderDraftFilterInput {
  customer: String
  created: DateRangeInput
  search: String
}

type OrderError {
  field: String
  message: String
  code: OrderErrorCode!
  warehouse: ID
  orderLine: ID
  variants: [ID!]
}

enum OrderErrorCode {
  BILLING_ADDRESS_NOT_SET
  CANNOT_CANCEL_FULFILLMENT
  CANNOT_CANCEL_ORDER
  CANNOT_DELETE
  CANNOT_REFUND
  CAPTURE_INACTIVE_PAYMENT
  NOT_EDITABLE
  FULFILL_ORDER_LINE
  GRAPHQL_ERROR
  INVALID
  PRODUCT_NOT_PUBLISHED
  PRODUCT_UNAVAILABLE_FOR_PURCHASE
  NOT_FOUND
  ORDER_NO_SHIPPING_ADDRESS
  PAYMENT_ERROR
  PAYMENT_MISSING
  REQUIRED
  SHIPPING_METHOD_NOT_APPLICABLE
  SHIPPING_METHOD_REQUIRED
  TAX_ERROR
  UNIQUE
  VOID_INACTIVE_PAYMENT
  ZERO_QUANTITY
  INSUFFICIENT_STOCK
  DUPLICATED_INPUT_ITEM
  NOT_AVAILABLE_IN_CHANNEL
  CHANNEL_INACTIVE
}

type OrderEvent implements Node {
  id: ID!
  date: DateTime
  type: OrderEventsEnum
  user: User
  message: String
  email: String
  emailType: OrderEventsEmailsEnum
  amount: Float
  paymentId: String
  paymentGateway: String
  quantity: Int
  composedId: String
  orderNumber: String
  invoiceNumber: String
  oversoldItems: [String]
  lines: [OrderEventOrderLineObject]
  fulfilledItems: [FulfillmentLine]
  warehouse: Warehouse
}

type OrderEventCountableConnection {
  pageInfo: PageInfo!
  edges: [OrderEventCountableEdge!]!
  totalCount: Int
}

type OrderEventCountableEdge {
  node: OrderEvent!
  cursor: String!
}

type OrderEventOrderLineObject {
  quantity: Int
  orderLine: OrderLine
  itemName: String
}

enum OrderEventsEmailsEnum {
  PAYMENT_CONFIRMATION
  SHIPPING_CONFIRMATION
  TRACKING_UPDATED
  ORDER_CONFIRMATION
  ORDER_CANCEL
  ORDER_REFUND
  FULFILLMENT_CONFIRMATION
  DIGITAL_LINKS
}

enum OrderEventsEnum {
  DRAFT_CREATED
  DRAFT_ADDED_PRODUCTS
  DRAFT_REMOVED_PRODUCTS
  PLACED
  PLACED_FROM_DRAFT
  OVERSOLD_ITEMS
  CANCELED
  ORDER_MARKED_AS_PAID
  ORDER_FULLY_PAID
  UPDATED_ADDRESS
  EMAIL_SENT
  PAYMENT_AUTHORIZED
  PAYMENT_CAPTURED
  EXTERNAL_SERVICE_NOTIFICATION
  PAYMENT_REFUNDED
  PAYMENT_VOIDED
  PAYMENT_FAILED
  INVOICE_REQUESTED
  INVOICE_GENERATED
  INVOICE_UPDATED
  INVOICE_SENT
  FULFILLMENT_CANCELED
  FULFILLMENT_RESTOCKED_ITEMS
  FULFILLMENT_FULFILLED_ITEMS
  TRACKING_UPDATED
  NOTE_ADDED
  OTHER
}

input OrderFilterInput {
  paymentStatus: [PaymentChargeStatusEnum]
  status: [OrderStatusFilter]
  customer: String
  created: DateRangeInput
  search: String
}

type OrderFulfill {
  errors: [Error!]! @deprecated(reason: "Use typed errors with error codes. This field will be removed after 2020-07-31.")
  fulfillments: [Fulfillment]
  order: Order
  orderErrors: [OrderError!]!
}

input OrderFulfillInput {
  lines: [OrderFulfillLineInput!]!
  notifyCustomer: Boolean
}

input OrderFulfillLineInput {
  orderLineId: ID
  stocks: [OrderFulfillStockInput!]!
}

input OrderFulfillStockInput {
  quantity: Int!
  warehouse: ID!
}

type OrderLine implements Node {
  id: ID!
  productName: String!
  variantName: String!
  productSku: String!
  isShippingRequired: Boolean!
  quantity: Int!
  quantityFulfilled: Int!
  taxRate: Float!
  digitalContentUrl: DigitalContentUrl
  thumbnail(size: Int): Image
  unitPrice: TaxedMoney
  totalPrice: TaxedMoney
  variant: ProductVariant
  translatedProductName: String!
  translatedVariantName: String!
  allocations: [Allocation!]
}

input OrderLineCreateInput {
  quantity: Int!
  variantId: ID!
}

input OrderLineInput {
  quantity: Int!
}

type OrderMarkAsPaid {
  errors: [Error!]! @deprecated(reason: "Use typed errors with error codes. This field will be removed after 2020-07-31.")
  order: Order
  orderErrors: [OrderError!]!
}

type OrderRefund {
  errors: [Error!]! @deprecated(reason: "Use typed errors with error codes. This field will be removed after 2020-07-31.")
  order: Order
  orderErrors: [OrderError!]!
}

enum OrderSortField {
  NUMBER
  CREATION_DATE
  CUSTOMER
  PAYMENT
  FULFILLMENT_STATUS
}

input OrderSortingInput {
  direction: OrderDirection!
  field: OrderSortField!
}

enum OrderStatus {
  DRAFT
  UNFULFILLED
  PARTIALLY_FULFILLED
  FULFILLED
  CANCELED
}

enum OrderStatusFilter {
  READY_TO_FULFILL
  READY_TO_CAPTURE
  UNFULFILLED
  PARTIALLY_FULFILLED
  FULFILLED
  CANCELED
}

type OrderUpdate {
  errors: [Error!]! @deprecated(reason: "Use typed errors with error codes. This field will be removed after 2020-07-31.")
  orderErrors: [OrderError!]!
  order: Order
}

input OrderUpdateInput {
  billingAddress: AddressInput
  userEmail: String
  shippingAddress: AddressInput
}

type OrderUpdateShipping {
  errors: [Error!]! @deprecated(reason: "Use typed errors with error codes. This field will be removed after 2020-07-31.")
  order: Order
  orderErrors: [OrderError!]!
}

input OrderUpdateShippingInput {
  shippingMethod: ID
}

type OrderVoid {
  errors: [Error!]! @deprecated(reason: "Use typed errors with error codes. This field will be removed after 2020-07-31.")
  order: Order
  orderErrors: [OrderError!]!
}

type Page implements Node & ObjectWithMetadata {
  seoTitle: String
  seoDescription: String
  id: ID!
  title: String!
  content: String!
  contentJson: JSONString!
  publicationDate: Date
  isPublished: Boolean!
  slug: String!
  created: DateTime!
  privateMetadata: [MetadataItem]!
  metadata: [MetadataItem]!
  translation(languageCode: LanguageCodeEnum!): PageTranslation
}

type PageBulkDelete {
  errors: [Error!]! @deprecated(reason: "Use typed errors with error codes. This field will be removed after 2020-07-31.")
  count: Int!
  pageErrors: [PageError!]!
}

type PageBulkPublish {
  errors: [Error!]! @deprecated(reason: "Use typed errors with error codes. This field will be removed after 2020-07-31.")
  count: Int!
  pageErrors: [PageError!]!
}

type PageCountableConnection {
  pageInfo: PageInfo!
  edges: [PageCountableEdge!]!
  totalCount: Int
}

type PageCountableEdge {
  node: Page!
  cursor: String!
}

type PageCreate {
  errors: [Error!]! @deprecated(reason: "Use typed errors with error codes. This field will be removed after 2020-07-31.")
  pageErrors: [PageError!]!
  page: Page
}

type PageDelete {
  errors: [Error!]! @deprecated(reason: "Use typed errors with error codes. This field will be removed after 2020-07-31.")
  pageErrors: [PageError!]!
  page: Page
}

type PageError {
  field: String
  message: String
  code: PageErrorCode!
}

enum PageErrorCode {
  GRAPHQL_ERROR
  INVALID
  NOT_FOUND
  REQUIRED
  UNIQUE
}

input PageFilterInput {
  search: String
}

type PageInfo {
  hasNextPage: Boolean!
  hasPreviousPage: Boolean!
  startCursor: String
  endCursor: String
}

input PageInput {
  slug: String
  title: String
  content: String
  contentJson: JSONString
  isPublished: Boolean
  publicationDate: String
  seo: SeoInput
}

enum PageSortField {
  TITLE
  SLUG
  VISIBILITY
  CREATION_DATE
  PUBLICATION_DATE
}

input PageSortingInput {
  direction: OrderDirection!
  field: PageSortField!
}

type PageTranslatableContent implements Node {
  seoTitle: String
  seoDescription: String
  id: ID!
  title: String!
  content: String!
  contentJson: JSONString!
  translation(languageCode: LanguageCodeEnum!): PageTranslation
  page: Page
}

type PageTranslate {
  errors: [Error!]! @deprecated(reason: "Use typed errors with error codes. This field will be removed after 2020-07-31.")
  translationErrors: [TranslationError!]!
  page: PageTranslatableContent
}

type PageTranslation implements Node {
  seoTitle: String
  seoDescription: String
  id: ID!
  title: String!
  content: String!
  contentJson: JSONString!
  language: LanguageDisplay!
}

input PageTranslationInput {
  seoTitle: String
  seoDescription: String
  title: String
  content: String
  contentJson: JSONString
}

type PageUpdate {
  errors: [Error!]! @deprecated(reason: "Use typed errors with error codes. This field will be removed after 2020-07-31.")
  pageErrors: [PageError!]!
  page: Page
}

type PasswordChange {
  errors: [Error!]! @deprecated(reason: "Use typed errors with error codes. This field will be removed after 2020-07-31.")
  user: User
  accountErrors: [AccountError!]!
}

type Payment implements Node {
  id: ID!
  gateway: String!
  isActive: Boolean!
  created: DateTime!
  modified: DateTime!
  token: String!
  checkout: Checkout
  order: Order
  customerIpAddress: String
  chargeStatus: PaymentChargeStatusEnum!
  actions: [OrderAction]!
  total: Money
  capturedAmount: Money
  transactions: [Transaction]
  availableCaptureAmount: Money
  availableRefundAmount: Money
  creditCard: CreditCard
}

type PaymentCapture {
  errors: [Error!]! @deprecated(reason: "Use typed errors with error codes. This field will be removed after 2020-07-31.")
  payment: Payment
  paymentErrors: [PaymentError!]!
}

enum PaymentChargeStatusEnum {
  NOT_CHARGED
  PENDING
  PARTIALLY_CHARGED
  FULLY_CHARGED
  PARTIALLY_REFUNDED
  FULLY_REFUNDED
  REFUSED
  CANCELLED
}

type PaymentCountableConnection {
  pageInfo: PageInfo!
  edges: [PaymentCountableEdge!]!
  totalCount: Int
}

type PaymentCountableEdge {
  node: Payment!
  cursor: String!
}

type PaymentError {
  field: String
  message: String
  code: PaymentErrorCode!
}

enum PaymentErrorCode {
  BILLING_ADDRESS_NOT_SET
  GRAPHQL_ERROR
  INVALID
  NOT_FOUND
  REQUIRED
  UNIQUE
  PARTIAL_PAYMENT_NOT_ALLOWED
  SHIPPING_ADDRESS_NOT_SET
  INVALID_SHIPPING_METHOD
  SHIPPING_METHOD_NOT_SET
  PAYMENT_ERROR
  NOT_SUPPORTED_GATEWAY
}

type PaymentGateway {
  name: String!
  id: ID!
  config: [GatewayConfigLine!]!
  currencies: [String]!
}

type PaymentInitialize {
  errors: [Error!]! @deprecated(reason: "Use typed errors with error codes. This field will be removed after 2020-07-31.")
  initializedPayment: PaymentInitialized
  paymentErrors: [PaymentError!]!
}

type PaymentInitialized {
  gateway: String!
  name: String!
  data: JSONString
}

input PaymentInput {
  gateway: String!
  token: String
  amount: PositiveDecimal
  billingAddress: AddressInput
  returnUrl: String
}

type PaymentRefund {
  errors: [Error!]! @deprecated(reason: "Use typed errors with error codes. This field will be removed after 2020-07-31.")
  payment: Payment
  paymentErrors: [PaymentError!]!
}

type PaymentSource {
  gateway: String!
  creditCardInfo: CreditCard
}

type PaymentVoid {
  errors: [Error!]! @deprecated(reason: "Use typed errors with error codes. This field will be removed after 2020-07-31.")
  payment: Payment
  paymentErrors: [PaymentError!]!
}

type Permission {
  code: PermissionEnum!
  name: String!
}

enum PermissionEnum {
  MANAGE_USERS
  MANAGE_STAFF
  MANAGE_APPS
  MANAGE_CHANNELS
  MANAGE_DISCOUNTS
  MANAGE_PLUGINS
  MANAGE_GIFT_CARD
  MANAGE_MENUS
  MANAGE_ORDERS
  MANAGE_PAGES
  MANAGE_PRODUCTS
  MANAGE_PRODUCT_TYPES_AND_ATTRIBUTES
  MANAGE_SHIPPING
  MANAGE_SETTINGS
  MANAGE_TRANSLATIONS
  MANAGE_CHECKOUTS
}

type PermissionGroupCreate {
  errors: [Error!]! @deprecated(reason: "Use typed errors with error codes. This field will be removed after 2020-07-31.")
  permissionGroupErrors: [PermissionGroupError!]!
  group: Group
}

input PermissionGroupCreateInput {
  addPermissions: [PermissionEnum!]
  addUsers: [ID!]
  name: String!
}

type PermissionGroupDelete {
  errors: [Error!]! @deprecated(reason: "Use typed errors with error codes. This field will be removed after 2020-07-31.")
  permissionGroupErrors: [PermissionGroupError!]!
  group: Group
}

type PermissionGroupError {
  field: String
  message: String
  code: PermissionGroupErrorCode!
  permissions: [PermissionEnum!]
  users: [ID!]
}

enum PermissionGroupErrorCode {
  ASSIGN_NON_STAFF_MEMBER
  DUPLICATED_INPUT_ITEM
  CANNOT_REMOVE_FROM_LAST_GROUP
  LEFT_NOT_MANAGEABLE_PERMISSION
  OUT_OF_SCOPE_PERMISSION
  OUT_OF_SCOPE_USER
  REQUIRED
  UNIQUE
}

input PermissionGroupFilterInput {
  search: String
}

enum PermissionGroupSortField {
  NAME
}

input PermissionGroupSortingInput {
  direction: OrderDirection!
  field: PermissionGroupSortField!
}

type PermissionGroupUpdate {
  errors: [Error!]! @deprecated(reason: "Use typed errors with error codes. This field will be removed after 2020-07-31.")
  permissionGroupErrors: [PermissionGroupError!]!
  group: Group
}

input PermissionGroupUpdateInput {
  addPermissions: [PermissionEnum!]
  addUsers: [ID!]
  name: String
  removePermissions: [PermissionEnum!]
  removeUsers: [ID!]
}

type Plugin implements Node {
  id: ID!
  name: String!
  description: String!
  active: Boolean!
  configuration: [ConfigurationItem]
}

type PluginCountableConnection {
  pageInfo: PageInfo!
  edges: [PluginCountableEdge!]!
  totalCount: Int
}

type PluginCountableEdge {
  node: Plugin!
  cursor: String!
}

type PluginError {
  field: String
  message: String
  code: PluginErrorCode!
}

enum PluginErrorCode {
  GRAPHQL_ERROR
  INVALID
  PLUGIN_MISCONFIGURED
  NOT_FOUND
  REQUIRED
  UNIQUE
}

input PluginFilterInput {
  active: Boolean
  search: String
}

enum PluginSortField {
  NAME
  IS_ACTIVE
}

input PluginSortingInput {
  direction: OrderDirection!
  field: PluginSortField!
}

type PluginUpdate {
  errors: [Error!]! @deprecated(reason: "Use typed errors with error codes. This field will be removed after 2020-07-31.")
  plugin: Plugin
  pluginsErrors: [PluginError!]!
}

input PluginUpdateInput {
  active: Boolean
  configuration: [ConfigurationItemInput]
}

scalar PositiveDecimal

input PriceRangeInput {
  gte: Float
  lte: Float
}

type Product implements Node & ObjectWithMetadata {
  id: ID!
  seoTitle: String
  seoDescription: String
  name: String!
  description: String!
  descriptionJson: JSONString!
  productType: ProductType!
  slug: String!
  category: Category
  updatedAt: DateTime
  chargeTaxes: Boolean!
  weight: Weight
  defaultVariant: ProductVariant
  rating: Float
  privateMetadata: [MetadataItem]!
  metadata: [MetadataItem]!
  url: String! @deprecated(reason: "This field will be removed after 2020-07-31.")
  thumbnail(size: Int): Image
  pricing: ProductPricingInfo
  isAvailable: Boolean
  taxType: TaxType
  attributes: [SelectedAttribute!]!
  channelListings: [ProductChannelListing!]
  imageById(id: ID): ProductImage
  variants: [ProductVariant]
  images: [ProductImage]
  collections: [Collection]
  translation(languageCode: LanguageCodeEnum!): ProductTranslation
  availableForPurchase: Date
  isAvailableForPurchase: Boolean
}

type ProductBulkDelete {
  errors: [Error!]! @deprecated(reason: "Use typed errors with error codes. This field will be removed after 2020-07-31.")
  count: Int!
  productErrors: [ProductError!]!
}

type ProductChannelListing implements Node {
  id: ID!
  publicationDate: Date
  isPublished: Boolean!
  channel: Channel!
  visibleInListings: Boolean!
  availableForPurchase: Date
  discountedPrice: Money
  purchaseCost: MoneyRange
  margin: Margin
  isAvailableForPurchase: Boolean
}

input ProductChannelListingAddInput {
  channelId: ID!
  isPublished: Boolean
  publicationDate: Date
  visibleInListings: Boolean
  isAvailableForPurchase: Boolean
  availableForPurchaseDate: Date
}

type ProductChannelListingError {
  field: String
  message: String
  code: ProductErrorCode!
  attributes: [ID!]
  channels: [ID!]
}

type ProductChannelListingUpdate {
  errors: [Error!]! @deprecated(reason: "Use typed errors with error codes. This field will be removed after 2020-07-31.")
  product: Product
  productChannelListingErrors: [ProductChannelListingError!]!
}

input ProductChannelListingUpdateInput {
  addChannels: [ProductChannelListingAddInput!]
  removeChannels: [ID!]
}

type ProductCountableConnection {
  pageInfo: PageInfo!
  edges: [ProductCountableEdge!]!
  totalCount: Int
}

type ProductCountableEdge {
  node: Product!
  cursor: String!
}

type ProductCreate {
  errors: [Error!]! @deprecated(reason: "Use typed errors with error codes. This field will be removed after 2020-07-31.")
  productErrors: [ProductError!]!
  product: Product
}

input ProductCreateInput {
  attributes: [AttributeValueInput]
  category: ID
  chargeTaxes: Boolean
  collections: [ID]
  description: String
  descriptionJson: JSONString
  name: String
  slug: String
  taxCode: String
  seo: SeoInput
  weight: WeightScalar
<<<<<<< HEAD
=======
  sku: String
  trackInventory: Boolean
  basePrice: PositiveDecimal
  visibleInListings: Boolean
  rating: Float
>>>>>>> 59a64935
  productType: ID!
}

type ProductDelete {
  errors: [Error!]! @deprecated(reason: "Use typed errors with error codes. This field will be removed after 2020-07-31.")
  productErrors: [ProductError!]!
  product: Product
}

type ProductError {
  field: String
  message: String
  code: ProductErrorCode!
  attributes: [ID!]
}

enum ProductErrorCode {
  ALREADY_EXISTS
  ATTRIBUTE_ALREADY_ASSIGNED
  ATTRIBUTE_CANNOT_BE_ASSIGNED
  ATTRIBUTE_VARIANTS_DISABLED
  DUPLICATED_INPUT_ITEM
  GRAPHQL_ERROR
  INVALID
  PRODUCT_WITHOUT_CATEGORY
  NOT_PRODUCTS_IMAGE
  NOT_PRODUCTS_VARIANT
  NOT_FOUND
  REQUIRED
  UNIQUE
  VARIANT_NO_DIGITAL_CONTENT
  CANNOT_MANAGE_PRODUCT_WITHOUT_VARIANT
  PRODUCT_NOT_ASSIGNED_TO_CHANNEL
}

enum ProductFieldEnum {
  NAME
  DESCRIPTION
  PRODUCT_TYPE
  CATEGORY
  VISIBLE
  PRODUCT_WEIGHT
  COLLECTIONS
  CHARGE_TAXES
  PRODUCT_IMAGES
  VARIANT_SKU
  VARIANT_WEIGHT
  VARIANT_IMAGES
}

input ProductFilterInput {
  isPublished: Boolean
  collections: [ID]
  categories: [ID]
  hasCategory: Boolean
  attributes: [AttributeInput]
  stockAvailability: StockAvailability
  productType: ID
  stocks: ProductStockFilterInput
  search: String
  price: PriceRangeInput
  minimalPrice: PriceRangeInput
  productTypes: [ID]
  ids: [ID]
  channel: String
}

type ProductImage implements Node {
  id: ID!
  sortOrder: Int
  alt: String!
  url(size: Int): String!
}

type ProductImageBulkDelete {
  errors: [Error!]! @deprecated(reason: "Use typed errors with error codes. This field will be removed after 2020-07-31.")
  count: Int!
  productErrors: [ProductError!]!
}

type ProductImageCreate {
  errors: [Error!]! @deprecated(reason: "Use typed errors with error codes. This field will be removed after 2020-07-31.")
  product: Product
  image: ProductImage
  productErrors: [ProductError!]!
}

input ProductImageCreateInput {
  alt: String
  image: Upload!
  product: ID!
}

type ProductImageDelete {
  errors: [Error!]! @deprecated(reason: "Use typed errors with error codes. This field will be removed after 2020-07-31.")
  product: Product
  image: ProductImage
  productErrors: [ProductError!]!
}

type ProductImageReorder {
  errors: [Error!]! @deprecated(reason: "Use typed errors with error codes. This field will be removed after 2020-07-31.")
  product: Product
  images: [ProductImage]
  productErrors: [ProductError!]!
}

type ProductImageUpdate {
  errors: [Error!]! @deprecated(reason: "Use typed errors with error codes. This field will be removed after 2020-07-31.")
  product: Product
  image: ProductImage
  productErrors: [ProductError!]!
}

input ProductImageUpdateInput {
  alt: String
}

input ProductInput {
  attributes: [AttributeValueInput]
  category: ID
  chargeTaxes: Boolean
  collections: [ID]
  description: String
  descriptionJson: JSONString
  name: String
  slug: String
  taxCode: String
  seo: SeoInput
  weight: WeightScalar
<<<<<<< HEAD
=======
  sku: String
  trackInventory: Boolean
  basePrice: PositiveDecimal
  visibleInListings: Boolean
  rating: Float
>>>>>>> 59a64935
}

input ProductOrder {
  direction: OrderDirection!
  channel: String
  attributeId: ID
  field: ProductOrderField
}

enum ProductOrderField {
  NAME
  PRICE
  MINIMAL_PRICE
  DATE
  TYPE
  PUBLISHED
  PUBLICATION_DATE
  COLLECTION
  RATING
}

type ProductPricingInfo {
  onSale: Boolean
  discount: TaxedMoney
  discountLocalCurrency: TaxedMoney
  priceRange: TaxedMoneyRange
  priceRangeUndiscounted: TaxedMoneyRange
  priceRangeLocalCurrency: TaxedMoneyRange
}

input ProductStockFilterInput {
  warehouseIds: [ID!]
  quantity: IntRangeInput
}

type ProductTranslatableContent implements Node {
  id: ID!
  seoTitle: String
  seoDescription: String
  name: String!
  description: String!
  descriptionJson: JSONString!
  translation(languageCode: LanguageCodeEnum!): ProductTranslation
  product: Product
}

type ProductTranslate {
  errors: [Error!]! @deprecated(reason: "Use typed errors with error codes. This field will be removed after 2020-07-31.")
  translationErrors: [TranslationError!]!
  product: Product
}

type ProductTranslation implements Node {
  id: ID!
  seoTitle: String
  seoDescription: String
  name: String!
  description: String!
  descriptionJson: JSONString!
  language: LanguageDisplay!
}

type ProductType implements Node & ObjectWithMetadata {
  id: ID!
  name: String!
  slug: String!
  hasVariants: Boolean!
  isShippingRequired: Boolean!
  isDigital: Boolean!
  weight: Weight
  privateMetadata: [MetadataItem]!
  metadata: [MetadataItem]!
  products(channel: String, before: String, after: String, first: Int, last: Int): ProductCountableConnection @deprecated(reason: "Use the top-level `products` query with the `productTypes` filter.")
  taxRate: TaxRateType
  taxType: TaxType
  variantAttributes: [Attribute]
  productAttributes: [Attribute]
  availableAttributes(filter: AttributeFilterInput, before: String, after: String, first: Int, last: Int): AttributeCountableConnection
}

type ProductTypeBulkDelete {
  errors: [Error!]! @deprecated(reason: "Use typed errors with error codes. This field will be removed after 2020-07-31.")
  count: Int!
  productErrors: [ProductError!]!
}

enum ProductTypeConfigurable {
  CONFIGURABLE
  SIMPLE
}

type ProductTypeCountableConnection {
  pageInfo: PageInfo!
  edges: [ProductTypeCountableEdge!]!
  totalCount: Int
}

type ProductTypeCountableEdge {
  node: ProductType!
  cursor: String!
}

type ProductTypeCreate {
  errors: [Error!]! @deprecated(reason: "Use typed errors with error codes. This field will be removed after 2020-07-31.")
  productErrors: [ProductError!]!
  productType: ProductType
}

type ProductTypeDelete {
  errors: [Error!]! @deprecated(reason: "Use typed errors with error codes. This field will be removed after 2020-07-31.")
  productErrors: [ProductError!]!
  productType: ProductType
}

enum ProductTypeEnum {
  DIGITAL
  SHIPPABLE
}

input ProductTypeFilterInput {
  search: String
  configurable: ProductTypeConfigurable
  productType: ProductTypeEnum
  ids: [ID]
}

input ProductTypeInput {
  name: String
  slug: String
  hasVariants: Boolean
  productAttributes: [ID]
  variantAttributes: [ID]
  isShippingRequired: Boolean
  isDigital: Boolean
  weight: WeightScalar
  taxCode: String
}

type ProductTypeReorderAttributes {
  errors: [Error!]! @deprecated(reason: "Use typed errors with error codes. This field will be removed after 2020-07-31.")
  productType: ProductType
  productErrors: [ProductError!]!
}

enum ProductTypeSortField {
  NAME
  DIGITAL
  SHIPPING_REQUIRED
}

input ProductTypeSortingInput {
  direction: OrderDirection!
  field: ProductTypeSortField!
}

type ProductTypeUpdate {
  errors: [Error!]! @deprecated(reason: "Use typed errors with error codes. This field will be removed after 2020-07-31.")
  productErrors: [ProductError!]!
  productType: ProductType
}

type ProductUpdate {
  errors: [Error!]! @deprecated(reason: "Use typed errors with error codes. This field will be removed after 2020-07-31.")
  productErrors: [ProductError!]!
  product: Product
}

type ProductVariant implements Node & ObjectWithMetadata {
  id: ID!
  name: String!
  sku: String!
  product: Product!
  trackInventory: Boolean!
  weight: Weight
  privateMetadata: [MetadataItem]!
  metadata: [MetadataItem]!
  quantity: Int! @deprecated(reason: "Use the stock field instead. This field will be removed after 2020-07-31.")
  quantityAllocated: Int @deprecated(reason: "Use the stock field instead. This field will be removed after 2020-07-31.")
  stockQuantity: Int! @deprecated(reason: "Use the quantityAvailable field instead. This field will be removed after 2020-07-31.")
  channelListings: [ProductVariantChannelListing!]
  pricing: VariantPricingInfo
  isAvailable: Boolean @deprecated(reason: "Use the stock field instead. This field will be removed after 2020-07-31.")
  attributes: [SelectedAttribute!]!
  costPrice: Money
  margin: Int
  quantityOrdered: Int
  revenue(period: ReportingPeriod): TaxedMoney
  images: [ProductImage]
  translation(languageCode: LanguageCodeEnum!): ProductVariantTranslation
  digitalContent: DigitalContent
  stocks(countryCode: CountryCode): [Stock]
  quantityAvailable(countryCode: CountryCode): Int!
}

type ProductVariantBulkCreate {
  errors: [Error!]! @deprecated(reason: "Use typed errors with error codes. This field will be removed after 2020-07-31.")
  count: Int!
  productVariants: [ProductVariant!]!
  bulkProductErrors: [BulkProductError!]!
}

input ProductVariantBulkCreateInput {
  attributes: [AttributeValueInput]!
  sku: String!
  trackInventory: Boolean
  weight: WeightScalar
  stocks: [StockInput!]
  channelListings: [ProductVariantChannelListingAddInput!]
}

type ProductVariantBulkDelete {
  errors: [Error!]! @deprecated(reason: "Use typed errors with error codes. This field will be removed after 2020-07-31.")
  count: Int!
  productErrors: [ProductError!]!
}

type ProductVariantChannelListing implements Node {
  id: ID!
  channel: Channel!
  price: Money
  costPrice: Money
  margin: Int
}

input ProductVariantChannelListingAddInput {
  channelId: ID!
  price: PositiveDecimal!
  costPrice: PositiveDecimal
}

type ProductVariantChannelListingUpdate {
  errors: [Error!]! @deprecated(reason: "Use typed errors with error codes. This field will be removed after 2020-07-31.")
  variant: ProductVariant
  productChannelListingErrors: [ProductChannelListingError!]!
}

type ProductVariantCountableConnection {
  pageInfo: PageInfo!
  edges: [ProductVariantCountableEdge!]!
  totalCount: Int
}

type ProductVariantCountableEdge {
  node: ProductVariant!
  cursor: String!
}

type ProductVariantCreate {
  errors: [Error!]! @deprecated(reason: "Use typed errors with error codes. This field will be removed after 2020-07-31.")
  productErrors: [ProductError!]!
  productVariant: ProductVariant
}

input ProductVariantCreateInput {
  attributes: [AttributeValueInput]!
  sku: String
  trackInventory: Boolean
  weight: WeightScalar
  product: ID!
  stocks: [StockInput!]
}

type ProductVariantDelete {
  errors: [Error!]! @deprecated(reason: "Use typed errors with error codes. This field will be removed after 2020-07-31.")
  productErrors: [ProductError!]!
  productVariant: ProductVariant
}

input ProductVariantFilterInput {
  search: String
  sku: [String]
}

input ProductVariantInput {
  attributes: [AttributeValueInput]
  sku: String
  trackInventory: Boolean
  weight: WeightScalar
}

type ProductVariantReorder {
  errors: [Error!]! @deprecated(reason: "Use typed errors with error codes. This field will be removed after 2020-07-31.")
  product: Product
  productErrors: [ProductError!]!
}

type ProductVariantSetDefault {
  errors: [Error!]! @deprecated(reason: "Use typed errors with error codes. This field will be removed after 2020-07-31.")
  product: Product
  productErrors: [ProductError!]!
}

type ProductVariantStocksCreate {
  errors: [Error!]! @deprecated(reason: "Use typed errors with error codes. This field will be removed after 2020-07-31.")
  productVariant: ProductVariant
  bulkStockErrors: [BulkStockError!]!
}

type ProductVariantStocksDelete {
  errors: [Error!]! @deprecated(reason: "Use typed errors with error codes. This field will be removed after 2020-07-31.")
  productVariant: ProductVariant
  stockErrors: [StockError!]!
}

type ProductVariantStocksUpdate {
  errors: [Error!]! @deprecated(reason: "Use typed errors with error codes. This field will be removed after 2020-07-31.")
  productVariant: ProductVariant
  bulkStockErrors: [BulkStockError!]!
}

type ProductVariantTranslatableContent implements Node {
  id: ID!
  name: String!
  translation(languageCode: LanguageCodeEnum!): ProductVariantTranslation
  productVariant: ProductVariant
}

type ProductVariantTranslate {
  errors: [Error!]! @deprecated(reason: "Use typed errors with error codes. This field will be removed after 2020-07-31.")
  translationErrors: [TranslationError!]!
  productVariant: ProductVariant
}

type ProductVariantTranslation implements Node {
  id: ID!
  name: String!
  language: LanguageDisplay!
}

type ProductVariantUpdate {
  errors: [Error!]! @deprecated(reason: "Use typed errors with error codes. This field will be removed after 2020-07-31.")
  productErrors: [ProductError!]!
  productVariant: ProductVariant
}

input PublishableChannelListingInput {
  channelId: ID!
  isPublished: Boolean
  publicationDate: Date
}

type Query {
  webhook(id: ID!): Webhook
  webhookEvents: [WebhookEvent]
  webhookSamplePayload(eventType: WebhookSampleEventTypeEnum!): JSONString
  warehouse(id: ID!): Warehouse
  warehouses(filter: WarehouseFilterInput, sortBy: WarehouseSortingInput, before: String, after: String, first: Int, last: Int): WarehouseCountableConnection
  translations(kind: TranslatableKinds!, before: String, after: String, first: Int, last: Int): TranslatableItemConnection
  translation(id: ID!, kind: TranslatableKinds!): TranslatableItem
  stock(id: ID!): Stock
  stocks(filter: StockFilterInput, before: String, after: String, first: Int, last: Int): StockCountableConnection
  shop: Shop!
  shippingZone(id: ID!, channel: String): ShippingZone
  shippingZones(channel: String, before: String, after: String, first: Int, last: Int): ShippingZoneCountableConnection
  digitalContent(id: ID!): DigitalContent
  digitalContents(before: String, after: String, first: Int, last: Int): DigitalContentCountableConnection
  attributes(filter: AttributeFilterInput, sortBy: AttributeSortingInput, before: String, after: String, first: Int, last: Int): AttributeCountableConnection
  attribute(id: ID!): Attribute
  categories(filter: CategoryFilterInput, sortBy: CategorySortingInput, level: Int, before: String, after: String, first: Int, last: Int): CategoryCountableConnection
  category(id: ID, slug: String): Category
  collection(id: ID, slug: String, channel: String): Collection
  collections(filter: CollectionFilterInput, sortBy: CollectionSortingInput, channel: String, before: String, after: String, first: Int, last: Int): CollectionCountableConnection
  product(id: ID, slug: String, channel: String): Product
  products(filter: ProductFilterInput, sortBy: ProductOrder, stockAvailability: StockAvailability, channel: String, before: String, after: String, first: Int, last: Int): ProductCountableConnection
  productType(id: ID!): ProductType
  productTypes(filter: ProductTypeFilterInput, sortBy: ProductTypeSortingInput, before: String, after: String, first: Int, last: Int): ProductTypeCountableConnection
  productVariant(id: ID, sku: String, channel: String): ProductVariant
  productVariants(ids: [ID], channel: String, filter: ProductVariantFilterInput, before: String, after: String, first: Int, last: Int): ProductVariantCountableConnection
  reportProductSales(period: ReportingPeriod!, channel: String!, before: String, after: String, first: Int, last: Int): ProductVariantCountableConnection
  payment(id: ID!): Payment
  payments(before: String, after: String, first: Int, last: Int): PaymentCountableConnection
  page(id: ID, slug: String): Page
  pages(sortBy: PageSortingInput, filter: PageFilterInput, before: String, after: String, first: Int, last: Int): PageCountableConnection
  homepageEvents(before: String, after: String, first: Int, last: Int): OrderEventCountableConnection
  order(id: ID!): Order
  orders(sortBy: OrderSortingInput, filter: OrderFilterInput, created: ReportingPeriod, status: OrderStatusFilter, channel: String, before: String, after: String, first: Int, last: Int): OrderCountableConnection
  draftOrders(sortBy: OrderSortingInput, filter: OrderDraftFilterInput, created: ReportingPeriod, before: String, after: String, first: Int, last: Int): OrderCountableConnection
  ordersTotal(period: ReportingPeriod, channel: String): TaxedMoney
  orderByToken(token: UUID!): Order
  menu(channel: String, id: ID, name: String, slug: String): Menu
  menus(channel: String, sortBy: MenuSortingInput, filter: MenuFilterInput, before: String, after: String, first: Int, last: Int): MenuCountableConnection
  menuItem(id: ID!, channel: String): MenuItem
  menuItems(channel: String, sortBy: MenuItemSortingInput, filter: MenuItemFilterInput, before: String, after: String, first: Int, last: Int): MenuItemCountableConnection
  giftCard(id: ID!): GiftCard
  giftCards(before: String, after: String, first: Int, last: Int): GiftCardCountableConnection
  plugin(id: ID!): Plugin
  plugins(filter: PluginFilterInput, sortBy: PluginSortingInput, before: String, after: String, first: Int, last: Int): PluginCountableConnection
  sale(id: ID!, channel: String): Sale
  sales(filter: SaleFilterInput, sortBy: SaleSortingInput, query: String, channel: String, before: String, after: String, first: Int, last: Int): SaleCountableConnection
  voucher(id: ID!, channel: String): Voucher
  vouchers(filter: VoucherFilterInput, sortBy: VoucherSortingInput, query: String, channel: String, before: String, after: String, first: Int, last: Int): VoucherCountableConnection
  exportFile(id: ID!): ExportFile
  exportFiles(filter: ExportFileFilterInput, sortBy: ExportFileSortingInput, before: String, after: String, first: Int, last: Int): ExportFileCountableConnection
  taxTypes: [TaxType]
  checkout(token: UUID, channel: String): Checkout
  checkouts(channel: String, before: String, after: String, first: Int, last: Int): CheckoutCountableConnection
  checkoutLine(id: ID): CheckoutLine
  checkoutLines(before: String, after: String, first: Int, last: Int): CheckoutLineCountableConnection
  channel(id: ID): Channel
  channels: [Channel!]
  appsInstallations: [AppInstallation!]!
  apps(filter: AppFilterInput, sortBy: AppSortingInput, before: String, after: String, first: Int, last: Int): AppCountableConnection
  app(id: ID!): App
  addressValidationRules(countryCode: CountryCode!, countryArea: String, city: String, cityArea: String): AddressValidationData
  address(id: ID!): Address
  customers(filter: CustomerFilterInput, sortBy: UserSortingInput, before: String, after: String, first: Int, last: Int): UserCountableConnection
  permissionGroups(filter: PermissionGroupFilterInput, sortBy: PermissionGroupSortingInput, before: String, after: String, first: Int, last: Int): GroupCountableConnection
  permissionGroup(id: ID!): Group
  me: User
  staffUsers(filter: StaffUserInput, sortBy: UserSortingInput, before: String, after: String, first: Int, last: Int): UserCountableConnection
  user(id: ID!): User
  _entities(representations: [_Any]): [_Entity]
  _service: _Service
}

type ReducedRate {
  rate: Float!
  rateType: TaxRateType!
}

type RefreshToken {
  errors: [Error!]! @deprecated(reason: "Use typed errors with error codes. This field will be removed after 2020-07-31.")
  token: String
  user: User
  accountErrors: [AccountError!]!
}

input ReorderInput {
  id: ID!
  sortOrder: Int
}

enum ReportingPeriod {
  TODAY
  THIS_MONTH
}

type RequestEmailChange {
  errors: [Error!]! @deprecated(reason: "Use typed errors with error codes. This field will be removed after 2020-07-31.")
  user: User
  accountErrors: [AccountError!]!
}

type RequestPasswordReset {
  errors: [Error!]! @deprecated(reason: "Use typed errors with error codes. This field will be removed after 2020-07-31.")
  accountErrors: [AccountError!]!
}

type Sale implements Node {
  id: ID!
  name: String!
  type: SaleType!
  startDate: DateTime!
  endDate: DateTime
  categories(before: String, after: String, first: Int, last: Int): CategoryCountableConnection
  collections(before: String, after: String, first: Int, last: Int): CollectionCountableConnection
  products(before: String, after: String, first: Int, last: Int): ProductCountableConnection
  translation(languageCode: LanguageCodeEnum!): SaleTranslation
  channelListings: [SaleChannelListing!]
  discountValue: Float
  currency: String
}

type SaleAddCatalogues {
  errors: [Error!]! @deprecated(reason: "Use typed errors with error codes. This field will be removed after 2020-07-31.")
  sale: Sale
  discountErrors: [DiscountError!]!
}

type SaleBulkDelete {
  errors: [Error!]! @deprecated(reason: "Use typed errors with error codes. This field will be removed after 2020-07-31.")
  count: Int!
  discountErrors: [DiscountError!]!
}

type SaleChannelListing implements Node {
  id: ID!
  channel: Channel!
  discountValue: Float!
  currency: String!
}

input SaleChannelListingAddInput {
  channelId: ID!
  discountValue: PositiveDecimal!
}

input SaleChannelListingInput {
  addChannels: [SaleChannelListingAddInput!]
  removeChannels: [ID!]
}

type SaleChannelListingUpdate {
  errors: [Error!]! @deprecated(reason: "Use typed errors with error codes. This field will be removed after 2020-07-31.")
  sale: Sale
  discountErrors: [DiscountError!]!
}

type SaleCountableConnection {
  pageInfo: PageInfo!
  edges: [SaleCountableEdge!]!
  totalCount: Int
}

type SaleCountableEdge {
  node: Sale!
  cursor: String!
}

type SaleCreate {
  errors: [Error!]! @deprecated(reason: "Use typed errors with error codes. This field will be removed after 2020-07-31.")
  discountErrors: [DiscountError!]!
  sale: Sale
}

type SaleDelete {
  errors: [Error!]! @deprecated(reason: "Use typed errors with error codes. This field will be removed after 2020-07-31.")
  discountErrors: [DiscountError!]!
  sale: Sale
}

input SaleFilterInput {
  status: [DiscountStatusEnum]
  saleType: DiscountValueTypeEnum
  started: DateTimeRangeInput
  search: String
}

input SaleInput {
  name: String
  type: DiscountValueTypeEnum
  value: PositiveDecimal
  products: [ID]
  categories: [ID]
  collections: [ID]
  startDate: DateTime
  endDate: DateTime
}

type SaleRemoveCatalogues {
  errors: [Error!]! @deprecated(reason: "Use typed errors with error codes. This field will be removed after 2020-07-31.")
  sale: Sale
  discountErrors: [DiscountError!]!
}

enum SaleSortField {
  NAME
  START_DATE
  END_DATE
  VALUE
  TYPE
}

input SaleSortingInput {
  direction: OrderDirection!
  channel: String
  field: SaleSortField!
}

type SaleTranslatableContent implements Node {
  id: ID!
  name: String!
  translation(languageCode: LanguageCodeEnum!): SaleTranslation
  sale: Sale
}

type SaleTranslate {
  errors: [Error!]! @deprecated(reason: "Use typed errors with error codes. This field will be removed after 2020-07-31.")
  translationErrors: [TranslationError!]!
  sale: Sale
}

type SaleTranslation implements Node {
  id: ID!
  name: String
  language: LanguageDisplay!
}

enum SaleType {
  FIXED
  PERCENTAGE
}

type SaleUpdate {
  errors: [Error!]! @deprecated(reason: "Use typed errors with error codes. This field will be removed after 2020-07-31.")
  discountErrors: [DiscountError!]!
  sale: Sale
}

type SelectedAttribute {
  attribute: Attribute!
  values: [AttributeValue]!
}

input SeoInput {
  title: String
  description: String
}

type SetPassword {
  errors: [Error!]! @deprecated(reason: "Use typed errors with error codes. This field will be removed after 2020-07-31.")
  token: String
  refreshToken: String
  csrfToken: String
  user: User
  accountErrors: [AccountError!]!
}

type ShippingError {
  field: String
  message: String
  code: ShippingErrorCode!
  warehouses: [ID!]
  channels: [ID!]
}

enum ShippingErrorCode {
  ALREADY_EXISTS
  GRAPHQL_ERROR
  INVALID
  MAX_LESS_THAN_MIN
  NOT_FOUND
  REQUIRED
  UNIQUE
  DUPLICATED_INPUT_ITEM
}

type ShippingMethod implements Node & ObjectWithMetadata {
  id: ID!
  name: String!
  minimumOrderWeight: Weight
  maximumOrderWeight: Weight
  privateMetadata: [MetadataItem]!
  metadata: [MetadataItem]!
  type: ShippingMethodTypeEnum
  translation(languageCode: LanguageCodeEnum!): ShippingMethodTranslation
  channelListings: [ShippingMethodChannelListing!]
  price: Money
  maximumOrderPrice: Money
  minimumOrderPrice: Money
}

type ShippingMethodChannelListing implements Node {
  id: ID!
  channel: Channel!
  minimumOrderPrice: Money
  maximumOrderPrice: Money
  price: Money
}

input ShippingMethodChannelListingAddInput {
  channelId: ID!
  price: PositiveDecimal
  minimumOrderPrice: PositiveDecimal
  maximumOrderPrice: PositiveDecimal
}

input ShippingMethodChannelListingInput {
  addChannels: [ShippingMethodChannelListingAddInput!]
  removeChannels: [ID!]
}

type ShippingMethodChannelListingUpdate {
  errors: [Error!]! @deprecated(reason: "Use typed errors with error codes. This field will be removed after 2020-07-31.")
  shippingMethod: ShippingMethod
  shippingErrors: [ShippingError!]!
}

type ShippingMethodTranslatableContent implements Node {
  id: ID!
  name: String!
  translation(languageCode: LanguageCodeEnum!): ShippingMethodTranslation
  shippingMethod: ShippingMethod
}

type ShippingMethodTranslation implements Node {
  id: ID!
  name: String
  language: LanguageDisplay!
}

enum ShippingMethodTypeEnum {
  PRICE
  WEIGHT
}

type ShippingPriceBulkDelete {
  errors: [Error!]! @deprecated(reason: "Use typed errors with error codes. This field will be removed after 2020-07-31.")
  count: Int!
  shippingErrors: [ShippingError!]!
}

type ShippingPriceCreate {
  errors: [Error!]! @deprecated(reason: "Use typed errors with error codes. This field will be removed after 2020-07-31.")
  shippingZone: ShippingZone
  shippingMethod: ShippingMethod
  shippingErrors: [ShippingError!]!
}

type ShippingPriceDelete {
  errors: [Error!]! @deprecated(reason: "Use typed errors with error codes. This field will be removed after 2020-07-31.")
  shippingMethod: ShippingMethod
  shippingZone: ShippingZone
  shippingErrors: [ShippingError!]!
}

input ShippingPriceInput {
  name: String
  minimumOrderWeight: WeightScalar
  maximumOrderWeight: WeightScalar
  type: ShippingMethodTypeEnum
  shippingZone: ID
}

type ShippingPriceTranslate {
  errors: [Error!]! @deprecated(reason: "Use typed errors with error codes. This field will be removed after 2020-07-31.")
  translationErrors: [TranslationError!]!
  shippingMethod: ShippingMethod
}

type ShippingPriceUpdate {
  errors: [Error!]! @deprecated(reason: "Use typed errors with error codes. This field will be removed after 2020-07-31.")
  shippingZone: ShippingZone
  shippingMethod: ShippingMethod
  shippingErrors: [ShippingError!]!
}

type ShippingZone implements Node & ObjectWithMetadata {
  id: ID!
  name: String!
  default: Boolean!
  privateMetadata: [MetadataItem]!
  metadata: [MetadataItem]!
  priceRange: MoneyRange
  countries: [CountryDisplay]
  shippingMethods: [ShippingMethod]
  warehouses: [Warehouse]
}

type ShippingZoneBulkDelete {
  errors: [Error!]! @deprecated(reason: "Use typed errors with error codes. This field will be removed after 2020-07-31.")
  count: Int!
  shippingErrors: [ShippingError!]!
}

type ShippingZoneCountableConnection {
  pageInfo: PageInfo!
  edges: [ShippingZoneCountableEdge!]!
  totalCount: Int
}

type ShippingZoneCountableEdge {
  node: ShippingZone!
  cursor: String!
}

type ShippingZoneCreate {
  errors: [Error!]! @deprecated(reason: "Use typed errors with error codes. This field will be removed after 2020-07-31.")
  shippingErrors: [ShippingError!]!
  shippingZone: ShippingZone
}

input ShippingZoneCreateInput {
  name: String
  countries: [String]
  default: Boolean
  addWarehouses: [ID]
}

type ShippingZoneDelete {
  errors: [Error!]! @deprecated(reason: "Use typed errors with error codes. This field will be removed after 2020-07-31.")
  shippingErrors: [ShippingError!]!
  shippingZone: ShippingZone
}

type ShippingZoneUpdate {
  errors: [Error!]! @deprecated(reason: "Use typed errors with error codes. This field will be removed after 2020-07-31.")
  shippingErrors: [ShippingError!]!
  shippingZone: ShippingZone
}

input ShippingZoneUpdateInput {
  name: String
  countries: [String]
  default: Boolean
  addWarehouses: [ID]
  removeWarehouses: [ID]
}

type Shop {
  availablePaymentGateways(currency: String): [PaymentGateway!]!
  geolocalization: Geolocalization
  authorizationKeys: [AuthorizationKey]!
  countries(languageCode: LanguageCodeEnum): [CountryDisplay!]!
  currencies: [String]! @deprecated(reason: "This field will be removed in Saleor 3.0")
  defaultCurrency: String! @deprecated(reason: "This field will be removed in Saleor 3.0")
  defaultCountry: CountryDisplay
  defaultMailSenderName: String
  defaultMailSenderAddress: String
  description: String
  domain: Domain!
  languages: [LanguageDisplay]!
  name: String!
  navigation: Navigation @deprecated(reason: "Fetch menus using the `menu` query with `slug` parameter.")
  permissions: [Permission]!
  phonePrefixes: [String]!
  headerText: String
  includeTaxesInPrices: Boolean!
  displayGrossPrices: Boolean!
  chargeTaxesOnShipping: Boolean!
  trackInventoryByDefault: Boolean
  defaultWeightUnit: WeightUnitsEnum
  translation(languageCode: LanguageCodeEnum!): ShopTranslation
  automaticFulfillmentDigitalProducts: Boolean
  defaultDigitalMaxDownloads: Int
  defaultDigitalUrlValidDays: Int
  companyAddress: Address
  customerSetPasswordUrl: String
  staffNotificationRecipients: [StaffNotificationRecipient]
}

type ShopAddressUpdate {
  errors: [Error!]! @deprecated(reason: "Use typed errors with error codes. This field will be removed after 2020-07-31.")
  shop: Shop
  shopErrors: [ShopError!]!
}

type ShopDomainUpdate {
  errors: [Error!]! @deprecated(reason: "Use typed errors with error codes. This field will be removed after 2020-07-31.")
  shop: Shop
  shopErrors: [ShopError!]!
}

type ShopError {
  field: String
  message: String
  code: ShopErrorCode!
}

enum ShopErrorCode {
  ALREADY_EXISTS
  CANNOT_FETCH_TAX_RATES
  GRAPHQL_ERROR
  INVALID
  NOT_FOUND
  REQUIRED
  UNIQUE
}

type ShopFetchTaxRates {
  errors: [Error!]! @deprecated(reason: "Use typed errors with error codes. This field will be removed after 2020-07-31.")
  shop: Shop
  shopErrors: [ShopError!]!
}

input ShopSettingsInput {
  headerText: String
  description: String
  includeTaxesInPrices: Boolean
  displayGrossPrices: Boolean
  chargeTaxesOnShipping: Boolean
  trackInventoryByDefault: Boolean
  defaultWeightUnit: WeightUnitsEnum
  automaticFulfillmentDigitalProducts: Boolean
  defaultDigitalMaxDownloads: Int
  defaultDigitalUrlValidDays: Int
  defaultMailSenderName: String
  defaultMailSenderAddress: String
  customerSetPasswordUrl: String
}

type ShopSettingsTranslate {
  errors: [Error!]! @deprecated(reason: "Use typed errors with error codes. This field will be removed after 2020-07-31.")
  shop: Shop
  translationErrors: [TranslationError!]!
}

input ShopSettingsTranslationInput {
  headerText: String
  description: String
}

type ShopSettingsUpdate {
  errors: [Error!]! @deprecated(reason: "Use typed errors with error codes. This field will be removed after 2020-07-31.")
  shop: Shop
  shopErrors: [ShopError!]!
}

type ShopTranslation implements Node {
  id: ID!
  headerText: String!
  description: String!
  language: LanguageDisplay!
}

input SiteDomainInput {
  domain: String
  name: String
}

type StaffBulkDelete {
  errors: [Error!]! @deprecated(reason: "Use typed errors with error codes. This field will be removed after 2020-07-31.")
  count: Int!
  staffErrors: [StaffError!]!
}

type StaffCreate {
  errors: [Error!]! @deprecated(reason: "Use typed errors with error codes. This field will be removed after 2020-07-31.")
  staffErrors: [StaffError!]!
  user: User
}

input StaffCreateInput {
  firstName: String
  lastName: String
  email: String
  isActive: Boolean
  note: String
  addGroups: [ID!]
  redirectUrl: String
}

type StaffDelete {
  errors: [Error!]! @deprecated(reason: "Use typed errors with error codes. This field will be removed after 2020-07-31.")
  staffErrors: [StaffError!]!
  user: User
}

type StaffError {
  field: String
  message: String
  code: AccountErrorCode!
  permissions: [PermissionEnum!]
  groups: [ID!]
  users: [ID!]
}

enum StaffMemberStatus {
  ACTIVE
  DEACTIVATED
}

type StaffNotificationRecipient implements Node {
  user: User
  active: Boolean
  id: ID!
  email: String
}

type StaffNotificationRecipientCreate {
  errors: [Error!]! @deprecated(reason: "Use typed errors with error codes. This field will be removed after 2020-07-31.")
  shopErrors: [ShopError!]!
  staffNotificationRecipient: StaffNotificationRecipient
}

type StaffNotificationRecipientDelete {
  errors: [Error!]! @deprecated(reason: "Use typed errors with error codes. This field will be removed after 2020-07-31.")
  shopErrors: [ShopError!]!
  staffNotificationRecipient: StaffNotificationRecipient
}

input StaffNotificationRecipientInput {
  user: ID
  email: String
  active: Boolean
}

type StaffNotificationRecipientUpdate {
  errors: [Error!]! @deprecated(reason: "Use typed errors with error codes. This field will be removed after 2020-07-31.")
  shopErrors: [ShopError!]!
  staffNotificationRecipient: StaffNotificationRecipient
}

type StaffUpdate {
  errors: [Error!]! @deprecated(reason: "Use typed errors with error codes. This field will be removed after 2020-07-31.")
  staffErrors: [StaffError!]!
  user: User
}

input StaffUpdateInput {
  firstName: String
  lastName: String
  email: String
  isActive: Boolean
  note: String
  addGroups: [ID!]
  removeGroups: [ID!]
}

input StaffUserInput {
  status: StaffMemberStatus
  search: String
}

type Stock implements Node {
  warehouse: Warehouse!
  productVariant: ProductVariant!
  quantity: Int!
  id: ID!
  quantityAllocated: Int!
}

enum StockAvailability {
  IN_STOCK
  OUT_OF_STOCK
}

type StockCountableConnection {
  pageInfo: PageInfo!
  edges: [StockCountableEdge!]!
  totalCount: Int
}

type StockCountableEdge {
  node: Stock!
  cursor: String!
}

type StockError {
  field: String
  message: String
  code: StockErrorCode!
}

enum StockErrorCode {
  ALREADY_EXISTS
  GRAPHQL_ERROR
  INVALID
  NOT_FOUND
  REQUIRED
  UNIQUE
}

input StockFilterInput {
  quantity: Float
  search: String
}

input StockInput {
  warehouse: ID!
  quantity: Int
}

enum TaxRateType {
  ACCOMMODATION
  ADMISSION_TO_CULTURAL_EVENTS
  ADMISSION_TO_ENTERTAINMENT_EVENTS
  ADMISSION_TO_SPORTING_EVENTS
  ADVERTISING
  AGRICULTURAL_SUPPLIES
  BABY_FOODSTUFFS
  BIKES
  BOOKS
  CHILDRENS_CLOTHING
  DOMESTIC_FUEL
  DOMESTIC_SERVICES
  E_BOOKS
  FOODSTUFFS
  HOTELS
  MEDICAL
  NEWSPAPERS
  PASSENGER_TRANSPORT
  PHARMACEUTICALS
  PROPERTY_RENOVATIONS
  RESTAURANTS
  SOCIAL_HOUSING
  STANDARD
  WATER
  WINE
}

type TaxType {
  description: String
  taxCode: String
}

type TaxedMoney {
  currency: String!
  gross: Money!
  net: Money!
  tax: Money!
}

type TaxedMoneyRange {
  start: TaxedMoney
  stop: TaxedMoney
}

type Transaction implements Node {
  id: ID!
  created: DateTime!
  payment: Payment!
  token: String!
  kind: TransactionKind!
  isSuccess: Boolean!
  error: TransactionError
  amount: Money
}

enum TransactionError {
  TRANSACTIONERROR_INCORRECT_NUMBER
  TRANSACTIONERROR_INVALID_NUMBER
  TRANSACTIONERROR_INCORRECT_CVV
  TRANSACTIONERROR_INVALID_CVV
  TRANSACTIONERROR_INCORRECT_ZIP
  TRANSACTIONERROR_INCORRECT_ADDRESS
  TRANSACTIONERROR_INVALID_EXPIRY_DATE
  TRANSACTIONERROR_EXPIRED
  TRANSACTIONERROR_PROCESSING_ERROR
  TRANSACTIONERROR_DECLINED
}

enum TransactionKind {
  AUTH
  PENDING
  ACTION_TO_CONFIRM
  REFUND
  REFUND_ONGOING
  CAPTURE
  VOID
  CONFIRM
  CANCEL
}

union TranslatableItem = ProductTranslatableContent | CollectionTranslatableContent | CategoryTranslatableContent | AttributeTranslatableContent | AttributeValueTranslatableContent | ProductVariantTranslatableContent | PageTranslatableContent | ShippingMethodTranslatableContent | SaleTranslatableContent | VoucherTranslatableContent | MenuItemTranslatableContent

type TranslatableItemConnection {
  pageInfo: PageInfo!
  edges: [TranslatableItemEdge!]!
  totalCount: Int
}

type TranslatableItemEdge {
  node: TranslatableItem!
  cursor: String!
}

enum TranslatableKinds {
  ATTRIBUTE
  ATTRIBUTE_VALUE
  CATEGORY
  COLLECTION
  MENU_ITEM
  PAGE
  PRODUCT
  SALE
  SHIPPING_METHOD
  VARIANT
  VOUCHER
}

type TranslationError {
  field: String
  message: String
  code: TranslationErrorCode!
}

enum TranslationErrorCode {
  GRAPHQL_ERROR
  NOT_FOUND
  REQUIRED
}

input TranslationInput {
  seoTitle: String
  seoDescription: String
  name: String
  description: String
  descriptionJson: JSONString
}

scalar UUID

input UpdateInvoiceInput {
  number: String
  url: String
}

type UpdateMetadata {
  errors: [Error!]! @deprecated(reason: "Use typed errors with error codes. This field will be removed after 2020-07-31.")
  metadataErrors: [MetadataError!]!
  item: ObjectWithMetadata
}

type UpdatePrivateMetadata {
  errors: [Error!]! @deprecated(reason: "Use typed errors with error codes. This field will be removed after 2020-07-31.")
  metadataErrors: [MetadataError!]!
  item: ObjectWithMetadata
}

scalar Upload

type UploadError {
  field: String
  message: String
  code: UploadErrorCode!
}

enum UploadErrorCode {
  GRAPHQL_ERROR
}

type UploadedFile {
  url: String!
  contentType: String!
}

type User implements Node & ObjectWithMetadata {
  id: ID!
  lastLogin: DateTime
  email: String!
  firstName: String!
  lastName: String!
  isStaff: Boolean!
  isActive: Boolean!
  note: String
  dateJoined: DateTime!
  defaultShippingAddress: Address
  defaultBillingAddress: Address
  privateMetadata: [MetadataItem]!
  metadata: [MetadataItem]!
  addresses: [Address]
  checkout: Checkout
  giftCards(before: String, after: String, first: Int, last: Int): GiftCardCountableConnection
  orders(before: String, after: String, first: Int, last: Int): OrderCountableConnection
  permissions: [Permission] @deprecated(reason: "Will be removed in Saleor 2.11.Use the `userPermissions` instead.")
  userPermissions: [UserPermission]
  permissionGroups: [Group]
  editableGroups: [Group]
  avatar(size: Int): Image
  events: [CustomerEvent]
  storedPaymentSources: [PaymentSource]
}

type UserAvatarDelete {
  errors: [Error!]! @deprecated(reason: "Use typed errors with error codes. This field will be removed after 2020-07-31.")
  user: User
  accountErrors: [AccountError!]!
}

type UserAvatarUpdate {
  errors: [Error!]! @deprecated(reason: "Use typed errors with error codes. This field will be removed after 2020-07-31.")
  user: User
  accountErrors: [AccountError!]!
}

type UserBulkSetActive {
  errors: [Error!]! @deprecated(reason: "Use typed errors with error codes. This field will be removed after 2020-07-31.")
  count: Int!
  accountErrors: [AccountError!]!
}

type UserCountableConnection {
  pageInfo: PageInfo!
  edges: [UserCountableEdge!]!
  totalCount: Int
}

type UserCountableEdge {
  node: User!
  cursor: String!
}

input UserCreateInput {
  defaultBillingAddress: AddressInput
  defaultShippingAddress: AddressInput
  firstName: String
  lastName: String
  email: String
  isActive: Boolean
  note: String
  redirectUrl: String
}

type UserPermission {
  code: PermissionEnum!
  name: String!
  sourcePermissionGroups(userId: ID!): [Group!]
}

enum UserSortField {
  FIRST_NAME
  LAST_NAME
  EMAIL
  ORDER_COUNT
}

input UserSortingInput {
  direction: OrderDirection!
  field: UserSortField!
}

type VAT {
  countryCode: String!
  standardRate: Float
  reducedRates: [ReducedRate]!
}

type VariantImageAssign {
  errors: [Error!]! @deprecated(reason: "Use typed errors with error codes. This field will be removed after 2020-07-31.")
  productVariant: ProductVariant
  image: ProductImage
  productErrors: [ProductError!]!
}

type VariantImageUnassign {
  errors: [Error!]! @deprecated(reason: "Use typed errors with error codes. This field will be removed after 2020-07-31.")
  productVariant: ProductVariant
  image: ProductImage
  productErrors: [ProductError!]!
}

type VariantPricingInfo {
  onSale: Boolean
  discount: TaxedMoney
  discountLocalCurrency: TaxedMoney
  price: TaxedMoney
  priceUndiscounted: TaxedMoney
  priceLocalCurrency: TaxedMoney
}

type VerifyToken {
  errors: [Error!]! @deprecated(reason: "Use typed errors with error codes. This field will be removed after 2020-07-31.")
  user: User
  isValid: Boolean!
  payload: GenericScalar
  accountErrors: [AccountError!]!
}

type Voucher implements Node {
  id: ID!
  name: String
  type: VoucherTypeEnum!
  code: String!
  usageLimit: Int
  used: Int!
  startDate: DateTime!
  endDate: DateTime
  applyOncePerOrder: Boolean!
  applyOncePerCustomer: Boolean!
  discountValueType: DiscountValueTypeEnum!
  minCheckoutItemsQuantity: Int
  categories(before: String, after: String, first: Int, last: Int): CategoryCountableConnection
  collections(before: String, after: String, first: Int, last: Int): CollectionCountableConnection
  products(before: String, after: String, first: Int, last: Int): ProductCountableConnection
  countries: [CountryDisplay]
  translation(languageCode: LanguageCodeEnum!): VoucherTranslation
  discountValue: Float
  currency: String
  minSpent: Money
  channelListings: [VoucherChannelListing!]
}

type VoucherAddCatalogues {
  errors: [Error!]! @deprecated(reason: "Use typed errors with error codes. This field will be removed after 2020-07-31.")
  voucher: Voucher
  discountErrors: [DiscountError!]!
}

type VoucherBulkDelete {
  errors: [Error!]! @deprecated(reason: "Use typed errors with error codes. This field will be removed after 2020-07-31.")
  count: Int!
  discountErrors: [DiscountError!]!
}

type VoucherChannelListing implements Node {
  id: ID!
  channel: Channel!
  discountValue: Float!
  currency: String!
  minSpent: Money
}

input VoucherChannelListingAddInput {
  channelId: ID!
  discountValue: PositiveDecimal
  minAmountSpent: PositiveDecimal
}

input VoucherChannelListingInput {
  addChannels: [VoucherChannelListingAddInput!]
  removeChannels: [ID!]
}

type VoucherChannelListingUpdate {
  errors: [Error!]! @deprecated(reason: "Use typed errors with error codes. This field will be removed after 2020-07-31.")
  voucher: Voucher
  discountErrors: [DiscountError!]!
}

type VoucherCountableConnection {
  pageInfo: PageInfo!
  edges: [VoucherCountableEdge!]!
  totalCount: Int
}

type VoucherCountableEdge {
  node: Voucher!
  cursor: String!
}

type VoucherCreate {
  errors: [Error!]! @deprecated(reason: "Use typed errors with error codes. This field will be removed after 2020-07-31.")
  discountErrors: [DiscountError!]!
  voucher: Voucher
}

type VoucherDelete {
  errors: [Error!]! @deprecated(reason: "Use typed errors with error codes. This field will be removed after 2020-07-31.")
  discountErrors: [DiscountError!]!
  voucher: Voucher
}

enum VoucherDiscountType {
  FIXED
  PERCENTAGE
  SHIPPING
}

input VoucherFilterInput {
  status: [DiscountStatusEnum]
  timesUsed: IntRangeInput
  discountType: [VoucherDiscountType]
  started: DateTimeRangeInput
  search: String
}

input VoucherInput {
  type: VoucherTypeEnum
  name: String
  code: String
  startDate: DateTime
  endDate: DateTime
  discountValueType: DiscountValueTypeEnum
  products: [ID]
  collections: [ID]
  categories: [ID]
  minCheckoutItemsQuantity: Int
  countries: [String]
  applyOncePerOrder: Boolean
  applyOncePerCustomer: Boolean
  usageLimit: Int
}

type VoucherRemoveCatalogues {
  errors: [Error!]! @deprecated(reason: "Use typed errors with error codes. This field will be removed after 2020-07-31.")
  voucher: Voucher
  discountErrors: [DiscountError!]!
}

enum VoucherSortField {
  CODE
  START_DATE
  END_DATE
  VALUE
  TYPE
  USAGE_LIMIT
  MINIMUM_SPENT_AMOUNT
}

input VoucherSortingInput {
  direction: OrderDirection!
  channel: String
  field: VoucherSortField!
}

type VoucherTranslatableContent implements Node {
  id: ID!
  name: String
  translation(languageCode: LanguageCodeEnum!): VoucherTranslation
  voucher: Voucher
}

type VoucherTranslate {
  errors: [Error!]! @deprecated(reason: "Use typed errors with error codes. This field will be removed after 2020-07-31.")
  translationErrors: [TranslationError!]!
  voucher: Voucher
}

type VoucherTranslation implements Node {
  id: ID!
  name: String
  language: LanguageDisplay!
}

enum VoucherTypeEnum {
  SHIPPING
  ENTIRE_ORDER
  SPECIFIC_PRODUCT
}

type VoucherUpdate {
  errors: [Error!]! @deprecated(reason: "Use typed errors with error codes. This field will be removed after 2020-07-31.")
  discountErrors: [DiscountError!]!
  voucher: Voucher
}

type Warehouse implements Node {
  id: ID!
  name: String!
  slug: String!
  companyName: String!
  shippingZones(before: String, after: String, first: Int, last: Int): ShippingZoneCountableConnection!
  address: Address!
  email: String!
}

input WarehouseAddressInput {
  streetAddress1: String!
  streetAddress2: String
  city: String!
  cityArea: String
  postalCode: String
  country: CountryCode!
  countryArea: String
  phone: String
}

type WarehouseCountableConnection {
  pageInfo: PageInfo!
  edges: [WarehouseCountableEdge!]!
  totalCount: Int
}

type WarehouseCountableEdge {
  node: Warehouse!
  cursor: String!
}

type WarehouseCreate {
  errors: [Error!]! @deprecated(reason: "Use typed errors with error codes. This field will be removed after 2020-07-31.")
  warehouseErrors: [WarehouseError!]!
  warehouse: Warehouse
}

input WarehouseCreateInput {
  slug: String
  companyName: String
  email: String
  name: String!
  address: WarehouseAddressInput!
  shippingZones: [ID]
}

type WarehouseDelete {
  errors: [Error!]! @deprecated(reason: "Use typed errors with error codes. This field will be removed after 2020-07-31.")
  warehouseErrors: [WarehouseError!]!
  warehouse: Warehouse
}

type WarehouseError {
  field: String
  message: String
  code: WarehouseErrorCode!
}

enum WarehouseErrorCode {
  ALREADY_EXISTS
  GRAPHQL_ERROR
  INVALID
  NOT_FOUND
  REQUIRED
  UNIQUE
}

input WarehouseFilterInput {
  search: String
  ids: [ID]
}

type WarehouseShippingZoneAssign {
  errors: [Error!]! @deprecated(reason: "Use typed errors with error codes. This field will be removed after 2020-07-31.")
  warehouseErrors: [WarehouseError!]!
  warehouse: Warehouse
}

type WarehouseShippingZoneUnassign {
  errors: [Error!]! @deprecated(reason: "Use typed errors with error codes. This field will be removed after 2020-07-31.")
  warehouseErrors: [WarehouseError!]!
  warehouse: Warehouse
}

enum WarehouseSortField {
  NAME
}

input WarehouseSortingInput {
  direction: OrderDirection!
  field: WarehouseSortField!
}

type WarehouseUpdate {
  errors: [Error!]! @deprecated(reason: "Use typed errors with error codes. This field will be removed after 2020-07-31.")
  warehouseErrors: [WarehouseError!]!
  warehouse: Warehouse
}

input WarehouseUpdateInput {
  slug: String
  companyName: String
  email: String
  name: String
  address: WarehouseAddressInput
}

type Webhook implements Node {
  name: String!
  targetUrl: String!
  isActive: Boolean!
  secretKey: String
  id: ID!
  events: [WebhookEvent!]!
  app: App!
}

type WebhookCreate {
  errors: [Error!]! @deprecated(reason: "Use typed errors with error codes. This field will be removed after 2020-07-31.")
  webhookErrors: [WebhookError!]!
  webhook: Webhook
}

input WebhookCreateInput {
  name: String
  targetUrl: String
  events: [WebhookEventTypeEnum]
  app: ID
  isActive: Boolean
  secretKey: String
}

type WebhookDelete {
  errors: [Error!]! @deprecated(reason: "Use typed errors with error codes. This field will be removed after 2020-07-31.")
  webhookErrors: [WebhookError!]!
  webhook: Webhook
}

type WebhookError {
  field: String
  message: String
  code: WebhookErrorCode!
}

enum WebhookErrorCode {
  GRAPHQL_ERROR
  INVALID
  NOT_FOUND
  REQUIRED
  UNIQUE
}

type WebhookEvent {
  eventType: WebhookEventTypeEnum!
  name: String!
}

enum WebhookEventTypeEnum {
  ANY_EVENTS
  ORDER_CREATED
  ORDER_FULLY_PAID
  ORDER_UPDATED
  ORDER_CANCELLED
  ORDER_FULFILLED
  INVOICE_REQUESTED
  INVOICE_DELETED
  INVOICE_SENT
  CUSTOMER_CREATED
  PRODUCT_CREATED
  PRODUCT_UPDATED
  CHECKOUT_QUANTITY_CHANGED
  CHECKOUT_CREATED
  CHECKOUT_UPDATED
  FULFILLMENT_CREATED
}

enum WebhookSampleEventTypeEnum {
  ORDER_CREATED
  ORDER_FULLY_PAID
  ORDER_UPDATED
  ORDER_CANCELLED
  ORDER_FULFILLED
  INVOICE_REQUESTED
  INVOICE_DELETED
  INVOICE_SENT
  CUSTOMER_CREATED
  PRODUCT_CREATED
  PRODUCT_UPDATED
  CHECKOUT_QUANTITY_CHANGED
  CHECKOUT_CREATED
  CHECKOUT_UPDATED
  FULFILLMENT_CREATED
}

type WebhookUpdate {
  errors: [Error!]! @deprecated(reason: "Use typed errors with error codes. This field will be removed after 2020-07-31.")
  webhookErrors: [WebhookError!]!
  webhook: Webhook
}

input WebhookUpdateInput {
  name: String
  targetUrl: String
  events: [WebhookEventTypeEnum]
  app: ID
  isActive: Boolean
  secretKey: String
}

type Weight {
  unit: WeightUnitsEnum!
  value: Float!
}

scalar WeightScalar

enum WeightUnitsEnum {
  KG
  LB
  OZ
  G
}

scalar _Any

union _Entity = Address | User | Group | App | ProductVariant | Product | ProductType | Collection | Category | ProductImage

type _Service {
  sdl: String
}<|MERGE_RESOLUTION|>--- conflicted
+++ resolved
@@ -3662,14 +3662,7 @@
   taxCode: String
   seo: SeoInput
   weight: WeightScalar
-<<<<<<< HEAD
-=======
-  sku: String
-  trackInventory: Boolean
-  basePrice: PositiveDecimal
-  visibleInListings: Boolean
   rating: Float
->>>>>>> 59a64935
   productType: ID!
 }
 
@@ -3800,14 +3793,7 @@
   taxCode: String
   seo: SeoInput
   weight: WeightScalar
-<<<<<<< HEAD
-=======
-  sku: String
-  trackInventory: Boolean
-  basePrice: PositiveDecimal
-  visibleInListings: Boolean
   rating: Float
->>>>>>> 59a64935
 }
 
 input ProductOrder {
