--- conflicted
+++ resolved
@@ -4462,17 +4462,10 @@
   draftOrders(sortBy: OrderSortingInput, filter: OrderDraftFilterInput, created: ReportingPeriod, before: String, after: String, first: Int, last: Int): OrderCountableConnection
   ordersTotal(period: ReportingPeriod, channel: String): TaxedMoney
   orderByToken(token: UUID!): Order
-<<<<<<< HEAD
-  menu(channel: String, id: ID, name: String): Menu
+  menu(channel: String, id: ID, name: String, slug: String): Menu
   menus(channel: String, sortBy: MenuSortingInput, filter: MenuFilterInput, before: String, after: String, first: Int, last: Int): MenuCountableConnection
   menuItem(id: ID!, channel: String): MenuItem
   menuItems(channel: String, sortBy: MenuItemSortingInput, filter: MenuItemFilterInput, before: String, after: String, first: Int, last: Int): MenuItemCountableConnection
-=======
-  menu(id: ID, name: String, slug: String): Menu
-  menus(sortBy: MenuSortingInput, filter: MenuFilterInput, before: String, after: String, first: Int, last: Int): MenuCountableConnection
-  menuItem(id: ID!): MenuItem
-  menuItems(sortBy: MenuItemSortingInput, filter: MenuItemFilterInput, before: String, after: String, first: Int, last: Int): MenuItemCountableConnection
->>>>>>> 8fc79cac
   giftCard(id: ID!): GiftCard
   giftCards(before: String, after: String, first: Int, last: Int): GiftCardCountableConnection
   plugin(id: ID!): Plugin
@@ -4982,11 +4975,8 @@
   geolocalization: Geolocalization
   authorizationKeys: [AuthorizationKey]!
   countries(languageCode: LanguageCodeEnum): [CountryDisplay!]!
-<<<<<<< HEAD
-=======
   currencies: [String]! @deprecated(reason: "This field will be removed in Saleor 3.0")
   defaultCurrency: String! @deprecated(reason: "This field will be removed in Saleor 3.0")
->>>>>>> 8fc79cac
   defaultCountry: CountryDisplay
   defaultMailSenderName: String
   defaultMailSenderAddress: String
