schema {
  query: Query
  mutation: Mutation
}

type AccountAddressCreate {
  errors: [Error!]! @deprecated(reason: "Use typed errors with error codes. This field will be removed after 2020-07-31.")
  user: User
  accountErrors: [AccountError!]!
  address: Address
}

type AccountAddressDelete {
  errors: [Error!]! @deprecated(reason: "Use typed errors with error codes. This field will be removed after 2020-07-31.")
  user: User
  accountErrors: [AccountError!]!
  address: Address
}

type AccountAddressUpdate {
  errors: [Error!]! @deprecated(reason: "Use typed errors with error codes. This field will be removed after 2020-07-31.")
  user: User
  accountErrors: [AccountError!]!
  address: Address
}

type AccountDelete {
  errors: [Error!]! @deprecated(reason: "Use typed errors with error codes. This field will be removed after 2020-07-31.")
  accountErrors: [AccountError!]!
  user: User
}

type AccountError {
  field: String
  message: String
  code: AccountErrorCode!
}

enum AccountErrorCode {
  ACTIVATE_OWN_ACCOUNT
  ACTIVATE_SUPERUSER_ACCOUNT
  DUPLICATED_INPUT_ITEM
  DEACTIVATE_OWN_ACCOUNT
  DEACTIVATE_SUPERUSER_ACCOUNT
  DELETE_NON_STAFF_USER
  DELETE_OWN_ACCOUNT
  DELETE_STAFF_ACCOUNT
  DELETE_SUPERUSER_ACCOUNT
  GRAPHQL_ERROR
  INVALID
  INVALID_PASSWORD
  LEFT_NOT_MANAGEABLE_PERMISSION
  INVALID_CREDENTIALS
  NOT_FOUND
  OUT_OF_SCOPE_SERVICE_ACCOUNT
  OUT_OF_SCOPE_USER
  OUT_OF_SCOPE_GROUP
  OUT_OF_SCOPE_PERMISSION
  PASSWORD_ENTIRELY_NUMERIC
  PASSWORD_TOO_COMMON
  PASSWORD_TOO_SHORT
  PASSWORD_TOO_SIMILAR
  REQUIRED
  UNIQUE
  JWT_SIGNATURE_EXPIRED
  JWT_INVALID_TOKEN
  JWT_DECODE_ERROR
  JWT_MISSING_TOKEN
  JWT_INVALID_CSRF_TOKEN
}

input AccountInput {
  firstName: String
  lastName: String
  defaultBillingAddress: AddressInput
  defaultShippingAddress: AddressInput
}

type AccountRegister {
  errors: [Error!]! @deprecated(reason: "Use typed errors with error codes. This field will be removed after 2020-07-31.")
  requiresConfirmation: Boolean
  accountErrors: [AccountError!]!
  user: User
}

input AccountRegisterInput {
  email: String!
  password: String!
  redirectUrl: String
}

type AccountRequestDeletion {
  errors: [Error!]! @deprecated(reason: "Use typed errors with error codes. This field will be removed after 2020-07-31.")
  accountErrors: [AccountError!]!
}

type AccountSetDefaultAddress {
  errors: [Error!]! @deprecated(reason: "Use typed errors with error codes. This field will be removed after 2020-07-31.")
  user: User
  accountErrors: [AccountError!]!
}

type AccountUpdate {
  errors: [Error!]! @deprecated(reason: "Use typed errors with error codes. This field will be removed after 2020-07-31.")
  accountErrors: [AccountError!]!
  user: User
}

type AccountUpdateMeta {
  errors: [Error!]! @deprecated(reason: "Use typed errors with error codes. This field will be removed after 2020-07-31.")
  accountErrors: [AccountError!]!
  user: User
}

type Address implements Node {
  id: ID!
  firstName: String!
  lastName: String!
  companyName: String!
  streetAddress1: String!
  streetAddress2: String!
  city: String!
  cityArea: String!
  postalCode: String!
  country: CountryDisplay!
  countryArea: String!
  phone: String
  isDefaultShippingAddress: Boolean
  isDefaultBillingAddress: Boolean
}

type AddressCreate {
  errors: [Error!]! @deprecated(reason: "Use typed errors with error codes. This field will be removed after 2020-07-31.")
  user: User
  accountErrors: [AccountError!]!
  address: Address
}

type AddressDelete {
  errors: [Error!]! @deprecated(reason: "Use typed errors with error codes. This field will be removed after 2020-07-31.")
  user: User
  accountErrors: [AccountError!]!
  address: Address
}

input AddressInput {
  firstName: String
  lastName: String
  companyName: String
  streetAddress1: String
  streetAddress2: String
  city: String
  cityArea: String
  postalCode: String
  country: CountryCode
  countryArea: String
  phone: String
}

type AddressSetDefault {
  errors: [Error!]! @deprecated(reason: "Use typed errors with error codes. This field will be removed after 2020-07-31.")
  user: User
  accountErrors: [AccountError!]!
}

enum AddressTypeEnum {
  BILLING
  SHIPPING
}

type AddressUpdate {
  errors: [Error!]! @deprecated(reason: "Use typed errors with error codes. This field will be removed after 2020-07-31.")
  user: User
  accountErrors: [AccountError!]!
  address: Address
}

type AddressValidationData {
  countryCode: String
  countryName: String
  addressFormat: String
  addressLatinFormat: String
  allowedFields: [String]
  requiredFields: [String]
  upperFields: [String]
  countryAreaType: String
  countryAreaChoices: [ChoiceValue]
  cityType: String
  cityChoices: [ChoiceValue]
  cityAreaType: String
  cityAreaChoices: [ChoiceValue]
  postalCodeType: String
  postalCodeMatchers: [String]
  postalCodeExamples: [String]
  postalCodePrefix: String
}

type App implements Node & ObjectWithMetadata {
  id: ID!
  name: String
  created: DateTime
  isActive: Boolean
  permissions: [Permission]
  tokens: [AppToken]
  privateMetadata: [MetadataItem]!
  metadata: [MetadataItem]!
  privateMeta: [MetaStore]! @deprecated(reason: "Use the `privetaMetadata` field. This field will be removed after 2020-07-31.")
  meta: [MetaStore]! @deprecated(reason: "Use the `metadata` field. This field will be removed after 2020-07-31.")
  type: AppTypeEnum
  webhooks: [Webhook]
  aboutApp: String
  dataPrivacy: String
  dataPrivacyUrl: String
  homepageUrl: String
  supportUrl: String
  configurationUrl: String
  appUrl: String
  version: String
  accessToken: String
}

type AppActivate {
  errors: [Error!]! @deprecated(reason: "Use typed errors with error codes. This field will be removed after 2020-07-31.")
  appErrors: [AppError!]!
  app: App
}

type AppCountableConnection {
  pageInfo: PageInfo!
  edges: [AppCountableEdge!]!
  totalCount: Int
}

type AppCountableEdge {
  node: App!
  cursor: String!
}

type AppCreate {
  errors: [Error!]! @deprecated(reason: "Use typed errors with error codes. This field will be removed after 2020-07-31.")
  authToken: String
  appErrors: [AppError!]!
  app: App
}

type AppDeactivate {
  errors: [Error!]! @deprecated(reason: "Use typed errors with error codes. This field will be removed after 2020-07-31.")
  appErrors: [AppError!]!
  app: App
}

type AppDelete {
  errors: [Error!]! @deprecated(reason: "Use typed errors with error codes. This field will be removed after 2020-07-31.")
  appErrors: [AppError!]!
  app: App
}

type AppDeleteFailedInstallation {
  errors: [Error!]! @deprecated(reason: "Use typed errors with error codes. This field will be removed after 2020-07-31.")
  appErrors: [AppError!]!
  appInstallation: AppInstallation
}

type AppError {
  field: String
  message: String
  code: AppErrorCode!
  permissions: [PermissionEnum!]
}

enum AppErrorCode {
  FORBIDDEN
  GRAPHQL_ERROR
  INVALID
  INVALID_STATUS
  INVALID_PERMISSION
  INVALID_URL_FORMAT
  INVALID_MANIFEST_FORMAT
  MANIFEST_URL_CANT_CONNECT
  NOT_FOUND
  REQUIRED
  UNIQUE
  OUT_OF_SCOPE_APP
  OUT_OF_SCOPE_PERMISSION
}

type AppFetchManifest {
  errors: [Error!]! @deprecated(reason: "Use typed errors with error codes. This field will be removed after 2020-07-31.")
  manifest: Manifest
  appErrors: [AppError!]!
}

input AppFilterInput {
  search: String
  isActive: Boolean
  type: AppTypeEnum
}

input AppInput {
  name: String
  isActive: Boolean
  permissions: [PermissionEnum]
}

type AppInstall {
  errors: [Error!]! @deprecated(reason: "Use typed errors with error codes. This field will be removed after 2020-07-31.")
  appErrors: [AppError!]!
  appInstallation: AppInstallation
}

input AppInstallInput {
  appName: String
  manifestUrl: String
  activateAfterInstallation: Boolean = true
  permissions: [PermissionEnum]
}

type AppInstallation implements Node & Job {
  appName: String!
  manifestUrl: String!
  id: ID!
  status: JobStatusEnum!
  createdAt: DateTime!
  updatedAt: DateTime!
  message: String
}

type AppRetryInstall {
  errors: [Error!]! @deprecated(reason: "Use typed errors with error codes. This field will be removed after 2020-07-31.")
  appErrors: [AppError!]!
  appInstallation: AppInstallation
}

enum AppSortField {
  NAME
  CREATION_DATE
}

input AppSortingInput {
  direction: OrderDirection!
  field: AppSortField!
}

type AppToken implements Node {
  name: String
  authToken: String
  id: ID!
}

type AppTokenCreate {
  errors: [Error!]! @deprecated(reason: "Use typed errors with error codes. This field will be removed after 2020-07-31.")
  authToken: String
  appErrors: [AppError!]!
  appToken: AppToken
}

type AppTokenDelete {
  errors: [Error!]! @deprecated(reason: "Use typed errors with error codes. This field will be removed after 2020-07-31.")
  appErrors: [AppError!]!
  appToken: AppToken
}

input AppTokenInput {
  name: String
  app: ID!
}

type AppTokenVerify {
  errors: [Error!]! @deprecated(reason: "Use typed errors with error codes. This field will be removed after 2020-07-31.")
  valid: Boolean!
  appErrors: [AppError!]!
}

enum AppTypeEnum {
  LOCAL
  THIRDPARTY
}

type AppUpdate {
  errors: [Error!]! @deprecated(reason: "Use typed errors with error codes. This field will be removed after 2020-07-31.")
  appErrors: [AppError!]!
  app: App
}

type AssignNavigation {
  errors: [Error!]! @deprecated(reason: "Use typed errors with error codes. This field will be removed after 2020-07-31.")
  menu: Menu
  menuErrors: [MenuError!]!
}

type Attribute implements Node & ObjectWithMetadata {
  id: ID!
  productTypes(before: String, after: String, first: Int, last: Int): ProductTypeCountableConnection!
  productVariantTypes(before: String, after: String, first: Int, last: Int): ProductTypeCountableConnection!
  privateMetadata: [MetadataItem]!
  metadata: [MetadataItem]!
  privateMeta: [MetaStore]! @deprecated(reason: "Use the `privetaMetadata` field. This field will be removed after 2020-07-31.")
  meta: [MetaStore]! @deprecated(reason: "Use the `metadata` field. This field will be removed after 2020-07-31.")
  inputType: AttributeInputTypeEnum
  name: String
  slug: String
  values: [AttributeValue]
  valueRequired: Boolean!
  visibleInStorefront: Boolean!
  filterableInStorefront: Boolean!
  filterableInDashboard: Boolean!
  availableInGrid: Boolean!
  translation(languageCode: LanguageCodeEnum!): AttributeTranslation
  storefrontSearchPosition: Int!
}

type AttributeAssign {
  errors: [Error!]! @deprecated(reason: "Use typed errors with error codes. This field will be removed after 2020-07-31.")
  productType: ProductType
  productErrors: [ProductError!]!
}

input AttributeAssignInput {
  id: ID!
  type: AttributeTypeEnum!
}

type AttributeBulkDelete {
  errors: [Error!]! @deprecated(reason: "Use typed errors with error codes. This field will be removed after 2020-07-31.")
  count: Int!
  productErrors: [ProductError!]!
}

type AttributeClearMeta {
  errors: [Error!]! @deprecated(reason: "Use typed errors with error codes. This field will be removed after 2020-07-31.")
  productErrors: [ProductError!]!
  attribute: Attribute
}

type AttributeClearPrivateMeta {
  errors: [Error!]! @deprecated(reason: "Use typed errors with error codes. This field will be removed after 2020-07-31.")
  productErrors: [ProductError!]!
  attribute: Attribute
}

type AttributeCountableConnection {
  pageInfo: PageInfo!
  edges: [AttributeCountableEdge!]!
  totalCount: Int
}

type AttributeCountableEdge {
  node: Attribute!
  cursor: String!
}

type AttributeCreate {
  errors: [Error!]! @deprecated(reason: "Use typed errors with error codes. This field will be removed after 2020-07-31.")
  attribute: Attribute
  productErrors: [ProductError!]!
}

input AttributeCreateInput {
  inputType: AttributeInputTypeEnum
  name: String!
  slug: String
  values: [AttributeValueCreateInput]
  valueRequired: Boolean
  isVariantOnly: Boolean
  visibleInStorefront: Boolean
  filterableInStorefront: Boolean
  filterableInDashboard: Boolean
  storefrontSearchPosition: Int
  availableInGrid: Boolean
}

type AttributeDelete {
  errors: [Error!]! @deprecated(reason: "Use typed errors with error codes. This field will be removed after 2020-07-31.")
  productErrors: [ProductError!]!
  attribute: Attribute
}

input AttributeFilterInput {
  valueRequired: Boolean
  isVariantOnly: Boolean
  visibleInStorefront: Boolean
  filterableInStorefront: Boolean
  filterableInDashboard: Boolean
  availableInGrid: Boolean
  search: String
  ids: [ID]
  inCollection: ID
  inCategory: ID
}

input AttributeInput {
  slug: String!
  value: String
  values: [String]
}

enum AttributeInputTypeEnum {
  DROPDOWN
  MULTISELECT
}

type AttributeReorderValues {
  errors: [Error!]! @deprecated(reason: "Use typed errors with error codes. This field will be removed after 2020-07-31.")
  attribute: Attribute
  productErrors: [ProductError!]!
}

enum AttributeSortField {
  NAME
  SLUG
  VALUE_REQUIRED
  IS_VARIANT_ONLY
  VISIBLE_IN_STOREFRONT
  FILTERABLE_IN_STOREFRONT
  FILTERABLE_IN_DASHBOARD
  STOREFRONT_SEARCH_POSITION
  AVAILABLE_IN_GRID
}

input AttributeSortingInput {
  direction: OrderDirection!
  field: AttributeSortField!
}

type AttributeTranslatableContent implements Node {
  id: ID!
  name: String!
  translation(languageCode: LanguageCodeEnum!): AttributeTranslation
  attribute: Attribute
}

type AttributeTranslate {
  errors: [Error!]! @deprecated(reason: "Use typed errors with error codes. This field will be removed after 2020-07-31.")
  translationErrors: [TranslationError!]!
  attribute: Attribute
}

type AttributeTranslation implements Node {
  id: ID!
  name: String!
  language: LanguageDisplay!
}

enum AttributeTypeEnum {
  PRODUCT
  VARIANT
}

type AttributeUnassign {
  errors: [Error!]! @deprecated(reason: "Use typed errors with error codes. This field will be removed after 2020-07-31.")
  productType: ProductType
  productErrors: [ProductError!]!
}

type AttributeUpdate {
  errors: [Error!]! @deprecated(reason: "Use typed errors with error codes. This field will be removed after 2020-07-31.")
  attribute: Attribute
  productErrors: [ProductError!]!
}

input AttributeUpdateInput {
  name: String
  slug: String
  removeValues: [ID]
  addValues: [AttributeValueCreateInput]
  valueRequired: Boolean
  isVariantOnly: Boolean
  visibleInStorefront: Boolean
  filterableInStorefront: Boolean
  filterableInDashboard: Boolean
  storefrontSearchPosition: Int
  availableInGrid: Boolean
}

type AttributeUpdateMeta {
  errors: [Error!]! @deprecated(reason: "Use typed errors with error codes. This field will be removed after 2020-07-31.")
  productErrors: [ProductError!]!
  attribute: Attribute
}

type AttributeUpdatePrivateMeta {
  errors: [Error!]! @deprecated(reason: "Use typed errors with error codes. This field will be removed after 2020-07-31.")
  productErrors: [ProductError!]!
  attribute: Attribute
}

type AttributeValue implements Node {
  id: ID!
  name: String
  slug: String
  type: AttributeValueType @deprecated(reason: "Use the `inputType` field to determine the type of attribute's value. This field will be removed after 2020-07-31.")
  translation(languageCode: LanguageCodeEnum!): AttributeValueTranslation
  inputType: AttributeInputTypeEnum
}

type AttributeValueBulkDelete {
  errors: [Error!]! @deprecated(reason: "Use typed errors with error codes. This field will be removed after 2020-07-31.")
  count: Int!
  productErrors: [ProductError!]!
}

type AttributeValueCreate {
  errors: [Error!]! @deprecated(reason: "Use typed errors with error codes. This field will be removed after 2020-07-31.")
  attribute: Attribute
  productErrors: [ProductError!]!
  attributeValue: AttributeValue
}

input AttributeValueCreateInput {
  name: String!
}

type AttributeValueDelete {
  errors: [Error!]! @deprecated(reason: "Use typed errors with error codes. This field will be removed after 2020-07-31.")
  attribute: Attribute
  productErrors: [ProductError!]!
  attributeValue: AttributeValue
}

input AttributeValueInput {
  id: ID
  values: [String]!
}

type AttributeValueTranslatableContent implements Node {
  id: ID!
  name: String!
  translation(languageCode: LanguageCodeEnum!): AttributeValueTranslation
  attributeValue: AttributeValue
}

type AttributeValueTranslate {
  errors: [Error!]! @deprecated(reason: "Use typed errors with error codes. This field will be removed after 2020-07-31.")
  translationErrors: [TranslationError!]!
  attributeValue: AttributeValue
}

type AttributeValueTranslation implements Node {
  id: ID!
  name: String!
  language: LanguageDisplay!
}

enum AttributeValueType {
  COLOR
  GRADIENT
  URL
  STRING
}

type AttributeValueUpdate {
  errors: [Error!]! @deprecated(reason: "Use typed errors with error codes. This field will be removed after 2020-07-31.")
  attribute: Attribute
  productErrors: [ProductError!]!
  attributeValue: AttributeValue
}

type AuthorizationKey {
  name: AuthorizationKeyType!
  key: String!
}

type AuthorizationKeyAdd {
  errors: [Error!]! @deprecated(reason: "Use typed errors with error codes. This field will be removed after 2020-07-31.")
  authorizationKey: AuthorizationKey
  shop: Shop
  shopErrors: [ShopError!]!
}

type AuthorizationKeyDelete {
  errors: [Error!]! @deprecated(reason: "Use typed errors with error codes. This field will be removed after 2020-07-31.")
  authorizationKey: AuthorizationKey
  shop: Shop
  shopErrors: [ShopError!]!
}

input AuthorizationKeyInput {
  key: String!
  password: String!
}

enum AuthorizationKeyType {
  FACEBOOK
  GOOGLE_OAUTH2
}

type BulkProductError {
  field: String
  message: String
  code: ProductErrorCode!
  attributes: [ID!]
  index: Int
  warehouses: [ID!]
  channels: [ID!]
}

type BulkStockError {
  field: String
  message: String
  code: ProductErrorCode!
  attributes: [ID!]
  index: Int
}

input CatalogueInput {
  products: [ID]
  categories: [ID]
  collections: [ID]
}

type Category implements Node & ObjectWithMetadata {
  seoTitle: String
  seoDescription: String
  id: ID!
  name: String!
  description: String!
  descriptionJson: JSONString!
  slug: String!
  parent: Category
  level: Int!
  privateMetadata: [MetadataItem]!
  metadata: [MetadataItem]!
  privateMeta: [MetaStore]! @deprecated(reason: "Use the `privetaMetadata` field. This field will be removed after 2020-07-31.")
  meta: [MetaStore]! @deprecated(reason: "Use the `metadata` field. This field will be removed after 2020-07-31.")
  ancestors(before: String, after: String, first: Int, last: Int): CategoryCountableConnection
  products(channel: String, before: String, after: String, first: Int, last: Int): ProductCountableConnection
  url: String @deprecated(reason: "This field will be removed after 2020-07-31.")
  children(before: String, after: String, first: Int, last: Int): CategoryCountableConnection
  backgroundImage(size: Int): Image
  translation(languageCode: LanguageCodeEnum!): CategoryTranslation
}

type CategoryBulkDelete {
  errors: [Error!]! @deprecated(reason: "Use typed errors with error codes. This field will be removed after 2020-07-31.")
  count: Int!
  productErrors: [ProductError!]!
}

type CategoryClearMeta {
  errors: [Error!]! @deprecated(reason: "Use typed errors with error codes. This field will be removed after 2020-07-31.")
  productErrors: [ProductError!]!
  category: Category
}

type CategoryClearPrivateMeta {
  errors: [Error!]! @deprecated(reason: "Use typed errors with error codes. This field will be removed after 2020-07-31.")
  productErrors: [ProductError!]!
  category: Category
}

type CategoryCountableConnection {
  pageInfo: PageInfo!
  edges: [CategoryCountableEdge!]!
  totalCount: Int
}

type CategoryCountableEdge {
  node: Category!
  cursor: String!
}

type CategoryCreate {
  errors: [Error!]! @deprecated(reason: "Use typed errors with error codes. This field will be removed after 2020-07-31.")
  productErrors: [ProductError!]!
  category: Category
}

type CategoryDelete {
  errors: [Error!]! @deprecated(reason: "Use typed errors with error codes. This field will be removed after 2020-07-31.")
  productErrors: [ProductError!]!
  category: Category
}

input CategoryFilterInput {
  search: String
  ids: [ID]
}

input CategoryInput {
  description: String
  descriptionJson: JSONString
  name: String
  slug: String
  seo: SeoInput
  backgroundImage: Upload
  backgroundImageAlt: String
}

enum CategorySortField {
  NAME
  PRODUCT_COUNT
  SUBCATEGORY_COUNT
}

input CategorySortingInput {
  direction: OrderDirection!
  field: CategorySortField!
}

type CategoryTranslatableContent implements Node {
  seoTitle: String
  seoDescription: String
  id: ID!
  name: String!
  description: String!
  descriptionJson: JSONString!
  translation(languageCode: LanguageCodeEnum!): CategoryTranslation
  category: Category
}

type CategoryTranslate {
  errors: [Error!]! @deprecated(reason: "Use typed errors with error codes. This field will be removed after 2020-07-31.")
  translationErrors: [TranslationError!]!
  category: Category
}

type CategoryTranslation implements Node {
  seoTitle: String
  seoDescription: String
  id: ID!
  name: String!
  description: String!
  descriptionJson: JSONString!
  language: LanguageDisplay!
}

type CategoryUpdate {
  errors: [Error!]! @deprecated(reason: "Use typed errors with error codes. This field will be removed after 2020-07-31.")
  productErrors: [ProductError!]!
  category: Category
}

type CategoryUpdateMeta {
  errors: [Error!]! @deprecated(reason: "Use typed errors with error codes. This field will be removed after 2020-07-31.")
  productErrors: [ProductError!]!
  category: Category
}

type CategoryUpdatePrivateMeta {
  errors: [Error!]! @deprecated(reason: "Use typed errors with error codes. This field will be removed after 2020-07-31.")
  productErrors: [ProductError!]!
  category: Category
}

type Channel implements Node {
  id: ID!
  name: String!
  isActive: Boolean!
  slug: String!
  currencyCode: String!
}

type ChannelActivate {
  errors: [Error!]! @deprecated(reason: "Use typed errors with error codes. This field will be removed after 2020-07-31.")
  channel: Channel
  channelErrors: [ChannelError!]!
}

type ChannelCreate {
  errors: [Error!]! @deprecated(reason: "Use typed errors with error codes. This field will be removed after 2020-07-31.")
  channelErrors: [ChannelError!]!
  channel: Channel
}

input ChannelCreateInput {
  isActive: Boolean
  name: String!
  slug: String!
  currencyCode: String!
}

type ChannelDeactivate {
  errors: [Error!]! @deprecated(reason: "Use typed errors with error codes. This field will be removed after 2020-07-31.")
  channel: Channel
  channelErrors: [ChannelError!]!
}

type ChannelDelete {
  errors: [Error!]! @deprecated(reason: "Use typed errors with error codes. This field will be removed after 2020-07-31.")
  channelErrors: [ChannelError!]!
  channel: Channel
}

input ChannelDeleteInput {
  targetChannel: ID!
}

type ChannelError {
  field: String
  message: String
  code: ChannelErrorCode!
}

enum ChannelErrorCode {
  ALREADY_EXISTS
  GRAPHQL_ERROR
  INVALID
  NOT_FOUND
  REQUIRED
  UNIQUE
  CHANNEL_TARGET_ID_MUST_BE_DIFFERENT
  CHANNELS_CURRENCY_MUST_BE_THE_SAME
}

type ChannelUpdate {
  errors: [Error!]! @deprecated(reason: "Use typed errors with error codes. This field will be removed after 2020-07-31.")
  channelErrors: [ChannelError!]!
  channel: Channel
}

input ChannelUpdateInput {
  isActive: Boolean
  name: String
  slug: String
}

type Checkout implements Node & ObjectWithMetadata {
  created: DateTime!
  lastChange: DateTime!
  user: User
  quantity: Int!
  channel: Channel!
  billingAddress: Address
  shippingAddress: Address
  note: String!
  discount: Money
  discountName: String
  translatedDiscountName: String
  voucherCode: String
  giftCards: [GiftCard]
  id: ID!
  privateMetadata: [MetadataItem]!
  metadata: [MetadataItem]!
  privateMeta: [MetaStore]! @deprecated(reason: "Use the `privetaMetadata` field. This field will be removed after 2020-07-31.")
  meta: [MetaStore]! @deprecated(reason: "Use the `metadata` field. This field will be removed after 2020-07-31.")
  availableShippingMethods: [ShippingMethod]!
  availablePaymentGateways: [PaymentGateway!]!
  email: String!
  isShippingRequired: Boolean!
  lines: [CheckoutLine]
  shippingPrice: TaxedMoney
  shippingMethod: ShippingMethod
  subtotalPrice: TaxedMoney
  token: UUID!
  totalPrice: TaxedMoney
}

type CheckoutAddPromoCode {
  errors: [Error!]! @deprecated(reason: "Use typed errors with error codes. This field will be removed after 2020-07-31.")
  checkout: Checkout
  checkoutErrors: [CheckoutError!]!
}

type CheckoutBillingAddressUpdate {
  errors: [Error!]! @deprecated(reason: "Use typed errors with error codes. This field will be removed after 2020-07-31.")
  checkout: Checkout
  checkoutErrors: [CheckoutError!]!
}

type CheckoutClearMeta {
  errors: [Error!]! @deprecated(reason: "Use typed errors with error codes. This field will be removed after 2020-07-31.")
  checkoutErrors: [CheckoutError!]!
  checkout: Checkout
}

type CheckoutClearPrivateMeta {
  errors: [Error!]! @deprecated(reason: "Use typed errors with error codes. This field will be removed after 2020-07-31.")
  checkoutErrors: [CheckoutError!]!
  checkout: Checkout
}

type CheckoutComplete {
  errors: [Error!]! @deprecated(reason: "Use typed errors with error codes. This field will be removed after 2020-07-31.")
  order: Order
  confirmationNeeded: Boolean!
  confirmationData: JSONString
  checkoutErrors: [CheckoutError!]!
}

type CheckoutCountableConnection {
  pageInfo: PageInfo!
  edges: [CheckoutCountableEdge!]!
  totalCount: Int
}

type CheckoutCountableEdge {
  node: Checkout!
  cursor: String!
}

type CheckoutCreate {
  errors: [Error!]! @deprecated(reason: "Use typed errors with error codes. This field will be removed after 2020-07-31.")
  created: Boolean
  checkoutErrors: [CheckoutError!]!
  checkout: Checkout
}

input CheckoutCreateInput {
  channel: String
  lines: [CheckoutLineInput]!
  email: String
  shippingAddress: AddressInput
  billingAddress: AddressInput
}

type CheckoutCustomerAttach {
  errors: [Error!]! @deprecated(reason: "Use typed errors with error codes. This field will be removed after 2020-07-31.")
  checkout: Checkout
  checkoutErrors: [CheckoutError!]!
}

type CheckoutCustomerDetach {
  errors: [Error!]! @deprecated(reason: "Use typed errors with error codes. This field will be removed after 2020-07-31.")
  checkout: Checkout
  checkoutErrors: [CheckoutError!]!
}

type CheckoutEmailUpdate {
  errors: [Error!]! @deprecated(reason: "Use typed errors with error codes. This field will be removed after 2020-07-31.")
  checkout: Checkout
  checkoutErrors: [CheckoutError!]!
}

type CheckoutError {
  field: String
  message: String
  code: CheckoutErrorCode!
  variants: [ID!]
}

enum CheckoutErrorCode {
  BILLING_ADDRESS_NOT_SET
  CHECKOUT_NOT_FULLY_PAID
  GRAPHQL_ERROR
  PRODUCT_NOT_PUBLISHED
  PRODUCT_UNAVAILABLE_FOR_PURCHASE
  INSUFFICIENT_STOCK
  INVALID
  INVALID_SHIPPING_METHOD
  NOT_FOUND
  PAYMENT_ERROR
  QUANTITY_GREATER_THAN_LIMIT
  REQUIRED
  SHIPPING_ADDRESS_NOT_SET
  SHIPPING_METHOD_NOT_APPLICABLE
  SHIPPING_METHOD_NOT_SET
  SHIPPING_NOT_REQUIRED
  TAX_ERROR
  UNIQUE
  VOUCHER_NOT_APPLICABLE
  ZERO_QUANTITY
  MISSING_CHANNEL_SLUG
  CHANNEL_INACTIVE
}

type CheckoutLine implements Node {
  id: ID!
  variant: ProductVariant!
  quantity: Int!
  totalPrice: TaxedMoney
  requiresShipping: Boolean
}

type CheckoutLineCountableConnection {
  pageInfo: PageInfo!
  edges: [CheckoutLineCountableEdge!]!
  totalCount: Int
}

type CheckoutLineCountableEdge {
  node: CheckoutLine!
  cursor: String!
}

type CheckoutLineDelete {
  errors: [Error!]! @deprecated(reason: "Use typed errors with error codes. This field will be removed after 2020-07-31.")
  checkout: Checkout
  checkoutErrors: [CheckoutError!]!
}

input CheckoutLineInput {
  quantity: Int!
  variantId: ID!
}

type CheckoutLinesAdd {
  errors: [Error!]! @deprecated(reason: "Use typed errors with error codes. This field will be removed after 2020-07-31.")
  checkout: Checkout
  checkoutErrors: [CheckoutError!]!
}

type CheckoutLinesUpdate {
  errors: [Error!]! @deprecated(reason: "Use typed errors with error codes. This field will be removed after 2020-07-31.")
  checkout: Checkout
  checkoutErrors: [CheckoutError!]!
}

type CheckoutPaymentCreate {
  errors: [Error!]! @deprecated(reason: "Use typed errors with error codes. This field will be removed after 2020-07-31.")
  checkout: Checkout
  payment: Payment
  paymentErrors: [PaymentError!]!
}

type CheckoutRemovePromoCode {
  errors: [Error!]! @deprecated(reason: "Use typed errors with error codes. This field will be removed after 2020-07-31.")
  checkout: Checkout
  checkoutErrors: [CheckoutError!]!
}

type CheckoutShippingAddressUpdate {
  errors: [Error!]! @deprecated(reason: "Use typed errors with error codes. This field will be removed after 2020-07-31.")
  checkout: Checkout
  checkoutErrors: [CheckoutError!]!
}

type CheckoutShippingMethodUpdate {
  errors: [Error!]! @deprecated(reason: "Use typed errors with error codes. This field will be removed after 2020-07-31.")
  checkout: Checkout
  checkoutErrors: [CheckoutError!]!
}

type CheckoutUpdateMeta {
  errors: [Error!]! @deprecated(reason: "Use typed errors with error codes. This field will be removed after 2020-07-31.")
  checkoutErrors: [CheckoutError!]!
  checkout: Checkout
}

type CheckoutUpdatePrivateMeta {
  errors: [Error!]! @deprecated(reason: "Use typed errors with error codes. This field will be removed after 2020-07-31.")
  checkoutErrors: [CheckoutError!]!
  checkout: Checkout
}

type ChoiceValue {
  raw: String
  verbose: String
}

type Collection implements Node & ObjectWithMetadata {
  seoTitle: String
  seoDescription: String
  id: ID!
  name: String!
  description: String!
  descriptionJson: JSONString!
  publicationDate: Date
  isPublished: Boolean!
  slug: String!
  privateMetadata: [MetadataItem]!
  metadata: [MetadataItem]!
  privateMeta: [MetaStore]! @deprecated(reason: "Use the `privetaMetadata` field. This field will be removed after 2020-07-31.")
  meta: [MetaStore]! @deprecated(reason: "Use the `metadata` field. This field will be removed after 2020-07-31.")
  products(channel: String, filter: ProductFilterInput, sortBy: ProductOrder, before: String, after: String, first: Int, last: Int): ProductCountableConnection
  backgroundImage(size: Int): Image
  translation(languageCode: LanguageCodeEnum!): CollectionTranslation
}

type CollectionAddProducts {
  errors: [Error!]! @deprecated(reason: "Use typed errors with error codes. This field will be removed after 2020-07-31.")
  collection: Collection
  productErrors: [CollectionProductError!]!
}

type CollectionBulkDelete {
  errors: [Error!]! @deprecated(reason: "Use typed errors with error codes. This field will be removed after 2020-07-31.")
  count: Int!
  productErrors: [ProductError!]!
}

type CollectionBulkPublish {
  errors: [Error!]! @deprecated(reason: "Use typed errors with error codes. This field will be removed after 2020-07-31.")
  count: Int!
  productErrors: [ProductError!]!
}

type CollectionClearMeta {
  errors: [Error!]! @deprecated(reason: "Use typed errors with error codes. This field will be removed after 2020-07-31.")
  productErrors: [ProductError!]!
  collection: Collection
}

type CollectionClearPrivateMeta {
  errors: [Error!]! @deprecated(reason: "Use typed errors with error codes. This field will be removed after 2020-07-31.")
  productErrors: [ProductError!]!
  collection: Collection
}

type CollectionCountableConnection {
  pageInfo: PageInfo!
  edges: [CollectionCountableEdge!]!
  totalCount: Int
}

type CollectionCountableEdge {
  node: Collection!
  cursor: String!
}

type CollectionCreate {
  errors: [Error!]! @deprecated(reason: "Use typed errors with error codes. This field will be removed after 2020-07-31.")
  productErrors: [ProductError!]!
  collection: Collection
}

input CollectionCreateInput {
  isPublished: Boolean
  name: String
  slug: String
  description: String
  descriptionJson: JSONString
  backgroundImage: Upload
  backgroundImageAlt: String
  seo: SeoInput
  publicationDate: Date
  products: [ID]
}

type CollectionDelete {
  errors: [Error!]! @deprecated(reason: "Use typed errors with error codes. This field will be removed after 2020-07-31.")
  productErrors: [ProductError!]!
  collection: Collection
}

input CollectionFilterInput {
  published: CollectionPublished
  search: String
  ids: [ID]
}

input CollectionInput {
  isPublished: Boolean
  name: String
  slug: String
  description: String
  descriptionJson: JSONString
  backgroundImage: Upload
  backgroundImageAlt: String
  seo: SeoInput
  publicationDate: Date
}

type CollectionProductError {
  field: String
  message: String
  code: ProductErrorCode!
  products: [ID!]
}

enum CollectionPublished {
  PUBLISHED
  HIDDEN
}

type CollectionRemoveProducts {
  errors: [Error!]! @deprecated(reason: "Use typed errors with error codes. This field will be removed after 2020-07-31.")
  collection: Collection
  productErrors: [ProductError!]!
}

type CollectionReorderProducts {
  errors: [Error!]! @deprecated(reason: "Use typed errors with error codes. This field will be removed after 2020-07-31.")
  collection: Collection
  productErrors: [ProductError!]!
}

enum CollectionSortField {
  NAME
  AVAILABILITY
  PRODUCT_COUNT
}

input CollectionSortingInput {
  direction: OrderDirection!
  field: CollectionSortField!
}

type CollectionTranslatableContent implements Node {
  seoTitle: String
  seoDescription: String
  id: ID!
  name: String!
  description: String!
  descriptionJson: JSONString!
  translation(languageCode: LanguageCodeEnum!): CollectionTranslation
  collection: Collection
}

type CollectionTranslate {
  errors: [Error!]! @deprecated(reason: "Use typed errors with error codes. This field will be removed after 2020-07-31.")
  translationErrors: [TranslationError!]!
  collection: Collection
}

type CollectionTranslation implements Node {
  seoTitle: String
  seoDescription: String
  id: ID!
  name: String!
  description: String!
  descriptionJson: JSONString!
  language: LanguageDisplay!
}

type CollectionUpdate {
  errors: [Error!]! @deprecated(reason: "Use typed errors with error codes. This field will be removed after 2020-07-31.")
  productErrors: [ProductError!]!
  collection: Collection
}

type CollectionUpdateMeta {
  errors: [Error!]! @deprecated(reason: "Use typed errors with error codes. This field will be removed after 2020-07-31.")
  productErrors: [ProductError!]!
  collection: Collection
}

type CollectionUpdatePrivateMeta {
  errors: [Error!]! @deprecated(reason: "Use typed errors with error codes. This field will be removed after 2020-07-31.")
  productErrors: [ProductError!]!
  collection: Collection
}

type ConfigurationItem {
  name: String!
  value: String
  type: ConfigurationTypeFieldEnum
  helpText: String
  label: String
}

input ConfigurationItemInput {
  name: String!
  value: String
}

enum ConfigurationTypeFieldEnum {
  STRING
  BOOLEAN
  SECRET
  PASSWORD
}

type ConfirmAccount {
  errors: [Error!]! @deprecated(reason: "Use typed errors with error codes. This field will be removed after 2020-07-31.")
  user: User
  accountErrors: [AccountError!]!
}

type ConfirmEmailChange {
  errors: [Error!]! @deprecated(reason: "Use typed errors with error codes. This field will be removed after 2020-07-31.")
  user: User
  accountErrors: [AccountError!]!
}

enum CountryCode {
  AF
  AX
  AL
  DZ
  AS
  AD
  AO
  AI
  AQ
  AG
  AR
  AM
  AW
  AU
  AT
  AZ
  BS
  BH
  BD
  BB
  BY
  BE
  BZ
  BJ
  BM
  BT
  BO
  BQ
  BA
  BW
  BV
  BR
  IO
  BN
  BG
  BF
  BI
  CV
  KH
  CM
  CA
  KY
  CF
  TD
  CL
  CN
  CX
  CC
  CO
  KM
  CG
  CD
  CK
  CR
  CI
  HR
  CU
  CW
  CY
  CZ
  DK
  DJ
  DM
  DO
  EC
  EG
  SV
  GQ
  ER
  EE
  SZ
  ET
  EU
  FK
  FO
  FJ
  FI
  FR
  GF
  PF
  TF
  GA
  GM
  GE
  DE
  GH
  GI
  GR
  GL
  GD
  GP
  GU
  GT
  GG
  GN
  GW
  GY
  HT
  HM
  VA
  HN
  HK
  HU
  IS
  IN
  ID
  IR
  IQ
  IE
  IM
  IL
  IT
  JM
  JP
  JE
  JO
  KZ
  KE
  KI
  KW
  KG
  LA
  LV
  LB
  LS
  LR
  LY
  LI
  LT
  LU
  MO
  MG
  MW
  MY
  MV
  ML
  MT
  MH
  MQ
  MR
  MU
  YT
  MX
  FM
  MD
  MC
  MN
  ME
  MS
  MA
  MZ
  MM
  NA
  NR
  NP
  NL
  NC
  NZ
  NI
  NE
  NG
  NU
  NF
  KP
  MK
  MP
  NO
  OM
  PK
  PW
  PS
  PA
  PG
  PY
  PE
  PH
  PN
  PL
  PT
  PR
  QA
  RE
  RO
  RU
  RW
  BL
  SH
  KN
  LC
  MF
  PM
  VC
  WS
  SM
  ST
  SA
  SN
  RS
  SC
  SL
  SG
  SX
  SK
  SI
  SB
  SO
  ZA
  GS
  KR
  SS
  ES
  LK
  SD
  SR
  SJ
  SE
  CH
  SY
  TW
  TJ
  TZ
  TH
  TL
  TG
  TK
  TO
  TT
  TN
  TR
  TM
  TC
  TV
  UG
  UA
  AE
  GB
  UM
  US
  UY
  UZ
  VU
  VE
  VN
  VG
  VI
  WF
  EH
  YE
  ZM
  ZW
}

type CountryDisplay {
  code: String!
  country: String!
  vat: VAT
}

type CreateToken {
  errors: [Error!]! @deprecated(reason: "Use typed errors with error codes. This field will be removed after 2020-07-31.")
  token: String
  refreshToken: String
  csrfToken: String
  user: User
  accountErrors: [AccountError!]!
}

type CreditCard {
  brand: String!
  firstDigits: String
  lastDigits: String!
  expMonth: Int
  expYear: Int
}

type CustomerBulkDelete {
  errors: [Error!]! @deprecated(reason: "Use typed errors with error codes. This field will be removed after 2020-07-31.")
  count: Int!
  accountErrors: [AccountError!]!
}

type CustomerCreate {
  errors: [Error!]! @deprecated(reason: "Use typed errors with error codes. This field will be removed after 2020-07-31.")
  accountErrors: [AccountError!]!
  user: User
}

type CustomerDelete {
  errors: [Error!]! @deprecated(reason: "Use typed errors with error codes. This field will be removed after 2020-07-31.")
  accountErrors: [AccountError!]!
  user: User
}

type CustomerEvent implements Node {
  id: ID!
  date: DateTime
  type: CustomerEventsEnum
  user: User
  message: String
  count: Int
  order: Order
  orderLine: OrderLine
}

enum CustomerEventsEnum {
  ACCOUNT_CREATED
  PASSWORD_RESET_LINK_SENT
  PASSWORD_RESET
  EMAIL_CHANGED_REQUEST
  PASSWORD_CHANGED
  EMAIL_CHANGED
  PLACED_ORDER
  NOTE_ADDED_TO_ORDER
  DIGITAL_LINK_DOWNLOADED
  CUSTOMER_DELETED
  NAME_ASSIGNED
  EMAIL_ASSIGNED
  NOTE_ADDED
}

input CustomerFilterInput {
  dateJoined: DateRangeInput
  moneySpent: PriceRangeInput
  numberOfOrders: IntRangeInput
  placedOrders: DateRangeInput
  search: String
}

input CustomerInput {
  defaultBillingAddress: AddressInput
  defaultShippingAddress: AddressInput
  firstName: String
  lastName: String
  email: String
  isActive: Boolean
  note: String
}

type CustomerUpdate {
  errors: [Error!]! @deprecated(reason: "Use typed errors with error codes. This field will be removed after 2020-07-31.")
  accountErrors: [AccountError!]!
  user: User
}

scalar Date

input DateRangeInput {
  gte: Date
  lte: Date
}

scalar DateTime

input DateTimeRangeInput {
  gte: DateTime
  lte: DateTime
}

type DeactivateAllUserTokens {
  errors: [Error!]! @deprecated(reason: "Use typed errors with error codes. This field will be removed after 2020-07-31.")
  accountErrors: [AccountError!]!
}

type DeleteMetadata {
  errors: [Error!]! @deprecated(reason: "Use typed errors with error codes. This field will be removed after 2020-07-31.")
  metadataErrors: [MetadataError!]!
  item: ObjectWithMetadata
}

type DeletePrivateMetadata {
  errors: [Error!]! @deprecated(reason: "Use typed errors with error codes. This field will be removed after 2020-07-31.")
  metadataErrors: [MetadataError!]!
  item: ObjectWithMetadata
}

type DigitalContent implements Node & ObjectWithMetadata {
  useDefaultSettings: Boolean!
  automaticFulfillment: Boolean!
  productVariant: ProductVariant!
  contentFile: String!
  maxDownloads: Int
  urlValidDays: Int
  urls: [DigitalContentUrl]
  id: ID!
  privateMetadata: [MetadataItem]!
  metadata: [MetadataItem]!
  privateMeta: [MetaStore]! @deprecated(reason: "Use the `privetaMetadata` field. This field will be removed after 2020-07-31.")
  meta: [MetaStore]! @deprecated(reason: "Use the `metadata` field. This field will be removed after 2020-07-31.")
}

type DigitalContentCountableConnection {
  pageInfo: PageInfo!
  edges: [DigitalContentCountableEdge!]!
  totalCount: Int
}

type DigitalContentCountableEdge {
  node: DigitalContent!
  cursor: String!
}

type DigitalContentCreate {
  errors: [Error!]! @deprecated(reason: "Use typed errors with error codes. This field will be removed after 2020-07-31.")
  variant: ProductVariant
  content: DigitalContent
  productErrors: [ProductError!]!
}

type DigitalContentDelete {
  errors: [Error!]! @deprecated(reason: "Use typed errors with error codes. This field will be removed after 2020-07-31.")
  variant: ProductVariant
  productErrors: [ProductError!]!
}

input DigitalContentInput {
  useDefaultSettings: Boolean!
  maxDownloads: Int
  urlValidDays: Int
  automaticFulfillment: Boolean
}

type DigitalContentUpdate {
  errors: [Error!]! @deprecated(reason: "Use typed errors with error codes. This field will be removed after 2020-07-31.")
  variant: ProductVariant
  content: DigitalContent
  productErrors: [ProductError!]!
}

input DigitalContentUploadInput {
  useDefaultSettings: Boolean!
  maxDownloads: Int
  urlValidDays: Int
  automaticFulfillment: Boolean
  contentFile: Upload!
}

type DigitalContentUrl implements Node {
  content: DigitalContent!
  created: DateTime!
  downloadNum: Int!
  id: ID!
  url: String
  token: UUID!
}

type DigitalContentUrlCreate {
  errors: [Error!]! @deprecated(reason: "Use typed errors with error codes. This field will be removed after 2020-07-31.")
  productErrors: [ProductError!]!
  digitalContentUrl: DigitalContentUrl
}

input DigitalContentUrlCreateInput {
  content: ID!
}

type DiscountError {
  field: String
  message: String
  products: [ID!]
  code: DiscountErrorCode!
  channels: [ID!]
}

enum DiscountErrorCode {
  ALREADY_EXISTS
  GRAPHQL_ERROR
  INVALID
  NOT_FOUND
  REQUIRED
  UNIQUE
  CANNOT_MANAGE_PRODUCT_WITHOUT_VARIANT
  DUPLICATED_INPUT_ITEM
}

enum DiscountStatusEnum {
  ACTIVE
  EXPIRED
  SCHEDULED
}

enum DiscountValueTypeEnum {
  FIXED
  PERCENTAGE
}

type Domain {
  host: String!
  sslEnabled: Boolean!
  url: String!
}

type DraftOrderBulkDelete {
  errors: [Error!]! @deprecated(reason: "Use typed errors with error codes. This field will be removed after 2020-07-31.")
  count: Int!
  orderErrors: [OrderError!]!
}

type DraftOrderComplete {
  errors: [Error!]! @deprecated(reason: "Use typed errors with error codes. This field will be removed after 2020-07-31.")
  order: Order
  orderErrors: [OrderError!]!
}

type DraftOrderCreate {
  errors: [Error!]! @deprecated(reason: "Use typed errors with error codes. This field will be removed after 2020-07-31.")
  orderErrors: [OrderError!]!
  order: Order
}

input DraftOrderCreateInput {
  billingAddress: AddressInput
  user: ID
  userEmail: String
  discount: PositiveDecimal
  shippingAddress: AddressInput
  shippingMethod: ID
  voucher: ID
  customerNote: String
  channel: ID
  lines: [OrderLineCreateInput]
}

type DraftOrderDelete {
  errors: [Error!]! @deprecated(reason: "Use typed errors with error codes. This field will be removed after 2020-07-31.")
  orderErrors: [OrderError!]!
  order: Order
}

input DraftOrderInput {
  billingAddress: AddressInput
  user: ID
  userEmail: String
  discount: PositiveDecimal
  shippingAddress: AddressInput
  shippingMethod: ID
  voucher: ID
  customerNote: String
  channel: ID
}

type DraftOrderLineDelete {
  errors: [Error!]! @deprecated(reason: "Use typed errors with error codes. This field will be removed after 2020-07-31.")
  order: Order
  orderLine: OrderLine
  orderErrors: [OrderError!]!
}

type DraftOrderLineUpdate {
  errors: [Error!]! @deprecated(reason: "Use typed errors with error codes. This field will be removed after 2020-07-31.")
  order: Order
  orderErrors: [OrderError!]!
  orderLine: OrderLine
}

type DraftOrderLinesBulkDelete {
  errors: [Error!]! @deprecated(reason: "Use typed errors with error codes. This field will be removed after 2020-07-31.")
  count: Int!
  orderErrors: [OrderError!]!
}

type DraftOrderLinesCreate {
  errors: [Error!]! @deprecated(reason: "Use typed errors with error codes. This field will be removed after 2020-07-31.")
  order: Order
  orderLines: [OrderLine!]
  orderErrors: [OrderError!]!
}

type DraftOrderUpdate {
  errors: [Error!]! @deprecated(reason: "Use typed errors with error codes. This field will be removed after 2020-07-31.")
  orderErrors: [OrderError!]!
  order: Order
}

type Error {
  field: String
  message: String
}

type ExportError {
  field: String
  message: String
  code: ExportErrorCode!
}

enum ExportErrorCode {
  INVALID
  NOT_FOUND
  REQUIRED
}

type ExportEvent implements Node {
  id: ID!
  date: DateTime!
  type: ExportEventsEnum!
  user: User
  app: App
  message: String!
}

enum ExportEventsEnum {
  EXPORT_PENDING
  EXPORT_SUCCESS
  EXPORT_FAILED
  EXPORT_DELETED
  EXPORTED_FILE_SENT
  EXPORT_FAILED_INFO_SENT
}

type ExportFile implements Node & Job {
  id: ID!
  user: User
  app: App
  status: JobStatusEnum!
  createdAt: DateTime!
  updatedAt: DateTime!
  message: String
  url: String
  events: [ExportEvent!]
}

type ExportFileCountableConnection {
  pageInfo: PageInfo!
  edges: [ExportFileCountableEdge!]!
  totalCount: Int
}

type ExportFileCountableEdge {
  node: ExportFile!
  cursor: String!
}

input ExportFileFilterInput {
  createdAt: DateTimeRangeInput
  updatedAt: DateTimeRangeInput
  status: JobStatusEnum
  user: String
  app: String
}

enum ExportFileSortField {
  STATUS
  CREATED_AT
  UPDATED_AT
}

input ExportFileSortingInput {
  direction: OrderDirection!
  field: ExportFileSortField!
}

input ExportInfoInput {
  attributes: [ID!]
  warehouses: [ID!]
  channels: [ID!]
  fields: [ProductFieldEnum!]
}

type ExportProducts {
  errors: [Error!]! @deprecated(reason: "Use typed errors with error codes. This field will be removed after 2020-07-31.")
  exportFile: ExportFile
  exportErrors: [ExportError!]!
}

input ExportProductsInput {
  scope: ExportScope!
  filter: ProductFilterInput
  ids: [ID!]
  exportInfo: ExportInfoInput
  fileType: FileTypesEnum!
}

enum ExportScope {
  ALL
  IDS
  FILTER
}

enum FileTypesEnum {
  CSV
  XLSX
}

type Fulfillment implements Node & ObjectWithMetadata {
  id: ID!
  fulfillmentOrder: Int!
  status: FulfillmentStatus!
  trackingNumber: String!
  created: DateTime!
  privateMetadata: [MetadataItem]!
  metadata: [MetadataItem]!
  privateMeta: [MetaStore]! @deprecated(reason: "Use the `privetaMetadata` field. This field will be removed after 2020-07-31.")
  meta: [MetaStore]! @deprecated(reason: "Use the `metadata` field. This field will be removed after 2020-07-31.")
  lines: [FulfillmentLine]
  statusDisplay: String
  warehouse: Warehouse
}

type FulfillmentCancel {
  errors: [Error!]! @deprecated(reason: "Use typed errors with error codes. This field will be removed after 2020-07-31.")
  fulfillment: Fulfillment
  order: Order
  orderErrors: [OrderError!]!
}

input FulfillmentCancelInput {
  warehouseId: ID!
}

type FulfillmentClearMeta {
  errors: [Error!]! @deprecated(reason: "Use typed errors with error codes. This field will be removed after 2020-07-31.")
  fulfillment: Fulfillment
}

type FulfillmentClearPrivateMeta {
  errors: [Error!]! @deprecated(reason: "Use typed errors with error codes. This field will be removed after 2020-07-31.")
  fulfillment: Fulfillment
}

type FulfillmentLine implements Node {
  id: ID!
  quantity: Int!
  orderLine: OrderLine
}

enum FulfillmentStatus {
  FULFILLED
  CANCELED
}

type FulfillmentUpdateMeta {
  errors: [Error!]! @deprecated(reason: "Use typed errors with error codes. This field will be removed after 2020-07-31.")
  fulfillment: Fulfillment
}

type FulfillmentUpdatePrivateMeta {
  errors: [Error!]! @deprecated(reason: "Use typed errors with error codes. This field will be removed after 2020-07-31.")
  fulfillment: Fulfillment
}

type FulfillmentUpdateTracking {
  errors: [Error!]! @deprecated(reason: "Use typed errors with error codes. This field will be removed after 2020-07-31.")
  fulfillment: Fulfillment
  order: Order
  orderErrors: [OrderError!]!
}

input FulfillmentUpdateTrackingInput {
  trackingNumber: String
  notifyCustomer: Boolean = false
}

type GatewayConfigLine {
  field: String!
  value: String
}

scalar GenericScalar

type Geolocalization {
  country: CountryDisplay
}

type GiftCard implements Node {
  code: String
  user: User
  created: DateTime!
  startDate: Date!
  endDate: Date
  lastUsedOn: DateTime
  isActive: Boolean!
  initialBalance: Money
  currentBalance: Money
  id: ID!
  displayCode: String
}

type GiftCardActivate {
  errors: [Error!]! @deprecated(reason: "Use typed errors with error codes. This field will be removed after 2020-07-31.")
  giftCard: GiftCard
  giftCardErrors: [GiftCardError!]!
}

type GiftCardCountableConnection {
  pageInfo: PageInfo!
  edges: [GiftCardCountableEdge!]!
  totalCount: Int
}

type GiftCardCountableEdge {
  node: GiftCard!
  cursor: String!
}

type GiftCardCreate {
  errors: [Error!]! @deprecated(reason: "Use typed errors with error codes. This field will be removed after 2020-07-31.")
  giftCardErrors: [GiftCardError!]!
  giftCard: GiftCard
}

input GiftCardCreateInput {
  startDate: Date
  endDate: Date
  balance: PositiveDecimal
  userEmail: String
  code: String
}

type GiftCardDeactivate {
  errors: [Error!]! @deprecated(reason: "Use typed errors with error codes. This field will be removed after 2020-07-31.")
  giftCard: GiftCard
  giftCardErrors: [GiftCardError!]!
}

type GiftCardError {
  field: String
  message: String
  code: GiftCardErrorCode!
}

enum GiftCardErrorCode {
  ALREADY_EXISTS
  GRAPHQL_ERROR
  INVALID
  NOT_FOUND
  REQUIRED
  UNIQUE
}

type GiftCardUpdate {
  errors: [Error!]! @deprecated(reason: "Use typed errors with error codes. This field will be removed after 2020-07-31.")
  giftCardErrors: [GiftCardError!]!
  giftCard: GiftCard
}

input GiftCardUpdateInput {
  startDate: Date
  endDate: Date
  balance: PositiveDecimal
  userEmail: String
}

type Group implements Node {
  id: ID!
  name: String!
  permissions: [Permission]
  users: [User]
  userCanManage: Boolean!
}

type GroupCountableConnection {
  pageInfo: PageInfo!
  edges: [GroupCountableEdge!]!
  totalCount: Int
}

type GroupCountableEdge {
  node: Group!
  cursor: String!
}

type HomepageCollectionUpdate {
  errors: [Error!]! @deprecated(reason: "Use typed errors with error codes. This field will be removed after 2020-07-31.")
  shop: Shop
  shopErrors: [ShopError!]!
}

type Image {
  url: String!
  alt: String
}

input IntRangeInput {
  gte: Int
  lte: Int
}

type Invoice implements ObjectWithMetadata & Job & Node {
  id: ID!
  metadata: [MetadataItem]!
  status: JobStatusEnum!
  number: String
  externalUrl: String
  privateMetadata: [MetadataItem]!
  privateMeta: [MetaStore]! @deprecated(reason: "Use the `privetaMetadata` field. This field will be removed after 2020-07-31.")
  meta: [MetaStore]! @deprecated(reason: "Use the `metadata` field. This field will be removed after 2020-07-31.")
  createdAt: DateTime!
  updatedAt: DateTime!
  message: String
  url: String
}

type InvoiceCreate {
  errors: [Error!]! @deprecated(reason: "Use typed errors with error codes. This field will be removed after 2020-07-31.")
  invoiceErrors: [InvoiceError!]!
  invoice: Invoice
}

input InvoiceCreateInput {
  number: String!
  url: String!
}

type InvoiceDelete {
  errors: [Error!]! @deprecated(reason: "Use typed errors with error codes. This field will be removed after 2020-07-31.")
  invoiceErrors: [InvoiceError!]!
  invoice: Invoice
}

type InvoiceError {
  field: String
  message: String
  code: InvoiceErrorCode!
}

enum InvoiceErrorCode {
  REQUIRED
  NOT_READY
  URL_NOT_SET
  EMAIL_NOT_SET
  NUMBER_NOT_SET
  NOT_FOUND
  INVALID_STATUS
}

type InvoiceRequest {
  errors: [Error!]! @deprecated(reason: "Use typed errors with error codes. This field will be removed after 2020-07-31.")
  order: Order
  invoiceErrors: [InvoiceError!]!
  invoice: Invoice
}

type InvoiceRequestDelete {
  errors: [Error!]! @deprecated(reason: "Use typed errors with error codes. This field will be removed after 2020-07-31.")
  invoiceErrors: [InvoiceError!]!
  invoice: Invoice
}

type InvoiceSendEmail {
  errors: [Error!]! @deprecated(reason: "Use typed errors with error codes. This field will be removed after 2020-07-31.")
  invoiceErrors: [InvoiceError!]!
  invoice: Invoice
}

type InvoiceUpdate {
  errors: [Error!]! @deprecated(reason: "Use typed errors with error codes. This field will be removed after 2020-07-31.")
  invoiceErrors: [InvoiceError!]!
  invoice: Invoice
}

scalar JSONString

interface Job {
  status: JobStatusEnum!
  createdAt: DateTime!
  updatedAt: DateTime!
  message: String
}

enum JobStatusEnum {
  PENDING
  SUCCESS
  FAILED
  DELETED
}

enum LanguageCodeEnum {
  AR
  AZ
  BG
  BN
  CA
  CS
  DA
  DE
  EL
  EN
  ES
  ES_CO
  ET
  FA
  FI
  FR
  HI
  HU
  HY
  ID
  IS
  IT
  JA
  KM
  KO
  LT
  MN
  MY
  NB
  NL
  PL
  PT
  PT_BR
  RO
  RU
  SK
  SL
  SQ
  SR
  SV
  SW
  TA
  TH
  TR
  UK
  VI
  ZH_HANS
  ZH_HANT
}

type LanguageDisplay {
  code: LanguageCodeEnum!
  language: String!
}

type Manifest {
  identifier: String!
  version: String!
  name: String!
  about: String
  permissions: [Permission]
  appUrl: String
  configurationUrl: String
  tokenTargetUrl: String
  dataPrivacy: String
  dataPrivacyUrl: String
  homepageUrl: String
  supportUrl: String
}

type Margin {
  start: Int
  stop: Int
}

type Menu implements Node {
  id: ID!
  name: String!
  items: [MenuItem]
}

type MenuBulkDelete {
  errors: [Error!]! @deprecated(reason: "Use typed errors with error codes. This field will be removed after 2020-07-31.")
  count: Int!
  menuErrors: [MenuError!]!
}

type MenuCountableConnection {
  pageInfo: PageInfo!
  edges: [MenuCountableEdge!]!
  totalCount: Int
}

type MenuCountableEdge {
  node: Menu!
  cursor: String!
}

type MenuCreate {
  errors: [Error!]! @deprecated(reason: "Use typed errors with error codes. This field will be removed after 2020-07-31.")
  menuErrors: [MenuError!]!
  menu: Menu
}

input MenuCreateInput {
  name: String!
  items: [MenuItemInput]
}

type MenuDelete {
  errors: [Error!]! @deprecated(reason: "Use typed errors with error codes. This field will be removed after 2020-07-31.")
  menuErrors: [MenuError!]!
  menu: Menu
}

type MenuError {
  field: String
  message: String
  code: MenuErrorCode!
}

enum MenuErrorCode {
  CANNOT_ASSIGN_NODE
  GRAPHQL_ERROR
  INVALID
  INVALID_MENU_ITEM
  NO_MENU_ITEM_PROVIDED
  NOT_FOUND
  REQUIRED
  TOO_MANY_MENU_ITEMS
  UNIQUE
}

input MenuFilterInput {
  search: String
}

input MenuInput {
  name: String
}

type MenuItem implements Node {
  id: ID!
  name: String!
  menu: Menu!
  parent: MenuItem
  category: Category
  collection: Collection
  page: Page
  level: Int!
  children: [MenuItem]
  url: String
  translation(languageCode: LanguageCodeEnum!): MenuItemTranslation
}

type MenuItemBulkDelete {
  errors: [Error!]! @deprecated(reason: "Use typed errors with error codes. This field will be removed after 2020-07-31.")
  count: Int!
  menuErrors: [MenuError!]!
}

type MenuItemCountableConnection {
  pageInfo: PageInfo!
  edges: [MenuItemCountableEdge!]!
  totalCount: Int
}

type MenuItemCountableEdge {
  node: MenuItem!
  cursor: String!
}

type MenuItemCreate {
  errors: [Error!]! @deprecated(reason: "Use typed errors with error codes. This field will be removed after 2020-07-31.")
  menuErrors: [MenuError!]!
  menuItem: MenuItem
}

input MenuItemCreateInput {
  name: String!
  url: String
  category: ID
  collection: ID
  page: ID
  menu: ID!
  parent: ID
}

type MenuItemDelete {
  errors: [Error!]! @deprecated(reason: "Use typed errors with error codes. This field will be removed after 2020-07-31.")
  menuErrors: [MenuError!]!
  menuItem: MenuItem
}

input MenuItemFilterInput {
  search: String
}

input MenuItemInput {
  name: String
  url: String
  category: ID
  collection: ID
  page: ID
}

type MenuItemMove {
  errors: [Error!]! @deprecated(reason: "Use typed errors with error codes. This field will be removed after 2020-07-31.")
  menu: Menu
  menuErrors: [MenuError!]!
}

input MenuItemMoveInput {
  itemId: ID!
  parentId: ID
  sortOrder: Int
}

input MenuItemSortingInput {
  direction: OrderDirection!
  field: MenuItemsSortField!
}

type MenuItemTranslatableContent implements Node {
  id: ID!
  name: String!
  translation(languageCode: LanguageCodeEnum!): MenuItemTranslation
  menuItem: MenuItem
}

type MenuItemTranslate {
  errors: [Error!]! @deprecated(reason: "Use typed errors with error codes. This field will be removed after 2020-07-31.")
  translationErrors: [TranslationError!]!
  menuItem: MenuItem
}

type MenuItemTranslation implements Node {
  id: ID!
  name: String!
  language: LanguageDisplay!
}

type MenuItemUpdate {
  errors: [Error!]! @deprecated(reason: "Use typed errors with error codes. This field will be removed after 2020-07-31.")
  menuErrors: [MenuError!]!
  menuItem: MenuItem
}

enum MenuItemsSortField {
  NAME
}

enum MenuSortField {
  NAME
  ITEMS_COUNT
}

input MenuSortingInput {
  direction: OrderDirection!
  field: MenuSortField!
}

type MenuUpdate {
  errors: [Error!]! @deprecated(reason: "Use typed errors with error codes. This field will be removed after 2020-07-31.")
  menuErrors: [MenuError!]!
  menu: Menu
}

type MetaClientStore {
  name: String!
  metadata: [MetaItem]!
}

input MetaInput {
  namespace: String!
  clientName: String!
  key: String!
  value: String!
}

type MetaItem {
  key: String!
  value: String!
}

input MetaPath {
  namespace: String!
  clientName: String!
  key: String!
}

type MetaStore {
  namespace: String!
  clients: [MetaClientStore]!
}

type MetadataError {
  field: String
  message: String
  code: MetadataErrorCode!
}

enum MetadataErrorCode {
  GRAPHQL_ERROR
  INVALID
  NOT_FOUND
  REQUIRED
}

input MetadataInput {
  key: String!
  value: String!
}

type MetadataItem {
  key: String!
  value: String!
}

type Money {
  currency: String!
  amount: Float!
  localized: String! @deprecated(reason: "Price formatting according to the current locale should be handled by the frontend client. This field will be removed after 2020-07-31.")
}

type MoneyRange {
  start: Money
  stop: Money
}

input MoveProductInput {
  productId: ID!
  sortOrder: Int
}

type Mutation {
  webhookCreate(input: WebhookCreateInput!): WebhookCreate
  webhookDelete(id: ID!): WebhookDelete
  webhookUpdate(id: ID!, input: WebhookUpdateInput!): WebhookUpdate
  createWarehouse(input: WarehouseCreateInput!): WarehouseCreate
  updateWarehouse(id: ID!, input: WarehouseUpdateInput!): WarehouseUpdate
  deleteWarehouse(id: ID!): WarehouseDelete
  assignWarehouseShippingZone(id: ID!, shippingZoneIds: [ID!]!): WarehouseShippingZoneAssign
  unassignWarehouseShippingZone(id: ID!, shippingZoneIds: [ID!]!): WarehouseShippingZoneUnassign
  authorizationKeyAdd(input: AuthorizationKeyInput!, keyType: AuthorizationKeyType!): AuthorizationKeyAdd
  authorizationKeyDelete(keyType: AuthorizationKeyType!): AuthorizationKeyDelete
  staffNotificationRecipientCreate(input: StaffNotificationRecipientInput!): StaffNotificationRecipientCreate
  staffNotificationRecipientUpdate(id: ID!, input: StaffNotificationRecipientInput!): StaffNotificationRecipientUpdate
  staffNotificationRecipientDelete(id: ID!): StaffNotificationRecipientDelete
  homepageCollectionUpdate(collection: ID): HomepageCollectionUpdate
  shopDomainUpdate(input: SiteDomainInput): ShopDomainUpdate
  shopSettingsUpdate(input: ShopSettingsInput!): ShopSettingsUpdate
  shopFetchTaxRates: ShopFetchTaxRates
  shopSettingsTranslate(input: ShopSettingsTranslationInput!, languageCode: LanguageCodeEnum!): ShopSettingsTranslate
  shopAddressUpdate(input: AddressInput): ShopAddressUpdate
  shippingMethodChannelListingUpdate(id: ID!, input: ShippingMethodChannelListingInput!): ShippingMethodChannelListingUpdate
  shippingPriceCreate(input: ShippingPriceInput!): ShippingPriceCreate
  shippingPriceDelete(id: ID!): ShippingPriceDelete
  shippingPriceBulkDelete(ids: [ID]!): ShippingPriceBulkDelete
  shippingPriceUpdate(id: ID!, input: ShippingPriceInput!): ShippingPriceUpdate
  shippingPriceTranslate(id: ID!, input: NameTranslationInput!, languageCode: LanguageCodeEnum!): ShippingPriceTranslate
  shippingZoneCreate(input: ShippingZoneCreateInput!): ShippingZoneCreate
  shippingZoneDelete(id: ID!): ShippingZoneDelete
  shippingZoneBulkDelete(ids: [ID]!): ShippingZoneBulkDelete
  shippingZoneUpdate(id: ID!, input: ShippingZoneUpdateInput!): ShippingZoneUpdate
  attributeCreate(input: AttributeCreateInput!): AttributeCreate
  attributeDelete(id: ID!): AttributeDelete
  attributeBulkDelete(ids: [ID]!): AttributeBulkDelete
  attributeAssign(operations: [AttributeAssignInput]!, productTypeId: ID!): AttributeAssign
  attributeUnassign(attributeIds: [ID]!, productTypeId: ID!): AttributeUnassign
  attributeUpdate(id: ID!, input: AttributeUpdateInput!): AttributeUpdate
  attributeTranslate(id: ID!, input: NameTranslationInput!, languageCode: LanguageCodeEnum!): AttributeTranslate
  attributeUpdateMetadata(id: ID!, input: MetaInput!): AttributeUpdateMeta @deprecated(reason: "Use the `updateMetadata` mutation instead. This field will be removed after 2020-07-31.")
  attributeClearMetadata(id: ID!, input: MetaPath!): AttributeClearMeta @deprecated(reason: "Use the `deleteMetadata` mutation instead. This field will be removed after 2020-07-31.")
  attributeUpdatePrivateMetadata(id: ID!, input: MetaInput!): AttributeUpdatePrivateMeta @deprecated(reason: "Use the `updatePrivateMetadata` mutation instead. This field will be removed after 2020-07-31.")
  attributeClearPrivateMetadata(id: ID!, input: MetaPath!): AttributeClearPrivateMeta @deprecated(reason: "Use the `deletePrivateMetadata` mutation instead. This field will be removed after 2020-07-31.")
  attributeValueCreate(attribute: ID!, input: AttributeValueCreateInput!): AttributeValueCreate
  attributeValueDelete(id: ID!): AttributeValueDelete
  attributeValueBulkDelete(ids: [ID]!): AttributeValueBulkDelete
  attributeValueUpdate(id: ID!, input: AttributeValueCreateInput!): AttributeValueUpdate
  attributeValueTranslate(id: ID!, input: NameTranslationInput!, languageCode: LanguageCodeEnum!): AttributeValueTranslate
  attributeReorderValues(attributeId: ID!, moves: [ReorderInput]!): AttributeReorderValues
  categoryCreate(input: CategoryInput!, parent: ID): CategoryCreate
  categoryDelete(id: ID!): CategoryDelete
  categoryBulkDelete(ids: [ID]!): CategoryBulkDelete
  categoryUpdate(id: ID!, input: CategoryInput!): CategoryUpdate
  categoryTranslate(id: ID!, input: TranslationInput!, languageCode: LanguageCodeEnum!): CategoryTranslate
  categoryUpdateMetadata(id: ID!, input: MetaInput!): CategoryUpdateMeta @deprecated(reason: "Use the `updateMetadata` mutation instead. This field will be removed after 2020-07-31.")
  categoryClearMetadata(id: ID!, input: MetaPath!): CategoryClearMeta @deprecated(reason: "Use the `deleteMetadata` mutation instead. This field will be removed after 2020-07-31.")
  categoryUpdatePrivateMetadata(id: ID!, input: MetaInput!): CategoryUpdatePrivateMeta @deprecated(reason: "Use the `updatePrivateMetadata` mutation instead. This field will be removed after 2020-07-31.")
  categoryClearPrivateMetadata(id: ID!, input: MetaPath!): CategoryClearPrivateMeta @deprecated(reason: "Use the `deletePrivateMetadata` mutation instead. This field will be removed after 2020-07-31.")
  collectionAddProducts(collectionId: ID!, products: [ID]!): CollectionAddProducts
  collectionCreate(input: CollectionCreateInput!): CollectionCreate
  collectionDelete(id: ID!): CollectionDelete
  collectionReorderProducts(collectionId: ID!, moves: [MoveProductInput]!): CollectionReorderProducts
  collectionBulkDelete(ids: [ID]!): CollectionBulkDelete
  collectionBulkPublish(ids: [ID]!, isPublished: Boolean!): CollectionBulkPublish
  collectionRemoveProducts(collectionId: ID!, products: [ID]!): CollectionRemoveProducts
  collectionUpdate(id: ID!, input: CollectionInput!): CollectionUpdate
  collectionTranslate(id: ID!, input: TranslationInput!, languageCode: LanguageCodeEnum!): CollectionTranslate
  collectionUpdateMetadata(id: ID!, input: MetaInput!): CollectionUpdateMeta @deprecated(reason: "Use the `updateMetadata` mutation instead. This field will be removed after 2020-07-31.")
  collectionClearMetadata(id: ID!, input: MetaPath!): CollectionClearMeta @deprecated(reason: "Use the `deleteMetadata` mutation instead. This field will be removed after 2020-07-31.")
  collectionUpdatePrivateMetadata(id: ID!, input: MetaInput!): CollectionUpdatePrivateMeta @deprecated(reason: "Use the `updatePrivateMetadata` mutation instead. This field will be removed after 2020-07-31.")
  collectionClearPrivateMetadata(id: ID!, input: MetaPath!): CollectionClearPrivateMeta @deprecated(reason: "Use the `deletePrivateMetadata` mutation instead. This field will be removed after 2020-07-31.")
  productCreate(input: ProductCreateInput!): ProductCreate
  productDelete(id: ID!): ProductDelete
  productBulkDelete(ids: [ID]!): ProductBulkDelete
  productBulkPublish(ids: [ID]!, isPublished: Boolean!): ProductBulkPublish
  productUpdate(id: ID!, input: ProductInput!): ProductUpdate
  productTranslate(id: ID!, input: TranslationInput!, languageCode: LanguageCodeEnum!): ProductTranslate
  productUpdateMetadata(id: ID!, input: MetaInput!): ProductUpdateMeta @deprecated(reason: "Use the `updateMetadata` mutation instead. This field will be removed after 2020-07-31.")
  productClearMetadata(id: ID!, input: MetaPath!): ProductClearMeta @deprecated(reason: "Use the `deleteMetadata` mutation instead. This field will be removed after 2020-07-31.")
  productUpdatePrivateMetadata(id: ID!, input: MetaInput!): ProductUpdatePrivateMeta @deprecated(reason: "Use the `updatePrivateMetadata` mutation instead. This field will be removed after 2020-07-31.")
  productClearPrivateMetadata(id: ID!, input: MetaPath!): ProductClearPrivateMeta @deprecated(reason: "Use the `deletePrivateMetadata` mutation instead. This field will be removed after 2020-07-31.")
  productChannelListingUpdate(id: ID!, input: ProductChannelListingUpdateInput!): ProductChannelListingUpdate
  productSetAvailabilityForPurchase(isAvailable: Boolean!, productId: ID!, startDate: Date): ProductSetAvailabilityForPurchase
  productImageCreate(input: ProductImageCreateInput!): ProductImageCreate
  productVariantReorder(moves: [ReorderInput]!, productId: ID!): ProductVariantReorder
  productImageDelete(id: ID!): ProductImageDelete
  productImageBulkDelete(ids: [ID]!): ProductImageBulkDelete
  productImageReorder(imagesIds: [ID]!, productId: ID!): ProductImageReorder
  productImageUpdate(id: ID!, input: ProductImageUpdateInput!): ProductImageUpdate
  productTypeCreate(input: ProductTypeInput!): ProductTypeCreate
  productTypeDelete(id: ID!): ProductTypeDelete
  productTypeBulkDelete(ids: [ID]!): ProductTypeBulkDelete
  productTypeUpdate(id: ID!, input: ProductTypeInput!): ProductTypeUpdate
  productTypeReorderAttributes(moves: [ReorderInput]!, productTypeId: ID!, type: AttributeTypeEnum!): ProductTypeReorderAttributes
  productTypeUpdateMetadata(id: ID!, input: MetaInput!): ProductTypeUpdateMeta @deprecated(reason: "Use the `updateMetadata` mutation instead. This field will be removed after 2020-07-31.")
  productTypeClearMetadata(id: ID!, input: MetaPath!): ProductTypeClearMeta @deprecated(reason: "Use the `deleteMetadata` mutation instead. This field will be removed after 2020-07-31.")
  productTypeUpdatePrivateMetadata(id: ID!, input: MetaInput!): ProductTypeUpdatePrivateMeta @deprecated(reason: "Use the `updatePrivateMetadata` mutation instead. This field will be removed after 2020-07-31.")
  productTypeClearPrivateMetadata(id: ID!, input: MetaPath!): ProductTypeClearPrivateMeta @deprecated(reason: "Use the `deletePrivateMetadata` mutation instead. This field will be removed after 2020-07-31.")
  digitalContentCreate(input: DigitalContentUploadInput!, variantId: ID!): DigitalContentCreate
  digitalContentDelete(variantId: ID!): DigitalContentDelete
  digitalContentUpdate(input: DigitalContentInput!, variantId: ID!): DigitalContentUpdate
  digitalContentUrlCreate(input: DigitalContentUrlCreateInput!): DigitalContentUrlCreate
  productVariantCreate(input: ProductVariantCreateInput!): ProductVariantCreate
  productVariantDelete(id: ID!): ProductVariantDelete
  productVariantBulkCreate(product: ID!, variants: [ProductVariantBulkCreateInput]!): ProductVariantBulkCreate
  productVariantBulkDelete(ids: [ID]!): ProductVariantBulkDelete
  productVariantStocksCreate(stocks: [StockInput!]!, variantId: ID!): ProductVariantStocksCreate
  productVariantStocksDelete(variantId: ID!, warehouseIds: [ID!]): ProductVariantStocksDelete
  productVariantStocksUpdate(stocks: [StockInput!]!, variantId: ID!): ProductVariantStocksUpdate
  productVariantUpdate(id: ID!, input: ProductVariantInput!): ProductVariantUpdate
  productVariantSetDefault(productId: ID!, variantId: ID!): ProductVariantSetDefault
  productVariantTranslate(id: ID!, input: NameTranslationInput!, languageCode: LanguageCodeEnum!): ProductVariantTranslate
  productVariantUpdateMetadata(id: ID!, input: MetaInput!): ProductVariantUpdateMeta @deprecated(reason: "Use the `updateMetadata` mutation instead. This field will be removed after 2020-07-31.")
  productVariantClearMetadata(id: ID!, input: MetaPath!): ProductVariantClearMeta @deprecated(reason: "Use the `deleteMetadata` mutation instead. This field will be removed after 2020-07-31.")
  productVariantUpdatePrivateMetadata(id: ID!, input: MetaInput!): ProductVariantUpdatePrivateMeta @deprecated(reason: "Use the `updatePrivateMetadata` mutation instead. This field will be removed after 2020-07-31.")
  productVariantClearPrivateMetadata(id: ID!, input: MetaPath!): ProductVariantClearPrivateMeta @deprecated(reason: "Use the `deletePrivateMetadata` mutation instead. This field will be removed after 2020-07-31.")
  productVariantChannelListingUpdate(id: ID!, input: [ProductVariantChannelListingAddInput!]!): ProductVariantChannelListingUpdate
  variantImageAssign(imageId: ID!, variantId: ID!): VariantImageAssign
  variantImageUnassign(imageId: ID!, variantId: ID!): VariantImageUnassign
  paymentCapture(amount: PositiveDecimal, paymentId: ID!): PaymentCapture
  paymentRefund(amount: PositiveDecimal, paymentId: ID!): PaymentRefund
  paymentVoid(paymentId: ID!): PaymentVoid
  pageCreate(input: PageInput!): PageCreate
  pageDelete(id: ID!): PageDelete
  pageBulkDelete(ids: [ID]!): PageBulkDelete
  pageBulkPublish(ids: [ID]!, isPublished: Boolean!): PageBulkPublish
  pageUpdate(id: ID!, input: PageInput!): PageUpdate
  pageTranslate(id: ID!, input: PageTranslationInput!, languageCode: LanguageCodeEnum!): PageTranslate
  draftOrderComplete(id: ID!): DraftOrderComplete
  draftOrderCreate(input: DraftOrderCreateInput!): DraftOrderCreate
  draftOrderDelete(id: ID!): DraftOrderDelete
  draftOrderBulkDelete(ids: [ID]!): DraftOrderBulkDelete
  draftOrderLinesBulkDelete(ids: [ID]!): DraftOrderLinesBulkDelete
  draftOrderLinesCreate(id: ID!, input: [OrderLineCreateInput]!): DraftOrderLinesCreate
  draftOrderLineDelete(id: ID!): DraftOrderLineDelete
  draftOrderLineUpdate(id: ID!, input: OrderLineInput!): DraftOrderLineUpdate
  draftOrderUpdate(id: ID!, input: DraftOrderInput!): DraftOrderUpdate
  orderAddNote(order: ID!, input: OrderAddNoteInput!): OrderAddNote
  orderCancel(id: ID!): OrderCancel
  orderCapture(amount: PositiveDecimal!, id: ID!): OrderCapture
  orderClearPrivateMeta(id: ID!, input: MetaPath!): OrderClearPrivateMeta @deprecated(reason: "Use the `deletePrivateMetadata` mutation instead. This field will be removed after 2020-07-31.")
  orderClearMeta(input: MetaPath!, token: UUID!): OrderClearMeta @deprecated(reason: "Use the `deleteMetadata` mutation instead. This field will be removed after 2020-07-31.")
  orderFulfill(input: OrderFulfillInput!, order: ID): OrderFulfill
  orderFulfillmentCancel(id: ID!, input: FulfillmentCancelInput!): FulfillmentCancel
  orderFulfillmentUpdateTracking(id: ID!, input: FulfillmentUpdateTrackingInput!): FulfillmentUpdateTracking
  orderFulfillmentClearMeta(id: ID!, input: MetaPath!): FulfillmentClearMeta @deprecated(reason: "Use the `deleteMetadata` mutation instead. This field will be removed after 2020-07-31.")
  orderFulfillmentClearPrivateMeta(id: ID!, input: MetaPath!): FulfillmentClearPrivateMeta @deprecated(reason: "Use the `deletePrivateMetadata` mutation instead. This field will be removed after 2020-07-31.")
  orderFulfillmentUpdateMeta(id: ID!, input: MetaInput!): FulfillmentUpdateMeta @deprecated(reason: "Use the `updateMetadata` mutation instead. This field will be removed after 2020-07-31.")
  orderFulfillmentUpdatePrivateMeta(id: ID!, input: MetaInput!): FulfillmentUpdatePrivateMeta @deprecated(reason: "Use the `updatePrivateMetadata` mutation instead. This field will be removed after 2020-07-31.")
  orderMarkAsPaid(id: ID!): OrderMarkAsPaid
  orderRefund(amount: PositiveDecimal!, id: ID!): OrderRefund
  orderUpdate(id: ID!, input: OrderUpdateInput!): OrderUpdate
  orderUpdateMeta(input: MetaInput!, token: UUID!): OrderUpdateMeta @deprecated(reason: "Use the `updateMetadata` mutation instead. This field will be removed after 2020-07-31.")
  orderUpdatePrivateMeta(id: ID!, input: MetaInput!): OrderUpdatePrivateMeta @deprecated(reason: "Use the `updatePrivateMetadata` mutation instead. This field will be removed after 2020-07-31.")
  orderUpdateShipping(order: ID!, input: OrderUpdateShippingInput): OrderUpdateShipping
  orderVoid(id: ID!): OrderVoid
  orderBulkCancel(ids: [ID]!): OrderBulkCancel
  deleteMetadata(id: ID!, keys: [String!]!): DeleteMetadata
  deletePrivateMetadata(id: ID!, keys: [String!]!): DeletePrivateMetadata
  updateMetadata(id: ID!, input: [MetadataInput!]!): UpdateMetadata
  updatePrivateMetadata(id: ID!, input: [MetadataInput!]!): UpdatePrivateMetadata
  assignNavigation(menu: ID, navigationType: NavigationType!): AssignNavigation
  menuCreate(input: MenuCreateInput!): MenuCreate
  menuDelete(id: ID!): MenuDelete
  menuBulkDelete(ids: [ID]!): MenuBulkDelete
  menuUpdate(id: ID!, input: MenuInput!): MenuUpdate
  menuItemCreate(input: MenuItemCreateInput!): MenuItemCreate
  menuItemDelete(id: ID!): MenuItemDelete
  menuItemBulkDelete(ids: [ID]!): MenuItemBulkDelete
  menuItemUpdate(id: ID!, input: MenuItemInput!): MenuItemUpdate
  menuItemTranslate(id: ID!, input: NameTranslationInput!, languageCode: LanguageCodeEnum!): MenuItemTranslate
  menuItemMove(menu: ID!, moves: [MenuItemMoveInput]!): MenuItemMove
  invoiceRequest(number: String, orderId: ID!): InvoiceRequest
  invoiceRequestDelete(id: ID!): InvoiceRequestDelete
  invoiceCreate(input: InvoiceCreateInput!, orderId: ID!): InvoiceCreate
  invoiceDelete(id: ID!): InvoiceDelete
  invoiceUpdate(id: ID!, input: UpdateInvoiceInput!): InvoiceUpdate
  invoiceSendEmail(id: ID!): InvoiceSendEmail
  giftCardActivate(id: ID!): GiftCardActivate
  giftCardCreate(input: GiftCardCreateInput!): GiftCardCreate
  giftCardDeactivate(id: ID!): GiftCardDeactivate
  giftCardUpdate(id: ID!, input: GiftCardUpdateInput!): GiftCardUpdate
  pluginUpdate(id: ID!, input: PluginUpdateInput!): PluginUpdate
  saleCreate(input: SaleInput!): SaleCreate
  saleDelete(id: ID!): SaleDelete
  saleBulkDelete(ids: [ID]!): SaleBulkDelete
  saleUpdate(id: ID!, input: SaleInput!): SaleUpdate
  saleCataloguesAdd(id: ID!, input: CatalogueInput!): SaleAddCatalogues
  saleCataloguesRemove(id: ID!, input: CatalogueInput!): SaleRemoveCatalogues
  saleTranslate(id: ID!, input: NameTranslationInput!, languageCode: LanguageCodeEnum!): SaleTranslate
  saleChannelListingUpdate(id: ID!, input: SaleChannelListingInput!): SaleChannelListingUpdate
  voucherCreate(input: VoucherInput!): VoucherCreate
  voucherDelete(id: ID!): VoucherDelete
  voucherBulkDelete(ids: [ID]!): VoucherBulkDelete
  voucherUpdate(id: ID!, input: VoucherInput!): VoucherUpdate
  voucherCataloguesAdd(id: ID!, input: CatalogueInput!): VoucherAddCatalogues
  voucherCataloguesRemove(id: ID!, input: CatalogueInput!): VoucherRemoveCatalogues
  voucherTranslate(id: ID!, input: NameTranslationInput!, languageCode: LanguageCodeEnum!): VoucherTranslate
  voucherChannelListingUpdate(id: ID!, input: VoucherChannelListingInput!): VoucherChannelListingUpdate
  exportProducts(input: ExportProductsInput!): ExportProducts
  checkoutAddPromoCode(checkoutId: ID!, promoCode: String!): CheckoutAddPromoCode
  checkoutBillingAddressUpdate(billingAddress: AddressInput!, checkoutId: ID!): CheckoutBillingAddressUpdate
  checkoutComplete(checkoutId: ID!, paymentData: JSONString, redirectUrl: String, storeSource: Boolean = false): CheckoutComplete
  checkoutCreate(input: CheckoutCreateInput!): CheckoutCreate
  checkoutCustomerAttach(checkoutId: ID!, customerId: ID): CheckoutCustomerAttach
  checkoutCustomerDetach(checkoutId: ID!): CheckoutCustomerDetach
  checkoutEmailUpdate(checkoutId: ID, email: String!): CheckoutEmailUpdate
  checkoutLineDelete(checkoutId: ID!, lineId: ID): CheckoutLineDelete
  checkoutLinesAdd(checkoutId: ID!, lines: [CheckoutLineInput]!): CheckoutLinesAdd
  checkoutLinesUpdate(checkoutId: ID!, lines: [CheckoutLineInput]!): CheckoutLinesUpdate
  checkoutRemovePromoCode(checkoutId: ID!, promoCode: String!): CheckoutRemovePromoCode
  checkoutPaymentCreate(checkoutId: ID!, input: PaymentInput!): CheckoutPaymentCreate
  checkoutShippingAddressUpdate(checkoutId: ID!, shippingAddress: AddressInput!): CheckoutShippingAddressUpdate
  checkoutShippingMethodUpdate(checkoutId: ID, shippingMethodId: ID!): CheckoutShippingMethodUpdate
  checkoutUpdateMetadata(id: ID!, input: MetaInput!): CheckoutUpdateMeta @deprecated(reason: "Use the `updateMetadata` mutation. This field will be removed after 2020-07-31.")
  checkoutClearMetadata(id: ID!, input: MetaPath!): CheckoutClearMeta @deprecated(reason: "Use the `deleteMetadata` mutation. This field will be removed after 2020-07-31.")
  checkoutUpdatePrivateMetadata(id: ID!, input: MetaInput!): CheckoutUpdatePrivateMeta @deprecated(reason: "Use the `updatePrivateMetadata` mutation. This field will be removed after 2020-07-31.")
  checkoutClearPrivateMetadata(id: ID!, input: MetaPath!): CheckoutClearPrivateMeta @deprecated(reason: "Use the `deletePrivateMetadata` mutation. This field will be removed after 2020-07-31.")
  channelCreate(input: ChannelCreateInput!): ChannelCreate
  channelUpdate(id: ID!, input: ChannelUpdateInput!): ChannelUpdate
  channelDelete(id: ID!, input: ChannelDeleteInput!): ChannelDelete
  channelActivate(id: ID!): ChannelActivate
  channelDeactivate(id: ID!): ChannelDeactivate
  appCreate(input: AppInput!): AppCreate
  appUpdate(id: ID!, input: AppInput!): AppUpdate
  appDelete(id: ID!): AppDelete
  appTokenCreate(input: AppTokenInput!): AppTokenCreate
  appTokenDelete(id: ID!): AppTokenDelete
  appTokenVerify(token: String!): AppTokenVerify
  appInstall(input: AppInstallInput!): AppInstall
  appRetryInstall(activateAfterInstallation: Boolean = true, id: ID!): AppRetryInstall
  appDeleteFailedInstallation(id: ID!): AppDeleteFailedInstallation
  appFetchManifest(manifestUrl: String!): AppFetchManifest
  appActivate(id: ID!): AppActivate
  appDeactivate(id: ID!): AppDeactivate
  tokenCreate(email: String!, password: String!): CreateToken
  tokenRefresh(csrfToken: String, refreshToken: String): RefreshToken
  tokenVerify(token: String!): VerifyToken
  tokensDeactivateAll: DeactivateAllUserTokens
  requestPasswordReset(email: String!, redirectUrl: String!): RequestPasswordReset
  confirmAccount(email: String!, token: String!): ConfirmAccount
  setPassword(email: String!, password: String!, token: String!): SetPassword
  passwordChange(newPassword: String!, oldPassword: String!): PasswordChange
  requestEmailChange(newEmail: String!, password: String!, redirectUrl: String!): RequestEmailChange
  confirmEmailChange(token: String!): ConfirmEmailChange
  accountAddressCreate(input: AddressInput!, type: AddressTypeEnum): AccountAddressCreate
  accountAddressUpdate(id: ID!, input: AddressInput!): AccountAddressUpdate
  accountAddressDelete(id: ID!): AccountAddressDelete
  accountSetDefaultAddress(id: ID!, type: AddressTypeEnum!): AccountSetDefaultAddress
  accountRegister(input: AccountRegisterInput!): AccountRegister
  accountUpdate(input: AccountInput!): AccountUpdate
  accountRequestDeletion(redirectUrl: String!): AccountRequestDeletion
  accountDelete(token: String!): AccountDelete
  accountUpdateMeta(input: MetaInput!): AccountUpdateMeta @deprecated(reason: "Use the `updateMetadata` mutation. This field will be removed after 2020-07-31.")
  addressCreate(input: AddressInput!, userId: ID!): AddressCreate
  addressUpdate(id: ID!, input: AddressInput!): AddressUpdate
  addressDelete(id: ID!): AddressDelete
  addressSetDefault(addressId: ID!, type: AddressTypeEnum!, userId: ID!): AddressSetDefault
  customerCreate(input: UserCreateInput!): CustomerCreate
  customerUpdate(id: ID!, input: CustomerInput!): CustomerUpdate
  customerDelete(id: ID!): CustomerDelete
  customerBulkDelete(ids: [ID]!): CustomerBulkDelete
  staffCreate(input: StaffCreateInput!): StaffCreate
  staffUpdate(id: ID!, input: StaffUpdateInput!): StaffUpdate
  staffDelete(id: ID!): StaffDelete
  staffBulkDelete(ids: [ID]!): StaffBulkDelete
  userAvatarUpdate(image: Upload!): UserAvatarUpdate
  userAvatarDelete: UserAvatarDelete
  userBulkSetActive(ids: [ID]!, isActive: Boolean!): UserBulkSetActive
  userUpdateMetadata(id: ID!, input: MetaInput!): UserUpdateMeta @deprecated(reason: "Use the `updateMetadata` mutation. This field will be removed after 2020-07-31.")
  userClearMetadata(id: ID!, input: MetaPath!): UserClearMeta @deprecated(reason: "Use the `deleteMetadata` mutation. This field will be removed after 2020-07-31.")
  userUpdatePrivateMetadata(id: ID!, input: MetaInput!): UserUpdatePrivateMeta @deprecated(reason: "Use the `updatePrivateMetadata` mutation. This field will be removed after 2020-07-31.")
  userClearPrivateMetadata(id: ID!, input: MetaPath!): UserClearPrivateMeta @deprecated(reason: "Use the `deletePrivateMetadata` mutation. This field will be removed after 2020-07-31.")
  serviceAccountCreate(input: ServiceAccountInput!): ServiceAccountCreate @deprecated(reason: "Use the `appCreate` mutation instead. This field will be removed after 2020-07-31.")
  serviceAccountUpdate(id: ID!, input: ServiceAccountInput!): ServiceAccountUpdate @deprecated(reason: "Use the `appUpdate` mutation instead. This field will be removed after 2020-07-31.")
  serviceAccountDelete(id: ID!): ServiceAccountDelete @deprecated(reason: "Use the `appDelete` mutation instead. This field will be removed after 2020-07-31.")
  serviceAccountUpdatePrivateMetadata(id: ID!, input: MetaInput!): ServiceAccountUpdatePrivateMeta @deprecated(reason: "Use the `updatePrivateMetadata` mutation with App instead.This field will be removed after 2020-07-31.")
  serviceAccountClearPrivateMetadata(id: ID!, input: MetaPath!): ServiceAccountClearPrivateMeta @deprecated(reason: "Use the `deletePrivateMetadata` mutation with App instead.This field will be removed after 2020-07-31.")
  serviceAccountTokenCreate(input: ServiceAccountTokenInput!): ServiceAccountTokenCreate @deprecated(reason: "Use the `appTokenCreate` mutation instead. This field will be removed after 2020-07-31.")
  serviceAccountTokenDelete(id: ID!): ServiceAccountTokenDelete @deprecated(reason: "Use the `appTokenDelete` mutation instead. This field will be removed after 2020-07-31.")
  permissionGroupCreate(input: PermissionGroupCreateInput!): PermissionGroupCreate
  permissionGroupUpdate(id: ID!, input: PermissionGroupUpdateInput!): PermissionGroupUpdate
  permissionGroupDelete(id: ID!): PermissionGroupDelete
}

input NameTranslationInput {
  name: String
}

type Navigation {
  main: Menu
  secondary: Menu
}

enum NavigationType {
  MAIN
  SECONDARY
}

interface Node {
  id: ID!
}

interface ObjectWithMetadata {
  privateMetadata: [MetadataItem]!
  metadata: [MetadataItem]!
  privateMeta: [MetaStore]! @deprecated(reason: "Use the `privetaMetadata` field. This field will be removed after 2020-07-31.")
  meta: [MetaStore]! @deprecated(reason: "Use the `metadata` field. This field will be removed after 2020-07-31.")
}

type Order implements Node & ObjectWithMetadata {
  id: ID!
  created: DateTime!
  status: OrderStatus!
  user: User
  languageCode: String!
  trackingClientId: String!
  billingAddress: Address
  shippingAddress: Address
  shippingMethod: ShippingMethod
  shippingMethodName: String
  channel: Channel!
  shippingPrice: TaxedMoney
  token: String!
  voucher: Voucher
  giftCards: [GiftCard]
  discount: Money
  discountName: String
  translatedDiscountName: String
  displayGrossPrices: Boolean!
  customerNote: String!
  weight: Weight
  privateMetadata: [MetadataItem]!
  metadata: [MetadataItem]!
  privateMeta: [MetaStore]! @deprecated(reason: "Use the `privetaMetadata` field. This field will be removed after 2020-07-31.")
  meta: [MetaStore]! @deprecated(reason: "Use the `metadata` field. This field will be removed after 2020-07-31.")
  fulfillments: [Fulfillment]!
  lines: [OrderLine]!
  actions: [OrderAction]!
  availableShippingMethods: [ShippingMethod]
  invoices: [Invoice]
  number: String
  isPaid: Boolean
  paymentStatus: PaymentChargeStatusEnum
  paymentStatusDisplay: String
  payments: [Payment]
  total: TaxedMoney
  subtotal: TaxedMoney
  statusDisplay: String
  canFinalize: Boolean!
  totalAuthorized: Money
  totalCaptured: Money
  events: [OrderEvent]
  totalBalance: Money!
  userEmail: String
  isShippingRequired: Boolean!
}

enum OrderAction {
  CAPTURE
  MARK_AS_PAID
  REFUND
  VOID
}

type OrderAddNote {
  errors: [Error!]! @deprecated(reason: "Use typed errors with error codes. This field will be removed after 2020-07-31.")
  order: Order
  event: OrderEvent
  orderErrors: [OrderError!]!
}

input OrderAddNoteInput {
  message: String!
}

type OrderBulkCancel {
  errors: [Error!]! @deprecated(reason: "Use typed errors with error codes. This field will be removed after 2020-07-31.")
  count: Int!
  orderErrors: [OrderError!]!
}

type OrderCancel {
  errors: [Error!]! @deprecated(reason: "Use typed errors with error codes. This field will be removed after 2020-07-31.")
  order: Order
  orderErrors: [OrderError!]!
}

type OrderCapture {
  errors: [Error!]! @deprecated(reason: "Use typed errors with error codes. This field will be removed after 2020-07-31.")
  order: Order
  orderErrors: [OrderError!]!
}

type OrderClearMeta {
  errors: [Error!]! @deprecated(reason: "Use typed errors with error codes. This field will be removed after 2020-07-31.")
  order: Order
}

type OrderClearPrivateMeta {
  errors: [Error!]! @deprecated(reason: "Use typed errors with error codes. This field will be removed after 2020-07-31.")
  order: Order
}

type OrderCountableConnection {
  pageInfo: PageInfo!
  edges: [OrderCountableEdge!]!
  totalCount: Int
}

type OrderCountableEdge {
  node: Order!
  cursor: String!
}

enum OrderDirection {
  ASC
  DESC
}

input OrderDraftFilterInput {
  customer: String
  created: DateRangeInput
  search: String
}

type OrderError {
  field: String
  message: String
  code: OrderErrorCode!
  warehouse: ID
  orderLine: ID
  variants: [ID!]
}

enum OrderErrorCode {
  BILLING_ADDRESS_NOT_SET
  CANNOT_CANCEL_FULFILLMENT
  CANNOT_CANCEL_ORDER
  CANNOT_DELETE
  CANNOT_REFUND
  CAPTURE_INACTIVE_PAYMENT
  NOT_EDITABLE
  FULFILL_ORDER_LINE
  GRAPHQL_ERROR
  INVALID
  PRODUCT_NOT_PUBLISHED
  PRODUCT_UNAVAILABLE_FOR_PURCHASE
  NOT_FOUND
  ORDER_NO_SHIPPING_ADDRESS
  PAYMENT_ERROR
  PAYMENT_MISSING
  REQUIRED
  SHIPPING_METHOD_NOT_APPLICABLE
  SHIPPING_METHOD_REQUIRED
  TAX_ERROR
  UNIQUE
  VOID_INACTIVE_PAYMENT
  ZERO_QUANTITY
  INSUFFICIENT_STOCK
  DUPLICATED_INPUT_ITEM
  MISSING_CHANNEL
  NOT_AVAILABLE_IN_CHANNEL
  CHANNEL_INACTIVE
}

type OrderEvent implements Node {
  id: ID!
  date: DateTime
  type: OrderEventsEnum
  user: User
  message: String
  email: String
  emailType: OrderEventsEmailsEnum
  amount: Float
  paymentId: String
  paymentGateway: String
  quantity: Int
  composedId: String
  orderNumber: String
  invoiceNumber: String
  oversoldItems: [String]
  lines: [OrderEventOrderLineObject]
  fulfilledItems: [FulfillmentLine]
  warehouse: Warehouse
}

type OrderEventCountableConnection {
  pageInfo: PageInfo!
  edges: [OrderEventCountableEdge!]!
  totalCount: Int
}

type OrderEventCountableEdge {
  node: OrderEvent!
  cursor: String!
}

type OrderEventOrderLineObject {
  quantity: Int
  orderLine: OrderLine
  itemName: String
}

enum OrderEventsEmailsEnum {
  PAYMENT_CONFIRMATION
  SHIPPING_CONFIRMATION
  TRACKING_UPDATED
  ORDER_CONFIRMATION
  ORDER_CANCEL
  ORDER_REFUND
  FULFILLMENT_CONFIRMATION
  DIGITAL_LINKS
}

enum OrderEventsEnum {
  DRAFT_CREATED
  DRAFT_ADDED_PRODUCTS
  DRAFT_REMOVED_PRODUCTS
  PLACED
  PLACED_FROM_DRAFT
  OVERSOLD_ITEMS
  CANCELED
  ORDER_MARKED_AS_PAID
  ORDER_FULLY_PAID
  UPDATED_ADDRESS
  EMAIL_SENT
  PAYMENT_AUTHORIZED
  PAYMENT_CAPTURED
  EXTERNAL_SERVICE_NOTIFICATION
  PAYMENT_REFUNDED
  PAYMENT_VOIDED
  PAYMENT_FAILED
  INVOICE_REQUESTED
  INVOICE_GENERATED
  INVOICE_UPDATED
  INVOICE_SENT
  FULFILLMENT_CANCELED
  FULFILLMENT_RESTOCKED_ITEMS
  FULFILLMENT_FULFILLED_ITEMS
  TRACKING_UPDATED
  NOTE_ADDED
  OTHER
}

input OrderFilterInput {
  paymentStatus: [PaymentChargeStatusEnum]
  status: [OrderStatusFilter]
  customer: String
  created: DateRangeInput
  search: String
}

type OrderFulfill {
  errors: [Error!]! @deprecated(reason: "Use typed errors with error codes. This field will be removed after 2020-07-31.")
  fulfillments: [Fulfillment]
  order: Order
  orderErrors: [OrderError!]!
}

input OrderFulfillInput {
  lines: [OrderFulfillLineInput!]!
  notifyCustomer: Boolean
}

input OrderFulfillLineInput {
  orderLineId: ID
  stocks: [OrderFulfillStockInput!]!
}

input OrderFulfillStockInput {
  quantity: Int
  warehouse: ID
}

type OrderLine implements Node {
  id: ID!
  productName: String!
  variantName: String!
  productSku: String!
  isShippingRequired: Boolean!
  quantity: Int!
  quantityFulfilled: Int!
  taxRate: Float!
  digitalContentUrl: DigitalContentUrl
  thumbnail(size: Int): Image
  unitPrice: TaxedMoney
  totalPrice: TaxedMoney
  variant: ProductVariant
  translatedProductName: String!
  translatedVariantName: String!
}

input OrderLineCreateInput {
  quantity: Int!
  variantId: ID!
}

input OrderLineInput {
  quantity: Int!
}

type OrderMarkAsPaid {
  errors: [Error!]! @deprecated(reason: "Use typed errors with error codes. This field will be removed after 2020-07-31.")
  order: Order
  orderErrors: [OrderError!]!
}

type OrderRefund {
  errors: [Error!]! @deprecated(reason: "Use typed errors with error codes. This field will be removed after 2020-07-31.")
  order: Order
  orderErrors: [OrderError!]!
}

enum OrderSortField {
  NUMBER
  CREATION_DATE
  CUSTOMER
  PAYMENT
  FULFILLMENT_STATUS
  TOTAL
}

input OrderSortingInput {
  direction: OrderDirection!
  field: OrderSortField!
}

enum OrderStatus {
  DRAFT
  UNFULFILLED
  PARTIALLY_FULFILLED
  FULFILLED
  CANCELED
}

enum OrderStatusFilter {
  READY_TO_FULFILL
  READY_TO_CAPTURE
  UNFULFILLED
  PARTIALLY_FULFILLED
  FULFILLED
  CANCELED
}

type OrderUpdate {
  errors: [Error!]! @deprecated(reason: "Use typed errors with error codes. This field will be removed after 2020-07-31.")
  orderErrors: [OrderError!]!
  order: Order
}

input OrderUpdateInput {
  billingAddress: AddressInput
  userEmail: String
  shippingAddress: AddressInput
}

type OrderUpdateMeta {
  errors: [Error!]! @deprecated(reason: "Use typed errors with error codes. This field will be removed after 2020-07-31.")
  order: Order
}

type OrderUpdatePrivateMeta {
  errors: [Error!]! @deprecated(reason: "Use typed errors with error codes. This field will be removed after 2020-07-31.")
  order: Order
}

type OrderUpdateShipping {
  errors: [Error!]! @deprecated(reason: "Use typed errors with error codes. This field will be removed after 2020-07-31.")
  order: Order
  orderErrors: [OrderError!]!
}

input OrderUpdateShippingInput {
  shippingMethod: ID
}

type OrderVoid {
  errors: [Error!]! @deprecated(reason: "Use typed errors with error codes. This field will be removed after 2020-07-31.")
  order: Order
  orderErrors: [OrderError!]!
}

type Page implements Node {
  seoTitle: String
  seoDescription: String
  id: ID!
  title: String!
  content: String!
  contentJson: JSONString!
  publicationDate: Date
  isPublished: Boolean!
  slug: String!
  created: DateTime!
  translation(languageCode: LanguageCodeEnum!): PageTranslation
}

type PageBulkDelete {
  errors: [Error!]! @deprecated(reason: "Use typed errors with error codes. This field will be removed after 2020-07-31.")
  count: Int!
  pageErrors: [PageError!]!
}

type PageBulkPublish {
  errors: [Error!]! @deprecated(reason: "Use typed errors with error codes. This field will be removed after 2020-07-31.")
  count: Int!
  pageErrors: [PageError!]!
}

type PageCountableConnection {
  pageInfo: PageInfo!
  edges: [PageCountableEdge!]!
  totalCount: Int
}

type PageCountableEdge {
  node: Page!
  cursor: String!
}

type PageCreate {
  errors: [Error!]! @deprecated(reason: "Use typed errors with error codes. This field will be removed after 2020-07-31.")
  pageErrors: [PageError!]!
  page: Page
}

type PageDelete {
  errors: [Error!]! @deprecated(reason: "Use typed errors with error codes. This field will be removed after 2020-07-31.")
  pageErrors: [PageError!]!
  page: Page
}

type PageError {
  field: String
  message: String
  code: PageErrorCode!
}

enum PageErrorCode {
  GRAPHQL_ERROR
  INVALID
  NOT_FOUND
  REQUIRED
  UNIQUE
}

input PageFilterInput {
  search: String
}

type PageInfo {
  hasNextPage: Boolean!
  hasPreviousPage: Boolean!
  startCursor: String
  endCursor: String
}

input PageInput {
  slug: String
  title: String
  content: String
  contentJson: JSONString
  isPublished: Boolean
  publicationDate: String
  seo: SeoInput
}

enum PageSortField {
  TITLE
  SLUG
  VISIBILITY
  CREATION_DATE
  PUBLICATION_DATE
}

input PageSortingInput {
  direction: OrderDirection!
  field: PageSortField!
}

type PageTranslatableContent implements Node {
  seoTitle: String
  seoDescription: String
  id: ID!
  title: String!
  content: String!
  contentJson: JSONString!
  translation(languageCode: LanguageCodeEnum!): PageTranslation
  page: Page
}

type PageTranslate {
  errors: [Error!]! @deprecated(reason: "Use typed errors with error codes. This field will be removed after 2020-07-31.")
  translationErrors: [TranslationError!]!
  page: PageTranslatableContent
}

type PageTranslation implements Node {
  seoTitle: String
  seoDescription: String
  id: ID!
  title: String!
  content: String!
  contentJson: JSONString!
  language: LanguageDisplay!
}

input PageTranslationInput {
  seoTitle: String
  seoDescription: String
  title: String
  content: String
  contentJson: JSONString
}

type PageUpdate {
  errors: [Error!]! @deprecated(reason: "Use typed errors with error codes. This field will be removed after 2020-07-31.")
  pageErrors: [PageError!]!
  page: Page
}

type PasswordChange {
  errors: [Error!]! @deprecated(reason: "Use typed errors with error codes. This field will be removed after 2020-07-31.")
  user: User
  accountErrors: [AccountError!]!
}

type Payment implements Node {
  id: ID!
  gateway: String!
  isActive: Boolean!
  created: DateTime!
  modified: DateTime!
  token: String!
  checkout: Checkout
  order: Order
  customerIpAddress: String
  chargeStatus: PaymentChargeStatusEnum!
  actions: [OrderAction]!
  total: Money
  capturedAmount: Money
  transactions: [Transaction]
  availableCaptureAmount: Money
  availableRefundAmount: Money
  creditCard: CreditCard
}

type PaymentCapture {
  errors: [Error!]! @deprecated(reason: "Use typed errors with error codes. This field will be removed after 2020-07-31.")
  payment: Payment
  paymentErrors: [PaymentError!]!
}

enum PaymentChargeStatusEnum {
  NOT_CHARGED
  PENDING
  PARTIALLY_CHARGED
  FULLY_CHARGED
  PARTIALLY_REFUNDED
  FULLY_REFUNDED
  REFUSED
  CANCELLED
}

type PaymentCountableConnection {
  pageInfo: PageInfo!
  edges: [PaymentCountableEdge!]!
  totalCount: Int
}

type PaymentCountableEdge {
  node: Payment!
  cursor: String!
}

type PaymentError {
  field: String
  message: String
  code: PaymentErrorCode!
}

enum PaymentErrorCode {
  BILLING_ADDRESS_NOT_SET
  GRAPHQL_ERROR
  INVALID
  NOT_FOUND
  REQUIRED
  UNIQUE
  PARTIAL_PAYMENT_NOT_ALLOWED
  SHIPPING_ADDRESS_NOT_SET
  INVALID_SHIPPING_METHOD
  SHIPPING_METHOD_NOT_SET
  PAYMENT_ERROR
  NOT_SUPPORTED_GATEWAY
}

type PaymentGateway {
  name: String!
  id: ID!
  config: [GatewayConfigLine!]!
  currencies: [String]!
}

input PaymentInput {
  gateway: String!
  token: String
  amount: PositiveDecimal
  billingAddress: AddressInput
  returnUrl: String
}

type PaymentRefund {
  errors: [Error!]! @deprecated(reason: "Use typed errors with error codes. This field will be removed after 2020-07-31.")
  payment: Payment
  paymentErrors: [PaymentError!]!
}

type PaymentSource {
  gateway: String!
  creditCardInfo: CreditCard
}

type PaymentVoid {
  errors: [Error!]! @deprecated(reason: "Use typed errors with error codes. This field will be removed after 2020-07-31.")
  payment: Payment
  paymentErrors: [PaymentError!]!
}

type Permission {
  code: PermissionEnum!
  name: String!
}

enum PermissionEnum {
  MANAGE_USERS
  MANAGE_STAFF
  MANAGE_SERVICE_ACCOUNTS
  MANAGE_APPS
  MANAGE_CHANNELS
  MANAGE_DISCOUNTS
  MANAGE_PLUGINS
  MANAGE_GIFT_CARD
  MANAGE_MENUS
  MANAGE_ORDERS
  MANAGE_PAGES
  MANAGE_PRODUCTS
  MANAGE_SHIPPING
  MANAGE_SETTINGS
  MANAGE_TRANSLATIONS
  MANAGE_CHECKOUTS
}

type PermissionGroupCreate {
  errors: [Error!]! @deprecated(reason: "Use typed errors with error codes. This field will be removed after 2020-07-31.")
  permissionGroupErrors: [PermissionGroupError!]!
  group: Group
}

input PermissionGroupCreateInput {
  addPermissions: [PermissionEnum!]
  addUsers: [ID!]
  name: String!
}

type PermissionGroupDelete {
  errors: [Error!]! @deprecated(reason: "Use typed errors with error codes. This field will be removed after 2020-07-31.")
  permissionGroupErrors: [PermissionGroupError!]!
  group: Group
}

type PermissionGroupError {
  field: String
  message: String
  code: PermissionGroupErrorCode!
  permissions: [PermissionEnum!]
  users: [ID!]
}

enum PermissionGroupErrorCode {
  ASSIGN_NON_STAFF_MEMBER
  DUPLICATED_INPUT_ITEM
  CANNOT_REMOVE_FROM_LAST_GROUP
  LEFT_NOT_MANAGEABLE_PERMISSION
  OUT_OF_SCOPE_PERMISSION
  OUT_OF_SCOPE_USER
  REQUIRED
  UNIQUE
}

input PermissionGroupFilterInput {
  search: String
}

enum PermissionGroupSortField {
  NAME
}

input PermissionGroupSortingInput {
  direction: OrderDirection!
  field: PermissionGroupSortField!
}

type PermissionGroupUpdate {
  errors: [Error!]! @deprecated(reason: "Use typed errors with error codes. This field will be removed after 2020-07-31.")
  permissionGroupErrors: [PermissionGroupError!]!
  group: Group
}

input PermissionGroupUpdateInput {
  addPermissions: [PermissionEnum!]
  addUsers: [ID!]
  name: String
  removePermissions: [PermissionEnum!]
  removeUsers: [ID!]
}

type Plugin implements Node {
  id: ID!
  name: String!
  description: String!
  active: Boolean!
  configuration: [ConfigurationItem]
}

type PluginCountableConnection {
  pageInfo: PageInfo!
  edges: [PluginCountableEdge!]!
  totalCount: Int
}

type PluginCountableEdge {
  node: Plugin!
  cursor: String!
}

type PluginError {
  field: String
  message: String
  code: PluginErrorCode!
}

enum PluginErrorCode {
  GRAPHQL_ERROR
  INVALID
  PLUGIN_MISCONFIGURED
  NOT_FOUND
  REQUIRED
  UNIQUE
}

input PluginFilterInput {
  active: Boolean
  search: String
}

enum PluginSortField {
  NAME
  IS_ACTIVE
}

input PluginSortingInput {
  direction: OrderDirection!
  field: PluginSortField!
}

type PluginUpdate {
  errors: [Error!]! @deprecated(reason: "Use typed errors with error codes. This field will be removed after 2020-07-31.")
  plugin: Plugin
  pluginsErrors: [PluginError!]!
}

input PluginUpdateInput {
  active: Boolean
  configuration: [ConfigurationItemInput]
}

scalar PositiveDecimal

input PriceRangeInput {
  gte: Float
  lte: Float
}

type Product implements Node & ObjectWithMetadata {
  id: ID!
  seoTitle: String
  seoDescription: String
  name: String!
  description: String!
  descriptionJson: JSONString!
  productType: ProductType!
  slug: String!
  category: Category
  updatedAt: DateTime
  chargeTaxes: Boolean!
  weight: Weight
  availableForPurchase: Date
  visibleInListings: Boolean!
  defaultVariant: ProductVariant
  privateMetadata: [MetadataItem]!
  metadata: [MetadataItem]!
  privateMeta: [MetaStore]! @deprecated(reason: "Use the `privetaMetadata` field. This field will be removed after 2020-07-31.")
  meta: [MetaStore]! @deprecated(reason: "Use the `metadata` field. This field will be removed after 2020-07-31.")
  url: String! @deprecated(reason: "This field will be removed after 2020-07-31.")
  thumbnail(size: Int): Image
  pricing: ProductPricingInfo
  isAvailable: Boolean
  taxType: TaxType
  attributes: [SelectedAttribute!]!
  channelListing: [ProductChannelListing!]
  imageById(id: ID): ProductImage
  variants: [ProductVariant]
  images: [ProductImage]
  collections: [Collection]
  translation(languageCode: LanguageCodeEnum!): ProductTranslation
  isAvailableForPurchase: Boolean
}

type ProductBulkDelete {
  errors: [Error!]! @deprecated(reason: "Use typed errors with error codes. This field will be removed after 2020-07-31.")
  count: Int!
  productErrors: [ProductError!]!
}

type ProductBulkPublish {
  errors: [Error!]! @deprecated(reason: "Use typed errors with error codes. This field will be removed after 2020-07-31.")
  count: Int!
  productErrors: [ProductError!]!
}

type ProductChannelListing implements Node {
  id: ID!
  publicationDate: Date
  isPublished: Boolean!
  channel: Channel!
  discountedPrice: Money
  purchaseCost: MoneyRange
  margin: Margin
}

input ProductChannelListingAddInput {
  channelId: ID!
  isPublished: Boolean!
  publicationDate: Date
}

type ProductChannelListingError {
  field: String
  message: String
  code: ProductErrorCode!
  channels: [ID!]
}

type ProductChannelListingUpdate {
  errors: [Error!]! @deprecated(reason: "Use typed errors with error codes. This field will be removed after 2020-07-31.")
  product: Product
  productChannelListingErrors: [ProductChannelListingError!]!
}

input ProductChannelListingUpdateInput {
  addChannels: [ProductChannelListingAddInput!]
  removeChannels: [ID!]
}

type ProductClearMeta {
  errors: [Error!]! @deprecated(reason: "Use typed errors with error codes. This field will be removed after 2020-07-31.")
  productErrors: [ProductError!]!
  product: Product
}

type ProductClearPrivateMeta {
  errors: [Error!]! @deprecated(reason: "Use typed errors with error codes. This field will be removed after 2020-07-31.")
  productErrors: [ProductError!]!
  product: Product
}

type ProductCountableConnection {
  pageInfo: PageInfo!
  edges: [ProductCountableEdge!]!
  totalCount: Int
}

type ProductCountableEdge {
  node: Product!
  cursor: String!
}

type ProductCreate {
  errors: [Error!]! @deprecated(reason: "Use typed errors with error codes. This field will be removed after 2020-07-31.")
  productErrors: [ProductError!]!
  product: Product
}

input ProductCreateInput {
  attributes: [AttributeValueInput]
  category: ID
  chargeTaxes: Boolean
  collections: [ID]
  description: String
  descriptionJson: JSONString
  name: String
  slug: String
  taxCode: String
  seo: SeoInput
  weight: WeightScalar
  visibleInListings: Boolean
  productType: ID!
}

type ProductDelete {
  errors: [Error!]! @deprecated(reason: "Use typed errors with error codes. This field will be removed after 2020-07-31.")
  productErrors: [ProductError!]!
  product: Product
}

type ProductError {
  field: String
  message: String
  code: ProductErrorCode!
  attributes: [ID!]
}

enum ProductErrorCode {
  ALREADY_EXISTS
  ATTRIBUTE_ALREADY_ASSIGNED
  ATTRIBUTE_CANNOT_BE_ASSIGNED
  ATTRIBUTE_VARIANTS_DISABLED
  DUPLICATED_INPUT_ITEM
  GRAPHQL_ERROR
  INVALID
  PRODUCT_WITHOUT_CATEGORY
  NOT_PRODUCTS_IMAGE
  NOT_PRODUCTS_VARIANT
  NOT_FOUND
  REQUIRED
  UNIQUE
  VARIANT_NO_DIGITAL_CONTENT
  CANNOT_MANAGE_PRODUCT_WITHOUT_VARIANT
  PRODUCT_NOT_ASSIGNED_TO_CHANNEL
}

enum ProductFieldEnum {
  NAME
  DESCRIPTION
  PRODUCT_TYPE
  CATEGORY
  VISIBLE
  AVAILABLE_FOR_PURCHASE
  SEARCHABLE
  PRODUCT_WEIGHT
  COLLECTIONS
  CHARGE_TAXES
  PRODUCT_IMAGES
  VARIANT_SKU
  VARIANT_WEIGHT
  VARIANT_IMAGES
}

input ProductFilterInput {
  isPublished: Boolean
  collections: [ID]
  categories: [ID]
  hasCategory: Boolean
  attributes: [AttributeInput]
  stockAvailability: StockAvailability
  productType: ID
  stocks: ProductStockFilterInput
  search: String
  price: PriceRangeInput
  minimalPrice: PriceRangeInput
  productTypes: [ID]
  channel: String
}

type ProductImage implements Node {
  id: ID!
  sortOrder: Int
  alt: String!
  url(size: Int): String!
}

type ProductImageBulkDelete {
  errors: [Error!]! @deprecated(reason: "Use typed errors with error codes. This field will be removed after 2020-07-31.")
  count: Int!
  productErrors: [ProductError!]!
}

type ProductImageCreate {
  errors: [Error!]! @deprecated(reason: "Use typed errors with error codes. This field will be removed after 2020-07-31.")
  product: Product
  image: ProductImage
  productErrors: [ProductError!]!
}

input ProductImageCreateInput {
  alt: String
  image: Upload!
  product: ID!
}

type ProductImageDelete {
  errors: [Error!]! @deprecated(reason: "Use typed errors with error codes. This field will be removed after 2020-07-31.")
  product: Product
  image: ProductImage
  productErrors: [ProductError!]!
}

type ProductImageReorder {
  errors: [Error!]! @deprecated(reason: "Use typed errors with error codes. This field will be removed after 2020-07-31.")
  product: Product
  images: [ProductImage]
  productErrors: [ProductError!]!
}

type ProductImageUpdate {
  errors: [Error!]! @deprecated(reason: "Use typed errors with error codes. This field will be removed after 2020-07-31.")
  product: Product
  image: ProductImage
  productErrors: [ProductError!]!
}

input ProductImageUpdateInput {
  alt: String
}

input ProductInput {
  attributes: [AttributeValueInput]
  category: ID
  chargeTaxes: Boolean
  collections: [ID]
  description: String
  descriptionJson: JSONString
  name: String
  slug: String
  taxCode: String
  seo: SeoInput
  weight: WeightScalar
  visibleInListings: Boolean
}

input ProductOrder {
  direction: OrderDirection!
  channel: String
  attributeId: ID
  field: ProductOrderField
}

enum ProductOrderField {
  NAME
  PRICE
  MINIMAL_PRICE
  DATE
  TYPE
  PUBLISHED
}

type ProductPricingInfo {
  onSale: Boolean
  discount: TaxedMoney
  discountLocalCurrency: TaxedMoney
  priceRange: TaxedMoneyRange
  priceRangeUndiscounted: TaxedMoneyRange
  priceRangeLocalCurrency: TaxedMoneyRange
}

type ProductSetAvailabilityForPurchase {
  errors: [Error!]! @deprecated(reason: "Use typed errors with error codes. This field will be removed after 2020-07-31.")
  product: Product
  productErrors: [ProductError!]!
}

input ProductStockFilterInput {
  warehouseIds: [ID!]
  quantity: IntRangeInput
}

type ProductTranslatableContent implements Node {
  id: ID!
  seoTitle: String
  seoDescription: String
  name: String!
  description: String!
  descriptionJson: JSONString!
  translation(languageCode: LanguageCodeEnum!): ProductTranslation
  product: Product
}

type ProductTranslate {
  errors: [Error!]! @deprecated(reason: "Use typed errors with error codes. This field will be removed after 2020-07-31.")
  translationErrors: [TranslationError!]!
  product: Product
}

type ProductTranslation implements Node {
  id: ID!
  seoTitle: String
  seoDescription: String
  name: String!
  description: String!
  descriptionJson: JSONString!
  language: LanguageDisplay!
}

type ProductType implements Node & ObjectWithMetadata {
  id: ID!
  name: String!
  slug: String!
  hasVariants: Boolean!
  isShippingRequired: Boolean!
  isDigital: Boolean!
  weight: Weight
  privateMetadata: [MetadataItem]!
  metadata: [MetadataItem]!
  privateMeta: [MetaStore]! @deprecated(reason: "Use the `privetaMetadata` field. This field will be removed after 2020-07-31.")
  meta: [MetaStore]! @deprecated(reason: "Use the `metadata` field. This field will be removed after 2020-07-31.")
  products(channel: String, before: String, after: String, first: Int, last: Int): ProductCountableConnection @deprecated(reason: "Use the top-level `products` query with the `productTypes` filter.")
  taxRate: TaxRateType
  taxType: TaxType
  variantAttributes: [Attribute]
  productAttributes: [Attribute]
  availableAttributes(filter: AttributeFilterInput, before: String, after: String, first: Int, last: Int): AttributeCountableConnection
}

type ProductTypeBulkDelete {
  errors: [Error!]! @deprecated(reason: "Use typed errors with error codes. This field will be removed after 2020-07-31.")
  count: Int!
  productErrors: [ProductError!]!
}

type ProductTypeClearMeta {
  errors: [Error!]! @deprecated(reason: "Use typed errors with error codes. This field will be removed after 2020-07-31.")
  productErrors: [ProductError!]!
  productType: ProductType
}

type ProductTypeClearPrivateMeta {
  errors: [Error!]! @deprecated(reason: "Use typed errors with error codes. This field will be removed after 2020-07-31.")
  productErrors: [ProductError!]!
  productType: ProductType
}

enum ProductTypeConfigurable {
  CONFIGURABLE
  SIMPLE
}

type ProductTypeCountableConnection {
  pageInfo: PageInfo!
  edges: [ProductTypeCountableEdge!]!
  totalCount: Int
}

type ProductTypeCountableEdge {
  node: ProductType!
  cursor: String!
}

type ProductTypeCreate {
  errors: [Error!]! @deprecated(reason: "Use typed errors with error codes. This field will be removed after 2020-07-31.")
  productErrors: [ProductError!]!
  productType: ProductType
}

type ProductTypeDelete {
  errors: [Error!]! @deprecated(reason: "Use typed errors with error codes. This field will be removed after 2020-07-31.")
  productErrors: [ProductError!]!
  productType: ProductType
}

enum ProductTypeEnum {
  DIGITAL
  SHIPPABLE
}

input ProductTypeFilterInput {
  search: String
  configurable: ProductTypeConfigurable
  productType: ProductTypeEnum
  ids: [ID]
}

input ProductTypeInput {
  name: String
  slug: String
  hasVariants: Boolean
  productAttributes: [ID]
  variantAttributes: [ID]
  isShippingRequired: Boolean
  isDigital: Boolean
  weight: WeightScalar
  taxCode: String
}

type ProductTypeReorderAttributes {
  errors: [Error!]! @deprecated(reason: "Use typed errors with error codes. This field will be removed after 2020-07-31.")
  productType: ProductType
  productErrors: [ProductError!]!
}

enum ProductTypeSortField {
  NAME
  DIGITAL
  SHIPPING_REQUIRED
}

input ProductTypeSortingInput {
  direction: OrderDirection!
  field: ProductTypeSortField!
}

type ProductTypeUpdate {
  errors: [Error!]! @deprecated(reason: "Use typed errors with error codes. This field will be removed after 2020-07-31.")
  productErrors: [ProductError!]!
  productType: ProductType
}

type ProductTypeUpdateMeta {
  errors: [Error!]! @deprecated(reason: "Use typed errors with error codes. This field will be removed after 2020-07-31.")
  productErrors: [ProductError!]!
  productType: ProductType
}

type ProductTypeUpdatePrivateMeta {
  errors: [Error!]! @deprecated(reason: "Use typed errors with error codes. This field will be removed after 2020-07-31.")
  productErrors: [ProductError!]!
  productType: ProductType
}

type ProductUpdate {
  errors: [Error!]! @deprecated(reason: "Use typed errors with error codes. This field will be removed after 2020-07-31.")
  productErrors: [ProductError!]!
  product: Product
}

type ProductUpdateMeta {
  errors: [Error!]! @deprecated(reason: "Use typed errors with error codes. This field will be removed after 2020-07-31.")
  productErrors: [ProductError!]!
  product: Product
}

type ProductUpdatePrivateMeta {
  errors: [Error!]! @deprecated(reason: "Use typed errors with error codes. This field will be removed after 2020-07-31.")
  productErrors: [ProductError!]!
  product: Product
}

type ProductVariant implements Node & ObjectWithMetadata {
  id: ID!
  name: String!
  sku: String!
  product: Product!
  trackInventory: Boolean!
  weight: Weight
  privateMetadata: [MetadataItem]!
  metadata: [MetadataItem]!
  privateMeta: [MetaStore]! @deprecated(reason: "Use the `privetaMetadata` field. This field will be removed after 2020-07-31.")
  meta: [MetaStore]! @deprecated(reason: "Use the `metadata` field. This field will be removed after 2020-07-31.")
  quantity: Int! @deprecated(reason: "Use the stock field instead. This field will be removed after 2020-07-31.")
  quantityAllocated: Int @deprecated(reason: "Use the stock field instead. This field will be removed after 2020-07-31.")
  stockQuantity: Int! @deprecated(reason: "Use the quantityAvailable field instead. This field will be removed after 2020-07-31.")
  channelListing: [ProductVariantChannelListing!]
  pricing: VariantPricingInfo
  isAvailable: Boolean @deprecated(reason: "Use the stock field instead. This field will be removed after 2020-07-31.")
  attributes: [SelectedAttribute!]!
  costPrice: Money
  margin: Int
  quantityOrdered: Int
  revenue(period: ReportingPeriod): TaxedMoney
  images: [ProductImage]
  translation(languageCode: LanguageCodeEnum!): ProductVariantTranslation
  digitalContent: DigitalContent
  stocks(countryCode: CountryCode): [Stock]
  quantityAvailable(countryCode: CountryCode): Int!
}

type ProductVariantBulkCreate {
  errors: [Error!]! @deprecated(reason: "Use typed errors with error codes. This field will be removed after 2020-07-31.")
  count: Int!
  productVariants: [ProductVariant!]!
  bulkProductErrors: [BulkProductError!]!
}

input ProductVariantBulkCreateInput {
  attributes: [AttributeValueInput]!
  sku: String!
  trackInventory: Boolean
  weight: WeightScalar
  stocks: [StockInput!]
  channelListings: [ProductVariantChannelListingAddInput!]
}

type ProductVariantBulkDelete {
  errors: [Error!]! @deprecated(reason: "Use typed errors with error codes. This field will be removed after 2020-07-31.")
  count: Int!
  productErrors: [ProductError!]!
}

type ProductVariantChannelListing implements Node {
  id: ID!
  channel: Channel!
  price: Money
  costPrice: Money
  margin: Int
}

input ProductVariantChannelListingAddInput {
  channelId: ID!
  price: PositiveDecimal!
  costPrice: PositiveDecimal
}

type ProductVariantChannelListingUpdate {
  errors: [Error!]! @deprecated(reason: "Use typed errors with error codes. This field will be removed after 2020-07-31.")
  variant: ProductVariant
  productChannelListingErrors: [ProductChannelListingError!]!
}

type ProductVariantClearMeta {
  errors: [Error!]! @deprecated(reason: "Use typed errors with error codes. This field will be removed after 2020-07-31.")
  productErrors: [ProductError!]!
  productVariant: ProductVariant
}

type ProductVariantClearPrivateMeta {
  errors: [Error!]! @deprecated(reason: "Use typed errors with error codes. This field will be removed after 2020-07-31.")
  productErrors: [ProductError!]!
  productVariant: ProductVariant
}

type ProductVariantCountableConnection {
  pageInfo: PageInfo!
  edges: [ProductVariantCountableEdge!]!
  totalCount: Int
}

type ProductVariantCountableEdge {
  node: ProductVariant!
  cursor: String!
}

type ProductVariantCreate {
  errors: [Error!]! @deprecated(reason: "Use typed errors with error codes. This field will be removed after 2020-07-31.")
  productErrors: [ProductError!]!
  productVariant: ProductVariant
}

input ProductVariantCreateInput {
  attributes: [AttributeValueInput]!
  sku: String
  trackInventory: Boolean
  weight: WeightScalar
  product: ID!
  stocks: [StockInput!]
}

type ProductVariantDelete {
  errors: [Error!]! @deprecated(reason: "Use typed errors with error codes. This field will be removed after 2020-07-31.")
  productErrors: [ProductError!]!
  productVariant: ProductVariant
}

input ProductVariantFilterInput {
  search: String
  sku: [String]
}

input ProductVariantInput {
  attributes: [AttributeValueInput]
  sku: String
  trackInventory: Boolean
  weight: WeightScalar
}

type ProductVariantReorder {
  errors: [Error!]! @deprecated(reason: "Use typed errors with error codes. This field will be removed after 2020-07-31.")
  product: Product
  productErrors: [ProductError!]!
}

type ProductVariantSetDefault {
  errors: [Error!]! @deprecated(reason: "Use typed errors with error codes. This field will be removed after 2020-07-31.")
  product: Product
  productErrors: [ProductError!]!
}

type ProductVariantStocksCreate {
  errors: [Error!]! @deprecated(reason: "Use typed errors with error codes. This field will be removed after 2020-07-31.")
  productVariant: ProductVariant
  bulkStockErrors: [BulkStockError!]!
}

type ProductVariantStocksDelete {
  errors: [Error!]! @deprecated(reason: "Use typed errors with error codes. This field will be removed after 2020-07-31.")
  productVariant: ProductVariant
  stockErrors: [StockError!]!
}

type ProductVariantStocksUpdate {
  errors: [Error!]! @deprecated(reason: "Use typed errors with error codes. This field will be removed after 2020-07-31.")
  productVariant: ProductVariant
  bulkStockErrors: [BulkStockError!]!
}

type ProductVariantTranslatableContent implements Node {
  id: ID!
  name: String!
  translation(languageCode: LanguageCodeEnum!): ProductVariantTranslation
  productVariant: ProductVariant
}

type ProductVariantTranslate {
  errors: [Error!]! @deprecated(reason: "Use typed errors with error codes. This field will be removed after 2020-07-31.")
  translationErrors: [TranslationError!]!
  productVariant: ProductVariant
}

type ProductVariantTranslation implements Node {
  id: ID!
  name: String!
  language: LanguageDisplay!
}

type ProductVariantUpdate {
  errors: [Error!]! @deprecated(reason: "Use typed errors with error codes. This field will be removed after 2020-07-31.")
  productErrors: [ProductError!]!
  productVariant: ProductVariant
}

type ProductVariantUpdateMeta {
  errors: [Error!]! @deprecated(reason: "Use typed errors with error codes. This field will be removed after 2020-07-31.")
  productErrors: [ProductError!]!
  productVariant: ProductVariant
}

type ProductVariantUpdatePrivateMeta {
  errors: [Error!]! @deprecated(reason: "Use typed errors with error codes. This field will be removed after 2020-07-31.")
  productErrors: [ProductError!]!
  productVariant: ProductVariant
}

type Query {
  webhook(id: ID!): Webhook
  webhooks(sortBy: WebhookSortingInput, filter: WebhookFilterInput, before: String, after: String, first: Int, last: Int): WebhookCountableConnection @deprecated(reason: "Use webhooks field on app(s) query instead. This field will be removed after 2020-07-31.")
  webhookEvents: [WebhookEvent]
  webhookSamplePayload(eventType: WebhookSampleEventTypeEnum!): JSONString
  warehouse(id: ID!): Warehouse
  warehouses(filter: WarehouseFilterInput, sortBy: WarehouseSortingInput, before: String, after: String, first: Int, last: Int): WarehouseCountableConnection
  translations(kind: TranslatableKinds!, before: String, after: String, first: Int, last: Int): TranslatableItemConnection
  translation(id: ID!, kind: TranslatableKinds!): TranslatableItem
  stock(id: ID!): Stock
  stocks(filter: StockFilterInput, before: String, after: String, first: Int, last: Int): StockCountableConnection
  shop: Shop!
  shippingZone(id: ID!, channel: String): ShippingZone
  shippingZones(channel: String, before: String, after: String, first: Int, last: Int): ShippingZoneCountableConnection
  digitalContent(id: ID!): DigitalContent
  digitalContents(before: String, after: String, first: Int, last: Int): DigitalContentCountableConnection
  attributes(filter: AttributeFilterInput, sortBy: AttributeSortingInput, before: String, after: String, first: Int, last: Int): AttributeCountableConnection
  attribute(id: ID!): Attribute
  categories(filter: CategoryFilterInput, sortBy: CategorySortingInput, level: Int, before: String, after: String, first: Int, last: Int): CategoryCountableConnection
  category(id: ID, slug: String): Category
  collection(id: ID, slug: String): Collection
  collections(filter: CollectionFilterInput, sortBy: CollectionSortingInput, before: String, after: String, first: Int, last: Int): CollectionCountableConnection
  product(id: ID, slug: String, channel: String): Product
  products(filter: ProductFilterInput, sortBy: ProductOrder, stockAvailability: StockAvailability, channel: String, before: String, after: String, first: Int, last: Int): ProductCountableConnection
  productType(id: ID!): ProductType
  productTypes(filter: ProductTypeFilterInput, sortBy: ProductTypeSortingInput, before: String, after: String, first: Int, last: Int): ProductTypeCountableConnection
<<<<<<< HEAD
  productVariant(id: ID!, channel: String): ProductVariant
  productVariants(ids: [ID], channel: String, before: String, after: String, first: Int, last: Int): ProductVariantCountableConnection
  reportProductSales(period: ReportingPeriod!, channel: String, before: String, after: String, first: Int, last: Int): ProductVariantCountableConnection
=======
  productVariant(id: ID, sku: String): ProductVariant
  productVariants(ids: [ID], filter: ProductVariantFilterInput, before: String, after: String, first: Int, last: Int): ProductVariantCountableConnection
  reportProductSales(period: ReportingPeriod!, before: String, after: String, first: Int, last: Int): ProductVariantCountableConnection
>>>>>>> a5d729d2
  payment(id: ID!): Payment
  payments(before: String, after: String, first: Int, last: Int): PaymentCountableConnection
  page(id: ID, slug: String): Page
  pages(sortBy: PageSortingInput, filter: PageFilterInput, before: String, after: String, first: Int, last: Int): PageCountableConnection
  homepageEvents(before: String, after: String, first: Int, last: Int): OrderEventCountableConnection
  order(id: ID!): Order
  orders(sortBy: OrderSortingInput, filter: OrderFilterInput, created: ReportingPeriod, status: OrderStatusFilter, before: String, after: String, first: Int, last: Int): OrderCountableConnection
  draftOrders(sortBy: OrderSortingInput, filter: OrderDraftFilterInput, created: ReportingPeriod, before: String, after: String, first: Int, last: Int): OrderCountableConnection
  ordersTotal(period: ReportingPeriod): TaxedMoney
  orderByToken(token: UUID!): Order
  menu(id: ID, name: String): Menu
  menus(sortBy: MenuSortingInput, filter: MenuFilterInput, before: String, after: String, first: Int, last: Int): MenuCountableConnection
  menuItem(id: ID!): MenuItem
  menuItems(sortBy: MenuItemSortingInput, filter: MenuItemFilterInput, before: String, after: String, first: Int, last: Int): MenuItemCountableConnection
  giftCard(id: ID!): GiftCard
  giftCards(before: String, after: String, first: Int, last: Int): GiftCardCountableConnection
  plugin(id: ID!): Plugin
  plugins(filter: PluginFilterInput, sortBy: PluginSortingInput, before: String, after: String, first: Int, last: Int): PluginCountableConnection
  sale(id: ID!, channel: String): Sale
  sales(filter: SaleFilterInput, sortBy: SaleSortingInput, query: String, channel: String, before: String, after: String, first: Int, last: Int): SaleCountableConnection
  voucher(id: ID!, channel: String): Voucher
  vouchers(filter: VoucherFilterInput, sortBy: VoucherSortingInput, query: String, channel: String, before: String, after: String, first: Int, last: Int): VoucherCountableConnection
  exportFile(id: ID!): ExportFile
  exportFiles(filter: ExportFileFilterInput, sortBy: ExportFileSortingInput, before: String, after: String, first: Int, last: Int): ExportFileCountableConnection
  taxTypes: [TaxType]
  checkout(token: UUID, channel: String): Checkout
  checkouts(before: String, after: String, first: Int, last: Int): CheckoutCountableConnection
  checkoutLine(id: ID): CheckoutLine
  checkoutLines(before: String, after: String, first: Int, last: Int): CheckoutLineCountableConnection
  channel(id: ID): Channel
  channels: [Channel!]
  appsInstallations: [AppInstallation!]!
  apps(filter: AppFilterInput, sortBy: AppSortingInput, before: String, after: String, first: Int, last: Int): AppCountableConnection
  app(id: ID!): App
  addressValidationRules(countryCode: CountryCode!, countryArea: String, city: String, cityArea: String): AddressValidationData
  address(id: ID!): Address
  customers(filter: CustomerFilterInput, sortBy: UserSortingInput, before: String, after: String, first: Int, last: Int): UserCountableConnection
  permissionGroups(filter: PermissionGroupFilterInput, sortBy: PermissionGroupSortingInput, before: String, after: String, first: Int, last: Int): GroupCountableConnection
  permissionGroup(id: ID!): Group
  me: User
  staffUsers(filter: StaffUserInput, sortBy: UserSortingInput, before: String, after: String, first: Int, last: Int): UserCountableConnection
  serviceAccounts(filter: ServiceAccountFilterInput, sortBy: ServiceAccountSortingInput, before: String, after: String, first: Int, last: Int): ServiceAccountCountableConnection @deprecated(reason: "Use the `apps` query instead. This field will be removed after 2020-07-31.")
  serviceAccount(id: ID!): ServiceAccount @deprecated(reason: "Use the `app` query instead. This field will be removed after 2020-07-31.")
  user(id: ID!): User
  _entities(representations: [_Any]): [_Entity]
  _service: _Service
}

type ReducedRate {
  rate: Float!
  rateType: TaxRateType!
}

type RefreshToken {
  errors: [Error!]! @deprecated(reason: "Use typed errors with error codes. This field will be removed after 2020-07-31.")
  token: String
  user: User
  accountErrors: [AccountError!]!
}

input ReorderInput {
  id: ID!
  sortOrder: Int
}

enum ReportingPeriod {
  TODAY
  THIS_MONTH
}

type RequestEmailChange {
  errors: [Error!]! @deprecated(reason: "Use typed errors with error codes. This field will be removed after 2020-07-31.")
  user: User
  accountErrors: [AccountError!]!
}

type RequestPasswordReset {
  errors: [Error!]! @deprecated(reason: "Use typed errors with error codes. This field will be removed after 2020-07-31.")
  accountErrors: [AccountError!]!
}

type Sale implements Node {
  id: ID!
  name: String!
  type: SaleType!
  startDate: DateTime!
  endDate: DateTime
  categories(before: String, after: String, first: Int, last: Int): CategoryCountableConnection
  collections(before: String, after: String, first: Int, last: Int): CollectionCountableConnection
  products(before: String, after: String, first: Int, last: Int): ProductCountableConnection
  translation(languageCode: LanguageCodeEnum!): SaleTranslation
  channelListing: [SaleChannelListing!]
  discountValue: Float
  currency: String
}

type SaleAddCatalogues {
  errors: [Error!]! @deprecated(reason: "Use typed errors with error codes. This field will be removed after 2020-07-31.")
  sale: Sale
  discountErrors: [DiscountError!]!
}

type SaleBulkDelete {
  errors: [Error!]! @deprecated(reason: "Use typed errors with error codes. This field will be removed after 2020-07-31.")
  count: Int!
  discountErrors: [DiscountError!]!
}

type SaleChannelListing implements Node {
  id: ID!
  channel: Channel!
  discountValue: Float!
  currency: String!
}

input SaleChannelListingAddInput {
  channelId: ID!
  discountValue: PositiveDecimal!
}

input SaleChannelListingInput {
  addChannels: [SaleChannelListingAddInput!]
  removeChannels: [ID!]
}

type SaleChannelListingUpdate {
  errors: [Error!]! @deprecated(reason: "Use typed errors with error codes. This field will be removed after 2020-07-31.")
  sale: Sale
  discountErrors: [DiscountError!]!
}

type SaleCountableConnection {
  pageInfo: PageInfo!
  edges: [SaleCountableEdge!]!
  totalCount: Int
}

type SaleCountableEdge {
  node: Sale!
  cursor: String!
}

type SaleCreate {
  errors: [Error!]! @deprecated(reason: "Use typed errors with error codes. This field will be removed after 2020-07-31.")
  discountErrors: [DiscountError!]!
  sale: Sale
}

type SaleDelete {
  errors: [Error!]! @deprecated(reason: "Use typed errors with error codes. This field will be removed after 2020-07-31.")
  discountErrors: [DiscountError!]!
  sale: Sale
}

input SaleFilterInput {
  status: [DiscountStatusEnum]
  saleType: DiscountValueTypeEnum
  started: DateTimeRangeInput
  search: String
}

input SaleInput {
  name: String
  type: DiscountValueTypeEnum
  value: PositiveDecimal
  products: [ID]
  categories: [ID]
  collections: [ID]
  startDate: DateTime
  endDate: DateTime
}

type SaleRemoveCatalogues {
  errors: [Error!]! @deprecated(reason: "Use typed errors with error codes. This field will be removed after 2020-07-31.")
  sale: Sale
  discountErrors: [DiscountError!]!
}

enum SaleSortField {
  NAME
  START_DATE
  END_DATE
  VALUE
  TYPE
}

input SaleSortingInput {
  direction: OrderDirection!
  channel: String
  field: SaleSortField!
}

type SaleTranslatableContent implements Node {
  id: ID!
  name: String!
  translation(languageCode: LanguageCodeEnum!): SaleTranslation
  sale: Sale
}

type SaleTranslate {
  errors: [Error!]! @deprecated(reason: "Use typed errors with error codes. This field will be removed after 2020-07-31.")
  translationErrors: [TranslationError!]!
  sale: Sale
}

type SaleTranslation implements Node {
  id: ID!
  name: String
  language: LanguageDisplay!
}

enum SaleType {
  FIXED
  PERCENTAGE
}

type SaleUpdate {
  errors: [Error!]! @deprecated(reason: "Use typed errors with error codes. This field will be removed after 2020-07-31.")
  discountErrors: [DiscountError!]!
  sale: Sale
}

type SelectedAttribute {
  attribute: Attribute!
  values: [AttributeValue]!
}

input SeoInput {
  title: String
  description: String
}

type ServiceAccount implements Node & ObjectWithMetadata {
  id: ID!
  name: String
  created: DateTime
  isActive: Boolean
  permissions: [Permission]
  tokens: [ServiceAccountToken]
  privateMetadata: [MetadataItem]!
  metadata: [MetadataItem]!
  privateMeta: [MetaStore]! @deprecated(reason: "Use the `privetaMetadata` field. This field will be removed after 2020-07-31.")
  meta: [MetaStore]! @deprecated(reason: "Use the `metadata` field. This field will be removed after 2020-07-31.")
}

type ServiceAccountClearPrivateMeta {
  errors: [Error!]! @deprecated(reason: "Use typed errors with error codes. This field will be removed after 2020-07-31.")
  accountErrors: [AccountError!]!
  serviceAccount: ServiceAccount
}

type ServiceAccountCountableConnection {
  pageInfo: PageInfo!
  edges: [ServiceAccountCountableEdge!]!
  totalCount: Int
}

type ServiceAccountCountableEdge {
  node: ServiceAccount!
  cursor: String!
}

type ServiceAccountCreate {
  errors: [Error!]! @deprecated(reason: "Use typed errors with error codes. This field will be removed after 2020-07-31.")
  authToken: String
  accountErrors: [AccountError!]!
  serviceAccount: ServiceAccount
}

type ServiceAccountDelete {
  errors: [Error!]! @deprecated(reason: "Use typed errors with error codes. This field will be removed after 2020-07-31.")
  accountErrors: [AccountError!]!
  serviceAccount: ServiceAccount
}

input ServiceAccountFilterInput {
  search: String
  isActive: Boolean
}

input ServiceAccountInput {
  name: String
  isActive: Boolean
  permissions: [PermissionEnum]
}

enum ServiceAccountSortField {
  NAME
  CREATION_DATE
}

input ServiceAccountSortingInput {
  direction: OrderDirection!
  field: ServiceAccountSortField!
}

type ServiceAccountToken implements Node {
  name: String
  authToken: String
  id: ID!
}

type ServiceAccountTokenCreate {
  errors: [Error!]! @deprecated(reason: "Use typed errors with error codes. This field will be removed after 2020-07-31.")
  authToken: String
  accountErrors: [AccountError!]!
  serviceAccountToken: ServiceAccountToken
}

type ServiceAccountTokenDelete {
  errors: [Error!]! @deprecated(reason: "Use typed errors with error codes. This field will be removed after 2020-07-31.")
  accountErrors: [AccountError!]!
  serviceAccountToken: ServiceAccountToken
}

input ServiceAccountTokenInput {
  name: String
  serviceAccount: ID!
}

type ServiceAccountUpdate {
  errors: [Error!]! @deprecated(reason: "Use typed errors with error codes. This field will be removed after 2020-07-31.")
  accountErrors: [AccountError!]!
  serviceAccount: ServiceAccount
}

type ServiceAccountUpdatePrivateMeta {
  errors: [Error!]! @deprecated(reason: "Use typed errors with error codes. This field will be removed after 2020-07-31.")
  accountErrors: [AccountError!]!
  serviceAccount: ServiceAccount
}

type SetPassword {
  errors: [Error!]! @deprecated(reason: "Use typed errors with error codes. This field will be removed after 2020-07-31.")
  token: String
  refreshToken: String
  csrfToken: String
  user: User
  accountErrors: [AccountError!]!
}

type ShippingError {
  field: String
  message: String
  code: ShippingErrorCode!
  warehouses: [ID!]
  channels: [ID!]
}

enum ShippingErrorCode {
  ALREADY_EXISTS
  GRAPHQL_ERROR
  INVALID
  MAX_LESS_THAN_MIN
  NOT_FOUND
  REQUIRED
  UNIQUE
  DUPLICATED_INPUT_ITEM
}

type ShippingMethod implements Node {
  id: ID!
  name: String!
  minimumOrderWeight: Weight
  maximumOrderWeight: Weight
  type: ShippingMethodTypeEnum
  translation(languageCode: LanguageCodeEnum!): ShippingMethodTranslation
  channelListing: [ShippingMethodChannelListing!]
  price: Money
  maximumOrderPrice: Money
  minimumOrderPrice: Money
}

type ShippingMethodChannelListing implements Node {
  id: ID!
  channel: Channel!
  minimumOrderPrice: Money
  maximumOrderPrice: Money
  price: Money
}

input ShippingMethodChannelListingAddInput {
  channelId: ID!
  price: PositiveDecimal
  minimumOrderPrice: PositiveDecimal
  maximumOrderPrice: PositiveDecimal
}

input ShippingMethodChannelListingInput {
  addChannels: [ShippingMethodChannelListingAddInput!]
  removeChannels: [ID!]
}

type ShippingMethodChannelListingUpdate {
  errors: [Error!]! @deprecated(reason: "Use typed errors with error codes. This field will be removed after 2020-07-31.")
  shippingMethod: ShippingMethod
  shippingErrors: [ShippingError!]!
}

type ShippingMethodTranslatableContent implements Node {
  id: ID!
  name: String!
  translation(languageCode: LanguageCodeEnum!): ShippingMethodTranslation
  shippingMethod: ShippingMethod
}

type ShippingMethodTranslation implements Node {
  id: ID!
  name: String
  language: LanguageDisplay!
}

enum ShippingMethodTypeEnum {
  PRICE
  WEIGHT
}

type ShippingPriceBulkDelete {
  errors: [Error!]! @deprecated(reason: "Use typed errors with error codes. This field will be removed after 2020-07-31.")
  count: Int!
  shippingErrors: [ShippingError!]!
}

type ShippingPriceCreate {
  errors: [Error!]! @deprecated(reason: "Use typed errors with error codes. This field will be removed after 2020-07-31.")
  shippingZone: ShippingZone
  shippingMethod: ShippingMethod
  shippingErrors: [ShippingError!]!
}

type ShippingPriceDelete {
  errors: [Error!]! @deprecated(reason: "Use typed errors with error codes. This field will be removed after 2020-07-31.")
  shippingMethod: ShippingMethod
  shippingZone: ShippingZone
  shippingErrors: [ShippingError!]!
}

input ShippingPriceInput {
  name: String
  minimumOrderWeight: WeightScalar
  maximumOrderWeight: WeightScalar
  type: ShippingMethodTypeEnum
  shippingZone: ID
}

type ShippingPriceTranslate {
  errors: [Error!]! @deprecated(reason: "Use typed errors with error codes. This field will be removed after 2020-07-31.")
  translationErrors: [TranslationError!]!
  shippingMethod: ShippingMethod
}

type ShippingPriceUpdate {
  errors: [Error!]! @deprecated(reason: "Use typed errors with error codes. This field will be removed after 2020-07-31.")
  shippingZone: ShippingZone
  shippingMethod: ShippingMethod
  shippingErrors: [ShippingError!]!
}

type ShippingZone implements Node {
  id: ID!
  name: String!
  default: Boolean!
  priceRange: MoneyRange
  countries: [CountryDisplay]
  shippingMethods: [ShippingMethod]
  warehouses: [Warehouse]
}

type ShippingZoneBulkDelete {
  errors: [Error!]! @deprecated(reason: "Use typed errors with error codes. This field will be removed after 2020-07-31.")
  count: Int!
  shippingErrors: [ShippingError!]!
}

type ShippingZoneCountableConnection {
  pageInfo: PageInfo!
  edges: [ShippingZoneCountableEdge!]!
  totalCount: Int
}

type ShippingZoneCountableEdge {
  node: ShippingZone!
  cursor: String!
}

type ShippingZoneCreate {
  errors: [Error!]! @deprecated(reason: "Use typed errors with error codes. This field will be removed after 2020-07-31.")
  shippingErrors: [ShippingError!]!
  shippingZone: ShippingZone
}

input ShippingZoneCreateInput {
  name: String
  countries: [String]
  default: Boolean
  addWarehouses: [ID]
}

type ShippingZoneDelete {
  errors: [Error!]! @deprecated(reason: "Use typed errors with error codes. This field will be removed after 2020-07-31.")
  shippingErrors: [ShippingError!]!
  shippingZone: ShippingZone
}

type ShippingZoneUpdate {
  errors: [Error!]! @deprecated(reason: "Use typed errors with error codes. This field will be removed after 2020-07-31.")
  shippingErrors: [ShippingError!]!
  shippingZone: ShippingZone
}

input ShippingZoneUpdateInput {
  name: String
  countries: [String]
  default: Boolean
  addWarehouses: [ID]
  removeWarehouses: [ID]
}

type Shop {
  availablePaymentGateways(currency: String): [PaymentGateway!]!
  geolocalization: Geolocalization
  authorizationKeys: [AuthorizationKey]!
  countries(languageCode: LanguageCodeEnum): [CountryDisplay!]!
  currencies: [String]!
  defaultCurrency: String!
  defaultCountry: CountryDisplay
  defaultMailSenderName: String
  defaultMailSenderAddress: String
  description: String
  domain: Domain!
  homepageCollection: Collection
  languages: [LanguageDisplay]!
  name: String!
  navigation: Navigation
  permissions: [Permission]!
  phonePrefixes: [String]!
  headerText: String
  includeTaxesInPrices: Boolean!
  displayGrossPrices: Boolean!
  chargeTaxesOnShipping: Boolean!
  trackInventoryByDefault: Boolean
  defaultWeightUnit: WeightUnitsEnum
  translation(languageCode: LanguageCodeEnum!): ShopTranslation
  automaticFulfillmentDigitalProducts: Boolean
  defaultDigitalMaxDownloads: Int
  defaultDigitalUrlValidDays: Int
  companyAddress: Address
  customerSetPasswordUrl: String
  staffNotificationRecipients: [StaffNotificationRecipient]
}

type ShopAddressUpdate {
  errors: [Error!]! @deprecated(reason: "Use typed errors with error codes. This field will be removed after 2020-07-31.")
  shop: Shop
  shopErrors: [ShopError!]!
}

type ShopDomainUpdate {
  errors: [Error!]! @deprecated(reason: "Use typed errors with error codes. This field will be removed after 2020-07-31.")
  shop: Shop
  shopErrors: [ShopError!]!
}

type ShopError {
  field: String
  message: String
  code: ShopErrorCode!
}

enum ShopErrorCode {
  ALREADY_EXISTS
  CANNOT_FETCH_TAX_RATES
  GRAPHQL_ERROR
  INVALID
  NOT_FOUND
  REQUIRED
  UNIQUE
}

type ShopFetchTaxRates {
  errors: [Error!]! @deprecated(reason: "Use typed errors with error codes. This field will be removed after 2020-07-31.")
  shop: Shop
  shopErrors: [ShopError!]!
}

input ShopSettingsInput {
  headerText: String
  description: String
  includeTaxesInPrices: Boolean
  displayGrossPrices: Boolean
  chargeTaxesOnShipping: Boolean
  trackInventoryByDefault: Boolean
  defaultWeightUnit: WeightUnitsEnum
  automaticFulfillmentDigitalProducts: Boolean
  defaultDigitalMaxDownloads: Int
  defaultDigitalUrlValidDays: Int
  defaultMailSenderName: String
  defaultMailSenderAddress: String
  customerSetPasswordUrl: String
}

type ShopSettingsTranslate {
  errors: [Error!]! @deprecated(reason: "Use typed errors with error codes. This field will be removed after 2020-07-31.")
  shop: Shop
  translationErrors: [TranslationError!]!
}

input ShopSettingsTranslationInput {
  headerText: String
  description: String
}

type ShopSettingsUpdate {
  errors: [Error!]! @deprecated(reason: "Use typed errors with error codes. This field will be removed after 2020-07-31.")
  shop: Shop
  shopErrors: [ShopError!]!
}

type ShopTranslation implements Node {
  id: ID!
  headerText: String!
  description: String!
  language: LanguageDisplay!
}

input SiteDomainInput {
  domain: String
  name: String
}

type StaffBulkDelete {
  errors: [Error!]! @deprecated(reason: "Use typed errors with error codes. This field will be removed after 2020-07-31.")
  count: Int!
  staffErrors: [StaffError!]!
}

type StaffCreate {
  errors: [Error!]! @deprecated(reason: "Use typed errors with error codes. This field will be removed after 2020-07-31.")
  staffErrors: [StaffError!]!
  user: User
}

input StaffCreateInput {
  firstName: String
  lastName: String
  email: String
  isActive: Boolean
  note: String
  addGroups: [ID!]
  redirectUrl: String
}

type StaffDelete {
  errors: [Error!]! @deprecated(reason: "Use typed errors with error codes. This field will be removed after 2020-07-31.")
  staffErrors: [StaffError!]!
  user: User
}

type StaffError {
  field: String
  message: String
  code: AccountErrorCode!
  permissions: [PermissionEnum!]
  groups: [ID!]
  users: [ID!]
}

enum StaffMemberStatus {
  ACTIVE
  DEACTIVATED
}

type StaffNotificationRecipient implements Node {
  user: User
  active: Boolean
  id: ID!
  email: String
}

type StaffNotificationRecipientCreate {
  errors: [Error!]! @deprecated(reason: "Use typed errors with error codes. This field will be removed after 2020-07-31.")
  shopErrors: [ShopError!]!
  staffNotificationRecipient: StaffNotificationRecipient
}

type StaffNotificationRecipientDelete {
  errors: [Error!]! @deprecated(reason: "Use typed errors with error codes. This field will be removed after 2020-07-31.")
  shopErrors: [ShopError!]!
  staffNotificationRecipient: StaffNotificationRecipient
}

input StaffNotificationRecipientInput {
  user: ID
  email: String
  active: Boolean
}

type StaffNotificationRecipientUpdate {
  errors: [Error!]! @deprecated(reason: "Use typed errors with error codes. This field will be removed after 2020-07-31.")
  shopErrors: [ShopError!]!
  staffNotificationRecipient: StaffNotificationRecipient
}

type StaffUpdate {
  errors: [Error!]! @deprecated(reason: "Use typed errors with error codes. This field will be removed after 2020-07-31.")
  staffErrors: [StaffError!]!
  user: User
}

input StaffUpdateInput {
  firstName: String
  lastName: String
  email: String
  isActive: Boolean
  note: String
  addGroups: [ID!]
  removeGroups: [ID!]
}

input StaffUserInput {
  status: StaffMemberStatus
  search: String
}

type Stock implements Node {
  warehouse: Warehouse!
  productVariant: ProductVariant!
  quantity: Int!
  id: ID!
  quantityAllocated: Int!
}

enum StockAvailability {
  IN_STOCK
  OUT_OF_STOCK
}

type StockCountableConnection {
  pageInfo: PageInfo!
  edges: [StockCountableEdge!]!
  totalCount: Int
}

type StockCountableEdge {
  node: Stock!
  cursor: String!
}

type StockError {
  field: String
  message: String
  code: StockErrorCode!
}

enum StockErrorCode {
  ALREADY_EXISTS
  GRAPHQL_ERROR
  INVALID
  NOT_FOUND
  REQUIRED
  UNIQUE
}

input StockFilterInput {
  quantity: Float
  search: String
}

input StockInput {
  warehouse: ID!
  quantity: Int
}

enum TaxRateType {
  ACCOMMODATION
  ADMISSION_TO_CULTURAL_EVENTS
  ADMISSION_TO_ENTERTAINMENT_EVENTS
  ADMISSION_TO_SPORTING_EVENTS
  ADVERTISING
  AGRICULTURAL_SUPPLIES
  BABY_FOODSTUFFS
  BIKES
  BOOKS
  CHILDRENS_CLOTHING
  DOMESTIC_FUEL
  DOMESTIC_SERVICES
  E_BOOKS
  FOODSTUFFS
  HOTELS
  MEDICAL
  NEWSPAPERS
  PASSENGER_TRANSPORT
  PHARMACEUTICALS
  PROPERTY_RENOVATIONS
  RESTAURANTS
  SOCIAL_HOUSING
  STANDARD
  WATER
  WINE
}

type TaxType {
  description: String
  taxCode: String
}

type TaxedMoney {
  currency: String!
  gross: Money!
  net: Money!
  tax: Money!
}

type TaxedMoneyRange {
  start: TaxedMoney
  stop: TaxedMoney
}

type Transaction implements Node {
  id: ID!
  created: DateTime!
  payment: Payment!
  token: String!
  kind: TransactionKind!
  isSuccess: Boolean!
  error: TransactionError
  amount: Money
}

enum TransactionError {
  TRANSACTIONERROR_INCORRECT_NUMBER
  TRANSACTIONERROR_INVALID_NUMBER
  TRANSACTIONERROR_INCORRECT_CVV
  TRANSACTIONERROR_INVALID_CVV
  TRANSACTIONERROR_INCORRECT_ZIP
  TRANSACTIONERROR_INCORRECT_ADDRESS
  TRANSACTIONERROR_INVALID_EXPIRY_DATE
  TRANSACTIONERROR_EXPIRED
  TRANSACTIONERROR_PROCESSING_ERROR
  TRANSACTIONERROR_DECLINED
}

enum TransactionKind {
  AUTH
  PENDING
  ACTION_TO_CONFIRM
  REFUND
  REFUND_ONGOING
  CAPTURE
  VOID
  CONFIRM
  CANCEL
}

union TranslatableItem = ProductTranslatableContent | CollectionTranslatableContent | CategoryTranslatableContent | AttributeTranslatableContent | AttributeValueTranslatableContent | ProductVariantTranslatableContent | PageTranslatableContent | ShippingMethodTranslatableContent | SaleTranslatableContent | VoucherTranslatableContent | MenuItemTranslatableContent

type TranslatableItemConnection {
  pageInfo: PageInfo!
  edges: [TranslatableItemEdge!]!
  totalCount: Int
}

type TranslatableItemEdge {
  node: TranslatableItem!
  cursor: String!
}

enum TranslatableKinds {
  ATTRIBUTE
  ATTRIBUTE_VALUE
  CATEGORY
  COLLECTION
  MENU_ITEM
  PAGE
  PRODUCT
  SALE
  SHIPPING_METHOD
  VARIANT
  VOUCHER
}

type TranslationError {
  field: String
  message: String
  code: TranslationErrorCode!
}

enum TranslationErrorCode {
  GRAPHQL_ERROR
  NOT_FOUND
  REQUIRED
}

input TranslationInput {
  seoTitle: String
  seoDescription: String
  name: String
  description: String
  descriptionJson: JSONString
}

scalar UUID

input UpdateInvoiceInput {
  number: String
  url: String
}

type UpdateMetadata {
  errors: [Error!]! @deprecated(reason: "Use typed errors with error codes. This field will be removed after 2020-07-31.")
  metadataErrors: [MetadataError!]!
  item: ObjectWithMetadata
}

type UpdatePrivateMetadata {
  errors: [Error!]! @deprecated(reason: "Use typed errors with error codes. This field will be removed after 2020-07-31.")
  metadataErrors: [MetadataError!]!
  item: ObjectWithMetadata
}

scalar Upload

type User implements Node & ObjectWithMetadata {
  id: ID!
  lastLogin: DateTime
  email: String!
  firstName: String!
  lastName: String!
  isStaff: Boolean!
  isActive: Boolean!
  note: String
  dateJoined: DateTime!
  defaultShippingAddress: Address
  defaultBillingAddress: Address
  privateMetadata: [MetadataItem]!
  metadata: [MetadataItem]!
  privateMeta: [MetaStore]! @deprecated(reason: "Use the `privetaMetadata` field. This field will be removed after 2020-07-31.")
  meta: [MetaStore]! @deprecated(reason: "Use the `metadata` field. This field will be removed after 2020-07-31.")
  addresses: [Address]
  checkout: Checkout
  giftCards(before: String, after: String, first: Int, last: Int): GiftCardCountableConnection
  orders(before: String, after: String, first: Int, last: Int): OrderCountableConnection
  permissions: [Permission] @deprecated(reason: "Will be removed in Saleor 2.11.Use the `userPermissions` instead.")
  userPermissions: [UserPermission]
  permissionGroups: [Group]
  editableGroups: [Group]
  avatar(size: Int): Image
  events: [CustomerEvent]
  storedPaymentSources: [PaymentSource]
}

type UserAvatarDelete {
  errors: [Error!]! @deprecated(reason: "Use typed errors with error codes. This field will be removed after 2020-07-31.")
  user: User
  accountErrors: [AccountError!]!
}

type UserAvatarUpdate {
  errors: [Error!]! @deprecated(reason: "Use typed errors with error codes. This field will be removed after 2020-07-31.")
  user: User
  accountErrors: [AccountError!]!
}

type UserBulkSetActive {
  errors: [Error!]! @deprecated(reason: "Use typed errors with error codes. This field will be removed after 2020-07-31.")
  count: Int!
  accountErrors: [AccountError!]!
}

type UserClearMeta {
  errors: [Error!]! @deprecated(reason: "Use typed errors with error codes. This field will be removed after 2020-07-31.")
  accountErrors: [AccountError!]!
  user: User
}

type UserClearPrivateMeta {
  errors: [Error!]! @deprecated(reason: "Use typed errors with error codes. This field will be removed after 2020-07-31.")
  accountErrors: [AccountError!]!
  user: User
}

type UserCountableConnection {
  pageInfo: PageInfo!
  edges: [UserCountableEdge!]!
  totalCount: Int
}

type UserCountableEdge {
  node: User!
  cursor: String!
}

input UserCreateInput {
  defaultBillingAddress: AddressInput
  defaultShippingAddress: AddressInput
  firstName: String
  lastName: String
  email: String
  isActive: Boolean
  note: String
  redirectUrl: String
}

type UserPermission {
  code: PermissionEnum!
  name: String!
  sourcePermissionGroups(userId: ID!): [Group!]
}

enum UserSortField {
  FIRST_NAME
  LAST_NAME
  EMAIL
  ORDER_COUNT
}

input UserSortingInput {
  direction: OrderDirection!
  field: UserSortField!
}

type UserUpdateMeta {
  errors: [Error!]! @deprecated(reason: "Use typed errors with error codes. This field will be removed after 2020-07-31.")
  accountErrors: [AccountError!]!
  user: User
}

type UserUpdatePrivateMeta {
  errors: [Error!]! @deprecated(reason: "Use typed errors with error codes. This field will be removed after 2020-07-31.")
  accountErrors: [AccountError!]!
  user: User
}

type VAT {
  countryCode: String!
  standardRate: Float
  reducedRates: [ReducedRate]!
}

type VariantImageAssign {
  errors: [Error!]! @deprecated(reason: "Use typed errors with error codes. This field will be removed after 2020-07-31.")
  productVariant: ProductVariant
  image: ProductImage
  productErrors: [ProductError!]!
}

type VariantImageUnassign {
  errors: [Error!]! @deprecated(reason: "Use typed errors with error codes. This field will be removed after 2020-07-31.")
  productVariant: ProductVariant
  image: ProductImage
  productErrors: [ProductError!]!
}

type VariantPricingInfo {
  onSale: Boolean
  discount: TaxedMoney
  discountLocalCurrency: TaxedMoney
  price: TaxedMoney
  priceUndiscounted: TaxedMoney
  priceLocalCurrency: TaxedMoney
}

type VerifyToken {
  errors: [Error!]! @deprecated(reason: "Use typed errors with error codes. This field will be removed after 2020-07-31.")
  user: User
  isValid: Boolean!
  payload: GenericScalar
  accountErrors: [AccountError!]!
}

type Voucher implements Node {
  id: ID!
  name: String
  type: VoucherTypeEnum!
  code: String!
  usageLimit: Int
  used: Int!
  startDate: DateTime!
  endDate: DateTime
  applyOncePerOrder: Boolean!
  applyOncePerCustomer: Boolean!
  discountValueType: DiscountValueTypeEnum!
  minCheckoutItemsQuantity: Int
  categories(before: String, after: String, first: Int, last: Int): CategoryCountableConnection
  collections(before: String, after: String, first: Int, last: Int): CollectionCountableConnection
  products(before: String, after: String, first: Int, last: Int): ProductCountableConnection
  countries: [CountryDisplay]
  translation(languageCode: LanguageCodeEnum!): VoucherTranslation
  discountValue: Float
  currency: String
  minSpent: Money
  channelListing: [VoucherChannelListing!]
}

type VoucherAddCatalogues {
  errors: [Error!]! @deprecated(reason: "Use typed errors with error codes. This field will be removed after 2020-07-31.")
  voucher: Voucher
  discountErrors: [DiscountError!]!
}

type VoucherBulkDelete {
  errors: [Error!]! @deprecated(reason: "Use typed errors with error codes. This field will be removed after 2020-07-31.")
  count: Int!
  discountErrors: [DiscountError!]!
}

type VoucherChannelListing implements Node {
  id: ID!
  channel: Channel!
  discountValue: Float!
  currency: String!
  minSpent: Money
}

input VoucherChannelListingAddInput {
  channelId: ID!
  discountValue: PositiveDecimal
  minAmountSpent: PositiveDecimal
}

input VoucherChannelListingInput {
  addChannels: [VoucherChannelListingAddInput!]
  removeChannels: [ID!]
}

type VoucherChannelListingUpdate {
  errors: [Error!]! @deprecated(reason: "Use typed errors with error codes. This field will be removed after 2020-07-31.")
  voucher: Voucher
  discountErrors: [DiscountError!]!
}

type VoucherCountableConnection {
  pageInfo: PageInfo!
  edges: [VoucherCountableEdge!]!
  totalCount: Int
}

type VoucherCountableEdge {
  node: Voucher!
  cursor: String!
}

type VoucherCreate {
  errors: [Error!]! @deprecated(reason: "Use typed errors with error codes. This field will be removed after 2020-07-31.")
  discountErrors: [DiscountError!]!
  voucher: Voucher
}

type VoucherDelete {
  errors: [Error!]! @deprecated(reason: "Use typed errors with error codes. This field will be removed after 2020-07-31.")
  discountErrors: [DiscountError!]!
  voucher: Voucher
}

enum VoucherDiscountType {
  FIXED
  PERCENTAGE
  SHIPPING
}

input VoucherFilterInput {
  status: [DiscountStatusEnum]
  timesUsed: IntRangeInput
  discountType: [VoucherDiscountType]
  started: DateTimeRangeInput
  search: String
}

input VoucherInput {
  type: VoucherTypeEnum
  name: String
  code: String
  startDate: DateTime
  endDate: DateTime
  discountValueType: DiscountValueTypeEnum
  products: [ID]
  collections: [ID]
  categories: [ID]
  minCheckoutItemsQuantity: Int
  countries: [String]
  applyOncePerOrder: Boolean
  applyOncePerCustomer: Boolean
  usageLimit: Int
}

type VoucherRemoveCatalogues {
  errors: [Error!]! @deprecated(reason: "Use typed errors with error codes. This field will be removed after 2020-07-31.")
  voucher: Voucher
  discountErrors: [DiscountError!]!
}

enum VoucherSortField {
  CODE
  START_DATE
  END_DATE
  VALUE
  TYPE
  USAGE_LIMIT
  MINIMUM_SPENT_AMOUNT
}

input VoucherSortingInput {
  direction: OrderDirection!
  channel: String
  field: VoucherSortField!
}

type VoucherTranslatableContent implements Node {
  id: ID!
  name: String
  translation(languageCode: LanguageCodeEnum!): VoucherTranslation
  voucher: Voucher
}

type VoucherTranslate {
  errors: [Error!]! @deprecated(reason: "Use typed errors with error codes. This field will be removed after 2020-07-31.")
  translationErrors: [TranslationError!]!
  voucher: Voucher
}

type VoucherTranslation implements Node {
  id: ID!
  name: String
  language: LanguageDisplay!
}

enum VoucherTypeEnum {
  SHIPPING
  ENTIRE_ORDER
  SPECIFIC_PRODUCT
}

type VoucherUpdate {
  errors: [Error!]! @deprecated(reason: "Use typed errors with error codes. This field will be removed after 2020-07-31.")
  discountErrors: [DiscountError!]!
  voucher: Voucher
}

type Warehouse implements Node {
  id: ID!
  name: String!
  slug: String!
  companyName: String!
  shippingZones(before: String, after: String, first: Int, last: Int): ShippingZoneCountableConnection!
  address: Address!
  email: String!
}

input WarehouseAddressInput {
  streetAddress1: String!
  streetAddress2: String
  city: String!
  cityArea: String
  postalCode: String
  country: CountryCode!
  countryArea: String
  phone: String
}

type WarehouseCountableConnection {
  pageInfo: PageInfo!
  edges: [WarehouseCountableEdge!]!
  totalCount: Int
}

type WarehouseCountableEdge {
  node: Warehouse!
  cursor: String!
}

type WarehouseCreate {
  errors: [Error!]! @deprecated(reason: "Use typed errors with error codes. This field will be removed after 2020-07-31.")
  warehouseErrors: [WarehouseError!]!
  warehouse: Warehouse
}

input WarehouseCreateInput {
  slug: String
  companyName: String
  email: String
  name: String!
  address: WarehouseAddressInput!
  shippingZones: [ID]
}

type WarehouseDelete {
  errors: [Error!]! @deprecated(reason: "Use typed errors with error codes. This field will be removed after 2020-07-31.")
  warehouseErrors: [WarehouseError!]!
  warehouse: Warehouse
}

type WarehouseError {
  field: String
  message: String
  code: WarehouseErrorCode!
}

enum WarehouseErrorCode {
  ALREADY_EXISTS
  GRAPHQL_ERROR
  INVALID
  NOT_FOUND
  REQUIRED
  UNIQUE
}

input WarehouseFilterInput {
  search: String
  ids: [ID]
}

type WarehouseShippingZoneAssign {
  errors: [Error!]! @deprecated(reason: "Use typed errors with error codes. This field will be removed after 2020-07-31.")
  warehouseErrors: [WarehouseError!]!
  warehouse: Warehouse
}

type WarehouseShippingZoneUnassign {
  errors: [Error!]! @deprecated(reason: "Use typed errors with error codes. This field will be removed after 2020-07-31.")
  warehouseErrors: [WarehouseError!]!
  warehouse: Warehouse
}

enum WarehouseSortField {
  NAME
}

input WarehouseSortingInput {
  direction: OrderDirection!
  field: WarehouseSortField!
}

type WarehouseUpdate {
  errors: [Error!]! @deprecated(reason: "Use typed errors with error codes. This field will be removed after 2020-07-31.")
  warehouseErrors: [WarehouseError!]!
  warehouse: Warehouse
}

input WarehouseUpdateInput {
  slug: String
  companyName: String
  email: String
  name: String
  address: WarehouseAddressInput
}

type Webhook implements Node {
  name: String!
  targetUrl: String!
  isActive: Boolean!
  secretKey: String
  id: ID!
  events: [WebhookEvent!]!
  serviceAccount: ServiceAccount! @deprecated(reason: "Use the `app` field instead. This field will be removed after 2020-07-31.")
  app: App!
}

type WebhookCountableConnection {
  pageInfo: PageInfo!
  edges: [WebhookCountableEdge!]!
  totalCount: Int
}

type WebhookCountableEdge {
  node: Webhook!
  cursor: String!
}

type WebhookCreate {
  errors: [Error!]! @deprecated(reason: "Use typed errors with error codes. This field will be removed after 2020-07-31.")
  webhookErrors: [WebhookError!]!
  webhook: Webhook
}

input WebhookCreateInput {
  name: String
  targetUrl: String
  events: [WebhookEventTypeEnum]
  serviceAccount: ID
  app: ID
  isActive: Boolean
  secretKey: String
}

type WebhookDelete {
  errors: [Error!]! @deprecated(reason: "Use typed errors with error codes. This field will be removed after 2020-07-31.")
  webhookErrors: [WebhookError!]!
  webhook: Webhook
}

type WebhookError {
  field: String
  message: String
  code: WebhookErrorCode!
}

enum WebhookErrorCode {
  GRAPHQL_ERROR
  INVALID
  NOT_FOUND
  REQUIRED
  UNIQUE
}

type WebhookEvent {
  eventType: WebhookEventTypeEnum!
  name: String!
}

enum WebhookEventTypeEnum {
  ANY_EVENTS
  ORDER_CREATED
  ORDER_FULLY_PAID
  ORDER_UPDATED
  ORDER_CANCELLED
  ORDER_FULFILLED
  INVOICE_REQUESTED
  INVOICE_DELETED
  INVOICE_SENT
  CUSTOMER_CREATED
  PRODUCT_CREATED
  PRODUCT_UPDATED
  CHECKOUT_QUANTITY_CHANGED
  CHECKOUT_CREATED
  CHECKOUT_UPDATED
  FULFILLMENT_CREATED
}

input WebhookFilterInput {
  search: String
  isActive: Boolean
}

enum WebhookSampleEventTypeEnum {
  ORDER_CREATED
  ORDER_FULLY_PAID
  ORDER_UPDATED
  ORDER_CANCELLED
  ORDER_FULFILLED
  INVOICE_REQUESTED
  INVOICE_DELETED
  INVOICE_SENT
  CUSTOMER_CREATED
  PRODUCT_CREATED
  PRODUCT_UPDATED
  CHECKOUT_QUANTITY_CHANGED
  CHECKOUT_CREATED
  CHECKOUT_UPDATED
  FULFILLMENT_CREATED
}

enum WebhookSortField {
  NAME
  SERVICE_ACCOUNT
  TARGET_URL
  APP
}

input WebhookSortingInput {
  direction: OrderDirection!
  field: WebhookSortField!
}

type WebhookUpdate {
  errors: [Error!]! @deprecated(reason: "Use typed errors with error codes. This field will be removed after 2020-07-31.")
  webhookErrors: [WebhookError!]!
  webhook: Webhook
}

input WebhookUpdateInput {
  name: String
  targetUrl: String
  events: [WebhookEventTypeEnum]
  serviceAccount: ID
  app: ID
  isActive: Boolean
  secretKey: String
}

type Weight {
  unit: WeightUnitsEnum!
  value: Float!
}

scalar WeightScalar

enum WeightUnitsEnum {
  KG
  LB
  OZ
  G
}

scalar _Any

union _Entity = Address | User | Group | ServiceAccount | App | ProductVariant | Product | ProductType | Collection | Category | ProductImage

type _Service {
  sdl: String
}<|MERGE_RESOLUTION|>--- conflicted
+++ resolved
@@ -1244,6 +1244,7 @@
   field: String
   message: String
   code: ProductErrorCode!
+  attributes: [ID!]
   products: [ID!]
 }
 
@@ -3802,6 +3803,7 @@
   field: String
   message: String
   code: ProductErrorCode!
+  attributes: [ID!]
   channels: [ID!]
 }
 
@@ -4418,15 +4420,9 @@
   products(filter: ProductFilterInput, sortBy: ProductOrder, stockAvailability: StockAvailability, channel: String, before: String, after: String, first: Int, last: Int): ProductCountableConnection
   productType(id: ID!): ProductType
   productTypes(filter: ProductTypeFilterInput, sortBy: ProductTypeSortingInput, before: String, after: String, first: Int, last: Int): ProductTypeCountableConnection
-<<<<<<< HEAD
-  productVariant(id: ID!, channel: String): ProductVariant
-  productVariants(ids: [ID], channel: String, before: String, after: String, first: Int, last: Int): ProductVariantCountableConnection
+  productVariant(id: ID, sku: String, channel: String): ProductVariant
+  productVariants(ids: [ID], channel: String, filter: ProductVariantFilterInput, before: String, after: String, first: Int, last: Int): ProductVariantCountableConnection
   reportProductSales(period: ReportingPeriod!, channel: String, before: String, after: String, first: Int, last: Int): ProductVariantCountableConnection
-=======
-  productVariant(id: ID, sku: String): ProductVariant
-  productVariants(ids: [ID], filter: ProductVariantFilterInput, before: String, after: String, first: Int, last: Int): ProductVariantCountableConnection
-  reportProductSales(period: ReportingPeriod!, before: String, after: String, first: Int, last: Int): ProductVariantCountableConnection
->>>>>>> a5d729d2
   payment(id: ID!): Payment
   payments(before: String, after: String, first: Int, last: Int): PaymentCountableConnection
   page(id: ID, slug: String): Page
