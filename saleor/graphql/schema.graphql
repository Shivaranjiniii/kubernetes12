--- conflicted
+++ resolved
@@ -2711,14 +2711,11 @@
   checkoutPaymentCreate(checkoutId: ID!, input: PaymentInput!): CheckoutPaymentCreate
   checkoutShippingAddressUpdate(checkoutId: ID!, shippingAddress: AddressInput!): CheckoutShippingAddressUpdate
   checkoutShippingMethodUpdate(checkoutId: ID, shippingMethodId: ID!): CheckoutShippingMethodUpdate
-<<<<<<< HEAD
-=======
   channelCreate(input: ChannelCreateInput!): ChannelCreate
   channelUpdate(id: ID!, input: ChannelUpdateInput!): ChannelUpdate
   channelDelete(id: ID!, input: ChannelDeleteInput!): ChannelDelete
   channelActivate(id: ID!): ChannelActivate
   channelDeactivate(id: ID!): ChannelDeactivate
->>>>>>> 8d3b4a50
   attributeCreate(input: AttributeCreateInput!): AttributeCreate
   attributeDelete(id: ID!): AttributeDelete
   attributeUpdate(id: ID!, input: AttributeUpdateInput!): AttributeUpdate
@@ -3712,31 +3709,6 @@
 }
 
 type ProductAttributeAssign {
-<<<<<<< HEAD
-  errors: [Error!]! @deprecated(reason: "Use typed errors with error codes. This field will be removed after 2020-07-31.")
-  productType: ProductType
-  productErrors: [ProductError!]!
-}
-
-input ProductAttributeAssignInput {
-  id: ID!
-  type: ProductAttributeType!
-}
-
-enum ProductAttributeType {
-  PRODUCT
-  VARIANT
-}
-
-type ProductAttributeUnassign {
-  errors: [Error!]! @deprecated(reason: "Use typed errors with error codes. This field will be removed after 2020-07-31.")
-  productType: ProductType
-  productErrors: [ProductError!]!
-}
-
-type ProductBulkDelete {
-=======
->>>>>>> 8d3b4a50
   errors: [Error!]! @deprecated(reason: "Use typed errors with error codes. This field will be removed after 2020-07-31.")
   productType: ProductType
   productErrors: [ProductError!]!
@@ -4365,11 +4337,8 @@
   checkouts(channel: String, before: String, after: String, first: Int, last: Int): CheckoutCountableConnection
   checkoutLine(id: ID): CheckoutLine
   checkoutLines(before: String, after: String, first: Int, last: Int): CheckoutLineCountableConnection
-<<<<<<< HEAD
-=======
   channel(id: ID): Channel
   channels: [Channel!]
->>>>>>> 8d3b4a50
   attributes(filter: AttributeFilterInput, sortBy: AttributeSortingInput, before: String, after: String, first: Int, last: Int): AttributeCountableConnection
   attribute(id: ID!): Attribute
   appsInstallations: [AppInstallation!]!
