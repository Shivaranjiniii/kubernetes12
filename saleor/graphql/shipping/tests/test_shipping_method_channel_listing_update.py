from unittest.mock import patch

import graphene
import pytest

from ....shipping.error_codes import ShippingErrorCode
from ....shipping.models import ShippingMethodChannelListing
from ...tests.utils import assert_negative_positive_decimal_value, get_graphql_content

SHIPPING_METHOD_CHANNEL_LISTING_UPDATE_MUTATION = """
mutation UpdateShippingMethodChannelListing(
    $id: ID!
    $input: ShippingMethodChannelListingInput!
) {
    shippingMethodChannelListingUpdate(id: $id, input: $input) {
        errors {
            field
            message
            code
            channels
        }
        shippingMethod {
            name
            channelListings {
                price {
                    amount
                }
                maximumOrderPrice {
                    amount
                }
                minimumOrderPrice {
                    amount
                }
                channel {
                    slug
                }
            }
        }
    }
}
"""


def test_shipping_method_channel_listing_create_as_staff_user(
    staff_api_client,
    shipping_method,
    permission_manage_shipping,
    channel_PLN,
):
    # given
    shipping_method.shipping_zone.channels.add(channel_PLN)
    shipping_method_id = graphene.Node.to_global_id(
        "ShippingMethod", shipping_method.pk
    )
    channel_id = graphene.Node.to_global_id("Channel", channel_PLN.id)
    price = 1
    min_value = 2
    max_value = 3

    variables = {
        "id": shipping_method_id,
        "input": {
            "addChannels": [
                {
                    "channelId": channel_id,
                    "price": price,
                    "minimumOrderPrice": min_value,
                    "maximumOrderPrice": max_value,
                }
            ]
        },
    }

    # when

    response = staff_api_client.post_graphql(
        SHIPPING_METHOD_CHANNEL_LISTING_UPDATE_MUTATION,
        variables=variables,
        permissions=(permission_manage_shipping,),
    )
    content = get_graphql_content(response)

    # then
    data = content["data"]["shippingMethodChannelListingUpdate"]
    shipping_method_data = data["shippingMethod"]
    assert not data["errors"]
    assert shipping_method_data["name"] == shipping_method.name

    assert shipping_method_data["channelListings"][1]["price"]["amount"] == price
    assert (
        shipping_method_data["channelListings"][1]["maximumOrderPrice"]["amount"]
        == max_value
    )
    assert (
        shipping_method_data["channelListings"][1]["minimumOrderPrice"]["amount"]
        == min_value
    )
    assert (
        shipping_method_data["channelListings"][1]["channel"]["slug"]
        == channel_PLN.slug
    )


def test_shipping_method_channel_listing_update_as_staff_user(
    staff_api_client,
    shipping_method,
    permission_manage_shipping,
    channel_USD,
):
    # given
    shipping_method_id = graphene.Node.to_global_id(
        "ShippingMethod", shipping_method.pk
    )
    channel_id = graphene.Node.to_global_id("Channel", channel_USD.id)
    min_value = 20
    max_value = 30

    variables = {
        "id": shipping_method_id,
        "input": {
            "addChannels": [
                {
                    "channelId": channel_id,
                    "minimumOrderPrice": min_value,
                    "maximumOrderPrice": max_value,
                }
            ]
        },
    }
    channel_listing = ShippingMethodChannelListing.objects.get(
        shipping_method_id=shipping_method.pk, channel_id=channel_USD.id
    )

    assert channel_listing.price.amount == 10
    assert channel_listing.minimum_order_price.amount == 0
    assert channel_listing.maximum_order_price is None

    # when
    response = staff_api_client.post_graphql(
        SHIPPING_METHOD_CHANNEL_LISTING_UPDATE_MUTATION,
        variables=variables,
        permissions=(permission_manage_shipping,),
    )
    content = get_graphql_content(response)

    data = content["data"]["shippingMethodChannelListingUpdate"]
    shipping_method_data = data["shippingMethod"]
    assert not data["errors"]
    assert shipping_method_data["name"] == shipping_method.name

    # then
    assert (
        shipping_method_data["channelListings"][0]["maximumOrderPrice"]["amount"]
        == max_value
    )
    assert (
        shipping_method_data["channelListings"][0]["minimumOrderPrice"]["amount"]
        == min_value
    )
    assert (
        shipping_method_data["channelListings"][0]["channel"]["slug"]
        == channel_USD.slug
    )

    channel_listing.refresh_from_db()

    assert channel_listing.price.amount == 10
    assert channel_listing.minimum_order_price.amount == min_value
    assert channel_listing.maximum_order_price.amount == max_value


def test_shipping_method_channel_listing_update_with_negative_price(
    staff_api_client,
    shipping_method,
    permission_manage_shipping,
    channel_PLN,
):
    # given
    shipping_method.shipping_zone.channels.add(channel_PLN)
    staff_api_client.user.user_permissions.add(permission_manage_shipping)
    shipping_method_id = graphene.Node.to_global_id(
        "ShippingMethod", shipping_method.pk
    )
    channel_id = graphene.Node.to_global_id("Channel", channel_PLN.id)
    price = -10
    min_value = 2
    max_value = 3

    variables = {
        "id": shipping_method_id,
        "input": {
            "addChannels": [
                {
                    "channelId": channel_id,
                    "price": price,
                    "minimumOrderPrice": min_value,
                    "maximumOrderPrice": max_value,
                }
            ]
        },
    }

    # when
    response = staff_api_client.post_graphql(
        SHIPPING_METHOD_CHANNEL_LISTING_UPDATE_MUTATION,
        variables=variables,
    )

    # then
    assert_negative_positive_decimal_value(response)


def test_shipping_method_channel_listing_update_with_negative_min_value(
    staff_api_client,
    shipping_method,
    permission_manage_shipping,
    channel_PLN,
):
    # given
    shipping_method.shipping_zone.channels.add(channel_PLN)
    staff_api_client.user.user_permissions.add(permission_manage_shipping)
    shipping_method_id = graphene.Node.to_global_id(
        "ShippingMethod", shipping_method.pk
    )
    channel_id = graphene.Node.to_global_id("Channel", channel_PLN.id)
    price = 10
    min_value = -2
    max_value = 3

    variables = {
        "id": shipping_method_id,
        "input": {
            "addChannels": [
                {
                    "channelId": channel_id,
                    "price": price,
                    "minimumOrderPrice": min_value,
                    "maximumOrderPrice": max_value,
                }
            ]
        },
    }

    # when
    response = staff_api_client.post_graphql(
        SHIPPING_METHOD_CHANNEL_LISTING_UPDATE_MUTATION,
        variables=variables,
    )

    # then
    assert_negative_positive_decimal_value(response)


def test_shipping_method_channel_listing_update_with_negative_max_value(
    staff_api_client,
    shipping_method,
    permission_manage_shipping,
    channel_PLN,
):
    # given
    shipping_method.shipping_zone.channels.add(channel_PLN)
    staff_api_client.user.user_permissions.add(permission_manage_shipping)
    shipping_method_id = graphene.Node.to_global_id(
        "ShippingMethod", shipping_method.pk
    )
    channel_id = graphene.Node.to_global_id("Channel", channel_PLN.id)
    price = 10
    max_value = -3

    variables = {
        "id": shipping_method_id,
        "input": {
            "addChannels": [
                {
                    "channelId": channel_id,
                    "price": price,
                    "maximumOrderPrice": max_value,
                }
            ]
        },
    }

    # when
    response = staff_api_client.post_graphql(
        SHIPPING_METHOD_CHANNEL_LISTING_UPDATE_MUTATION,
        variables=variables,
    )

    # then
    assert_negative_positive_decimal_value(response)


def test_shipping_method_channel_listing_update_with_max_less_than_min(
    staff_api_client,
    shipping_method,
    permission_manage_shipping,
    channel_PLN,
):
    # given
    shipping_method.shipping_zone.channels.add(channel_PLN)
    shipping_method_id = graphene.Node.to_global_id(
        "ShippingMethod", shipping_method.pk
    )
    channel_id = graphene.Node.to_global_id("Channel", channel_PLN.id)
    price = 1
    min_value = 20
    max_value = 15

    variables = {
        "id": shipping_method_id,
        "input": {
            "addChannels": [
                {
                    "channelId": channel_id,
                    "price": price,
                    "minimumOrderPrice": min_value,
                    "maximumOrderPrice": max_value,
                }
            ]
        },
    }

    # when
    response = staff_api_client.post_graphql(
        SHIPPING_METHOD_CHANNEL_LISTING_UPDATE_MUTATION,
        variables=variables,
        permissions=(permission_manage_shipping,),
    )
    content = get_graphql_content(response)
    data = content["data"]["shippingMethodChannelListingUpdate"]

    # then
    assert data["errors"][0]["field"] == "maximumOrderPrice"
    assert data["errors"][0]["code"] == ShippingErrorCode.MAX_LESS_THAN_MIN.name
    assert data["errors"][0]["channels"] == [channel_id]


def test_shipping_method_channel_listing_create_without_price(
    staff_api_client,
    shipping_method,
    permission_manage_shipping,
    channel_PLN,
):
    # given
    shipping_method.shipping_zone.channels.add(channel_PLN)
    shipping_method_id = graphene.Node.to_global_id(
        "ShippingMethod", shipping_method.pk
    )
    channel_id = graphene.Node.to_global_id("Channel", channel_PLN.id)
    min_value = 10
    max_value = 15

    variables = {
        "id": shipping_method_id,
        "input": {
            "addChannels": [
                {
                    "channelId": channel_id,
                    "minimumOrderPrice": min_value,
                    "maximumOrderPrice": max_value,
                }
            ]
        },
    }

    # when
    response = staff_api_client.post_graphql(
        SHIPPING_METHOD_CHANNEL_LISTING_UPDATE_MUTATION,
        variables=variables,
        permissions=(permission_manage_shipping,),
    )
    content = get_graphql_content(response)
    data = content["data"]["shippingMethodChannelListingUpdate"]

    # then
    assert data["errors"][0]["field"] == "price"
    assert data["errors"][0]["code"] == ShippingErrorCode.REQUIRED.name
    assert data["errors"][0]["channels"] == [channel_id]


def test_shipping_method_channel_listing_update_with_to_many_decimal_places_in_price(
    staff_api_client,
    shipping_method,
    permission_manage_shipping,
    channel_PLN,
):
    # given
    shipping_method.shipping_zone.channels.add(channel_PLN)
    shipping_method_id = graphene.Node.to_global_id(
        "ShippingMethod", shipping_method.pk
    )
    channel_id = graphene.Node.to_global_id("Channel", channel_PLN.id)
    price = 10.1234
    min_value = 2
    max_value = 3

    variables = {
        "id": shipping_method_id,
        "input": {
            "addChannels": [
                {
                    "channelId": channel_id,
                    "price": price,
                    "minimumOrderPrice": min_value,
                    "maximumOrderPrice": max_value,
                }
            ]
        },
    }

    # when
    response = staff_api_client.post_graphql(
        SHIPPING_METHOD_CHANNEL_LISTING_UPDATE_MUTATION,
        variables=variables,
        permissions=(permission_manage_shipping,),
    )
    content = get_graphql_content(response)
    data = content["data"]["shippingMethodChannelListingUpdate"]

    # then
    assert data["errors"][0]["field"] == "price"
    assert data["errors"][0]["code"] == ShippingErrorCode.INVALID.name
    assert data["errors"][0]["channels"] == [channel_id]


def test_shipping_method_channel_listing_update_with_to_many_decimal_places_in_min_val(
    staff_api_client,
    shipping_method,
    permission_manage_shipping,
    channel_PLN,
):
    # given
    shipping_method.shipping_zone.channels.add(channel_PLN)
    shipping_method_id = graphene.Node.to_global_id(
        "ShippingMethod", shipping_method.pk
    )
    channel_id = graphene.Node.to_global_id("Channel", channel_PLN.id)
    price = 10
    min_value = 2.1234
    max_value = 3

    variables = {
        "id": shipping_method_id,
        "input": {
            "addChannels": [
                {
                    "channelId": channel_id,
                    "price": price,
                    "minimumOrderPrice": min_value,
                    "maximumOrderPrice": max_value,
                }
            ]
        },
    }

    # when
    response = staff_api_client.post_graphql(
        SHIPPING_METHOD_CHANNEL_LISTING_UPDATE_MUTATION,
        variables=variables,
        permissions=(permission_manage_shipping,),
    )
    content = get_graphql_content(response)
    data = content["data"]["shippingMethodChannelListingUpdate"]

    # then
    assert data["errors"][0]["field"] == "minimumOrderPrice"
    assert data["errors"][0]["code"] == ShippingErrorCode.INVALID.name
    assert data["errors"][0]["channels"] == [channel_id]


def test_shipping_method_channel_listing_update_with_to_many_decimal_places_in_max_val(
    staff_api_client,
    shipping_method,
    permission_manage_shipping,
    channel_PLN,
):
    # given
    shipping_method.shipping_zone.channels.add(channel_PLN)
    shipping_method_id = graphene.Node.to_global_id(
        "ShippingMethod", shipping_method.pk
    )
    channel_id = graphene.Node.to_global_id("Channel", channel_PLN.id)
    price = 10
    min_value = 2
    max_value = 3.1234

    variables = {
        "id": shipping_method_id,
        "input": {
            "addChannels": [
                {
                    "channelId": channel_id,
                    "price": price,
                    "minimumOrderPrice": min_value,
                    "maximumOrderPrice": max_value,
                }
            ]
        },
    }

    # when
    response = staff_api_client.post_graphql(
        SHIPPING_METHOD_CHANNEL_LISTING_UPDATE_MUTATION,
        variables=variables,
        permissions=(permission_manage_shipping,),
    )
    content = get_graphql_content(response)
    data = content["data"]["shippingMethodChannelListingUpdate"]

    # then
    assert data["errors"][0]["field"] == "maximumOrderPrice"
    assert data["errors"][0]["code"] == ShippingErrorCode.INVALID.name
    assert data["errors"][0]["channels"] == [channel_id]


def test_shipping_method_channel_listing_create_channel_not_valid(
    staff_api_client,
    shipping_method,
    permission_manage_shipping,
    channel_PLN,
):
    # given
    shipping_method_id = graphene.Node.to_global_id(
        "ShippingMethod", shipping_method.pk
    )
    channel_id = graphene.Node.to_global_id("Channel", channel_PLN.id)
    price = 1
    min_value = 2
    max_value = 3

    variables = {
        "id": shipping_method_id,
        "input": {
            "addChannels": [
                {
                    "channelId": channel_id,
                    "price": price,
                    "minimumOrderPrice": min_value,
                    "maximumOrderPrice": max_value,
                }
            ]
        },
    }

    # when

    response = staff_api_client.post_graphql(
        SHIPPING_METHOD_CHANNEL_LISTING_UPDATE_MUTATION,
        variables=variables,
        permissions=(permission_manage_shipping,),
    )
    content = get_graphql_content(response)

    # then
    data = content["data"]["shippingMethodChannelListingUpdate"]

    # then
<<<<<<< HEAD
    assert data["errors"][0]["field"] == "addChannels"
    assert data["errors"][0]["code"] == ShippingErrorCode.INVALID.name
    assert data["errors"][0]["channels"] == [channel_id]
=======
    assert data["shippingErrors"][0]["field"] == "addChannels"
    assert data["shippingErrors"][0]["code"] == ShippingErrorCode.INVALID.name
    assert data["shippingErrors"][0]["channels"] == [channel_id]


@patch(
    "saleor.graphql.shipping.mutations.channels."
    "drop_invalid_shipping_methods_relations_for_given_channels.delay"
)
def test_shipping_method_channel_listing_update_remove_channels(
    mocked_drop_invalid_shipping_methods_relations,
    staff_api_client,
    shipping_method,
    permission_manage_shipping,
    channel_USD,
):
    # given
    shipping_method_id = graphene.Node.to_global_id(
        "ShippingMethod", shipping_method.pk
    )
    assert shipping_method.channel_listings.count() == 1
    channel_listing = shipping_method.channel_listings.first()
    channel = channel_listing.channel
    channel_id = graphene.Node.to_global_id("Channel", channel.id)

    variables = {
        "id": shipping_method_id,
        "input": {"removeChannels": [channel_id]},
    }

    assert channel_listing.price.amount == 10
    assert channel_listing.minimum_order_price.amount == 0
    assert channel_listing.maximum_order_price is None

    # when
    response = staff_api_client.post_graphql(
        SHIPPING_METHOD_CHANNEL_LISTING_UPDATE_MUTATION,
        variables=variables,
        permissions=(permission_manage_shipping,),
    )
    content = get_graphql_content(response)

    data = content["data"]["shippingMethodChannelListingUpdate"]
    shipping_method_data = data["shippingMethod"]
    assert not data["shippingErrors"]
    assert shipping_method_data["name"] == shipping_method.name

    # then
    assert not shipping_method_data["channelListings"]
    with pytest.raises(channel_listing._meta.model.DoesNotExist):
        channel_listing.refresh_from_db()

    mocked_drop_invalid_shipping_methods_relations.assert_called_once_with(
        [shipping_method.pk], [str(channel.pk)]
    )
>>>>>>> f0036194
<|MERGE_RESOLUTION|>--- conflicted
+++ resolved
@@ -555,14 +555,9 @@
     data = content["data"]["shippingMethodChannelListingUpdate"]
 
     # then
-<<<<<<< HEAD
     assert data["errors"][0]["field"] == "addChannels"
     assert data["errors"][0]["code"] == ShippingErrorCode.INVALID.name
     assert data["errors"][0]["channels"] == [channel_id]
-=======
-    assert data["shippingErrors"][0]["field"] == "addChannels"
-    assert data["shippingErrors"][0]["code"] == ShippingErrorCode.INVALID.name
-    assert data["shippingErrors"][0]["channels"] == [channel_id]
 
 
 @patch(
@@ -604,7 +599,7 @@
 
     data = content["data"]["shippingMethodChannelListingUpdate"]
     shipping_method_data = data["shippingMethod"]
-    assert not data["shippingErrors"]
+    assert not data["errors"]
     assert shipping_method_data["name"] == shipping_method.name
 
     # then
@@ -614,5 +609,4 @@
 
     mocked_drop_invalid_shipping_methods_relations.assert_called_once_with(
         [shipping_method.pk], [str(channel.pk)]
-    )
->>>>>>> f0036194
+    )