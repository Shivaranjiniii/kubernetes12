--- conflicted
+++ resolved
@@ -1,672 +1,35 @@
 [
-    {
-        "model": "product.category",
-        "pk": 7,
-        "fields": {
-            "seo_title": "",
-            "seo_description": "",
-            "name": "Accessories",
-            "slug": "accessories",
-            "description": "",
-            "description_json": {
-                "blocks": [
-                    {
-                        "key": "",
-                        "data": {},
-                        "text": "",
-                        "type": "unstyled",
-                        "depth": 0,
-                        "entityRanges": [],
-                        "inlineStyleRanges": []
-                    }
-                ],
-                "entityMap": {}
-            },
-            "parent": null,
-            "background_image": "https://bit.ly/2HNw3QU",
-            "background_image_alt": "",
-            "lft": 1,
-            "rght": 2,
-            "tree_id": 1,
-            "level": 0
-        }
-    },
-    {
-        "model": "product.producttype",
-        "pk": 7,
-        "fields": {
-            "name": "soap",
-            "has_variants": true,
-            "is_shipping_required": true,
-            "tax_rate": "standard",
-            "weight": "1.0 kg"
-        }
-    },
-    {
-        "model": "product.producttype",
-        "pk": 12,
-        "fields": {
-            "name": "Paste",
-            "has_variants": true,
-            "is_shipping_required": true,
-            "tax_rate": "standard",
-            "weight": "0.5 kg"
-        }
-    },
-    {
-        "model": "product.product",
-        "pk": 64,
-        "fields": {
-            "publication_date": null,
-            "is_published": true,
-            "seo_title": "",
-            "seo_description": "Sunlight 2in1 Spring Sensations Handwash Washing Powder is ready to get to work! ",
-            "product_type": 7,
-            "name": "Sunlight",
-            "description": "Sunlight 2in1 Spring Sensations Handwash Washing Powder is ready to get to work! ",
-            "description_json": {
-                "blocks": [
-                    {
-                        "key": "",
-                        "data": {},
-                        "text": "Sunlight 2in1 Spring Sensations Handwash Washing Powder is ready to get to work! ",
-                        "type": "unstyled",
-                        "depth": 0,
-                        "entityRanges": [],
-                        "inlineStyleRanges": []
-                    }
-                ],
-                "entityMap": {}
-            },
-            "category": 7,
-            "price": {
-                "_type": "Money",
-                "amount": "15.00",
-                "currency": "NGN"
-            },
-            "attributes": "{}",
-            "updated_at": "2019-03-06T12:47:36.309Z",
-            "charge_taxes": true,
-            "tax_rate": "standard",
-            "weight": "0.0 kg"
-        }
-    },
-    {
-        "model": "product.product",
-        "pk": 65,
-        "fields": {
-            "publication_date": null,
-            "is_published": true,
-            "seo_title": "",
-            "seo_description": "OMO Auto washing powder is the expert at removing tough stains in your machine. ",
-            "product_type": 7,
-            "name": "Omo Auto wash",
-            "description": "OMO Auto washing powder is the expert at removing tough stains in your machine. ",
-            "description_json": {
-                "blocks": [
-                    {
-                        "key": "",
-                        "data": {},
-                        "text": "OMO Auto washing powder is the expert at removing tough stains in your machine. ",
-                        "type": "unstyled",
-                        "depth": 0,
-                        "entityRanges": [],
-                        "inlineStyleRanges": []
-                    }
-                ],
-                "entityMap": {}
-            },
-            "category": 7,
-            "price": {
-                "_type": "Money",
-                "amount": "15.00",
-                "currency": "NGN"
-            },
-            "attributes": "{}",
-            "updated_at": "2019-03-06T12:47:36.514Z",
-            "charge_taxes": true,
-            "tax_rate": "standard",
-            "weight": "1.0 kg"
-        }
-    },
-    {
-        "model": "product.product",
-        "pk": 85,
-        "fields": {
-            "publication_date": null,
-            "is_published": true,
-            "seo_title": "",
-            "seo_description": "Closeup toothpaste will give you lasting fresh breath for longer and gives you whiter teeth. ",
-            "product_type": 12,
-            "name": "CloseUp",
-            "description": "Closeup toothpaste will give you lasting fresh breath for longer and gives you whiter teeth. ",
-            "description_json": {
-                "blocks": [
-                    {
-                        "key": "",
-                        "data": {},
-                        "text": "Closeup toothpaste will give you lasting fresh breath for longer and gives you whiter teeth. ",
-                        "type": "unstyled",
-                        "depth": 0,
-                        "entityRanges": [],
-                        "inlineStyleRanges": []
-                    }
-                ],
-                "entityMap": {}
-            },
-            "category": 7,
-            "price": {
-                "_type": "Money",
-                "amount": "20.00",
-                "currency": "NGN"
-            },
-            "attributes": "{\"23\": \"72\"}",
-            "updated_at": "2019-03-06T12:47:39.256Z",
-            "charge_taxes": true,
-            "tax_rate": "standard",
-            "weight": "0.0 kg"
-        }
-    },
-    {
-        "model": "product.product",
-        "pk": 86,
-        "fields": {
-            "publication_date": null,
-            "is_published": true,
-            "seo_title": "",
-            "seo_description": "Colgate Cavity Protection contains fluoride which is clinically proven to fight cavities on teeth surfaces and exposed roots.",
-            "product_type": 12,
-            "name": "Colgate",
-            "description": "Colgate Cavity Protection contains fluoride which is clinically proven to fight cavities on teeth surfaces and exposed roots.",
-            "description_json": {
-                "blocks": [
-                    {
-                        "key": "",
-                        "data": {},
-                        "text": "Colgate Cavity Protection contains fluoride which is clinically proven to fight cavities on teeth surfaces and exposed roots.",
-                        "type": "unstyled",
-                        "depth": 0,
-                        "entityRanges": [],
-                        "inlineStyleRanges": []
-                    }
-                ],
-                "entityMap": {}
-            },
-            "category": 7,
-            "price": {
-                "_type": "Money",
-                "amount": "20.00",
-                "currency": "NGN"
-            },
-            "attributes": "{\"23\": \"72\"}",
-            "updated_at": "2019-03-06T12:47:39.501Z",
-            "charge_taxes": true,
-            "tax_rate": "standard",
-            "weight": "0.0 kg"
-        }
-    },
-    {
-        "model": "product.productvariant",
-        "pk": 180,
-        "fields": {
-            "sku": "998323582",
-            "name": "1l",
-            "price_override": {
-                "_type": "Money",
-                "amount": "15.00",
-                "currency": "NGN"
-            },
-            "product": 64,
-            "attributes": "{\"18\": \"60\"}",
-            "track_inventory": true,
-            "quantity": 991,
-            "quantity_allocated": 5,
-            "cost_price": {
-                "_type": "Money",
-                "amount": "5.00",
-                "currency": "NGN"
-            },
-            "weight": "1.0 kg"
-        }
-    },
-    {
-        "model": "product.productvariant",
-        "pk": 181,
-        "fields": {
-            "sku": "998323583",
-            "name": "2.5l",
-            "price_override": {
-                "_type": "Money",
-                "amount": "30.00",
-                "currency": "NGN"
-            },
-            "product": 64,
-            "attributes": "{\"18\": \"61\"}",
-            "track_inventory": true,
-            "quantity": 760,
-            "quantity_allocated": 9,
-            "cost_price": {
-                "_type": "Money",
-                "amount": "10.00",
-                "currency": "NGN"
-            },
-            "weight": "2.5 kg"
-        }
-    },
-    {
-        "model": "product.productvariant",
-        "pk": 182,
-        "fields": {
-            "sku": "998323584",
-            "name": "5l",
-            "price_override": {
-                "_type": "Money",
-                "amount": "49.00",
-                "currency": "NGN"
-            },
-            "product": 64,
-            "attributes": "{\"18\": \"62\"}",
-            "track_inventory": true,
-            "quantity": 578,
-            "quantity_allocated": 7,
-            "cost_price": {
-                "_type": "Money",
-                "amount": "15.00",
-                "currency": "NGN"
-            },
-            "weight": "5.0 kg"
-        }
-    },
-    {
-        "model": "product.productvariant",
-        "pk": 183,
-        "fields": {
-            "sku": "998423582",
-            "name": "1l",
-            "price_override": {
-                "_type": "Money",
-                "amount": "15.00",
-                "currency": "NGN"
-            },
-            "product": 65,
-            "attributes": "{\"18\": \"60\"}",
-            "track_inventory": true,
-            "quantity": 427,
-            "quantity_allocated": 16,
-            "cost_price": {
-                "_type": "Money",
-                "amount": "5.00",
-                "currency": "NGN"
-            },
-            "weight": "1.0 kg"
-        }
-    },
-    {
-        "model": "product.productvariant",
-        "pk": 184,
-        "fields": {
-            "sku": "998423583",
-            "name": "2.5l",
-            "price_override": {
-                "_type": "Money",
-                "amount": "30.00",
-                "currency": "NGN"
-            },
-            "product": 65,
-            "attributes": "{\"18\": \"61\"}",
-            "track_inventory": true,
-            "quantity": 513,
-            "quantity_allocated": 2,
-            "cost_price": {
-                "_type": "Money",
-                "amount": "10.00",
-                "currency": "NGN"
-            },
-            "weight": "2.5 kg"
-        }
-    },
-    {
-        "model": "product.productvariant",
-        "pk": 185,
-        "fields": {
-            "sku": "998423585",
-            "name": "5l",
-            "price_override": {
-                "_type": "Money",
-                "amount": "49.00",
-                "currency": "NGN"
-            },
-            "product": 65,
-            "attributes": "{\"18\": \"62\"}",
-            "track_inventory": true,
-            "quantity": 155,
-            "quantity_allocated": 14,
-            "cost_price": {
-                "_type": "Money",
-                "amount": "15.00",
-                "currency": "NGN"
-            },
-            "weight": "5.0 kg"
-        }
-    },
-    {
-        "model": "product.productvariant",
-        "pk": 197,
-        "fields": {
-            "sku": "698223582",
-            "name": "45cm x 45cm",
-            "price_override": {
-                "_type": "Money",
-                "amount": "20.00",
-                "currency": "NGN"
-            },
-            "product": 85,
-            "attributes": "{\"22\": \"70\"}",
-            "track_inventory": true,
-            "quantity": 9869,
-            "quantity_allocated": 8,
-            "cost_price": {
-                "_type": "Money",
-                "amount": "11.00",
-                "currency": "NGN"
-            },
-            "weight": "0.0 kg"
-        }
-    },
-    {
-        "model": "product.productvariant",
-        "pk": 198,
-        "fields": {
-            "sku": "698223581",
-            "name": "55cm x 55cm",
-            "price_override": null,
-            "product": 85,
-            "attributes": "{\"22\": \"71\"}",
-            "track_inventory": true,
-            "quantity": 687,
-            "quantity_allocated": 16,
-            "cost_price": {
-                "_type": "Money",
-                "amount": "12.00",
-                "currency": "NGN"
-            },
-            "weight": "0.0 kg"
-        }
-    },
-    {
-        "model": "product.productvariant",
-        "pk": 199,
-        "fields": {
-            "sku": "987126191",
-            "name": "45cm x 45cm",
-            "price_override": null,
-            "product": 86,
-            "attributes": "{\"22\": \"70\"}",
-            "track_inventory": true,
-            "quantity": 572,
-            "quantity_allocated": 1,
-            "cost_price": {
-                "_type": "Money",
-                "amount": "13.00",
-                "currency": "NGN"
-            },
-            "weight": "0.0 kg"
-        }
-    },
-    {
-        "model": "product.productvariant",
-        "pk": 200,
-        "fields": {
-            "sku": "998223590",
-            "name": "55cm x 55cm",
-            "price_override": null,
-            "product": 86,
-            "attributes": "{\"22\": \"71\"}",
-            "track_inventory": true,
-            "quantity": 1020,
-            "quantity_allocated": 21,
-            "cost_price": {
-                "_type": "Money",
-                "amount": "13.00",
-                "currency": "NGN"
-            },
-            "weight": "0.0 kg"
-        }
-    },
-    {
-        "model": "product.attribute",
-        "pk": 18,
-        "fields": {
-            "slug": "bucket-size",
-            "name": "Size",
-            "product_type": null,
-            "product_variant_type": 7
-        }
-    },
-    {
-        "model": "product.attribute",
-        "pk": 22,
-        "fields": {
-            "slug": "cushion-size",
-            "name": "Size",
-            "product_type": null,
-            "product_variant_type": 12
-        }
-    },
-    {
-        "model": "product.attribute",
-        "pk": 23,
-        "fields": {
-            "slug": "material",
-            "name": "Material",
-            "product_type": 12,
-            "product_variant_type": null
-        }
-    },
-    {
-        "model": "product.attributevalue",
-        "pk": 60,
-        "fields": {
-            "sort_order": 0,
-            "name": "1l",
-            "value": "",
-            "slug": "1l",
-            "attribute": 18
-        }
-    },
-    {
-        "model": "product.attributevalue",
-        "pk": 61,
-        "fields": {
-            "sort_order": 1,
-            "name": "2.5l",
-            "value": "",
-            "slug": "25l",
-            "attribute": 18
-        }
-    },
-    {
-        "model": "product.attributevalue",
-        "pk": 62,
-        "fields": {
-            "sort_order": 2,
-            "name": "5l",
-            "value": "",
-            "slug": "5l",
-            "attribute": 18
-        }
-    },
-    {
-        "model": "product.attributevalue",
-        "pk": 70,
-        "fields": {
-            "sort_order": 0,
-            "name": "45cm x 45cm",
-            "value": "",
-            "slug": "45cm-x-45cm",
-            "attribute": 22
-        }
-    },
-    {
-        "model": "product.attributevalue",
-        "pk": 71,
-        "fields": {
-            "sort_order": 1,
-            "name": "55cm x 55cm",
-            "value": "",
-            "slug": "55cm-x-55cm",
-            "attribute": 22
-        }
-    },
-    {
-        "model": "product.attributevalue",
-        "pk": 72,
-        "fields": {
-            "sort_order": 0,
-            "name": "Cotton",
-            "value": "",
-            "slug": "cotton",
-            "attribute": 23
-        }
-    },
-    {
-        "model": "product.attributevalue",
-        "pk": 73,
-        "fields": {
-            "sort_order": 1,
-            "name": "Elastane",
-            "value": "",
-            "slug": "elastane",
-            "attribute": 23
-        }
-    },
-    {
-        "model": "product.attributevalue",
-        "pk": 74,
-        "fields": {
-            "sort_order": 2,
-            "name": "Polyester",
-            "value": "",
-            "slug": "polyester",
-            "attribute": 23
-        }
-    },
-    {
-        "model": "product.productimage",
-        "pk": 4,
-        "fields": {
-            "sort_order": 0,
-            "product": 64,
-            "image": "products/mercurie_sunlight.jpg",
-            "ppoi": "0.5x0.5",
-            "alt": ""
-        }
-    },
-    {
-        "model": "product.productimage",
-        "pk": 5,
-        "fields": {
-            "sort_order": 0,
-            "product": 65,
-            "image": "products/mercurieproduct_omoautowash.jpg",
-            "ppoi": "0.5x0.5",
-            "alt": ""
-        }
-    },
-    {
-        "model": "product.productimage",
-        "pk": 21,
-        "fields": {
-            "sort_order": 0,
-            "product": 85,
-            "image": "products/mercurieproduct_closeup.jpg",
-            "ppoi": "0.5x0.5",
-            "alt": ""
-        }
-    },
-    {
-        "model": "product.productimage",
-        "pk": 22,
-        "fields": {
-            "sort_order": 0,
-            "product": 86,
-            "image": "products/mercurieproduct_colgate.jpg",
-            "ppoi": "0.5x0.5",
-            "alt": ""
-        }
-    },
-    {
-        "model": "product.collection",
-        "pk": 1,
-        "fields": {
-            "publication_date": null,
-            "is_published": true,
-            "seo_title": null,
-            "seo_description": null,
-            "name": "Summer collection",
-            "slug": "summer-collection",
-            "background_image": "collection-backgrounds/summer_O96Ivuv.jpg",
-            "background_image_alt": "",
-            "description": "The Saleor Summer Collection features a range of products that feel the heat of the market. A demo store for all seasons. Saleor captures the open source, e-commerce sun.",
-            "description_json": {
-                "blocks": [
-                    {
-                        "key": "",
-                        "data": {},
-                        "text": "The Saleor Summer Collection features a range of products that feel the heat of the market. A demo store for all seasons. Saleor captures the open source, e-commerce sun.",
-                        "type": "unstyled",
-                        "depth": 0,
-                        "entityRanges": [],
-                        "inlineStyleRanges": []
-                    }
-                ],
-                "entityMap": {}
-            },
-            "products": [
-                73,
-                110,
-                83,
-                86
-            ]
-        }
-    },
-    {
-        "model": "product.collection",
-        "pk": 2,
-        "fields": {
-            "publication_date": null,
-            "is_published": true,
-            "seo_title": null,
-            "seo_description": null,
-            "name": "Winter sale",
-            "slug": "winter-sale",
-            "background_image": "collection-backgrounds/clothing_TuZmZFT.jpg",
-            "background_image_alt": "",
-            "description": "The Saleor Winter Sale is snowed under with seasonal offers. Unreal products at unreal prices. Literally, they are not real products, but the Saleor demo store is a genuine e-commerce leader.",
-            "description_json": {
-                "blocks": [
-                    {
-                        "key": "",
-                        "data": {},
-                        "text": "The Saleor Winter Sale is snowed under with seasonal offers. Unreal products at unreal prices. Literally, they are not real products, but the Saleor demo store is a genuine e-commerce leader.",
-                        "type": "unstyled",
-                        "depth": 0,
-                        "entityRanges": [],
-                        "inlineStyleRanges": []
-                    }
-                ],
-                "entityMap": {}
-            },
-            "products": [
-                61,
-                110,
-                84,
-                83
-            ]
-        }
-    }
-<<<<<<< HEAD
-=======
+  {
+    "model": "product.category",
+    "pk": 7,
+    "fields": {
+      "seo_title": "",
+      "seo_description": "",
+      "name": "Accessories",
+      "slug": "accessories",
+      "description": "",
+      "description_json": {
+        "blocks": [
+          {
+            "key": "",
+            "data": {},
+            "text": "",
+            "type": "unstyled",
+            "depth": 0,
+            "entityRanges": [],
+            "inlineStyleRanges": []
+          }
+        ],
+        "entityMap": {}
+      },
+      "parent": null,
+      "background_image": "category-backgrounds/accessories.jpg",
+      "background_image_alt": "",
+      "lft": 1,
+      "rght": 2,
+      "tree_id": 1,
+      "level": 0
+    }
   },
   {
     "model": "product.category",
@@ -5355,5 +4718,4 @@
       "products": [61, 110, 84, 83]
     }
   }
->>>>>>> 7974820a
 ]