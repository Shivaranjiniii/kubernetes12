--- conflicted
+++ resolved
@@ -22,7 +22,7 @@
 
   constructor(props) {
     super(props);
-    const { variants } = this.props;
+    const { store, variants } = this.props;
 
     const variant = variants.filter(v => !!Object.keys(v.attributes).length)[0];
     const params = queryString.parse(location.search);
@@ -49,12 +49,8 @@
       quantity: 1,
       selection: selection
     };
-<<<<<<< HEAD
-    store.setVariant(variant);
     store.setSelection(selection);
-=======
     this.matchVariantFromSelection();
->>>>>>> 26ea8926
   }
 
   handleAddToCart = () => {
