--- conflicted
+++ resolved
@@ -229,11 +229,7 @@
     render() {
         return <div className="checkbox">
             <label>
-<<<<<<< HEAD
-                <input checked={this.state.value} type="checkbox" onChange={this.formFullToggle.bind(this)} name="shipping_same_as_billing" />
-=======
                 <input checked={this.state.value} type="checkbox" onChange={::this.formFullToggle} name="shipping_same_as_billing" />
->>>>>>> d91369c6
                 {this.props.label}
             </label>
         </div>;
