--- conflicted
+++ resolved
@@ -70,15 +70,7 @@
 // These are separate clients and do not share configs between themselves
 // so we need to explicitly set them
 const linkOptions = {
-<<<<<<< HEAD
-  credentials: "same-origin",
-  headers: {
-    "X-CSRFToken": cookies.get("csrftoken")
-  },
-  uri: "/graphql/"
-=======
   uri: API_URI
->>>>>>> 7974820a
 };
 const uploadLink = createUploadLink(linkOptions);
 const batchLink = new BatchHttpLink(linkOptions);
@@ -110,131 +102,6 @@
   const isDark = localStorage.getItem("theme") === "true";
 
   return (
-<<<<<<< HEAD
-    <FormProvider>
-      <ApolloProvider client={apolloClient}>
-        <BrowserRouter basename={appMountPoint}>
-          <ThemeProvider isDefaultDark={isDark}>
-            <DateProvider>
-              <LocaleProvider>
-                <MessageManager>
-                  <AppProgressProvider>
-                    <ShopProvider>
-                      <WindowTitle title={i18n.t("Dashboard")} />
-                      {/* FIXME: #3424 */}
-                      {/* <ConfirmFormLeaveDialog /> */}
-                      <AuthProvider>
-                        {({
-                          hasToken,
-                          isAuthenticated,
-                          tokenAuthLoading,
-                          tokenVerifyLoading,
-                          user
-                        }) => {
-                          return isAuthenticated &&
-                            !tokenAuthLoading &&
-                            !tokenVerifyLoading ? (
-                            <Switch>
-                              <SectionRoute
-                                exact
-                                path="/"
-                                component={HomePage}
-                              />
-                              <SectionRoute
-                                permissions={[PermissionEnum.MANAGE_PRODUCTS]}
-                                path="/categories"
-                                component={CategorySection}
-                              />
-                              <SectionRoute
-                                permissions={[PermissionEnum.MANAGE_PRODUCTS]}
-                                path="/collections"
-                                component={CollectionSection}
-                              />
-                              <SectionRoute
-                                permissions={[PermissionEnum.MANAGE_USERS]}
-                                path="/customers"
-                                component={CustomerSection}
-                              />
-                              <SectionRoute
-                                permissions={[PermissionEnum.MANAGE_DISCOUNTS]}
-                                path="/discounts"
-                                component={DiscountSection}
-                              />
-                              <SectionRoute
-                                permissions={[PermissionEnum.MANAGE_PAGES]}
-                                path="/pages"
-                                component={PageSection}
-                              />
-                              <SectionRoute
-                                permissions={[PermissionEnum.MANAGE_ORDERS]}
-                                path="/orders"
-                                component={OrdersSection}
-                              />
-                              <SectionRoute
-                                permissions={[PermissionEnum.MANAGE_PRODUCTS]}
-                                path="/products"
-                                component={ProductSection}
-                              />
-                              <SectionRoute
-                                permissions={[PermissionEnum.MANAGE_PRODUCTS]}
-                                path="/product-types"
-                                component={ProductTypesSection}
-                              />
-                              <SectionRoute
-                                permissions={[PermissionEnum.MANAGE_STAFF]}
-                                path="/staff"
-                                component={StaffSection}
-                              />
-                              <SectionRoute
-                                permissions={[PermissionEnum.MANAGE_SETTINGS]}
-                                path="/site-settings"
-                                component={SiteSettingsSection}
-                              />
-                              <SectionRoute
-                                permissions={[PermissionEnum.MANAGE_SETTINGS]}
-                                path="/taxes"
-                                component={TaxesSection}
-                              />
-                              <SectionRoute
-                                permissions={[PermissionEnum.MANAGE_SHIPPING]}
-                                path="/shipping"
-                                component={ShippingSection}
-                              />
-                              <SectionRoute
-                                permissions={[
-                                  PermissionEnum.MANAGE_TRANSLATIONS
-                                ]}
-                                path="/translations"
-                                component={TranslationsSection}
-                              />
-                              {configurationMenu.filter(menuItem =>
-                                hasPermission(menuItem.permission, user)
-                              ).length > 0 && (
-                                <SectionRoute
-                                  exact
-                                  path="/configuration"
-                                  component={ConfigurationSection}
-                                />
-                              )}
-                              <Route component={NotFound} />
-                            </Switch>
-                          ) : hasToken && tokenVerifyLoading ? (
-                            <LoginLoading />
-                          ) : (
-                            <Login loading={tokenAuthLoading} />
-                          );
-                        }}
-                      </AuthProvider>
-                    </ShopProvider>
-                  </AppProgressProvider>
-                </MessageManager>
-              </LocaleProvider>
-            </DateProvider>
-          </ThemeProvider>
-        </BrowserRouter>
-      </ApolloProvider>
-    </FormProvider>
-=======
     <ApolloProvider client={apolloClient}>
       <BrowserRouter basename={APP_MOUNT_URI}>
         <ThemeProvider isDefaultDark={isDark}>
@@ -353,7 +220,6 @@
         </ThemeProvider>
       </BrowserRouter>
     </ApolloProvider>
->>>>>>> 7974820a
   );
 };
 
