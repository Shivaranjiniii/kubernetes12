--- conflicted
+++ resolved
@@ -1,41 +1,21 @@
 from django.conf import settings
 from django.contrib import auth, messages
-from django.contrib.auth import views as django_views, get_user_model
-from django.contrib.auth.tokens import default_token_generator
+from django.contrib.auth import views as django_views
 from django.contrib.auth.decorators import login_required
 from django.shortcuts import redirect
 from django.template.response import TemplateResponse
 from django.urls import reverse_lazy
-from django.utils.encoding import force_text
-from django.utils.http import urlsafe_base64_decode
-from django.utils.decorators import method_decorator
-from django.views import View
-from django.views.decorators.cache import never_cache
-from django.views.decorators.debug import sensitive_post_parameters
-
 from django.utils.translation import ugettext_lazy as _
 
 from ..cart.utils import find_and_assign_anonymous_cart
-<<<<<<< HEAD
-from .forms import LoginForm, PasswordSetUpForm, SignupForm
-from .emails import send_activation_mail
-
-UserModel = get_user_model()
-=======
 from .forms import LoginForm, PasswordResetForm, SignupForm
->>>>>>> 0c8cfe7f
 
 
 @find_and_assign_anonymous_cart()
 def login(request):
     kwargs = {
         'template_name': 'account/login.html',
-<<<<<<< HEAD
-        'authentication_form': LoginForm
-    }
-=======
         'authentication_form': LoginForm}
->>>>>>> 0c8cfe7f
     return django_views.LoginView.as_view(**kwargs)(request, **kwargs)
 
 
@@ -49,20 +29,15 @@
 def signup(request):
     form = SignupForm(request.POST or None)
     if form.is_valid():
-        form.save(request)
-        if settings.EMAIL_VERIFICATION_REQUIRED:
-            messages.success(request, _('User has been created. '
-                        'Check your e-mail to verify your e-mail address.'))
-            redirect_url = reverse_lazy('account_login')
-        else:
-            password = form.cleaned_data.get('password')
-            email = form.cleaned_data.get('email')
-            user = auth.authenticate(
-                request=request, email=email, password=password)
-            if user:
-                auth.login(request, user)
-            messages.success(request, _('User has been created'))
-            redirect_url = request.POST.get('next', settings.LOGIN_REDIRECT_URL)
+        form.save()
+        password = form.cleaned_data.get('password')
+        email = form.cleaned_data.get('email')
+        user = auth.authenticate(
+            request=request, email=email, password=password)
+        if user:
+            auth.login(request, user)
+        messages.success(request, _('User has been created'))
+        redirect_url = request.POST.get('next', settings.LOGIN_REDIRECT_URL)
         return redirect(redirect_url)
     ctx = {'form': form}
     return TemplateResponse(request, 'account/signup.html', ctx)
@@ -89,36 +64,4 @@
         'success_url': reverse_lazy('account_reset_password_complete'),
         'token': token,
         'uidb64': uidb64}
-<<<<<<< HEAD
-    return PasswordResetConfirm.as_view(**kwargs)(
-        request, **kwargs)
-
-
-#@method_decorator(sensitive_post_parameters())
-#@method_decorator(never_cache)
-def email_confirmation(request, uidb64=None, token=None):
-    assert uidb64 and token
-    try:
-        # urlsafe_base64_decode() decodes to bytestring on Python 3
-        uid = force_text(urlsafe_base64_decode(uidb64))
-        user = UserModel.objects.get(pk=uid)
-        if user.email_verified:
-            messages.error(request, _(
-                'This e-mail address has already been verified.'))
-        else:
-            if default_token_generator.check_token(user, token):
-                user.email_verified = True
-                user.save()
-                messages.success(request, _(
-                    'E-mail verification successful. You may now login.'))
-            else:
-                send_activation_mail(request, user)
-                messages.error(request, _(
-                    'E-mail verification failed. Activation e-mail resent.'))
-    except (TypeError, ValueError, OverflowError, UserModel.DoesNotExist):
-        messages.error(request, _(
-            'E-mail verification failed. User not found.'))
-    return redirect(reverse_lazy('account_login'))
-=======
-    return PasswordResetConfirm.as_view(**kwargs)(request, **kwargs)
->>>>>>> 0c8cfe7f
+    return PasswordResetConfirm.as_view(**kwargs)(request, **kwargs)