--- conflicted
+++ resolved
@@ -2,15 +2,12 @@
 
 All notable, unreleased changes to this project will be documented in this file. For the released changes, please visit the [Releases](https://github.com/saleor/saleor/releases) page.
 
-<<<<<<< HEAD
 # 3.12.0
 
 ### Breaking changes
 
 # 3.15.0 [Unreleased]
-=======
 # 3.16.0
->>>>>>> 2db03ba1
 
 ### Breaking changes
 
