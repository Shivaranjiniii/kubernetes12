# Changelog

All notable, unreleased changes to this project will be documented in this file. For the released changes, please visit the [Releases](https://github.com/mirumee/saleor/releases) page.

## [Unreleased]

### Breaking
- Multichannel MVP: Multicurrency - #6242 by @fowczarek @d-wysocki
- Drop deprecated meta mutations - #6422 by @maarcingebala
- Drop deprecated service accounts and webhooks API - #6431 by @maarcingebala
- Drop deprecated fields from the `ProductVariant` type: `quantity`, `quantityAllocated`, `stockQuantity`, `isAvailable` - #6436 by @maarcingebala
- Drop authorization keys API - #6631 by @maarcingebala
- Drop `type` field from `AttributeValue` type - #6710 by @IKarbowiak
- Drop `apply_taxes_to_shipping_price_range` plugin hook - #6746 by @maarcingebala
<<<<<<< HEAD
- Remove resolving user's location from GeoIP; drop `PaymentInput.billingAddress` input field - #6784 by @maarcingebala
=======
- Drop `CHECKOUT_QUANTITY_CHANGED` webhook - #6797 by @d-wysocki
- Drop deprecated `taxRate` field from `ProductType` - #6795 by @d-wysocki
>>>>>>> 97071ce5

### Other

- Add possibility to provide external payment ID during the conversion draft order to order - #6320 by @korycins
- Add basic rating for `Products` - #6284 by @korycins
- Add metadata to shipping zones and shipping methods - #6340 by @maarcingebala
- Add Page Types - #6261 by @IKarbowiak
- Migrate draftjs content to editorjs format - #6430 by @IKarbowiak
- Add editorjs sanitizer - #6456 by @IKarbowiak
- Add generic FileUpload mutation - #6470 by @IKarbowiak
- Order confirmation backend - #6498 by @tomaszszymanski129
- Fix password reset request - #6351 by @Manfred-Madelaine-pro, Ambroise and Pierre
- Refund products support - #6530 by @korycins
- Add possibility to exclude products from shipping method - #6506 by @korycins
- Add availableShippingMethods to the Shop type - #6551 by @IKarbowiak
- Add delivery time to shipping method - #6564 by @IKarbowiak
- Introduce file attributes - #6568 by @IKarbowiak
- Shipping zone description - #6653 by @tomaszszymanski129
- Add metadata to menu and menu item - #6648 by @tomaszszymanski129
- Get tax rate from plugins - #6649 by @IKarbowiak
- Added support for querying user by email - #6632 @LeOndaz
- Add order shipping tax rate - #6678 by @IKarbowiak
- Deprecate field `descriptionJSON` from `Product`, `Category`, `Collection` and field `contentJSON` from `Page` - #6692 by @d-wysocki
- Fix products visibility - #6704 by @IKarbowiak
- Introduce page reference attributes - #6624 by @IKarbowiak
- Introduce product reference attributes - #6711 by @IKarbowiak
- Add metadata to warehouse - #6727 by @d-wysocki
- Add page webhooks: `PAGE_CREATED`, `PAGE_UPDATED` and `PAGE_DELETED` - #6787 by @d-wysocki
- Add `PRODUCT_DELETED` webhook - #6794 by @d-wysocki
- Fix `product_updated` and `product_created` webhooks - #6798 by @d-wysocki

# 2.11.1

- Add support for Apple Pay on the web - #6466 by @korycins

## 2.11.0

### Features

- Add products export - #5255 by @IKarbowiak
- Add external apps support - #5767 by @korycins
- Invoices backend - #5732 by @tomaszszymanski129
- Adyen drop-in integration - #5914 by @korycins, @IKarbowiak
- Add a callback view to plugins - #5884 by @korycins
- Support pushing webhook events to message queues - #5940 by @patrys, @korycins
- Send a confirmation email when the order is canceled or refunded - #6017
- No secure cookie in debug mode - #6082 by @patrys, @orzechdev
- Add searchable and available for purchase flags to product - #6060 by @IKarbowiak
- Add `TotalPrice` to `OrderLine` - #6068 @fowczarek
- Add `PRODUCT_UPDATED` webhook event - #6100 by @tomaszszymanski129
- Search orders by GraphQL payment ID - #6135 by @korycins
- Search orders by a custom key provided by payment gateway - #6135 by @korycins
- Add ability to set a default product variant - #6140 by @tomaszszymanski129
- Allow product variants to be sortable - #6138 by @tomaszszymanski129
- Allow fetching stocks for staff users only with `MANAGE_ORDERS` permissions - #6139 by @fowczarek
- Add filtering to `ProductVariants` query and option to fetch variant by SKU in `ProductVariant` query - #6190 by @fowczarek
- Add filtering by Product IDs to `products` query - #6224 by @GrzegorzDerdak
- Add `change_currency` command - #6016 by @maarcingebala
- Add dummy credit card payment - #5822 by @IKarbowiak
- Add custom implementation of UUID scalar - #5646 by @koradon
- Add `AppTokenVerify` mutation - #5716 by @korycins

### Breaking Changes

- Refactored JWT support. Requires handling of JWT token in the storefront (a case when the backend returns the exception about the invalid token). - #5734, #5816 by @korycins
- New logging setup will now output JSON logs in production mode for ease of feeding them into log collection systems like Logstash or CloudWatch Logs - #5699 by @patrys
- Deprecate `WebhookEventType.CHECKOUT_QUANTITY_CHANGED` - #5837 by @korycins
- Anonymize and update order and payment fields; drop `PaymentSecureConfirm` mutation, drop Payment type fields: `extraData`, `billingAddress`, `billingEmail`, drop `gatewayResponse` from `Transaction` type - #5926 by @IKarbowiak
- Switch the HTTP stack from WSGI to ASGI based on Uvicorn - #5960 by @patrys
- Add `MANAGE_PRODUCT_TYPES_AND_ATTRIBUTES` permission, which is now required to access all attributes and product types related mutations - #6219 by @IKarbowiak

### Fixes

- Fix payment fields in order payload for webhooks - #5862 by @korycins
- Fix specific product voucher in draft orders - #5727 by @fowczarek
- Explicit country assignment in default shipping zones - #5736 by @maarcingebala
- Drop `json_content` field from the `Menu` model - #5761 by @maarcingebala
- Strip warehouse name in mutations - #5766 by @koradon
- Add missing order events during checkout flow - #5684 by @koradon
- Update Google Merchant to get tax rate based by plugin manager - #5823 by @gabmartinez
- Allow unicode in slug fields - #5877 by @IKarbowiak
- Fix empty plugin object result after `PluginUpdate` mutation - #5968 by @gabmartinez
- Allow finishing checkout when price amount is 0 - #6064 by @IKarbowiak
- Fix incorrect tax calculation for Avatax - #6035 by @korycins
- Fix incorrect calculation of subtotal with active Avatax - #6035 by @korycins
- Fix incorrect assignment of tax code for Avatax - #6035 by @korycins
- Do not allow negative product price - #6091 by @IKarbowiak
- Handle None as attribute value - #6092 by @IKarbowiak
- Fix for calling `order_created` before the order was saved - #6095 by @korycins
- Update default decimal places - #6098 by @IKarbowiak
- Avoid assigning the same pictures twice to a variant - #6112 by @IKarbowiak
- Fix crashing system when Avalara is improperly configured - #6117 by @IKarbowiak
- Fix for failing finalising draft order - #6133 by @korycins
- Remove corresponding draft order lines when variant is removing - #6119 by @IKarbowiak
- Update required perms for apps management - #6173 by @IKarbowiak
- Raise an error for an empty key in metadata - #6176 by @IKarbowiak
- Add attributes to product error - #6181 by @IKarbowiak
- Allow to add product variant with 0 price to draft order - #6189 by @IKarbowiak
- Fix deleting product when default variant is deleted - #6186 by @IKarbowiak
- Fix get unpublished products, product variants and collection as app - #6194 by @fowczarek
- Set `OrderFulfillStockInput` fields as required - #6196 by @IKarbowiak
- Fix attribute filtering by categories and collections - #6214 by @fowczarek
- Fix `is_visible` when `publication_date` is today - #6225 by @korycins
- Fix filtering products by multiple attributes - #6215 by @GrzegorzDerdak
- Add attributes validation while creating/updating a product's variant - #6269 by @GrzegorzDerdak
- Add metadata to page model - #6292 by @dominik-zeglen
- Fix for unnecesary attributes validation while updating simple product - #6300 by @GrzegorzDerdak
- Include order line total price to webhook payload - #6354 by @korycins
- Fix for fulfilling an order when product quantity equals allocated quantity - #6333 by @GrzegorzDerdak
- Fix for the ability to filter products on collection - #6363 by @GrzegorzDerdak

## 2.10.2

- Add command to change currencies in the database - #5906 by @d-wysocki

## 2.10.1

- Fix multiplied stock quantity - #5675 by @fowczarek
- Fix invalid allocation after migration - #5678 by @fowczarek
- Fix order mutations as app - #5680 by @fowczarek
- Prevent creating checkout/draft order with unpublished product - #5676 by @d-wysocki

## 2.10.0

- OpenTracing support - #5188 by @tomaszszymanski129
- Account confirmation email - #5126 by @tomaszszymanski129
- Relocate `Checkout` and `CheckoutLine` methods into separate module and update checkout related plugins to use them - #4980 by @krzysztofwolski
- Fix problem with free shipping voucher - #4942 by @IKarbowiak
- Add sub-categories to random data - #4949 by @IKarbowiak
- Deprecate `localized` field in Money type - #4952 by @IKarbowiak
- Fix for shipping API not applying taxes - #4913 by @kswiatek92
- Query object translation with only `manage_translation` permission - #4914 by @fowczarek
- Add customer note to draft orders API - #4973 by @IKarbowiak
- Allow to delete category and leave products - #4970 by @IKarbowiak
- Remove thumbnail generation from migration - #3494 by @kswiatek92
- Rename 'shipping_date' field in fulfillment model to 'created' - #2433 by @kswiatek92
- Reduce number of queries for 'checkoutComplete' mutation - #4989 by @IKarbowiak
- Force PyTest to ignore the environment variable containing the Django settings module - #4992 by @NyanKiyoshi
- Extend JWT token payload with user information - #4987 by @salwator
- Optimize the queries for product list in the dashboard - #4995 by @IKarbowiak
- Drop dashboard 1.0 - #5000 by @IKarbowiak
- Fixed serialization error on weight fields when running `loaddata` and `dumpdb` - #5005 by @NyanKiyoshi
- Fixed JSON encoding error on Google Analytics reporting - #5004 by @NyanKiyoshi
- Create custom field to translation, use new translation types in translations query - #5007 by @fowczarek
- Take allocated stock into account in `StockAvailability` filter - #5019 by @simonbru
- Generate matching postal codes for US addresses - #5033 by @maarcingebala
- Update debug toolbar - #5032 by @IKarbowiak
- Allow staff member to receive notification about customers orders - #4993 by @kswiatek92
- Add user's global id to the JWT payload - #5039 by @salwator
- Make middleware path resolving lazy - #5041 by @NyanKiyoshi
- Generate slug on saving the attribute value - #5055 by @fowczarek
- Fix order status after order update - #5072 by @fowczarek
- Extend top-level connection resolvers with ability to sort results - #5018 by @fowczarek
- Drop storefront 1.0 - #5043 by @IKarbowiak
- Replace permissions strings with enums - #5038 by @kswiatek92
- Remove gateways forms and templates - #5075 by @IKarbowiak
- Add `Wishlist` models and GraphQL endpoints - #5021 by @derenio
- Remove deprecated code - #5107 by @IKarbowiak
- Fix voucher start date filtering - #5133 by @dominik-zeglen
- Search by sku in products query - #5117 by @fowczarek
- Send fulfillment update email - #5118 by @IKarbowiak
- Add address query - #5148 by @kswiatek92
- Add `checkout_quantity_changed` webhook - #5042 by @derenio
- Remove unnecessary `manage_orders` permission - #5142 by @kswiatek92
- Mutation to change the user email - #5076 by @kswiatek92
- Add MyPy checks - #5150 by @IKarbowiak
- Move extracting user or service account to utils - #5152 by @kswiatek92
- Deprecate order status/created arguments - #5076 by @kswiatek92
- Fix getting title field in page mutations #5160 by @maarcingebala
- Copy public and private metadata from the checkout to the order upon creation - #5165 by @dankolbman
- Add warehouses and stocks- #4986 by @szewczykmira
- Add permission groups - #5176, #5513 by @IKarbowiak
- Drop `gettext` occurrences - #5189 by @IKarbowiak
- Fix `product_created` webhook - #5187 by @dzkb
- Drop unused resolver `resolve_availability` - #5190 by @maarcingebala
- Fix permission for `checkoutCustomerAttach` mutation - #5192 by @maarcingebala
- Restrict access to user field - #5194 by @maarcingebala
- Unify permission for service account API client in test - #5197 by @fowczarek
- Add additional confirmation step to `checkoutComplete` mutation - #5179 by @salwator
- Allow sorting warehouses by name - #5211 by @dominik-zeglen
- Add anonymization to GraphQL's `webhookSamplePayload` endpoint - #5161 @derenio
- Add slug to `Warehouse`, `Product` and `ProductType` models - #5196 by @IKarbowiak
- Add mutation for assigning, unassigning shipping zones to warehouse - #5217 by @kswiatek92
- Fix passing addresses to `PaymentData` objects - #5223 by @maarcingebala
- Return `null` when querying `me` as an anonymous user - #5231 by @maarcingebala
- Added `PLAYGROUND_ENABLED` environment variable/setting to allow to enable the GraphQL playground when `DEBUG` is disabled - #5254 by @NyanKiyoshi
- Fix access to order query when request from service account - #5258 by @fowczarek
- Customer shouldn't be able to see draft orders by token - #5259 by @fowczarek
- Customer shouldn't be able to query checkout with another customer - #5268 by @fowczarek
- Added integration support of Jaeger Tracing - #5282 by @NyanKiyoshi
- Return `null` when querying `me` as an anonymous user - #5231 as @maarcingebala
- Add `fulfillment created` webhook - @szewczykmira
- Unify metadata API - #5178 by @fowczarek
- Add compiled versions of emails to the repository - #5260 by @tomaszszymanski129
- Add required prop to fields where applicable - #5293 by @dominik-zeglen
- Drop `get_absolute_url` methods - #5299 by @IKarbowiak
- Add `--force` flag to `cleardb` command - #5302 by @maarcingebala
- Require non-empty message in `orderAddNote` mutation - #5316 by @maarcingebala
- Stock management refactor - #5323 by @IKarbowiak
- Add discount error codes - #5348 by @IKarbowiak
- Add benchmarks to checkout mutations - #5339 by @fowczarek
- Add pagination tests - #5363 by @fowczarek
- Add ability to assign multiple warehouses in mutations to create/update a shipping zone - #5399 by @fowczarek
- Add filter by ids to the `warehouses` query - #5414 by @fowczarek
- Add shipping rate price validation - #5411 by @kswiatek92
- Remove unused settings and environment variables - #5420 by @maarcingebala
- Add product price validation - #5413 by @kswiatek92
- Add attribute validation to `attributeAssign` mutation - #5423 by @kswiatek92
- Add possibility to update/delete more than one item in metadata - #5446 by @koradon
- Check if image exists before validating - #5425 by @kswiatek92
- Fix warehouses query not working without id - #5441 by @koradon
- Add `accountErrors` to `CreateToken` mutation - #5437, #5465 by @koradon
- Raise `GraphQLError` if filter has invalid IDs - #5460 by @gabmartinez
- Use `AccountErrorCode.INVALID_CREDENTIALS` instead of `INVALID_PASSWORD` - #5495 by @koradon
- Add tests for pagination - #5468 by @koradon
- Add `Job` abstract model and interface - #5510 by @IKarbowiak
- Refactor implementation of allocation - #5445 by @fowczarek
- Fix `WeightScalar` - #5530 by @koradon
- Add `OrderFulfill` mutation - #5525 by @fowczarek
- Add "It Works" page - #5494 by @IKarbowiak and @dominik-zeglen
- Extend errors in `OrderFulfill` mutation - #5553 by @fowczarek
- Refactor `OrderCancel` mutation for multiple warehouses - #5554 by @fowczarek
- Add negative weight validation - #5564 by @fowczarek
- Add error when user pass empty object as address - #5585 by @fowczarek
- Fix payment creation without shipping method - #5444 by @d-wysocki
- Fix checkout and order flow with variant without inventory tracking - #5599 by @fowczarek
- Fixed JWT expired token being flagged as unhandled error rather than handled. - #5603 by @NyanKiyoshi
- Refactor read-only middleware - #5602 by @maarcingebala
- Fix availability for variants without inventory tracking - #5605 by @fowczarek
- Drop support for configuring Vatlayer plugin from settings file. - #5614 by @korycins
- Add ability to query category, collection or product by slug - #5574 by @koradon
- Add `quantityAvailable` field to `ProductVariant` type - #5628 by @fowczarek
- Use tags rather than time-based logs for information on requests - #5608 by @NyanKiyoshi

## 2.9.0

### API

- Add mutation to change customer's first name last name - #4489 by @fowczarek
- Add mutation to delete customer's account - #4494 by @fowczarek
- Add mutation to change customer's password - #4656 by @fowczarek
- Add ability to customize email sender address in emails sent by Saleor - #4820 by @NyanKiyoshi
- Add ability to filter attributes per global ID - #4640 by @NyanKiyoshi
- Add ability to search product types by value (through the name) - #4647 by @NyanKiyoshi
- Add queries and mutation for serving and saving the configuration of all plugins - #4576 by @korycins
- Add `redirectUrl` to staff and user create mutations - #4717 by @fowczarek
- Add error codes to mutations responses - #4676 by @Kwaidan00
- Add translations to countries in `shop` query - #4732 by @fowczarek
- Add support for sorting product by their attribute values through given attribute ID - #4740 by @NyanKiyoshi
- Add descriptions for queries and query arguments - #4758 by @maarcingebala
- Add support for Apollo Federation - #4825 by @salwator
- Add mutation to create multiple product variants at once - #4735 by @fowczarek
- Add default value to custom errors - #4797 by @fowczarek
- Extend `availablePaymentGateways` field with gateways' configuration data - #4774 by @salwator
- Change `AddressValidationRules` API - #4655 by @Kwaidan00
- Use search in a consistent way; add sort by product type name and publication status to `products` query. - #4715 by @fowczarek
- Unify `menuItemMove` mutation with other reordering mutations - #4734 by @NyanKiyoshi
- Don't create an order when the payment was unsuccessful - #4500 by @NyanKiyoshi
- Don't require shipping information in checkout for digital orders - #4573 by @NyanKiyoshi
- Drop `manage_users` permission from the `permissions` query - #4854 by @maarcingebala
- Deprecate `inCategory` and `inCollection` attributes filters in favor of `filter` argument - #4700 by @NyanKiyoshi & @khalibloo
- Remove `PaymentGatewayEnum` from the schema, as gateways now are dynamic plugins - #4756 by @salwator
- Require `manage_products` permission to query `costPrice` and `stockQuantity` fields - #4753 by @NyanKiyoshi
- Refactor account mutations - #4510, #4668 by @fowczarek
- Fix generating random avatars when updating staff accounts - #4521 by @maarcingebala
- Fix updating JSON menu representation in mutations - #4524 by @maarcingebala
- Fix setting variant's `priceOverride` and `costPrice` to `null` - #4754 by @NyanKiyoshi
- Fix fetching staff user without `manage_users` permission - #4835 by @fowczarek
- Ensure that a GraphQL query is a string - #4836 by @nix010
- Add ability to configure the password reset link - #4863 by @fowczarek
- Fixed a performance issue where Saleor would sometimes run huge, unneeded prefetches when resolving categories or collections - #5291 by @NyanKiyoshi
- uWSGI now forces the django application to directly load on startup instead of being lazy - #5357 by @NyanKiyoshi

### Core

- Add enterprise-grade attributes management - #4351 by @dominik-zeglen and @NyanKiyoshi
- Add extensions manager - #4497 by @korycins
- Add service accounts - backend support - #4689 by @korycins
- Add support for webhooks - #4731 by @korycins
- Migrate the attributes mapping from HStore to many-to-many relation - #4663 by @NyanKiyoshi
- Create general abstraction for object metadata - #4447 by @salwator
- Add metadata to `Order` and `Fulfillment` models - #4513, #4866 by @szewczykmira
- Migrate the tax calculations to plugins - #4497 by @korycins
- Rewrite payment gateways using plugin architecture - #4669 by @salwator
- Rewrite Stripe integration to use PaymentIntents API - #4606 by @salwator
- Refactor password recovery system - #4617 by @fowczarek
- Add functionality to sort products by their "minimal variant price" - #4416 by @derenio
- Add voucher's "once per customer" feature - #4442 by @fowczarek
- Add validations for minimum password length in settings - #4735 by @fowczarek
- Add form to configure payments in the dashboard - #4807 by @szewczykmira
- Change `unique_together` in `AttributeValue` - #4805 by @fowczarek
- Change max length of SKU to 255 characters - #4811 by @lex111
- Distinguish `OrderLine` product name and variant name - #4702 by @fowczarek
- Fix updating order status after automatic fulfillment of digital products - #4709 by @korycins
- Fix error when updating or creating a sale with missing required values - #4778 by @NyanKiyoshi
- Fix error filtering pages by URL in the dashboard 1.0 - #4776 by @NyanKiyoshi
- Fix display of the products tax rate in the details page of dashboard 1.0 - #4780 by @NyanKiyoshi
- Fix adding the same product into a collection multiple times - #4518 by @NyanKiyoshi
- Fix crash when placing an order when a customer happens to have the same address more than once - #4824 by @NyanKiyoshi
- Fix time zone based tests - #4468 by @fowczarek
- Fix serializing empty URLs as a string when creating menu items - #4616 by @maarcingebala
- The invalid IP address in HTTP requests now fallback to the requester's IP address. - #4597 by @NyanKiyoshi
- Fix product variant update with current attribute values - #4936 by @fowczarek
- Update checkout last field and add auto now fields to save with update_fields parameter - #5177 by @IKarbowiak

### Dashboard 2.0

- Allow selecting the number of rows displayed in dashboard's list views - #4414 by @benekex2
- Add ability to toggle visible columns in product list - #4608 by @dominik-zeglen
- Add voucher settings - #4556 by @benekex2
- Contrast improvements - #4508 by @benekex2
- Display menu item form errors - #4551 by @dominik-zeglen
- Do not allow random IDs to appear in snapshots - #4495 by @dominik-zeglen
- Input UI changes - #4542 by @benekex2
- Implement new menu design - #4476 by @benekex2
- Refetch attribute list after closing modal - #4615 by @dominik-zeglen
- Add config for Testcafe - #4553 by @dominik-zeglen
- Fix product type taxes select - #4453 by @benekex2
- Fix form reloading - #4467 by @dominik-zeglen
- Fix voucher limit value when checkbox unchecked - #4456 by @benekex2
- Fix searches and pickers - #4487 by @dominik-zeglen
- Fix dashboard menu styles - #4491 by @benekex2
- Fix menu responsiveness - #4511 by @benekex2
- Fix loosing focus while typing in the product description field - #4549 by @dominik-zeglen
- Fix MUI warnings - #4588 by @dominik-zeglen
- Fix bulk action checkboxes - #4618 by @dominik-zeglen
- Fix rendering user avatar when it's empty #4546 by @maarcingebala
- Remove Dashboard 2.0 files form Saleor repository - #4631 by @dominik-zeglen
- Fix CreateToken mutation to use NonNull on errors field #5415 by @gabmartinez

### Other notable changes

- Replace Pipenv with Poetry - #3894 by @michaljelonek
- Upgrade `django-prices` to v2.1 - #4639 by @NyanKiyoshi
- Disable reports from uWSGI about broken pipe and write errors from disconnected clients - #4596 by @NyanKiyoshi
- Fix the random failures of `populatedb` trying to create users with an existing email - #4769 by @NyanKiyoshi
- Enforce `pydocstyle` for Python docstrings over the project - #4562 by @NyanKiyoshi
- Move Django Debug Toolbar to dev requirements - #4454 by @derenio
- Change license for artwork to CC-BY 4.0
- New translations:
  - Greek

## 2.8.0

### Core

- Avatax backend support - #4310 by @korycins
- Add ability to store used payment sources in gateways (first implemented in Braintree) - #4195 by @salwator
- Add ability to specify a minimal quantity of checkout items for a voucher - #4427 by @fowczarek
- Change the type of start and end date fields from Date to DateTime - #4293 by @fowczarek
- Revert the custom dynamic middlewares - #4452 by @NyanKiyoshi

### Dashboard 2.0

- UX improvements in Vouchers section - #4362 by @benekex2
- Add company address configuration - #4432 by @benekex2
- Require name when saving a custom list filter - #4269 by @benekex2
- Use `esModuleInterop` flag in `tsconfig.json` to simplify imports - #4372 by @dominik-zeglen
- Use hooks instead of a class component in forms - #4374 by @dominik-zeglen
- Drop CSRF token header from API client - #4357 by @dominik-zeglen
- Fix various bugs in the product section - #4429 by @dominik-zeglen

### Other notable changes

- Fix error when creating a checkout with voucher code - #4292 by @NyanKiyoshi
- Fix error when users enter an invalid phone number in an address - #4404 by @NyanKiyoshi
- Fix error when adding a note to an anonymous order - #4319 by @NyanKiyoshi
- Fix gift card duplication error in the `populatedb` script - #4336 by @fowczarek
- Fix vouchers apply once per order - #4339 by @fowczarek
- Fix discount tests failing at random - #4401 by @korycins
- Add `SPECIFIC_PRODUCT` type to `VoucherType` - #4344 by @fowczarek
- New translations:
  - Icelandic
- Refactored the backend side of `checkoutCreate` to improve performances and prevent side effects over the user's checkout if the checkout creation was to fail. - #4367 by @NyanKiyoshi
- Refactored the logic of cleaning the checkout shipping method over the API, so users do not lose the shipping method when updating their checkout. If the shipping method becomes invalid, it will be replaced by the cheapest available. - #4367 by @NyanKiyoshi & @szewczykmira
- Refactored process of getting available shipping methods to make it easier to understand and prevent human-made errors. - #4367 by @NyanKiyoshi
- Moved 3D secure option to Braintree plugin configuration and update config structure mechanism - #4751 by @salwator

## 2.7.0

### API

- Create order only when payment is successful - #4154 by @NyanKiyoshi
- Order Events containing order lines or fulfillment lines now return the line object in the GraphQL API - #4114 by @NyanKiyoshi
- GraphQL now prints exceptions to stderr as well as returning them or not - #4148 by @NyanKiyoshi
- Refactored API resolvers to static methods with root typing - #4155 by @NyanKiyoshi
- Add phone validation in the GraphQL API to handle the library upgrade - #4156 by @NyanKiyoshi

### Core

- Add basic Gift Cards support in the backend - #4025 by @fowczarek
- Add the ability to sort products within a collection - #4123 by @NyanKiyoshi
- Implement customer events - #4094 by @NyanKiyoshi
- Merge "authorize" and "capture" operations - #4098 by @korycins, @NyanKiyoshi
- Separate the Django middlewares from the GraphQL API middlewares - #4102 by @NyanKiyoshi, #4186 by @cmiacz

### Dashboard 2.0

- Add navigation section - #4012 by @dominik-zeglen
- Add filtering on product list - #4193 by @dominik-zeglen
- Add filtering on orders list - #4237 by @dominik-zeglen
- Change input style and improve Storybook stories - #4115 by @dominik-zeglen
- Migrate deprecated fields in Dashboard 2.0 - #4121 by @benekex2
- Add multiple select checkbox - #4133, #4146 by @benekex2
- Rename menu items in Dashboard 2.0 - #4172 by @benekex2
- Category delete modal improvements - #4171 by @benekex2
- Close modals on click outside - #4236 - by @benekex2
- Use date localize hook in translations - #4202 by @dominik-zeglen
- Unify search API - #4200 by @dominik-zeglen
- Default default PAGINATE_BY - #4238 by @dominik-zeglen
- Create generic filtering interface - #4221 by @dominik-zeglen
- Add default state to rich text editor = #4281 by @dominik-zeglen
- Fix translation discard button - #4109 by @benekex2
- Fix draftail options and icons - #4132 by @benekex2
- Fix typos and messages in Dashboard 2.0 - #4168 by @benekex2
- Fix view all orders button - #4173 by @benekex2
- Fix visibility card view - #4198 by @benekex2
- Fix query refetch after selecting an object in list - #4272 by @dominik-zeglen
- Fix image selection in variants - #4270 by @benekex2
- Fix collection search - #4267 by @dominik-zeglen
- Fix quantity height in draft order edit - #4273 by @benekex2
- Fix checkbox clickable area size - #4280 by @dominik-zeglen
- Fix breaking object selection in menu section - #4282 by @dominik-zeglen
- Reset selected items when tab switch - #4268 by @benekex2

### Other notable changes

- Add support for Google Cloud Storage - #4127 by @chetabahana
- Adding a nonexistent variant to checkout no longer crashes - #4166 by @NyanKiyoshi
- Disable storage of Celery results - #4169 by @NyanKiyoshi
- Disable polling in Playground - #4188 by @maarcingebala
- Cleanup code for updated function names and unused argument - #4090 by @jxltom
- Users can now add multiple "Add to Cart" forms in a single page - #4165 by @NyanKiyoshi
- Fix incorrect argument in `get_client_token` in Braintree integration - #4182 by @maarcingebala
- Fix resolving attribute values when transforming them to HStore - #4161 by @maarcingebala
- Fix wrong calculation of subtotal in cart page - #4145 by @korycins
- Fix margin calculations when product/variant price is set to zero - #4170 by @MahmoudRizk
- Fix applying discounts in checkout's subtotal calculation in API - #4192 by @maarcingebala
- Fix GATEWAYS_ENUM to always contain all implemented payment gateways - #4108 by @koradon

## 2.6.0

### API

- Add unified filtering interface in resolvers - #3952, #4078 by @korycins
- Add mutations for bulk actions - #3935, #3954, #3967, #3969, #3970 by @akjanik
- Add mutation for reordering menu items - #3958 by @NyanKiyoshi
- Optimize queries for single nodes - #3968 @NyanKiyoshi
- Refactor error handling in mutations #3891 by @maarcingebala & @akjanik
- Specify mutation permissions through Meta classes - #3980 by @NyanKiyoshi
- Unify pricing access in products and variants - #3948 by @NyanKiyoshi
- Use only_fields instead of exclude_fields in type definitions - #3940 by @michaljelonek
- Prefetch collections when getting sales of a bunch of products - #3961 by @NyanKiyoshi
- Remove unnecessary dedents from GraphQL schema so new Playground can work - #4045 by @salwator
- Restrict resolving payment by ID - #4009 @NyanKiyoshi
- Require `checkoutId` for updating checkout's shipping and billing address - #4074 by @jxltom
- Handle errors in `TokenVerify` mutation - #3981 by @fowczarek
- Unify argument names in types and resolvers - #3942 by @NyanKiyoshi

### Core

- Use Black as the default code formatting tool - #3852 by @krzysztofwolski and @NyanKiyoshi
- Dropped Python 3.5 support - #4028 by @korycins
- Rename Cart to Checkout - #3963 by @michaljelonek
- Use data classes to exchange data with payment gateways - #4028 by @korycins
- Refactor order events - #4018 by @NyanKiyoshi

### Dashboard 2.0

- Add bulk actions - #3955 by @dominik-zeglen
- Add user avatar management - #4030 by @benekex2
- Add navigation drawer support on mobile devices - #3839 by @benekex2
- Fix rendering validation errors in product form - #4024 by @benekex2
- Move dialog windows to query string rather than router paths - #3953 by @dominik-zeglen
- Update order events types - #4089 by @jxltom
- Code cleanup by replacing render props with react hooks - #4010 by @dominik-zeglen

### Other notable changes

- Add setting to enable Django Debug Toolbar - #3983 by @koradon
- Use newest GraphQL Playground - #3971 by @salwator
- Ensure adding to quantities in the checkout is respecting the limits - #4005 by @NyanKiyoshi
- Fix country area choices - #4008 by @fowczarek
- Fix price_range_as_dict function - #3999 by @zodiacfireworks
- Fix the product listing not showing in the voucher when there were products selected - #4062 by @NyanKiyoshi
- Fix crash in Dashboard 1.0 when updating an order address's phone number - #4061 by @NyanKiyoshi
- Reduce the time of tests execution by using dummy password hasher - #4083 by @korycins
- Set up explicit **hash** function - #3979 by @akjanik
- Unit tests use none as media root - #3975 by @korycins
- Update file field styles with materializecss template filter - #3998 by @zodiacfireworks
- New translations:
  - Albanian
  - Colombian Spanish
  - Lithuanian

## 2.5.0

### API

- Add query to fetch draft orders - #3809 by @michaljelonek
- Add bulk delete mutations - #3838 by @michaljelonek
- Add `languageCode` enum to API - #3819 by @michaljelonek, #3854 by @jxltom
- Duplicate address instances in checkout mutations - #3866 by @pawelzar
- Restrict access to `orders` query for unauthorized users - #3861 by @pawelzar
- Support setting address as default in address mutations - #3787 by @jxltom
- Fix phone number validation in GraphQL when country prefix not given - #3905 by @patrys
- Report pretty stack traces in DEBUG mode - #3918 by @patrys

### Core

- Drop support for Django 2.1 and Django 1.11 (previous LTS) - #3929 by @patrys
- Fulfillment of digital products - #3868 by @korycins
- Introduce avatars for staff accounts - #3878 by @pawelzar
- Refactor the account avatars path from a relative to absolute - #3938 by @NyanKiyoshi

### Dashboard 2.0

- Add translations section - #3884 by @dominik-zeglen
- Add light/dark theme - #3856 by @dominik-zeglen
- Add customer's address book view - #3826 by @dominik-zeglen
- Add "Add variant" button on the variant details page = #3914 by @dominik-zeglen
- Add back arrows in "Configure" subsections - #3917 by @dominik-zeglen
- Display avatars in staff views - #3922 by @dominik-zeglen
- Prevent user from changing his own status and permissions - #3922 by @dominik-zeglen
- Fix crashing product create view - #3837, #3910 by @dominik-zeglen
- Fix layout in staff members details page - #3857 by @dominik-zeglen
- Fix unfocusing rich text editor - #3902 by @dominik-zeglen
- Improve accessibility - #3856 by @dominik-zeglen

### Other notable changes

- Improve user and staff management in dashboard 1.0 - #3781 by @jxltom
- Fix default product tax rate in Dashboard 1.0 - #3880 by @pawelzar
- Fix logo in docs - #3928 by @michaljelonek
- Fix name of logo file - #3867 by @jxltom
- Fix variants for juices in example data - #3926 by @michaljelonek
- Fix alignment of the cart dropdown on new bootstrap version - #3937 by @NyanKiyoshi
- Refactor the account avatars path from a relative to absolute - #3938 by @NyanKiyoshi
- New translations:
  - Armenian
  - Portuguese
  - Swahili
  - Thai

## 2.4.0

### API

- Add model translations support in GraphQL API - #3789 by @michaljelonek
- Add mutations to manage addresses for authenticated customers - #3772 by @Kwaidan00, @maarcingebala
- Add mutation to apply vouchers in checkout - #3739 by @Kwaidan00
- Add thumbnail field to `OrderLine` type - #3737 by @michaljelonek
- Add a query to fetch order by token - #3740 by @michaljelonek
- Add city choices and city area type to address validator API - #3788 by @jxltom
- Fix access to unpublished objects in API - #3724 by @Kwaidan00
- Fix bug where errors are not returned when creating fulfillment with a non-existent order line - #3777 by @jxltom
- Fix `productCreate` mutation when no product type was provided - #3804 by @michaljelonek
- Enable database search in products query - #3736 by @michaljelonek
- Use authenticated user's email as default email in creating checkout - #3726 by @jxltom
- Generate voucher code if it wasn't provided in mutation - #3717 by @Kwaidan00
- Improve limitation of vouchers by country - #3707 by @michaljelonek
- Only include canceled fulfillments for staff in fulfillment API - #3778 by @jxltom
- Support setting address as when creating customer address #3782 by @jxltom
- Fix generating slug from title - #3816 by @maarcingebala
- Add `variant` field to `OrderLine` type - #3820 by @maarcingebala

### Core

- Add JSON fields to store rich-text content - #3756 by @michaljelonek
- Add function to recalculate total order weight - #3755 by @Kwaidan00, @maarcingebala
- Unify cart creation logic in API and Django views - #3761, #3790 by @maarcingebala
- Unify payment creation logic in API and Django views - #3715 by @maarcingebala
- Support partially charged and refunded payments - #3735 by @jxltom
- Support partial fulfillment of ordered items - #3754 by @jxltom
- Fix applying discounts when a sale has no end date - #3595 by @cprinos

### Dashboard 2.0

- Add "Discounts" section - #3654 by @dominik-zeglen
- Add "Pages" section; introduce Draftail WYSIWYG editor - #3751 by @dominik-zeglen
- Add "Shipping Methods" section - #3770 by @dominik-zeglen
- Add support for date and datetime components - #3708 by @dominik-zeglen
- Restyle app layout - #3811 by @dominik-zeglen

### Other notable changes

- Unify model field names related to models' public access - `publication_date` and `is_published` - #3706 by @michaljelonek
- Improve filter orders by payment status - #3749 @jxltom
- Refactor translations in emails - #3701 by @Kwaidan00
- Use exact image versions in docker-compose - #3742 by @ashishnitinpatil
- Sort order payment and history in descending order - #3747 by @jxltom
- Disable style-loader in dev mode - #3720 by @jxltom
- Add ordering to shipping method - #3806 by @michaljelonek
- Add missing type definition for dashboard 2.0 - #3776 by @jxltom
- Add header and footer for checkout success pages #3752 by @jxltom
- Add instructions for using local assets in Docker - #3723 by @michaljelonek
- Update S3 deployment documentation to include CORS configuration note - #3743 by @NyanKiyoshi
- Fix missing migrations for is_published field of product and page model - #3757 by @jxltom
- Fix problem with l10n in Braintree payment gateway template - #3691 by @Kwaidan00
- Fix bug where payment is not filtered from active ones when creating payment - #3732 by @jxltom
- Fix incorrect cart badge location - #3786 by @jxltom
- Fix storefront styles after bootstrap is updated to 4.3.1 - #3753 by @jxltom
- Fix logo size in different browser and devices with different sizes - #3722 by @jxltom
- Rename dumpdata file `db.json` to `populatedb_data.json` - #3810 by @maarcingebala
- Prefetch collections for product availability - #3813 by @michaljelonek
- Bump django-graphql-jwt - #3814 by @michaljelonek
- Fix generating slug from title - #3816 by @maarcingebala
- New translations:
  - Estonian
  - Indonesian

## 2.3.1

- Fix access to private variant fields in API - #3773 by maarcingebala
- Limit access of quantity and allocated quantity to staff in GraphQL API #3780 by @jxltom

## 2.3.0

### API

- Return user's last checkout in the `User` type - #3578 by @fowczarek
- Automatically assign checkout to the logged in user - #3587 by @fowczarek
- Expose `chargeTaxesOnShipping` field in the `Shop` type - #3603 by @fowczarek
- Expose list of enabled payment gateways - #3639 by @fowczarek
- Validate uploaded files in a unified way - #3633 by @fowczarek
- Add mutation to trigger fetching tax rates - #3622 by @fowczarek
- Use USERNAME_FIELD instead of hard-code email field when resolving user - #3577 by @jxltom
- Require variant and quantity fields in `CheckoutLineInput` type - #3592 by @jxltom
- Preserve order of nodes in `get_nodes_or_error` function - #3632 by @jxltom
- Add list mutations for `Voucher` and `Sale` models - #3669 by @michaljelonek
- Use proper type for countries in `Voucher` type - #3664 by @michaljelonek
- Require email in when creating checkout in API - #3667 by @michaljelonek
- Unify returning errors in the `tokenCreate` mutation - #3666 by @michaljelonek
- Use `Date` field in Sale/Voucher inputs - #3672 by @michaljelonek
- Refactor checkout mutations - #3610 by @fowczarek
- Refactor `clean_instance`, so it does not returns errors anymore - #3597 by @akjanik
- Handle GraphqQL syntax errors - #3576 by @jxltom

### Core

- Refactor payments architecture - #3519 by @michaljelonek
- Improve Docker and `docker-compose` configuration - #3657 by @michaljelonek
- Allow setting payment status manually for dummy gateway in Storefront 1.0 - #3648 by @jxltom
- Infer default transaction kind from operation type - #3646 by @jxltom
- Get correct payment status for order without any payments - #3605 by @jxltom
- Add default ordering by `id` for `CartLine` model - #3593 by @jxltom
- Fix "set password" email sent to customer created in the dashboard - #3688 by @Kwaidan00

### Dashboard 2.0

- ️Add taxes section - #3622 by @dominik-zeglen
- Add drag'n'drop image upload - #3611 by @dominik-zeglen
- Unify grid handling - #3520 by @dominik-zeglen
- Add component generator - #3670 by @dominik-zeglen
- Throw Typescript errors while snapshotting - #3611 by @dominik-zeglen
- Simplify mutation's error checking - #3589 by @dominik-zeglen
- Fix order cancelling - #3624 by @dominik-zeglen
- Fix logo placement - #3602 by @dominik-zeglen

### Other notable changes

- Register Celery task for updating exchange rates - #3599 by @jxltom
- Fix handling different attributes with the same slug - #3626 by @jxltom
- Add missing migrations for tax rate choices - #3629 by @jxltom
- Fix `TypeError` on calling `get_client_token` - #3660 by @michaljelonek
- Make shipping required as default when creating product types - #3655 by @jxltom
- Display payment status on customer's account page in Storefront 1.0 - #3637 by @jxltom
- Make order fields sequence in Dashboard 1.0 same as in Dashboard 2.0 - #3606 by @jxltom
- Fix returning products for homepage for the currently viewing user - #3598 by @jxltom
- Allow filtering payments by status in Dashboard 1.0 - #3608 by @jxltom
- Fix typo in the definition of order status - #3649 by @jxltom
- Add margin for order notes section - #3650 by @jxltom
- Fix logo position - #3609, #3616 by @jxltom
- Storefront visual improvements - #3696 by @piotrgrundas
- Fix product list price filter - #3697 by @Kwaidan00
- Redirect to success page after successful payment - #3693 by @Kwaidan00

## 2.2.0

### API

- Use `PermissionEnum` as input parameter type for `permissions` field - #3434 by @maarcingebala
- Add "authorize" and "charge" mutations for payments - #3426 by @jxltom
- Add alt text to product thumbnails and background images of collections and categories - #3429 by @fowczarek
- Fix passing decimal arguments = #3457 by @fowczarek
- Allow sorting products by the update date - #3470 by @jxltom
- Validate and clear the shipping method in draft order mutations - #3472 by @fowczarek
- Change tax rate field to choice field - #3478 by @fowczarek
- Allow filtering attributes by collections - #3508 by @maarcingebala
- Resolve to `None` when empty object ID was passed as mutation argument - #3497 by @maarcingebala
- Change `errors` field type from [Error] to [Error!] - #3489 by @fowczarek
- Support creating default variant for product types that don't use multiple variants - #3505 by @fowczarek
- Validate SKU when creating a default variant - #3555 by @fowczarek
- Extract enums to separate files - #3523 by @maarcingebala

### Core

- Add Stripe payment gateway - #3408 by @jxltom
- Add `first_name` and `last_name` fields to the `User` model - #3101 by @fowczarek
- Improve several payment validations - #3418 by @jxltom
- Optimize payments related database queries - #3455 by @jxltom
- Add publication date to collections - #3369 by @k-brk
- Fix hard-coded site name in order PDFs - #3526 by @NyanKiyoshi
- Update favicons to the new style - #3483 by @dominik-zeglen
- Fix migrations for default currency - #3235 by @bykof
- Remove Elasticsearch from `docker-compose.yml` - #3482 by @maarcingebala
- Resort imports in tests - #3471 by @jxltom
- Fix the no shipping orders payment crash on Stripe - #3550 by @NyanKiyoshi
- Bump backend dependencies - #3557 by @maarcingebala. This PR removes security issue CVE-2019-3498 which was present in Django 2.1.4. Saleor however wasn't vulnerable to this issue as it doesn't use the affected `django.views.defaults.page_not_found()` view.
- Generate random data using the default currency - #3512 by @stephenmoloney
- New translations:
  - Catalan
  - Serbian

### Dashboard 2.0

- Restyle product selection dialogs - #3499 by @dominik-zeglen, @maarcingebala
- Fix minor visual bugs in Dashboard 2.0 - #3433 by @dominik-zeglen
- Display warning if order draft has missing data - #3431 by @dominik-zeglen
- Add description field to collections - #3435 by @dominik-zeglen
- Add query batching - #3443 by @dominik-zeglen
- Use autocomplete fields in country selection - #3443 by @dominik-zeglen
- Add alt text to categories and collections - #3461 by @dominik-zeglen
- Use first and last name of a customer or staff member in UI - #3247 by @Bonifacy1, @dominik-zeglen
- Show error page if an object was not found - #3463 by @dominik-zeglen
- Fix simple product's inventory data saving bug - #3474 by @dominik-zeglen
- Replace `thumbnailUrl` with `thumbnail { url }` - #3484 by @dominik-zeglen
- Change "Feature on Homepage" switch behavior - #3481 by @dominik-zeglen
- Expand payment section in order view - #3502 by @dominik-zeglen
- Change TypeScript loader to speed up the build process - #3545 by @patrys

### Bugfixes

- Do not show `Pay For Order` if order is partly paid since partial payment is not supported - #3398 by @jxltom
- Fix attribute filters in the products category view - #3535 by @fowczarek
- Fix storybook dependencies conflict - #3544 by @dominik-zeglen

## 2.1.0

### API

- Change selected connection fields to lists - #3307 by @fowczarek
- Require pagination in connections - #3352 by @maarcingebala
- Replace Graphene view with a custom one - #3263 by @patrys
- Change `sortBy` parameter to use enum type - #3345 by @fowczarek
- Add `me` query to fetch data of a logged-in user - #3202, #3316 by @fowczarek
- Add `canFinalize` field to the Order type - #3356 by @fowczarek
- Extract resolvers and mutations to separate files - #3248 by @fowczarek
- Add VAT tax rates field to country - #3392 by @michaljelonek
- Allow creating orders without users - #3396 by @fowczarek

### Core

- Add Razorpay payment gatway - #3205 by @NyanKiyoshi
- Use standard tax rate as a default tax rate value - #3340 by @fowczarek
- Add description field to the Collection model - #3275 by @fowczarek
- Enforce the POST method on VAT rates fetching - #3337 by @NyanKiyoshi
- Generate thumbnails for category/collection background images - #3270 by @NyanKiyoshi
- Add warm-up support in product image creation mutation - #3276 by @NyanKiyoshi
- Fix error in the `populatedb` script when running it not from the project root - #3272 by @NyanKiyoshi
- Make Webpack rebuilds fast - #3290 by @patrys
- Skip installing Chromium to make deployment faster - #3227 by @jxltom
- Add default test runner - #3258 by @jxltom
- Add Transifex client to Pipfile - #3321 by @jxltom
- Remove additional pytest arguments in tox - #3338 by @jxltom
- Remove test warnings - #3339 by @jxltom
- Remove runtime warning when product has discount - #3310 by @jxltom
- Remove `django-graphene-jwt` warnings - #3228 by @jxltom
- Disable deprecated warnings - #3229 by @jxltom
- Add `AWS_S3_ENDPOINT_URL` setting to support DigitalOcean spaces. - #3281 by @hairychris
- Add `.gitattributes` file to hide diffs for generated files on Github - #3055 by @NyanKiyoshi
- Add database sequence reset to `populatedb` - #3406 by @michaljelonek
- Get authorized amount from succeeded auth transactions - #3417 by @jxltom
- Resort imports by `isort` - #3412 by @jxltom

### Dashboard 2.0

- Add confirmation modal when leaving view with unsaved changes - #3375 by @dominik-zeglen
- Add dialog loading and error states - #3359 by @dominik-zeglen
- Split paths and urls - #3350 by @dominik-zeglen
- Derive state from props in forms - #3360 by @dominik-zeglen
- Apply debounce to autocomplete fields - #3351 by @dominik-zeglen
- Use Apollo signatures - #3353 by @dominik-zeglen
- Add order note field in the order details view - #3346 by @dominik-zeglen
- Add app-wide progress bar - #3312 by @dominik-zeglen
- Ensure that all queries are built on top of TypedQuery - #3309 by @dominik-zeglen
- Close modal windows automatically - #3296 by @dominik-zeglen
- Move URLs to separate files - #3295 by @dominik-zeglen
- Add basic filters for products and orders list - #3237 by @Bonifacy1
- Fetch default currency from API - #3280 by @dominik-zeglen
- Add `displayName` property to components - #3238 by @Bonifacy1
- Add window titles - #3279 by @dominik-zeglen
- Add paginator component - #3265 by @dominik-zeglen
- Update Material UI to 3.6 - #3387 by @patrys
- Upgrade React, Apollo, Webpack and Babel - #3393 by @patrys
- Add pagination for required connections - #3411 by @dominik-zeglen

### Bugfixes

- Fix language codes - #3311 by @jxltom
- Fix resolving empty attributes list - #3293 by @maarcingebala
- Fix range filters not being applied - #3385 by @michaljelonek
- Remove timeout for updating image height - #3344 by @jxltom
- Return error if checkout was not found - #3289 by @maarcingebala
- Solve an auto-resize conflict between Materialize and medium-editor - #3367 by @adonig
- Fix calls to `ngettext_lazy` - #3380 by @patrys
- Filter preauthorized order from succeeded transactions - #3399 by @jxltom
- Fix incorrect country code in fixtures - #3349 by @bingimar
- Fix updating background image of a collection - #3362 by @fowczarek & @dominik-zeglen

### Docs

- Document settings related to generating thumbnails on demand - #3329 by @NyanKiyoshi
- Improve documentation for Heroku deployment - #3170 by @raybesiga
- Update documentation on Docker deployment - #3326 by @jxltom
- Document payment gateway configuration - #3376 by @NyanKiyoshi

## 2.0.0

### API

- Add mutation to delete a customer; add `isActive` field in `customerUpdate` mutation - #3177 by @maarcingebala
- Add mutations to manage authorization keys - #3082 by @maarcingebala
- Add queries for dashboard homepage - #3146 by @maarcingebala
- Allows user to unset homepage collection - #3140 by @oldPadavan
- Use enums as permission codes - #3095 by @the-bionic
- Return absolute image URLs - #3182 by @maarcingebala
- Add `backgroundImage` field to `CategoryInput` - #3153 by @oldPadavan
- Add `dateJoined` and `lastLogin` fields in `User` type - #3169 by @maarcingebala
- Separate `parent` input field from `CategoryInput` - #3150 by @akjanik
- Remove duplicated field in Order type - #3180 by @maarcingebala
- Handle empty `backgroundImage` field in API - #3159 by @maarcingebala
- Generate name-based slug in collection mutations - #3145 by @akjanik
- Remove products field from `collectionUpdate` mutation - #3141 by @oldPadavan
- Change `items` field in `Menu` type from connection to list - #3032 by @oldPadavan
- Make `Meta.description` required in `BaseMutation` - #3034 by @oldPadavan
- Apply `textwrap.dedent` to GraphQL descriptions - #3167 by @fowczarek

### Dashboard 2.0

- Add collection management - #3135 by @dominik-zeglen
- Add customer management - #3176 by @dominik-zeglen
- Add homepage view - #3155, #3178 by @Bonifacy1 and @dominik-zeglen
- Add product type management - #3052 by @dominik-zeglen
- Add site settings management - #3071 by @dominik-zeglen
- Escape node IDs in URLs - #3115 by @dominik-zeglen
- Restyle categories section - #3072 by @Bonifacy1

### Other

- Change relation between `ProductType` and `Attribute` models - #3097 by @maarcingebala
- Remove `quantity-allocated` generation in `populatedb` script - #3084 by @MartinSeibert
- Handle `Money` serialization - #3131 by @Pacu2
- Do not collect unnecessary static files - #3050 by @jxltom
- Remove host mounted volume in `docker-compose` - #3091 by @tiangolo
- Remove custom services names in `docker-compose` - #3092 by @tiangolo
- Replace COUNTRIES with countries.countries - #3079 by @neeraj1909
- Installing dev packages in docker since tests are needed - #3078 by @jxltom
- Remove comparing string in address-form-panel template - #3074 by @tomcio1205
- Move updating variant names to a Celery task - #3189 by @fowczarek

### Bugfixes

- Fix typo in `clean_input` method - #3100 by @the-bionic
- Fix typo in `ShippingMethod` model - #3099 by @the-bionic
- Remove duplicated variable declaration - #3094 by @the-bionic

### Docs

- Add createdb note to getting started for Windows - #3106 by @ajostergaard
- Update docs on pipenv - #3045 by @jxltom<|MERGE_RESOLUTION|>--- conflicted
+++ resolved
@@ -12,12 +12,9 @@
 - Drop authorization keys API - #6631 by @maarcingebala
 - Drop `type` field from `AttributeValue` type - #6710 by @IKarbowiak
 - Drop `apply_taxes_to_shipping_price_range` plugin hook - #6746 by @maarcingebala
-<<<<<<< HEAD
-- Remove resolving user's location from GeoIP; drop `PaymentInput.billingAddress` input field - #6784 by @maarcingebala
-=======
 - Drop `CHECKOUT_QUANTITY_CHANGED` webhook - #6797 by @d-wysocki
 - Drop deprecated `taxRate` field from `ProductType` - #6795 by @d-wysocki
->>>>>>> 97071ce5
+- Remove resolving user's location from GeoIP; drop `PaymentInput.billingAddress` input field - #6784 by @maarcingebala
 
 ### Other
 
