--- conflicted
+++ resolved
@@ -44,11 +44,8 @@
 - Fix incorrect tax calculation for Avatax - #6035 by @korycins
 - Fix incorrect calculation of subtotal with active Avatax - #6035 by @korycins
 - Fix incorrect assigment of tax_code for Avatax - #6035 by @korycins
-<<<<<<< HEAD
+- Do not allow negative product price - #6091 by @IKarbowiak
 - Handle None as attribute value - #6092 by @IKarbowiak
-=======
-- Do not allow negative product price - #6091 by @IKarbowiak
->>>>>>> b06cd350
 
 ## 2.10.2
 
