# Changelog

All notable, unreleased changes to this project will be documented in this file. For the released changes, please visit the [Releases](https://github.com/mirumee/saleor/releases) page.

## [Unreleased]
- Add query contains only schema validation - #6827 by @fowczarek
- Add introspection caching - #6871 by @fowczarek
- Refactor plugins manager(add missing tracing, optimize imports, drop plugins manager from settings) - #6890 by @fowczarek
- Add CUSTOMER_UPDATED webhook, add addresses field to customer CUSTOMER_CREATED webhook - #6898 by @piotrgrundas
- Add missing span in PluginManager - #6900 by @fowczarek
- Fix Sentry reporting - #6902 by @fowczarek
- Fix removing page types in cleardb command - #6918 by @fowczarek
- Add possibility to apply discount to order/order line with status `DRAFT` - #6930 by @korycins
- Deprecate API fields `Order.discount`, `Order.discountName`, `Order.translatedDiscountName` - #6874 by @korycins
- Fix argument validation in page resolver - #6960 by @fowczarek
- Drop `data` field from checkout line model - #6961 by @fowczarek
- Add `PRODUCT_VARIANT_CREATED`, `PRODUCT_VARIANT_UPDATED`, `PRODUCT_VARIANT_DELETED` webhooks, fix attributes field for `PRODUCT_CREATED`, `PRODUCT_UPDATED` webhooks - #6963 by @piotrgrundas
- Fix `totalCount` on connection resolver without `first` or `last` - #6975 by @fowczarek
- Fix variant resolver on `DigitalContent` - #6983 by @fowczarek
- Fix race condition on `send_fulfillment-confirmation` - #6988 by @fowczarek
- Fix resolver by id and slug for product and product variant - #6985 by @d-wysocki
- Add optional support for reporting resource limits via a stub field in `shop` - #6967 by @NyanKiyoshi
- Allow to use `Bearer` as an authorization prefix - #6996 by @korycins
- Update checkout quantity when checkout lines are deleted - #7002 by @IKarbowiak
- Raise an error when the user is trying to sort products by rank without search - #7013 by @IKarbowiak
- Fix available shipping methods - return also weight methods without weight limits - #7021 by @IKarbowiak
- Remove redundant Opentracing spans - #6994 by @fowczarek
- Trigger `PRODUCT_UPDATED` webhook for collections and categories mutations - #7051 by @d-wysocki
- Support setting value for AttributeValue mutations - #7037 by @piotrgrundas
- Validate discount value for percentage vouchers and sales - #7033 by @d-wysocki
- Optimize children field on Category type - #7045 by @IKarbowiak
- Added support for querying objects by metadata fields - #6683 by @LeOndaz
- Add rich text attribute input - #7059 by @piotrgrundas
- Avoid using `get_plugins_manager` method - #7052 by @IKarbowiak
- Add field `languageCode` to types: `AccountInput`, `AccountRegisterInput`, `CheckoutCreateInput`, `CustomerInput`, `Order`, `User`. Add field `languageCodeEnum` to `Order` type. Add new mutation `CheckoutLanguageCodeUpdate`. Deprecate field `Order.languageCode`.  - #6609 by @korycins
- Add benchmarks for triggered product and variants webhooks - #7061 by @d-wysocki
- Extend `Transaction` type with gateway response and `Payment` type with filter - #7062 by @IKarbowiak
- Fix invalid tax rates for lines - #7058 by @IKarbowiak
- Allow seeing unconfirmed orders - #7072 by @IKarbowiak
- Raise GraphQLError when too big integer value is provided - #7076 by @IKarbowiak
- Recalculate draft order when product/variant was deleted - #7085 by @d-wysocki
- Added validation for `DraftOrderCreate` with negative quantity line - #7085 by @d-wysocki
- Remove html tags from product description_plaintext - #7094 by @d-wysocki
- Performance upgrade on orders query with shipping and billing addresses - #7083 by @tomaszszymanski129
- Performance upgrade on orders query with `user` and `userEmail` fields - #7091 by @tomaszszymanski129
- Fix dataloader for fetching checkout info - #7084 by @IKarbowiak
- Update also draft order line total price after getting the unit price from plugin - #7080 by @IKarbowiak
- Fix failing product tasks when instances are removed - #7092 by @IKarbowiak
- Update GraphQL endpoint to only match exactly `/graphql/` without trailing characters - #7117 by @IKarbowiak

### Breaking
- Multichannel MVP: Multicurrency - #6242 by @fowczarek @d-wysocki
- Drop deprecated meta mutations - #6422 by @maarcingebala
- Drop deprecated service accounts and webhooks API - #6431 by @maarcingebala
- Drop deprecated fields from the `ProductVariant` type: `quantity`, `quantityAllocated`, `stockQuantity`, `isAvailable` - #6436 by @maarcingebala
- Drop authorization keys API - #6631 by @maarcingebala
- Drop `type` field from `AttributeValue` type - #6710 by @IKarbowiak
- Drop `apply_taxes_to_shipping_price_range` plugin hook - #6746 by @maarcingebala
- Drop `CHECKOUT_QUANTITY_CHANGED` webhook - #6797 by @d-wysocki
- Drop deprecated `taxRate` field from `ProductType` - #6795 by @d-wysocki
- Unconfirmed order manipulation - #6829 by @tomaszszymanski129
  - Remove mutations for draft order lines manipulation: `draftOrderLinesCreate`, `draftOrderLineDelete`, `draftOrderLineUpdate`
  - Use `orderLinesCreate`, `orderLineDelete`, `orderLineUpdate` mutations instead.
  - Order events enums `DRAFT_ADDED_PRODUCTS` and `DRAFT_REMOVED_PRODUCTS` are now `ADDED_PRODUCTS` and `REMOVED_PRODUCTS`
- Email interface as a plugin - #6301 by @korycins
- Remove resolving user's location from GeoIP; drop `PaymentInput.billingAddress` input field - #6784 by @maarcingebala
- Change the payload of the order webhook to handle discounts list, added fields: `Order.discounts`,
`OrderLine.unit_discount_amount`,`OrderLine.unit_discount_type`, `OrderLine.unit_discount_reason` , remove fields:
`Order.discount_amount`, `Order.discount_name`, `Order.translated_discount_name`- #6874 by @korycins
- Update checkout performance - introduce `CheckoutInfo` data class - #6958 by @IKarbowiak; Introduced changes in plugin methods definitions:
  - in the following methods, the `checkout` parameter changed to `checkout_info`:
    - `calculate_checkout_total`
    - `calculate_checkout_subtotal`
    - `calculate_checkout_shipping`
    - `get_checkout_shipping_tax_rate`
    - `calculate_checkout_line_total`
    - `calculate_checkout_line_unit_price`
    - `get_checkout_line_tax_rate`
    - `preprocess_order_creation`
  - additionally, `preprocess_order_creation` was extend with `lines_info` parameter
- Fix Avalara caching - #7036 by @fowczarek;
 - Introduced changes in plugin methods definitions:
    - `calculate_checkout_line_total`  was extended with `lines` parameter
    - `calculate_checkout_line_unit_price`  was extended with `lines` parameter
    - `get_checkout_line_tax_rate`  was extended with `lines` parameter
  To get proper taxes we should always send the whole checkout to Avalara.
- Remove triggering a webhook event `PRODUCT_UPDATED`  when calling `ProductVariantCreate` mutation.  Use `PRODUCT_VARIANT_CREATED` instead - #6963 by @piotrgrundas
- Remove triggering a webhook event `PRODUCT_UPDATED` when calling  `ProductVariantChannelListingUpdate` mutation. Use `PRODUCT_VARIANT_UPDATED` instead - #6963 by @piotrgrundas
- Refactor listing payment gateways - #7050 by @maarcingebala. Breaking changes in plugin methods: removed `get_payment_gateway` and `get_payment_gateway_for_checkout`; instead `get_payment_gateways` was added.
- Change error class in `CollectionBulkDelete` to `CollectionErrors` - #7061 by @d-wysocki
- Fix doubling price in checkout for products without tax - #7056 by @IKarbowiak
  - Introduce changes in plugins method:
    - `calculate_checkout_subtotal` has been dropped from plugins, for correct subtotal calculation, `calculate_checkout_line_total` must be set (manager method for calculating checkout subtotal uses `calculate_checkout_line_total` method)
- Make `order` property of invoice webhook payload contain order instead of order lines - #7081 by @pdblaszczyk
  - Affected webhook events: `INVOICE_REQUESTED`, `INVOICE_SENT`, `INVOICE_DELETED`
- Make quantity field on `StockInput` required - #7082 by @IKarbowiak

### Other

- Fix creating translations with app - #6804 by @krzysztofwolski
- Add possibility to provide external payment ID during the conversion draft order to order - #6320 by @korycins
- Add basic rating for `Products` - #6284 by @korycins
- Add metadata to shipping zones and shipping methods - #6340 by @maarcingebala
- Add Page Types - #6261 by @IKarbowiak
- Migrate draftjs content to editorjs format - #6430 by @IKarbowiak
- Add editorjs sanitizer - #6456 by @IKarbowiak
- Add generic FileUpload mutation - #6470 by @IKarbowiak
- Order confirmation backend - #6498 by @tomaszszymanski129
- Fix password reset request - #6351 by @Manfred-Madelaine-pro, Ambroise and Pierre
- Refund products support - #6530 by @korycins
- Add possibility to exclude products from shipping method - #6506 by @korycins
- Add availableShippingMethods to the Shop type - #6551 by @IKarbowiak
- Add delivery time to shipping method - #6564 by @IKarbowiak
- Introduce file attributes - #6568 by @IKarbowiak
- Shipping zone description - #6653 by @tomaszszymanski129
- Add metadata to menu and menu item - #6648 by @tomaszszymanski129
- Get tax rate from plugins - #6649 by @IKarbowiak
- Added support for querying user by email - #6632 @LeOndaz
- Add order shipping tax rate - #6678 by @IKarbowiak
- Deprecate field `descriptionJSON` from `Product`, `Category`, `Collection` and field `contentJSON` from `Page` - #6692 by @d-wysocki
- Fix products visibility - #6704 by @IKarbowiak
- Introduce page reference attributes - #6624 by @IKarbowiak
- Introduce product reference attributes - #6711 by @IKarbowiak
- Add metadata to warehouse - #6727 by @d-wysocki
- Add page webhooks: `PAGE_CREATED`, `PAGE_UPDATED` and `PAGE_DELETED` - #6787 by @d-wysocki
<<<<<<< HEAD
- Introduce numeric attributes - #6790 by @IKarbowiak
=======
- Add `PRODUCT_DELETED` webhook - #6794 by @d-wysocki
- Fix `product_updated` and `product_created` webhooks - #6798 by @d-wysocki
- Add interface for integrating the auth plugins - #6799 by @korycins
- Fix page `contentJson` field to return JSON - #6832 by @d-wysocki
- Add SendgridPlugin - #6793 by @korycins
- Add SearchRank to search product by name and description. New enum added to `ProductOrderField` - `RANK` - which returns results sorted by search rank - #6872 by @d-wysocki
- Allocate stocks for order lines in a bulk way - #6877 by @IKarbowiak
- Add product description_plaintext to populatedb - #6894 by @d-wysocki
- Add uploading video URLs to product's gallery - #6838 by @GrzegorzDerdak
- Deallocate stocks for order lines in a bulk way - #6896 by @IKarbowiak
- Prevent negative available quantity - #6897 by @d-wysocki
- Fix CheckoutLinesInfoByCheckoutTokenLoader dataloader - #6929 by @IKarbowiak
- Change the `app` query to return info about the currently authenticated app - #6928 by @d-wysocki
- Add default sorting by rank for search products - #6936 by @d-wysocki
- Fix exporting product description to xlsx - #6959 by @IKarbowiak
- Add `Shop.version` field to query API version - #6980 by @maarcingebala
- Return empty results when filtering by non-existing attribute - #7025 by @maarcingebala
- Add new authorization header `Authorization-Bearer` - #6998 by @korycins
- Add field `paymentMethodType` to `Payment` object - #7073 by @korycins
>>>>>>> 8d96ae7d

# 2.11.1

- Add support for Apple Pay on the web - #6466 by @korycins

## 2.11.0

### Features

- Add products export - #5255 by @IKarbowiak
- Add external apps support - #5767 by @korycins
- Invoices backend - #5732 by @tomaszszymanski129
- Adyen drop-in integration - #5914 by @korycins, @IKarbowiak
- Add a callback view to plugins - #5884 by @korycins
- Support pushing webhook events to message queues - #5940 by @patrys, @korycins
- Send a confirmation email when the order is canceled or refunded - #6017
- No secure cookie in debug mode - #6082 by @patrys, @orzechdev
- Add searchable and available for purchase flags to product - #6060 by @IKarbowiak
- Add `TotalPrice` to `OrderLine` - #6068 @fowczarek
- Add `PRODUCT_UPDATED` webhook event - #6100 by @tomaszszymanski129
- Search orders by GraphQL payment ID - #6135 by @korycins
- Search orders by a custom key provided by payment gateway - #6135 by @korycins
- Add ability to set a default product variant - #6140 by @tomaszszymanski129
- Allow product variants to be sortable - #6138 by @tomaszszymanski129
- Allow fetching stocks for staff users only with `MANAGE_ORDERS` permissions - #6139 by @fowczarek
- Add filtering to `ProductVariants` query and option to fetch variant by SKU in `ProductVariant` query - #6190 by @fowczarek
- Add filtering by Product IDs to `products` query - #6224 by @GrzegorzDerdak
- Add `change_currency` command - #6016 by @maarcingebala
- Add dummy credit card payment - #5822 by @IKarbowiak
- Add custom implementation of UUID scalar - #5646 by @koradon
- Add `AppTokenVerify` mutation - #5716 by @korycins

### Breaking Changes

- Refactored JWT support. Requires handling of JWT token in the storefront (a case when the backend returns the exception about the invalid token). - #5734, #5816 by @korycins
- New logging setup will now output JSON logs in production mode for ease of feeding them into log collection systems like Logstash or CloudWatch Logs - #5699 by @patrys
- Deprecate `WebhookEventType.CHECKOUT_QUANTITY_CHANGED` - #5837 by @korycins
- Anonymize and update order and payment fields; drop `PaymentSecureConfirm` mutation, drop Payment type fields: `extraData`, `billingAddress`, `billingEmail`, drop `gatewayResponse` from `Transaction` type - #5926 by @IKarbowiak
- Switch the HTTP stack from WSGI to ASGI based on Uvicorn - #5960 by @patrys
- Add `MANAGE_PRODUCT_TYPES_AND_ATTRIBUTES` permission, which is now required to access all attributes and product types related mutations - #6219 by @IKarbowiak

### Fixes

- Fix payment fields in order payload for webhooks - #5862 by @korycins
- Fix specific product voucher in draft orders - #5727 by @fowczarek
- Explicit country assignment in default shipping zones - #5736 by @maarcingebala
- Drop `json_content` field from the `Menu` model - #5761 by @maarcingebala
- Strip warehouse name in mutations - #5766 by @koradon
- Add missing order events during checkout flow - #5684 by @koradon
- Update Google Merchant to get tax rate based by plugin manager - #5823 by @gabmartinez
- Allow unicode in slug fields - #5877 by @IKarbowiak
- Fix empty plugin object result after `PluginUpdate` mutation - #5968 by @gabmartinez
- Allow finishing checkout when price amount is 0 - #6064 by @IKarbowiak
- Fix incorrect tax calculation for Avatax - #6035 by @korycins
- Fix incorrect calculation of subtotal with active Avatax - #6035 by @korycins
- Fix incorrect assignment of tax code for Avatax - #6035 by @korycins
- Do not allow negative product price - #6091 by @IKarbowiak
- Handle None as attribute value - #6092 by @IKarbowiak
- Fix for calling `order_created` before the order was saved - #6095 by @korycins
- Update default decimal places - #6098 by @IKarbowiak
- Avoid assigning the same pictures twice to a variant - #6112 by @IKarbowiak
- Fix crashing system when Avalara is improperly configured - #6117 by @IKarbowiak
- Fix for failing finalising draft order - #6133 by @korycins
- Remove corresponding draft order lines when variant is removing - #6119 by @IKarbowiak
- Update required perms for apps management - #6173 by @IKarbowiak
- Raise an error for an empty key in metadata - #6176 by @IKarbowiak
- Add attributes to product error - #6181 by @IKarbowiak
- Allow to add product variant with 0 price to draft order - #6189 by @IKarbowiak
- Fix deleting product when default variant is deleted - #6186 by @IKarbowiak
- Fix get unpublished products, product variants and collection as app - #6194 by @fowczarek
- Set `OrderFulfillStockInput` fields as required - #6196 by @IKarbowiak
- Fix attribute filtering by categories and collections - #6214 by @fowczarek
- Fix `is_visible` when `publication_date` is today - #6225 by @korycins
- Fix filtering products by multiple attributes - #6215 by @GrzegorzDerdak
- Add attributes validation while creating/updating a product's variant - #6269 by @GrzegorzDerdak
- Add metadata to page model - #6292 by @dominik-zeglen
- Fix for unnecesary attributes validation while updating simple product - #6300 by @GrzegorzDerdak
- Include order line total price to webhook payload - #6354 by @korycins
- Fix for fulfilling an order when product quantity equals allocated quantity - #6333 by @GrzegorzDerdak
- Fix for the ability to filter products on collection - #6363 by @GrzegorzDerdak

## 2.10.2

- Add command to change currencies in the database - #5906 by @d-wysocki

## 2.10.1

- Fix multiplied stock quantity - #5675 by @fowczarek
- Fix invalid allocation after migration - #5678 by @fowczarek
- Fix order mutations as app - #5680 by @fowczarek
- Prevent creating checkout/draft order with unpublished product - #5676 by @d-wysocki

## 2.10.0

- OpenTracing support - #5188 by @tomaszszymanski129
- Account confirmation email - #5126 by @tomaszszymanski129
- Relocate `Checkout` and `CheckoutLine` methods into separate module and update checkout related plugins to use them - #4980 by @krzysztofwolski
- Fix problem with free shipping voucher - #4942 by @IKarbowiak
- Add sub-categories to random data - #4949 by @IKarbowiak
- Deprecate `localized` field in Money type - #4952 by @IKarbowiak
- Fix for shipping API not applying taxes - #4913 by @kswiatek92
- Query object translation with only `manage_translation` permission - #4914 by @fowczarek
- Add customer note to draft orders API - #4973 by @IKarbowiak
- Allow to delete category and leave products - #4970 by @IKarbowiak
- Remove thumbnail generation from migration - #3494 by @kswiatek92
- Rename 'shipping_date' field in fulfillment model to 'created' - #2433 by @kswiatek92
- Reduce number of queries for 'checkoutComplete' mutation - #4989 by @IKarbowiak
- Force PyTest to ignore the environment variable containing the Django settings module - #4992 by @NyanKiyoshi
- Extend JWT token payload with user information - #4987 by @salwator
- Optimize the queries for product list in the dashboard - #4995 by @IKarbowiak
- Drop dashboard 1.0 - #5000 by @IKarbowiak
- Fixed serialization error on weight fields when running `loaddata` and `dumpdb` - #5005 by @NyanKiyoshi
- Fixed JSON encoding error on Google Analytics reporting - #5004 by @NyanKiyoshi
- Create custom field to translation, use new translation types in translations query - #5007 by @fowczarek
- Take allocated stock into account in `StockAvailability` filter - #5019 by @simonbru
- Generate matching postal codes for US addresses - #5033 by @maarcingebala
- Update debug toolbar - #5032 by @IKarbowiak
- Allow staff member to receive notification about customers orders - #4993 by @kswiatek92
- Add user's global id to the JWT payload - #5039 by @salwator
- Make middleware path resolving lazy - #5041 by @NyanKiyoshi
- Generate slug on saving the attribute value - #5055 by @fowczarek
- Fix order status after order update - #5072 by @fowczarek
- Extend top-level connection resolvers with ability to sort results - #5018 by @fowczarek
- Drop storefront 1.0 - #5043 by @IKarbowiak
- Replace permissions strings with enums - #5038 by @kswiatek92
- Remove gateways forms and templates - #5075 by @IKarbowiak
- Add `Wishlist` models and GraphQL endpoints - #5021 by @derenio
- Remove deprecated code - #5107 by @IKarbowiak
- Fix voucher start date filtering - #5133 by @dominik-zeglen
- Search by sku in products query - #5117 by @fowczarek
- Send fulfillment update email - #5118 by @IKarbowiak
- Add address query - #5148 by @kswiatek92
- Add `checkout_quantity_changed` webhook - #5042 by @derenio
- Remove unnecessary `manage_orders` permission - #5142 by @kswiatek92
- Mutation to change the user email - #5076 by @kswiatek92
- Add MyPy checks - #5150 by @IKarbowiak
- Move extracting user or service account to utils - #5152 by @kswiatek92
- Deprecate order status/created arguments - #5076 by @kswiatek92
- Fix getting title field in page mutations #5160 by @maarcingebala
- Copy public and private metadata from the checkout to the order upon creation - #5165 by @dankolbman
- Add warehouses and stocks- #4986 by @szewczykmira
- Add permission groups - #5176, #5513 by @IKarbowiak
- Drop `gettext` occurrences - #5189 by @IKarbowiak
- Fix `product_created` webhook - #5187 by @dzkb
- Drop unused resolver `resolve_availability` - #5190 by @maarcingebala
- Fix permission for `checkoutCustomerAttach` mutation - #5192 by @maarcingebala
- Restrict access to user field - #5194 by @maarcingebala
- Unify permission for service account API client in test - #5197 by @fowczarek
- Add additional confirmation step to `checkoutComplete` mutation - #5179 by @salwator
- Allow sorting warehouses by name - #5211 by @dominik-zeglen
- Add anonymization to GraphQL's `webhookSamplePayload` endpoint - #5161 @derenio
- Add slug to `Warehouse`, `Product` and `ProductType` models - #5196 by @IKarbowiak
- Add mutation for assigning, unassigning shipping zones to warehouse - #5217 by @kswiatek92
- Fix passing addresses to `PaymentData` objects - #5223 by @maarcingebala
- Return `null` when querying `me` as an anonymous user - #5231 by @maarcingebala
- Added `PLAYGROUND_ENABLED` environment variable/setting to allow to enable the GraphQL playground when `DEBUG` is disabled - #5254 by @NyanKiyoshi
- Fix access to order query when request from service account - #5258 by @fowczarek
- Customer shouldn't be able to see draft orders by token - #5259 by @fowczarek
- Customer shouldn't be able to query checkout with another customer - #5268 by @fowczarek
- Added integration support of Jaeger Tracing - #5282 by @NyanKiyoshi
- Return `null` when querying `me` as an anonymous user - #5231 as @maarcingebala
- Add `fulfillment created` webhook - @szewczykmira
- Unify metadata API - #5178 by @fowczarek
- Add compiled versions of emails to the repository - #5260 by @tomaszszymanski129
- Add required prop to fields where applicable - #5293 by @dominik-zeglen
- Drop `get_absolute_url` methods - #5299 by @IKarbowiak
- Add `--force` flag to `cleardb` command - #5302 by @maarcingebala
- Require non-empty message in `orderAddNote` mutation - #5316 by @maarcingebala
- Stock management refactor - #5323 by @IKarbowiak
- Add discount error codes - #5348 by @IKarbowiak
- Add benchmarks to checkout mutations - #5339 by @fowczarek
- Add pagination tests - #5363 by @fowczarek
- Add ability to assign multiple warehouses in mutations to create/update a shipping zone - #5399 by @fowczarek
- Add filter by ids to the `warehouses` query - #5414 by @fowczarek
- Add shipping rate price validation - #5411 by @kswiatek92
- Remove unused settings and environment variables - #5420 by @maarcingebala
- Add product price validation - #5413 by @kswiatek92
- Add attribute validation to `attributeAssign` mutation - #5423 by @kswiatek92
- Add possibility to update/delete more than one item in metadata - #5446 by @koradon
- Check if image exists before validating - #5425 by @kswiatek92
- Fix warehouses query not working without id - #5441 by @koradon
- Add `accountErrors` to `CreateToken` mutation - #5437, #5465 by @koradon
- Raise `GraphQLError` if filter has invalid IDs - #5460 by @gabmartinez
- Use `AccountErrorCode.INVALID_CREDENTIALS` instead of `INVALID_PASSWORD` - #5495 by @koradon
- Add tests for pagination - #5468 by @koradon
- Add `Job` abstract model and interface - #5510 by @IKarbowiak
- Refactor implementation of allocation - #5445 by @fowczarek
- Fix `WeightScalar` - #5530 by @koradon
- Add `OrderFulfill` mutation - #5525 by @fowczarek
- Add "It Works" page - #5494 by @IKarbowiak and @dominik-zeglen
- Extend errors in `OrderFulfill` mutation - #5553 by @fowczarek
- Refactor `OrderCancel` mutation for multiple warehouses - #5554 by @fowczarek
- Add negative weight validation - #5564 by @fowczarek
- Add error when user pass empty object as address - #5585 by @fowczarek
- Fix payment creation without shipping method - #5444 by @d-wysocki
- Fix checkout and order flow with variant without inventory tracking - #5599 by @fowczarek
- Fixed JWT expired token being flagged as unhandled error rather than handled. - #5603 by @NyanKiyoshi
- Refactor read-only middleware - #5602 by @maarcingebala
- Fix availability for variants without inventory tracking - #5605 by @fowczarek
- Drop support for configuring Vatlayer plugin from settings file. - #5614 by @korycins
- Add ability to query category, collection or product by slug - #5574 by @koradon
- Add `quantityAvailable` field to `ProductVariant` type - #5628 by @fowczarek
- Use tags rather than time-based logs for information on requests - #5608 by @NyanKiyoshi

## 2.9.0

### API

- Add mutation to change customer's first name last name - #4489 by @fowczarek
- Add mutation to delete customer's account - #4494 by @fowczarek
- Add mutation to change customer's password - #4656 by @fowczarek
- Add ability to customize email sender address in emails sent by Saleor - #4820 by @NyanKiyoshi
- Add ability to filter attributes per global ID - #4640 by @NyanKiyoshi
- Add ability to search product types by value (through the name) - #4647 by @NyanKiyoshi
- Add queries and mutation for serving and saving the configuration of all plugins - #4576 by @korycins
- Add `redirectUrl` to staff and user create mutations - #4717 by @fowczarek
- Add error codes to mutations responses - #4676 by @Kwaidan00
- Add translations to countries in `shop` query - #4732 by @fowczarek
- Add support for sorting product by their attribute values through given attribute ID - #4740 by @NyanKiyoshi
- Add descriptions for queries and query arguments - #4758 by @maarcingebala
- Add support for Apollo Federation - #4825 by @salwator
- Add mutation to create multiple product variants at once - #4735 by @fowczarek
- Add default value to custom errors - #4797 by @fowczarek
- Extend `availablePaymentGateways` field with gateways' configuration data - #4774 by @salwator
- Change `AddressValidationRules` API - #4655 by @Kwaidan00
- Use search in a consistent way; add sort by product type name and publication status to `products` query. - #4715 by @fowczarek
- Unify `menuItemMove` mutation with other reordering mutations - #4734 by @NyanKiyoshi
- Don't create an order when the payment was unsuccessful - #4500 by @NyanKiyoshi
- Don't require shipping information in checkout for digital orders - #4573 by @NyanKiyoshi
- Drop `manage_users` permission from the `permissions` query - #4854 by @maarcingebala
- Deprecate `inCategory` and `inCollection` attributes filters in favor of `filter` argument - #4700 by @NyanKiyoshi & @khalibloo
- Remove `PaymentGatewayEnum` from the schema, as gateways now are dynamic plugins - #4756 by @salwator
- Require `manage_products` permission to query `costPrice` and `stockQuantity` fields - #4753 by @NyanKiyoshi
- Refactor account mutations - #4510, #4668 by @fowczarek
- Fix generating random avatars when updating staff accounts - #4521 by @maarcingebala
- Fix updating JSON menu representation in mutations - #4524 by @maarcingebala
- Fix setting variant's `priceOverride` and `costPrice` to `null` - #4754 by @NyanKiyoshi
- Fix fetching staff user without `manage_users` permission - #4835 by @fowczarek
- Ensure that a GraphQL query is a string - #4836 by @nix010
- Add ability to configure the password reset link - #4863 by @fowczarek
- Fixed a performance issue where Saleor would sometimes run huge, unneeded prefetches when resolving categories or collections - #5291 by @NyanKiyoshi
- uWSGI now forces the django application to directly load on startup instead of being lazy - #5357 by @NyanKiyoshi

### Core

- Add enterprise-grade attributes management - #4351 by @dominik-zeglen and @NyanKiyoshi
- Add extensions manager - #4497 by @korycins
- Add service accounts - backend support - #4689 by @korycins
- Add support for webhooks - #4731 by @korycins
- Migrate the attributes mapping from HStore to many-to-many relation - #4663 by @NyanKiyoshi
- Create general abstraction for object metadata - #4447 by @salwator
- Add metadata to `Order` and `Fulfillment` models - #4513, #4866 by @szewczykmira
- Migrate the tax calculations to plugins - #4497 by @korycins
- Rewrite payment gateways using plugin architecture - #4669 by @salwator
- Rewrite Stripe integration to use PaymentIntents API - #4606 by @salwator
- Refactor password recovery system - #4617 by @fowczarek
- Add functionality to sort products by their "minimal variant price" - #4416 by @derenio
- Add voucher's "once per customer" feature - #4442 by @fowczarek
- Add validations for minimum password length in settings - #4735 by @fowczarek
- Add form to configure payments in the dashboard - #4807 by @szewczykmira
- Change `unique_together` in `AttributeValue` - #4805 by @fowczarek
- Change max length of SKU to 255 characters - #4811 by @lex111
- Distinguish `OrderLine` product name and variant name - #4702 by @fowczarek
- Fix updating order status after automatic fulfillment of digital products - #4709 by @korycins
- Fix error when updating or creating a sale with missing required values - #4778 by @NyanKiyoshi
- Fix error filtering pages by URL in the dashboard 1.0 - #4776 by @NyanKiyoshi
- Fix display of the products tax rate in the details page of dashboard 1.0 - #4780 by @NyanKiyoshi
- Fix adding the same product into a collection multiple times - #4518 by @NyanKiyoshi
- Fix crash when placing an order when a customer happens to have the same address more than once - #4824 by @NyanKiyoshi
- Fix time zone based tests - #4468 by @fowczarek
- Fix serializing empty URLs as a string when creating menu items - #4616 by @maarcingebala
- The invalid IP address in HTTP requests now fallback to the requester's IP address. - #4597 by @NyanKiyoshi
- Fix product variant update with current attribute values - #4936 by @fowczarek
- Update checkout last field and add auto now fields to save with update_fields parameter - #5177 by @IKarbowiak

### Dashboard 2.0

- Allow selecting the number of rows displayed in dashboard's list views - #4414 by @benekex2
- Add ability to toggle visible columns in product list - #4608 by @dominik-zeglen
- Add voucher settings - #4556 by @benekex2
- Contrast improvements - #4508 by @benekex2
- Display menu item form errors - #4551 by @dominik-zeglen
- Do not allow random IDs to appear in snapshots - #4495 by @dominik-zeglen
- Input UI changes - #4542 by @benekex2
- Implement new menu design - #4476 by @benekex2
- Refetch attribute list after closing modal - #4615 by @dominik-zeglen
- Add config for Testcafe - #4553 by @dominik-zeglen
- Fix product type taxes select - #4453 by @benekex2
- Fix form reloading - #4467 by @dominik-zeglen
- Fix voucher limit value when checkbox unchecked - #4456 by @benekex2
- Fix searches and pickers - #4487 by @dominik-zeglen
- Fix dashboard menu styles - #4491 by @benekex2
- Fix menu responsiveness - #4511 by @benekex2
- Fix loosing focus while typing in the product description field - #4549 by @dominik-zeglen
- Fix MUI warnings - #4588 by @dominik-zeglen
- Fix bulk action checkboxes - #4618 by @dominik-zeglen
- Fix rendering user avatar when it's empty #4546 by @maarcingebala
- Remove Dashboard 2.0 files form Saleor repository - #4631 by @dominik-zeglen
- Fix CreateToken mutation to use NonNull on errors field #5415 by @gabmartinez

### Other notable changes

- Replace Pipenv with Poetry - #3894 by @michaljelonek
- Upgrade `django-prices` to v2.1 - #4639 by @NyanKiyoshi
- Disable reports from uWSGI about broken pipe and write errors from disconnected clients - #4596 by @NyanKiyoshi
- Fix the random failures of `populatedb` trying to create users with an existing email - #4769 by @NyanKiyoshi
- Enforce `pydocstyle` for Python docstrings over the project - #4562 by @NyanKiyoshi
- Move Django Debug Toolbar to dev requirements - #4454 by @derenio
- Change license for artwork to CC-BY 4.0
- New translations:
  - Greek

## 2.8.0

### Core

- Avatax backend support - #4310 by @korycins
- Add ability to store used payment sources in gateways (first implemented in Braintree) - #4195 by @salwator
- Add ability to specify a minimal quantity of checkout items for a voucher - #4427 by @fowczarek
- Change the type of start and end date fields from Date to DateTime - #4293 by @fowczarek
- Revert the custom dynamic middlewares - #4452 by @NyanKiyoshi

### Dashboard 2.0

- UX improvements in Vouchers section - #4362 by @benekex2
- Add company address configuration - #4432 by @benekex2
- Require name when saving a custom list filter - #4269 by @benekex2
- Use `esModuleInterop` flag in `tsconfig.json` to simplify imports - #4372 by @dominik-zeglen
- Use hooks instead of a class component in forms - #4374 by @dominik-zeglen
- Drop CSRF token header from API client - #4357 by @dominik-zeglen
- Fix various bugs in the product section - #4429 by @dominik-zeglen

### Other notable changes

- Fix error when creating a checkout with voucher code - #4292 by @NyanKiyoshi
- Fix error when users enter an invalid phone number in an address - #4404 by @NyanKiyoshi
- Fix error when adding a note to an anonymous order - #4319 by @NyanKiyoshi
- Fix gift card duplication error in the `populatedb` script - #4336 by @fowczarek
- Fix vouchers apply once per order - #4339 by @fowczarek
- Fix discount tests failing at random - #4401 by @korycins
- Add `SPECIFIC_PRODUCT` type to `VoucherType` - #4344 by @fowczarek
- New translations:
  - Icelandic
- Refactored the backend side of `checkoutCreate` to improve performances and prevent side effects over the user's checkout if the checkout creation was to fail. - #4367 by @NyanKiyoshi
- Refactored the logic of cleaning the checkout shipping method over the API, so users do not lose the shipping method when updating their checkout. If the shipping method becomes invalid, it will be replaced by the cheapest available. - #4367 by @NyanKiyoshi & @szewczykmira
- Refactored process of getting available shipping methods to make it easier to understand and prevent human-made errors. - #4367 by @NyanKiyoshi
- Moved 3D secure option to Braintree plugin configuration and update config structure mechanism - #4751 by @salwator

## 2.7.0

### API

- Create order only when payment is successful - #4154 by @NyanKiyoshi
- Order Events containing order lines or fulfillment lines now return the line object in the GraphQL API - #4114 by @NyanKiyoshi
- GraphQL now prints exceptions to stderr as well as returning them or not - #4148 by @NyanKiyoshi
- Refactored API resolvers to static methods with root typing - #4155 by @NyanKiyoshi
- Add phone validation in the GraphQL API to handle the library upgrade - #4156 by @NyanKiyoshi

### Core

- Add basic Gift Cards support in the backend - #4025 by @fowczarek
- Add the ability to sort products within a collection - #4123 by @NyanKiyoshi
- Implement customer events - #4094 by @NyanKiyoshi
- Merge "authorize" and "capture" operations - #4098 by @korycins, @NyanKiyoshi
- Separate the Django middlewares from the GraphQL API middlewares - #4102 by @NyanKiyoshi, #4186 by @cmiacz

### Dashboard 2.0

- Add navigation section - #4012 by @dominik-zeglen
- Add filtering on product list - #4193 by @dominik-zeglen
- Add filtering on orders list - #4237 by @dominik-zeglen
- Change input style and improve Storybook stories - #4115 by @dominik-zeglen
- Migrate deprecated fields in Dashboard 2.0 - #4121 by @benekex2
- Add multiple select checkbox - #4133, #4146 by @benekex2
- Rename menu items in Dashboard 2.0 - #4172 by @benekex2
- Category delete modal improvements - #4171 by @benekex2
- Close modals on click outside - #4236 - by @benekex2
- Use date localize hook in translations - #4202 by @dominik-zeglen
- Unify search API - #4200 by @dominik-zeglen
- Default default PAGINATE_BY - #4238 by @dominik-zeglen
- Create generic filtering interface - #4221 by @dominik-zeglen
- Add default state to rich text editor = #4281 by @dominik-zeglen
- Fix translation discard button - #4109 by @benekex2
- Fix draftail options and icons - #4132 by @benekex2
- Fix typos and messages in Dashboard 2.0 - #4168 by @benekex2
- Fix view all orders button - #4173 by @benekex2
- Fix visibility card view - #4198 by @benekex2
- Fix query refetch after selecting an object in list - #4272 by @dominik-zeglen
- Fix image selection in variants - #4270 by @benekex2
- Fix collection search - #4267 by @dominik-zeglen
- Fix quantity height in draft order edit - #4273 by @benekex2
- Fix checkbox clickable area size - #4280 by @dominik-zeglen
- Fix breaking object selection in menu section - #4282 by @dominik-zeglen
- Reset selected items when tab switch - #4268 by @benekex2

### Other notable changes

- Add support for Google Cloud Storage - #4127 by @chetabahana
- Adding a nonexistent variant to checkout no longer crashes - #4166 by @NyanKiyoshi
- Disable storage of Celery results - #4169 by @NyanKiyoshi
- Disable polling in Playground - #4188 by @maarcingebala
- Cleanup code for updated function names and unused argument - #4090 by @jxltom
- Users can now add multiple "Add to Cart" forms in a single page - #4165 by @NyanKiyoshi
- Fix incorrect argument in `get_client_token` in Braintree integration - #4182 by @maarcingebala
- Fix resolving attribute values when transforming them to HStore - #4161 by @maarcingebala
- Fix wrong calculation of subtotal in cart page - #4145 by @korycins
- Fix margin calculations when product/variant price is set to zero - #4170 by @MahmoudRizk
- Fix applying discounts in checkout's subtotal calculation in API - #4192 by @maarcingebala
- Fix GATEWAYS_ENUM to always contain all implemented payment gateways - #4108 by @koradon

## 2.6.0

### API

- Add unified filtering interface in resolvers - #3952, #4078 by @korycins
- Add mutations for bulk actions - #3935, #3954, #3967, #3969, #3970 by @akjanik
- Add mutation for reordering menu items - #3958 by @NyanKiyoshi
- Optimize queries for single nodes - #3968 @NyanKiyoshi
- Refactor error handling in mutations #3891 by @maarcingebala & @akjanik
- Specify mutation permissions through Meta classes - #3980 by @NyanKiyoshi
- Unify pricing access in products and variants - #3948 by @NyanKiyoshi
- Use only_fields instead of exclude_fields in type definitions - #3940 by @michaljelonek
- Prefetch collections when getting sales of a bunch of products - #3961 by @NyanKiyoshi
- Remove unnecessary dedents from GraphQL schema so new Playground can work - #4045 by @salwator
- Restrict resolving payment by ID - #4009 @NyanKiyoshi
- Require `checkoutId` for updating checkout's shipping and billing address - #4074 by @jxltom
- Handle errors in `TokenVerify` mutation - #3981 by @fowczarek
- Unify argument names in types and resolvers - #3942 by @NyanKiyoshi

### Core

- Use Black as the default code formatting tool - #3852 by @krzysztofwolski and @NyanKiyoshi
- Dropped Python 3.5 support - #4028 by @korycins
- Rename Cart to Checkout - #3963 by @michaljelonek
- Use data classes to exchange data with payment gateways - #4028 by @korycins
- Refactor order events - #4018 by @NyanKiyoshi

### Dashboard 2.0

- Add bulk actions - #3955 by @dominik-zeglen
- Add user avatar management - #4030 by @benekex2
- Add navigation drawer support on mobile devices - #3839 by @benekex2
- Fix rendering validation errors in product form - #4024 by @benekex2
- Move dialog windows to query string rather than router paths - #3953 by @dominik-zeglen
- Update order events types - #4089 by @jxltom
- Code cleanup by replacing render props with react hooks - #4010 by @dominik-zeglen

### Other notable changes

- Add setting to enable Django Debug Toolbar - #3983 by @koradon
- Use newest GraphQL Playground - #3971 by @salwator
- Ensure adding to quantities in the checkout is respecting the limits - #4005 by @NyanKiyoshi
- Fix country area choices - #4008 by @fowczarek
- Fix price_range_as_dict function - #3999 by @zodiacfireworks
- Fix the product listing not showing in the voucher when there were products selected - #4062 by @NyanKiyoshi
- Fix crash in Dashboard 1.0 when updating an order address's phone number - #4061 by @NyanKiyoshi
- Reduce the time of tests execution by using dummy password hasher - #4083 by @korycins
- Set up explicit **hash** function - #3979 by @akjanik
- Unit tests use none as media root - #3975 by @korycins
- Update file field styles with materializecss template filter - #3998 by @zodiacfireworks
- New translations:
  - Albanian
  - Colombian Spanish
  - Lithuanian

## 2.5.0

### API

- Add query to fetch draft orders - #3809 by @michaljelonek
- Add bulk delete mutations - #3838 by @michaljelonek
- Add `languageCode` enum to API - #3819 by @michaljelonek, #3854 by @jxltom
- Duplicate address instances in checkout mutations - #3866 by @pawelzar
- Restrict access to `orders` query for unauthorized users - #3861 by @pawelzar
- Support setting address as default in address mutations - #3787 by @jxltom
- Fix phone number validation in GraphQL when country prefix not given - #3905 by @patrys
- Report pretty stack traces in DEBUG mode - #3918 by @patrys

### Core

- Drop support for Django 2.1 and Django 1.11 (previous LTS) - #3929 by @patrys
- Fulfillment of digital products - #3868 by @korycins
- Introduce avatars for staff accounts - #3878 by @pawelzar
- Refactor the account avatars path from a relative to absolute - #3938 by @NyanKiyoshi

### Dashboard 2.0

- Add translations section - #3884 by @dominik-zeglen
- Add light/dark theme - #3856 by @dominik-zeglen
- Add customer's address book view - #3826 by @dominik-zeglen
- Add "Add variant" button on the variant details page = #3914 by @dominik-zeglen
- Add back arrows in "Configure" subsections - #3917 by @dominik-zeglen
- Display avatars in staff views - #3922 by @dominik-zeglen
- Prevent user from changing his own status and permissions - #3922 by @dominik-zeglen
- Fix crashing product create view - #3837, #3910 by @dominik-zeglen
- Fix layout in staff members details page - #3857 by @dominik-zeglen
- Fix unfocusing rich text editor - #3902 by @dominik-zeglen
- Improve accessibility - #3856 by @dominik-zeglen

### Other notable changes

- Improve user and staff management in dashboard 1.0 - #3781 by @jxltom
- Fix default product tax rate in Dashboard 1.0 - #3880 by @pawelzar
- Fix logo in docs - #3928 by @michaljelonek
- Fix name of logo file - #3867 by @jxltom
- Fix variants for juices in example data - #3926 by @michaljelonek
- Fix alignment of the cart dropdown on new bootstrap version - #3937 by @NyanKiyoshi
- Refactor the account avatars path from a relative to absolute - #3938 by @NyanKiyoshi
- New translations:
  - Armenian
  - Portuguese
  - Swahili
  - Thai

## 2.4.0

### API

- Add model translations support in GraphQL API - #3789 by @michaljelonek
- Add mutations to manage addresses for authenticated customers - #3772 by @Kwaidan00, @maarcingebala
- Add mutation to apply vouchers in checkout - #3739 by @Kwaidan00
- Add thumbnail field to `OrderLine` type - #3737 by @michaljelonek
- Add a query to fetch order by token - #3740 by @michaljelonek
- Add city choices and city area type to address validator API - #3788 by @jxltom
- Fix access to unpublished objects in API - #3724 by @Kwaidan00
- Fix bug where errors are not returned when creating fulfillment with a non-existent order line - #3777 by @jxltom
- Fix `productCreate` mutation when no product type was provided - #3804 by @michaljelonek
- Enable database search in products query - #3736 by @michaljelonek
- Use authenticated user's email as default email in creating checkout - #3726 by @jxltom
- Generate voucher code if it wasn't provided in mutation - #3717 by @Kwaidan00
- Improve limitation of vouchers by country - #3707 by @michaljelonek
- Only include canceled fulfillments for staff in fulfillment API - #3778 by @jxltom
- Support setting address as when creating customer address #3782 by @jxltom
- Fix generating slug from title - #3816 by @maarcingebala
- Add `variant` field to `OrderLine` type - #3820 by @maarcingebala

### Core

- Add JSON fields to store rich-text content - #3756 by @michaljelonek
- Add function to recalculate total order weight - #3755 by @Kwaidan00, @maarcingebala
- Unify cart creation logic in API and Django views - #3761, #3790 by @maarcingebala
- Unify payment creation logic in API and Django views - #3715 by @maarcingebala
- Support partially charged and refunded payments - #3735 by @jxltom
- Support partial fulfillment of ordered items - #3754 by @jxltom
- Fix applying discounts when a sale has no end date - #3595 by @cprinos

### Dashboard 2.0

- Add "Discounts" section - #3654 by @dominik-zeglen
- Add "Pages" section; introduce Draftail WYSIWYG editor - #3751 by @dominik-zeglen
- Add "Shipping Methods" section - #3770 by @dominik-zeglen
- Add support for date and datetime components - #3708 by @dominik-zeglen
- Restyle app layout - #3811 by @dominik-zeglen

### Other notable changes

- Unify model field names related to models' public access - `publication_date` and `is_published` - #3706 by @michaljelonek
- Improve filter orders by payment status - #3749 @jxltom
- Refactor translations in emails - #3701 by @Kwaidan00
- Use exact image versions in docker-compose - #3742 by @ashishnitinpatil
- Sort order payment and history in descending order - #3747 by @jxltom
- Disable style-loader in dev mode - #3720 by @jxltom
- Add ordering to shipping method - #3806 by @michaljelonek
- Add missing type definition for dashboard 2.0 - #3776 by @jxltom
- Add header and footer for checkout success pages #3752 by @jxltom
- Add instructions for using local assets in Docker - #3723 by @michaljelonek
- Update S3 deployment documentation to include CORS configuration note - #3743 by @NyanKiyoshi
- Fix missing migrations for is_published field of product and page model - #3757 by @jxltom
- Fix problem with l10n in Braintree payment gateway template - #3691 by @Kwaidan00
- Fix bug where payment is not filtered from active ones when creating payment - #3732 by @jxltom
- Fix incorrect cart badge location - #3786 by @jxltom
- Fix storefront styles after bootstrap is updated to 4.3.1 - #3753 by @jxltom
- Fix logo size in different browser and devices with different sizes - #3722 by @jxltom
- Rename dumpdata file `db.json` to `populatedb_data.json` - #3810 by @maarcingebala
- Prefetch collections for product availability - #3813 by @michaljelonek
- Bump django-graphql-jwt - #3814 by @michaljelonek
- Fix generating slug from title - #3816 by @maarcingebala
- New translations:
  - Estonian
  - Indonesian

## 2.3.1

- Fix access to private variant fields in API - #3773 by maarcingebala
- Limit access of quantity and allocated quantity to staff in GraphQL API #3780 by @jxltom

## 2.3.0

### API

- Return user's last checkout in the `User` type - #3578 by @fowczarek
- Automatically assign checkout to the logged in user - #3587 by @fowczarek
- Expose `chargeTaxesOnShipping` field in the `Shop` type - #3603 by @fowczarek
- Expose list of enabled payment gateways - #3639 by @fowczarek
- Validate uploaded files in a unified way - #3633 by @fowczarek
- Add mutation to trigger fetching tax rates - #3622 by @fowczarek
- Use USERNAME_FIELD instead of hard-code email field when resolving user - #3577 by @jxltom
- Require variant and quantity fields in `CheckoutLineInput` type - #3592 by @jxltom
- Preserve order of nodes in `get_nodes_or_error` function - #3632 by @jxltom
- Add list mutations for `Voucher` and `Sale` models - #3669 by @michaljelonek
- Use proper type for countries in `Voucher` type - #3664 by @michaljelonek
- Require email in when creating checkout in API - #3667 by @michaljelonek
- Unify returning errors in the `tokenCreate` mutation - #3666 by @michaljelonek
- Use `Date` field in Sale/Voucher inputs - #3672 by @michaljelonek
- Refactor checkout mutations - #3610 by @fowczarek
- Refactor `clean_instance`, so it does not returns errors anymore - #3597 by @akjanik
- Handle GraphqQL syntax errors - #3576 by @jxltom

### Core

- Refactor payments architecture - #3519 by @michaljelonek
- Improve Docker and `docker-compose` configuration - #3657 by @michaljelonek
- Allow setting payment status manually for dummy gateway in Storefront 1.0 - #3648 by @jxltom
- Infer default transaction kind from operation type - #3646 by @jxltom
- Get correct payment status for order without any payments - #3605 by @jxltom
- Add default ordering by `id` for `CartLine` model - #3593 by @jxltom
- Fix "set password" email sent to customer created in the dashboard - #3688 by @Kwaidan00

### Dashboard 2.0

- ️Add taxes section - #3622 by @dominik-zeglen
- Add drag'n'drop image upload - #3611 by @dominik-zeglen
- Unify grid handling - #3520 by @dominik-zeglen
- Add component generator - #3670 by @dominik-zeglen
- Throw Typescript errors while snapshotting - #3611 by @dominik-zeglen
- Simplify mutation's error checking - #3589 by @dominik-zeglen
- Fix order cancelling - #3624 by @dominik-zeglen
- Fix logo placement - #3602 by @dominik-zeglen

### Other notable changes

- Register Celery task for updating exchange rates - #3599 by @jxltom
- Fix handling different attributes with the same slug - #3626 by @jxltom
- Add missing migrations for tax rate choices - #3629 by @jxltom
- Fix `TypeError` on calling `get_client_token` - #3660 by @michaljelonek
- Make shipping required as default when creating product types - #3655 by @jxltom
- Display payment status on customer's account page in Storefront 1.0 - #3637 by @jxltom
- Make order fields sequence in Dashboard 1.0 same as in Dashboard 2.0 - #3606 by @jxltom
- Fix returning products for homepage for the currently viewing user - #3598 by @jxltom
- Allow filtering payments by status in Dashboard 1.0 - #3608 by @jxltom
- Fix typo in the definition of order status - #3649 by @jxltom
- Add margin for order notes section - #3650 by @jxltom
- Fix logo position - #3609, #3616 by @jxltom
- Storefront visual improvements - #3696 by @piotrgrundas
- Fix product list price filter - #3697 by @Kwaidan00
- Redirect to success page after successful payment - #3693 by @Kwaidan00

## 2.2.0

### API

- Use `PermissionEnum` as input parameter type for `permissions` field - #3434 by @maarcingebala
- Add "authorize" and "charge" mutations for payments - #3426 by @jxltom
- Add alt text to product thumbnails and background images of collections and categories - #3429 by @fowczarek
- Fix passing decimal arguments = #3457 by @fowczarek
- Allow sorting products by the update date - #3470 by @jxltom
- Validate and clear the shipping method in draft order mutations - #3472 by @fowczarek
- Change tax rate field to choice field - #3478 by @fowczarek
- Allow filtering attributes by collections - #3508 by @maarcingebala
- Resolve to `None` when empty object ID was passed as mutation argument - #3497 by @maarcingebala
- Change `errors` field type from [Error] to [Error!] - #3489 by @fowczarek
- Support creating default variant for product types that don't use multiple variants - #3505 by @fowczarek
- Validate SKU when creating a default variant - #3555 by @fowczarek
- Extract enums to separate files - #3523 by @maarcingebala

### Core

- Add Stripe payment gateway - #3408 by @jxltom
- Add `first_name` and `last_name` fields to the `User` model - #3101 by @fowczarek
- Improve several payment validations - #3418 by @jxltom
- Optimize payments related database queries - #3455 by @jxltom
- Add publication date to collections - #3369 by @k-brk
- Fix hard-coded site name in order PDFs - #3526 by @NyanKiyoshi
- Update favicons to the new style - #3483 by @dominik-zeglen
- Fix migrations for default currency - #3235 by @bykof
- Remove Elasticsearch from `docker-compose.yml` - #3482 by @maarcingebala
- Resort imports in tests - #3471 by @jxltom
- Fix the no shipping orders payment crash on Stripe - #3550 by @NyanKiyoshi
- Bump backend dependencies - #3557 by @maarcingebala. This PR removes security issue CVE-2019-3498 which was present in Django 2.1.4. Saleor however wasn't vulnerable to this issue as it doesn't use the affected `django.views.defaults.page_not_found()` view.
- Generate random data using the default currency - #3512 by @stephenmoloney
- New translations:
  - Catalan
  - Serbian

### Dashboard 2.0

- Restyle product selection dialogs - #3499 by @dominik-zeglen, @maarcingebala
- Fix minor visual bugs in Dashboard 2.0 - #3433 by @dominik-zeglen
- Display warning if order draft has missing data - #3431 by @dominik-zeglen
- Add description field to collections - #3435 by @dominik-zeglen
- Add query batching - #3443 by @dominik-zeglen
- Use autocomplete fields in country selection - #3443 by @dominik-zeglen
- Add alt text to categories and collections - #3461 by @dominik-zeglen
- Use first and last name of a customer or staff member in UI - #3247 by @Bonifacy1, @dominik-zeglen
- Show error page if an object was not found - #3463 by @dominik-zeglen
- Fix simple product's inventory data saving bug - #3474 by @dominik-zeglen
- Replace `thumbnailUrl` with `thumbnail { url }` - #3484 by @dominik-zeglen
- Change "Feature on Homepage" switch behavior - #3481 by @dominik-zeglen
- Expand payment section in order view - #3502 by @dominik-zeglen
- Change TypeScript loader to speed up the build process - #3545 by @patrys

### Bugfixes

- Do not show `Pay For Order` if order is partly paid since partial payment is not supported - #3398 by @jxltom
- Fix attribute filters in the products category view - #3535 by @fowczarek
- Fix storybook dependencies conflict - #3544 by @dominik-zeglen

## 2.1.0

### API

- Change selected connection fields to lists - #3307 by @fowczarek
- Require pagination in connections - #3352 by @maarcingebala
- Replace Graphene view with a custom one - #3263 by @patrys
- Change `sortBy` parameter to use enum type - #3345 by @fowczarek
- Add `me` query to fetch data of a logged-in user - #3202, #3316 by @fowczarek
- Add `canFinalize` field to the Order type - #3356 by @fowczarek
- Extract resolvers and mutations to separate files - #3248 by @fowczarek
- Add VAT tax rates field to country - #3392 by @michaljelonek
- Allow creating orders without users - #3396 by @fowczarek

### Core

- Add Razorpay payment gatway - #3205 by @NyanKiyoshi
- Use standard tax rate as a default tax rate value - #3340 by @fowczarek
- Add description field to the Collection model - #3275 by @fowczarek
- Enforce the POST method on VAT rates fetching - #3337 by @NyanKiyoshi
- Generate thumbnails for category/collection background images - #3270 by @NyanKiyoshi
- Add warm-up support in product image creation mutation - #3276 by @NyanKiyoshi
- Fix error in the `populatedb` script when running it not from the project root - #3272 by @NyanKiyoshi
- Make Webpack rebuilds fast - #3290 by @patrys
- Skip installing Chromium to make deployment faster - #3227 by @jxltom
- Add default test runner - #3258 by @jxltom
- Add Transifex client to Pipfile - #3321 by @jxltom
- Remove additional pytest arguments in tox - #3338 by @jxltom
- Remove test warnings - #3339 by @jxltom
- Remove runtime warning when product has discount - #3310 by @jxltom
- Remove `django-graphene-jwt` warnings - #3228 by @jxltom
- Disable deprecated warnings - #3229 by @jxltom
- Add `AWS_S3_ENDPOINT_URL` setting to support DigitalOcean spaces. - #3281 by @hairychris
- Add `.gitattributes` file to hide diffs for generated files on Github - #3055 by @NyanKiyoshi
- Add database sequence reset to `populatedb` - #3406 by @michaljelonek
- Get authorized amount from succeeded auth transactions - #3417 by @jxltom
- Resort imports by `isort` - #3412 by @jxltom

### Dashboard 2.0

- Add confirmation modal when leaving view with unsaved changes - #3375 by @dominik-zeglen
- Add dialog loading and error states - #3359 by @dominik-zeglen
- Split paths and urls - #3350 by @dominik-zeglen
- Derive state from props in forms - #3360 by @dominik-zeglen
- Apply debounce to autocomplete fields - #3351 by @dominik-zeglen
- Use Apollo signatures - #3353 by @dominik-zeglen
- Add order note field in the order details view - #3346 by @dominik-zeglen
- Add app-wide progress bar - #3312 by @dominik-zeglen
- Ensure that all queries are built on top of TypedQuery - #3309 by @dominik-zeglen
- Close modal windows automatically - #3296 by @dominik-zeglen
- Move URLs to separate files - #3295 by @dominik-zeglen
- Add basic filters for products and orders list - #3237 by @Bonifacy1
- Fetch default currency from API - #3280 by @dominik-zeglen
- Add `displayName` property to components - #3238 by @Bonifacy1
- Add window titles - #3279 by @dominik-zeglen
- Add paginator component - #3265 by @dominik-zeglen
- Update Material UI to 3.6 - #3387 by @patrys
- Upgrade React, Apollo, Webpack and Babel - #3393 by @patrys
- Add pagination for required connections - #3411 by @dominik-zeglen

### Bugfixes

- Fix language codes - #3311 by @jxltom
- Fix resolving empty attributes list - #3293 by @maarcingebala
- Fix range filters not being applied - #3385 by @michaljelonek
- Remove timeout for updating image height - #3344 by @jxltom
- Return error if checkout was not found - #3289 by @maarcingebala
- Solve an auto-resize conflict between Materialize and medium-editor - #3367 by @adonig
- Fix calls to `ngettext_lazy` - #3380 by @patrys
- Filter preauthorized order from succeeded transactions - #3399 by @jxltom
- Fix incorrect country code in fixtures - #3349 by @bingimar
- Fix updating background image of a collection - #3362 by @fowczarek & @dominik-zeglen

### Docs

- Document settings related to generating thumbnails on demand - #3329 by @NyanKiyoshi
- Improve documentation for Heroku deployment - #3170 by @raybesiga
- Update documentation on Docker deployment - #3326 by @jxltom
- Document payment gateway configuration - #3376 by @NyanKiyoshi

## 2.0.0

### API

- Add mutation to delete a customer; add `isActive` field in `customerUpdate` mutation - #3177 by @maarcingebala
- Add mutations to manage authorization keys - #3082 by @maarcingebala
- Add queries for dashboard homepage - #3146 by @maarcingebala
- Allows user to unset homepage collection - #3140 by @oldPadavan
- Use enums as permission codes - #3095 by @the-bionic
- Return absolute image URLs - #3182 by @maarcingebala
- Add `backgroundImage` field to `CategoryInput` - #3153 by @oldPadavan
- Add `dateJoined` and `lastLogin` fields in `User` type - #3169 by @maarcingebala
- Separate `parent` input field from `CategoryInput` - #3150 by @akjanik
- Remove duplicated field in Order type - #3180 by @maarcingebala
- Handle empty `backgroundImage` field in API - #3159 by @maarcingebala
- Generate name-based slug in collection mutations - #3145 by @akjanik
- Remove products field from `collectionUpdate` mutation - #3141 by @oldPadavan
- Change `items` field in `Menu` type from connection to list - #3032 by @oldPadavan
- Make `Meta.description` required in `BaseMutation` - #3034 by @oldPadavan
- Apply `textwrap.dedent` to GraphQL descriptions - #3167 by @fowczarek

### Dashboard 2.0

- Add collection management - #3135 by @dominik-zeglen
- Add customer management - #3176 by @dominik-zeglen
- Add homepage view - #3155, #3178 by @Bonifacy1 and @dominik-zeglen
- Add product type management - #3052 by @dominik-zeglen
- Add site settings management - #3071 by @dominik-zeglen
- Escape node IDs in URLs - #3115 by @dominik-zeglen
- Restyle categories section - #3072 by @Bonifacy1

### Other

- Change relation between `ProductType` and `Attribute` models - #3097 by @maarcingebala
- Remove `quantity-allocated` generation in `populatedb` script - #3084 by @MartinSeibert
- Handle `Money` serialization - #3131 by @Pacu2
- Do not collect unnecessary static files - #3050 by @jxltom
- Remove host mounted volume in `docker-compose` - #3091 by @tiangolo
- Remove custom services names in `docker-compose` - #3092 by @tiangolo
- Replace COUNTRIES with countries.countries - #3079 by @neeraj1909
- Installing dev packages in docker since tests are needed - #3078 by @jxltom
- Remove comparing string in address-form-panel template - #3074 by @tomcio1205
- Move updating variant names to a Celery task - #3189 by @fowczarek

### Bugfixes

- Fix typo in `clean_input` method - #3100 by @the-bionic
- Fix typo in `ShippingMethod` model - #3099 by @the-bionic
- Remove duplicated variable declaration - #3094 by @the-bionic

### Docs

- Add createdb note to getting started for Windows - #3106 by @ajostergaard
- Update docs on pipenv - #3045 by @jxltom<|MERGE_RESOLUTION|>--- conflicted
+++ resolved
@@ -123,9 +123,7 @@
 - Introduce product reference attributes - #6711 by @IKarbowiak
 - Add metadata to warehouse - #6727 by @d-wysocki
 - Add page webhooks: `PAGE_CREATED`, `PAGE_UPDATED` and `PAGE_DELETED` - #6787 by @d-wysocki
-<<<<<<< HEAD
 - Introduce numeric attributes - #6790 by @IKarbowiak
-=======
 - Add `PRODUCT_DELETED` webhook - #6794 by @d-wysocki
 - Fix `product_updated` and `product_created` webhooks - #6798 by @d-wysocki
 - Add interface for integrating the auth plugins - #6799 by @korycins
@@ -145,7 +143,6 @@
 - Return empty results when filtering by non-existing attribute - #7025 by @maarcingebala
 - Add new authorization header `Authorization-Bearer` - #6998 by @korycins
 - Add field `paymentMethodType` to `Payment` object - #7073 by @korycins
->>>>>>> 8d96ae7d
 
 # 2.11.1
 
