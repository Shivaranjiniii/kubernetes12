# Changelog

All notable, unreleased changes to this project will be documented in this file. For the released changes, please visit the [Releases](https://github.com/mirumee/saleor/releases) page.

## [Unreleased]

<<<<<<< HEAD
- Add possibility to provide external payment ID during the conversion draft order to order - #6320 by @korycins
=======
- Add metadata to shipping zones and shipping methods - by @maarcingebala #6340
>>>>>>> ecc752ff

## 2.11.0

### Features

- Add products export - #5255 by @IKarbowiak
- Add external apps support - #5767 by @korycins
- Invoices backend - #5732 by @tomaszszymanski129
- Adyen drop-in integration - #5914 by @korycins, @IKarbowiak
- Add a callback view to plugins - #5884 by @korycins
- Support pushing webhook events to message queues - #5940 by @patrys, @korycins
- Send a confirmation email when the order is canceled or refunded - #6017
- No secure cookie in debug mode - #6082 by @patrys, @orzechdev
- Add searchable and available for purchase flags to product - #6060 by @IKarbowiak
- Add `TotalPrice` to `OrderLine` - #6068 @fowczarek
- Add `PRODUCT_UPDATED` webhook event - #6100 by @tomaszszymanski129
- Search orders by GraphQL payment ID - #6135 by @korycins
- Search orders by a custom key provided by payment gateway - #6135 by @korycins
- Add ability to set a default product variant - #6140 by @tomaszszymanski129
- Allow product variants to be sortable - #6138 by @tomaszszymanski129
- Allow fetching stocks for staff users only with `MANAGE_ORDERS` permissions - #6139 by @fowczarek
- Add filtering to `ProductVariants` query and option to fetch variant by SKU in `ProductVariant` query - #6190 by @fowczarek
- Add filtering by Product IDs to `products` query - #6224 by @GrzegorzDerdak
- Add `change_currency` command - #6016 by @maarcingebala
- Add dummy credit card payment - #5822 by @IKarbowiak
- Add custom implementation of UUID scalar - #5646 by @koradon
- Add `AppTokenVerify` mutation - #5716 by @korycins

### Breaking Changes

- Refactored JWT support. Requires handling of JWT token in the storefront (a case when the backend returns the exception about the invalid token). - #5734, #5816 by @korycins
- New logging setup will now output JSON logs in production mode for ease of feeding them into log collection systems like Logstash or CloudWatch Logs - #5699 by @patrys
- Deprecate `WebhookEventType.CHECKOUT_QUANTITY_CHANGED` - #5837 by @korycins
- Anonymize and update order and payment fields; drop `PaymentSecureConfirm` mutation, drop Payment type fields: `extraData`, `billingAddress`, `billingEmail`, drop `gatewayResponse` from `Transaction` type - #5926 by @IKarbowiak
- Switch the HTTP stack from WSGI to ASGI based on Uvicorn - #5960 by @patrys
- Add `MANAGE_PRODUCT_TYPES_AND_ATTRIBUTES` permission, which is now required to access all attributes and product types related mutations - #6219 by @IKarbowiak

### Fixes

- Fix payment fields in order payload for webhooks - #5862 by @korycins
- Fix specific product voucher in draft orders - #5727 by @fowczarek
- Explicit country assignment in default shipping zones - #5736 by @maarcingebala
- Drop `json_content` field from the `Menu` model - #5761 by @maarcingebala
- Strip warehouse name in mutations - #5766 by @koradon
- Add missing order events during checkout flow - #5684 by @koradon
- Update Google Merchant to get tax rate based by plugin manager - #5823 by @gabmartinez
- Allow unicode in slug fields - #5877 by @IKarbowiak
- Fix empty plugin object result after `PluginUpdate` mutation - #5968 by @gabmartinez
- Allow finishing checkout when price amount is 0 - #6064 by @IKarbowiak
- Fix incorrect tax calculation for Avatax - #6035 by @korycins
- Fix incorrect calculation of subtotal with active Avatax - #6035 by @korycins
- Fix incorrect assignment of tax code for Avatax - #6035 by @korycins
- Do not allow negative product price - #6091 by @IKarbowiak
- Handle None as attribute value - #6092 by @IKarbowiak
- Fix for calling `order_created` before the order was saved - #6095 by @korycins
- Update default decimal places - #6098 by @IKarbowiak
- Avoid assigning the same pictures twice to a variant - #6112 by @IKarbowiak
- Fix crashing system when Avalara is improperly configured - #6117 by @IKarbowiak
- Fix for failing finalising draft order - #6133 by @korycins
- Remove corresponding draft order lines when variant is removing - #6119 by @IKarbowiak
- Update required perms for apps management - #6173 by @IKarbowiak
- Raise an error for an empty key in metadata - #6176 by @IKarbowiak
- Add attributes to product error - #6181 by @IKarbowiak
- Allow to add product variant with 0 price to draft order - #6189 by @IKarbowiak
- Fix deleting product when default variant is deleted - #6186 by @IKarbowiak
- Fix get unpublished products, product variants and collection as app - #6194 by @fowczarek
- Set `OrderFulfillStockInput` fields as required - #6196 by @IKarbowiak
- Fix attribute filtering by categories and collections - #6214 by @fowczarek
- Fix `is_visible` when `publication_date` is today - #6225 by @korycins
- Fix filtering products by multiple attributes - #6215 by @GrzegorzDerdak
- Add attributes validation while creating/updating a product's variant - #6269 by @GrzegorzDerdak
- Add metadata to page model - #6292 by @dominik-zeglen
- Fix for unnecesary attributes validation while updating simple product - #6300 by @GrzegorzDerdak
- Include order line total price to webhook payload - #6354 by @korycins
- Fix for fulfilling an order when product quantity equals allocated quantity - #6333 by @GrzegorzDerdak
- Fix for the ability to filter products on collection - #6363 by @GrzegorzDerdak

## 2.10.2

- Add command to change currencies in the database - #5906 by @d-wysocki

## 2.10.1

- Fix multiplied stock quantity - #5675 by @fowczarek
- Fix invalid allocation after migration - #5678 by @fowczarek
- Fix order mutations as app - #5680 by @fowczarek
- Prevent creating checkout/draft order with unpublished product - #5676 by @d-wysocki

## 2.10.0

- OpenTracing support - #5188 by @tomaszszymanski129
- Account confirmation email - #5126 by @tomaszszymanski129
- Relocate `Checkout` and `CheckoutLine` methods into separate module and update checkout related plugins to use them - #4980 by @krzysztofwolski
- Fix problem with free shipping voucher - #4942 by @IKarbowiak
- Add sub-categories to random data - #4949 by @IKarbowiak
- Deprecate `localized` field in Money type - #4952 by @IKarbowiak
- Fix for shipping API not applying taxes - #4913 by @kswiatek92
- Query object translation with only `manage_translation` permission - #4914 by @fowczarek
- Add customer note to draft orders API - #4973 by @IKarbowiak
- Allow to delete category and leave products - #4970 by @IKarbowiak
- Remove thumbnail generation from migration - #3494 by @kswiatek92
- Rename 'shipping_date' field in fulfillment model to 'created' - #2433 by @kswiatek92
- Reduce number of queries for 'checkoutComplete' mutation - #4989 by @IKarbowiak
- Force PyTest to ignore the environment variable containing the Django settings module - #4992 by @NyanKiyoshi
- Extend JWT token payload with user information - #4987 by @salwator
- Optimize the queries for product list in the dashboard - #4995 by @IKarbowiak
- Drop dashboard 1.0 - #5000 by @IKarbowiak
- Fixed serialization error on weight fields when running `loaddata` and `dumpdb` - #5005 by @NyanKiyoshi
- Fixed JSON encoding error on Google Analytics reporting - #5004 by @NyanKiyoshi
- Create custom field to translation, use new translation types in translations query - #5007 by @fowczarek
- Take allocated stock into account in `StockAvailability` filter - #5019 by @simonbru
- Generate matching postal codes for US addresses - #5033 by @maarcingebala
- Update debug toolbar - #5032 by @IKarbowiak
- Allow staff member to receive notification about customers orders - #4993 by @kswiatek92
- Add user's global id to the JWT payload - #5039 by @salwator
- Make middleware path resolving lazy - #5041 by @NyanKiyoshi
- Generate slug on saving the attribute value - #5055 by @fowczarek
- Fix order status after order update - #5072 by @fowczarek
- Extend top-level connection resolvers with ability to sort results - #5018 by @fowczarek
- Drop storefront 1.0 - #5043 by @IKarbowiak
- Replace permissions strings with enums - #5038 by @kswiatek92
- Remove gateways forms and templates - #5075 by @IKarbowiak
- Add `Wishlist` models and GraphQL endpoints - #5021 by @derenio
- Remove deprecated code - #5107 by @IKarbowiak
- Fix voucher start date filtering - #5133 by @dominik-zeglen
- Search by sku in products query - #5117 by @fowczarek
- Send fulfillment update email - #5118 by @IKarbowiak
- Add address query - #5148 by @kswiatek92
- Add `checkout_quantity_changed` webhook - #5042 by @derenio
- Remove unnecessary `manage_orders` permission - #5142 by @kswiatek92
- Mutation to change the user email - #5076 by @kswiatek92
- Add MyPy checks - #5150 by @IKarbowiak
- Move extracting user or service account to utils - #5152 by @kswiatek92
- Deprecate order status/created arguments - #5076 by @kswiatek92
- Fix getting title field in page mutations #5160 by @maarcingebala
- Copy public and private metadata from the checkout to the order upon creation - #5165 by @dankolbman
- Add warehouses and stocks- #4986 by @szewczykmira
- Add permission groups - #5176, #5513 by @IKarbowiak
- Drop `gettext` occurrences - #5189 by @IKarbowiak
- Fix `product_created` webhook - #5187 by @dzkb
- Drop unused resolver `resolve_availability` - #5190 by @maarcingebala
- Fix permission for `checkoutCustomerAttach` mutation - #5192 by @maarcingebala
- Restrict access to user field - #5194 by @maarcingebala
- Unify permission for service account API client in test - #5197 by @fowczarek
- Add additional confirmation step to `checkoutComplete` mutation - #5179 by @salwator
- Allow sorting warehouses by name - #5211 by @dominik-zeglen
- Add anonymization to GraphQL's `webhookSamplePayload` endpoint - #5161 @derenio
- Add slug to `Warehouse`, `Product` and `ProductType` models - #5196 by @IKarbowiak
- Add mutation for assigning, unassigning shipping zones to warehouse - #5217 by @kswiatek92
- Fix passing addresses to `PaymentData` objects - #5223 by @maarcingebala
- Return `null` when querying `me` as an anonymous user - #5231 by @maarcingebala
- Added `PLAYGROUND_ENABLED` environment variable/setting to allow to enable the GraphQL playground when `DEBUG` is disabled - #5254 by @NyanKiyoshi
- Fix access to order query when request from service account - #5258 by @fowczarek
- Customer shouldn't be able to see draft orders by token - #5259 by @fowczarek
- Customer shouldn't be able to query checkout with another customer - #5268 by @fowczarek
- Added integration support of Jaeger Tracing - #5282 by @NyanKiyoshi
- Return `null` when querying `me` as an anonymous user - #5231 as @maarcingebala
- Add `fulfillment created` webhook - @szewczykmira
- Unify metadata API - #5178 by @fowczarek
- Add compiled versions of emails to the repository - #5260 by @tomaszszymanski129
- Add required prop to fields where applicable - #5293 by @dominik-zeglen
- Drop `get_absolute_url` methods - #5299 by @IKarbowiak
- Add `--force` flag to `cleardb` command - #5302 by @maarcingebala
- Require non-empty message in `orderAddNote` mutation - #5316 by @maarcingebala
- Stock management refactor - #5323 by @IKarbowiak
- Add discount error codes - #5348 by @IKarbowiak
- Add benchmarks to checkout mutations - #5339 by @fowczarek
- Add pagination tests - #5363 by @fowczarek
- Add ability to assign multiple warehouses in mutations to create/update a shipping zone - #5399 by @fowczarek
- Add filter by ids to the `warehouses` query - #5414 by @fowczarek
- Add shipping rate price validation - #5411 by @kswiatek92
- Remove unused settings and environment variables - #5420 by @maarcingebala
- Add product price validation - #5413 by @kswiatek92
- Add attribute validation to `attributeAssign` mutation - #5423 by @kswiatek92
- Add possibility to update/delete more than one item in metadata - #5446 by @koradon
- Check if image exists before validating - #5425 by @kswiatek92
- Fix warehouses query not working without id - #5441 by @koradon
- Add `accountErrors` to `CreateToken` mutation - #5437, #5465 by @koradon
- Raise `GraphQLError` if filter has invalid IDs - #5460 by @gabmartinez
- Use `AccountErrorCode.INVALID_CREDENTIALS` instead of `INVALID_PASSWORD` - #5495 by @koradon
- Add tests for pagination - #5468 by @koradon
- Add `Job` abstract model and interface - #5510 by @IKarbowiak
- Refactor implementation of allocation - #5445 by @fowczarek
- Fix `WeightScalar` - #5530 by @koradon
- Add `OrderFulfill` mutation - #5525 by @fowczarek
- Add "It Works" page - #5494 by @IKarbowiak and @dominik-zeglen
- Extend errors in `OrderFulfill` mutation - #5553 by @fowczarek
- Refactor `OrderCancel` mutation for multiple warehouses - #5554 by @fowczarek
- Add negative weight validation - #5564 by @fowczarek
- Add error when user pass empty object as address - #5585 by @fowczarek
- Fix payment creation without shipping method - #5444 by @d-wysocki
- Fix checkout and order flow with variant without inventory tracking - #5599 by @fowczarek
- Fixed JWT expired token being flagged as unhandled error rather than handled. - #5603 by @NyanKiyoshi
- Refactor read-only middleware - #5602 by @maarcingebala
- Fix availability for variants without inventory tracking - #5605 by @fowczarek
- Drop support for configuring Vatlayer plugin from settings file. - #5614 by @korycins
- Add ability to query category, collection or product by slug - #5574 by @koradon
- Add `quantityAvailable` field to `ProductVariant` type - #5628 by @fowczarek
- Use tags rather than time-based logs for information on requests - #5608 by @NyanKiyoshi

## 2.9.0

### API

- Add mutation to change customer's first name last name - #4489 by @fowczarek
- Add mutation to delete customer's account - #4494 by @fowczarek
- Add mutation to change customer's password - #4656 by @fowczarek
- Add ability to customize email sender address in emails sent by Saleor - #4820 by @NyanKiyoshi
- Add ability to filter attributes per global ID - #4640 by @NyanKiyoshi
- Add ability to search product types by value (through the name) - #4647 by @NyanKiyoshi
- Add queries and mutation for serving and saving the configuration of all plugins - #4576 by @korycins
- Add `redirectUrl` to staff and user create mutations - #4717 by @fowczarek
- Add error codes to mutations responses - #4676 by @Kwaidan00
- Add translations to countries in `shop` query - #4732 by @fowczarek
- Add support for sorting product by their attribute values through given attribute ID - #4740 by @NyanKiyoshi
- Add descriptions for queries and query arguments - #4758 by @maarcingebala
- Add support for Apollo Federation - #4825 by @salwator
- Add mutation to create multiple product variants at once - #4735 by @fowczarek
- Add default value to custom errors - #4797 by @fowczarek
- Extend `availablePaymentGateways` field with gateways' configuration data - #4774 by @salwator
- Change `AddressValidationRules` API - #4655 by @Kwaidan00
- Use search in a consistent way; add sort by product type name and publication status to `products` query. - #4715 by @fowczarek
- Unify `menuItemMove` mutation with other reordering mutations - #4734 by @NyanKiyoshi
- Don't create an order when the payment was unsuccessful - #4500 by @NyanKiyoshi
- Don't require shipping information in checkout for digital orders - #4573 by @NyanKiyoshi
- Drop `manage_users` permission from the `permissions` query - #4854 by @maarcingebala
- Deprecate `inCategory` and `inCollection` attributes filters in favor of `filter` argument - #4700 by @NyanKiyoshi & @khalibloo
- Remove `PaymentGatewayEnum` from the schema, as gateways now are dynamic plugins - #4756 by @salwator
- Require `manage_products` permission to query `costPrice` and `stockQuantity` fields - #4753 by @NyanKiyoshi
- Refactor account mutations - #4510, #4668 by @fowczarek
- Fix generating random avatars when updating staff accounts - #4521 by @maarcingebala
- Fix updating JSON menu representation in mutations - #4524 by @maarcingebala
- Fix setting variant's `priceOverride` and `costPrice` to `null` - #4754 by @NyanKiyoshi
- Fix fetching staff user without `manage_users` permission - #4835 by @fowczarek
- Ensure that a GraphQL query is a string - #4836 by @nix010
- Add ability to configure the password reset link - #4863 by @fowczarek
- Fixed a performance issue where Saleor would sometimes run huge, unneeded prefetches when resolving categories or collections - #5291 by @NyanKiyoshi
- uWSGI now forces the django application to directly load on startup instead of being lazy - #5357 by @NyanKiyoshi

### Core

- Add enterprise-grade attributes management - #4351 by @dominik-zeglen and @NyanKiyoshi
- Add extensions manager - #4497 by @korycins
- Add service accounts - backend support - #4689 by @korycins
- Add support for webhooks - #4731 by @korycins
- Migrate the attributes mapping from HStore to many-to-many relation - #4663 by @NyanKiyoshi
- Create general abstraction for object metadata - #4447 by @salwator
- Add metadata to `Order` and `Fulfillment` models - #4513, #4866 by @szewczykmira
- Migrate the tax calculations to plugins - #4497 by @korycins
- Rewrite payment gateways using plugin architecture - #4669 by @salwator
- Rewrite Stripe integration to use PaymentIntents API - #4606 by @salwator
- Refactor password recovery system - #4617 by @fowczarek
- Add functionality to sort products by their "minimal variant price" - #4416 by @derenio
- Add voucher's "once per customer" feature - #4442 by @fowczarek
- Add validations for minimum password length in settings - #4735 by @fowczarek
- Add form to configure payments in the dashboard - #4807 by @szewczykmira
- Change `unique_together` in `AttributeValue` - #4805 by @fowczarek
- Change max length of SKU to 255 characters - #4811 by @lex111
- Distinguish `OrderLine` product name and variant name - #4702 by @fowczarek
- Fix updating order status after automatic fulfillment of digital products - #4709 by @korycins
- Fix error when updating or creating a sale with missing required values - #4778 by @NyanKiyoshi
- Fix error filtering pages by URL in the dashboard 1.0 - #4776 by @NyanKiyoshi
- Fix display of the products tax rate in the details page of dashboard 1.0 - #4780 by @NyanKiyoshi
- Fix adding the same product into a collection multiple times - #4518 by @NyanKiyoshi
- Fix crash when placing an order when a customer happens to have the same address more than once - #4824 by @NyanKiyoshi
- Fix time zone based tests - #4468 by @fowczarek
- Fix serializing empty URLs as a string when creating menu items - #4616 by @maarcingebala
- The invalid IP address in HTTP requests now fallback to the requester's IP address. - #4597 by @NyanKiyoshi
- Fix product variant update with current attribute values - #4936 by @fowczarek
- Update checkout last field and add auto now fields to save with update_fields parameter - #5177 by @IKarbowiak

### Dashboard 2.0

- Allow selecting the number of rows displayed in dashboard's list views - #4414 by @benekex2
- Add ability to toggle visible columns in product list - #4608 by @dominik-zeglen
- Add voucher settings - #4556 by @benekex2
- Contrast improvements - #4508 by @benekex2
- Display menu item form errors - #4551 by @dominik-zeglen
- Do not allow random IDs to appear in snapshots - #4495 by @dominik-zeglen
- Input UI changes - #4542 by @benekex2
- Implement new menu design - #4476 by @benekex2
- Refetch attribute list after closing modal - #4615 by @dominik-zeglen
- Add config for Testcafe - #4553 by @dominik-zeglen
- Fix product type taxes select - #4453 by @benekex2
- Fix form reloading - #4467 by @dominik-zeglen
- Fix voucher limit value when checkbox unchecked - #4456 by @benekex2
- Fix searches and pickers - #4487 by @dominik-zeglen
- Fix dashboard menu styles - #4491 by @benekex2
- Fix menu responsiveness - #4511 by @benekex2
- Fix loosing focus while typing in the product description field - #4549 by @dominik-zeglen
- Fix MUI warnings - #4588 by @dominik-zeglen
- Fix bulk action checkboxes - #4618 by @dominik-zeglen
- Fix rendering user avatar when it's empty #4546 by @maarcingebala
- Remove Dashboard 2.0 files form Saleor repository - #4631 by @dominik-zeglen
- Fix CreateToken mutation to use NonNull on errors field #5415 by @gabmartinez

### Other notable changes

- Replace Pipenv with Poetry - #3894 by @michaljelonek
- Upgrade `django-prices` to v2.1 - #4639 by @NyanKiyoshi
- Disable reports from uWSGI about broken pipe and write errors from disconnected clients - #4596 by @NyanKiyoshi
- Fix the random failures of `populatedb` trying to create users with an existing email - #4769 by @NyanKiyoshi
- Enforce `pydocstyle` for Python docstrings over the project - #4562 by @NyanKiyoshi
- Move Django Debug Toolbar to dev requirements - #4454 by @derenio
- Change license for artwork to CC-BY 4.0
- New translations:
  - Greek

## 2.8.0

### Core

- Avatax backend support - #4310 by @korycins
- Add ability to store used payment sources in gateways (first implemented in Braintree) - #4195 by @salwator
- Add ability to specify a minimal quantity of checkout items for a voucher - #4427 by @fowczarek
- Change the type of start and end date fields from Date to DateTime - #4293 by @fowczarek
- Revert the custom dynamic middlewares - #4452 by @NyanKiyoshi

### Dashboard 2.0

- UX improvements in Vouchers section - #4362 by @benekex2
- Add company address configuration - #4432 by @benekex2
- Require name when saving a custom list filter - #4269 by @benekex2
- Use `esModuleInterop` flag in `tsconfig.json` to simplify imports - #4372 by @dominik-zeglen
- Use hooks instead of a class component in forms - #4374 by @dominik-zeglen
- Drop CSRF token header from API client - #4357 by @dominik-zeglen
- Fix various bugs in the product section - #4429 by @dominik-zeglen

### Other notable changes

- Fix error when creating a checkout with voucher code - #4292 by @NyanKiyoshi
- Fix error when users enter an invalid phone number in an address - #4404 by @NyanKiyoshi
- Fix error when adding a note to an anonymous order - #4319 by @NyanKiyoshi
- Fix gift card duplication error in the `populatedb` script - #4336 by @fowczarek
- Fix vouchers apply once per order - #4339 by @fowczarek
- Fix discount tests failing at random - #4401 by @korycins
- Add `SPECIFIC_PRODUCT` type to `VoucherType` - #4344 by @fowczarek
- New translations:
  - Icelandic
- Refactored the backend side of `checkoutCreate` to improve performances and prevent side effects over the user's checkout if the checkout creation was to fail. - #4367 by @NyanKiyoshi
- Refactored the logic of cleaning the checkout shipping method over the API, so users do not lose the shipping method when updating their checkout. If the shipping method becomes invalid, it will be replaced by the cheapest available. - #4367 by @NyanKiyoshi & @szewczykmira
- Refactored process of getting available shipping methods to make it easier to understand and prevent human-made errors. - #4367 by @NyanKiyoshi
- Moved 3D secure option to Braintree plugin configuration and update config structure mechanism - #4751 by @salwator

## 2.7.0

### API

- Create order only when payment is successful - #4154 by @NyanKiyoshi
- Order Events containing order lines or fulfillment lines now return the line object in the GraphQL API - #4114 by @NyanKiyoshi
- GraphQL now prints exceptions to stderr as well as returning them or not - #4148 by @NyanKiyoshi
- Refactored API resolvers to static methods with root typing - #4155 by @NyanKiyoshi
- Add phone validation in the GraphQL API to handle the library upgrade - #4156 by @NyanKiyoshi

### Core

- Add basic Gift Cards support in the backend - #4025 by @fowczarek
- Add the ability to sort products within a collection - #4123 by @NyanKiyoshi
- Implement customer events - #4094 by @NyanKiyoshi
- Merge "authorize" and "capture" operations - #4098 by @korycins, @NyanKiyoshi
- Separate the Django middlewares from the GraphQL API middlewares - #4102 by @NyanKiyoshi, #4186 by @cmiacz

### Dashboard 2.0

- Add navigation section - #4012 by @dominik-zeglen
- Add filtering on product list - #4193 by @dominik-zeglen
- Add filtering on orders list - #4237 by @dominik-zeglen
- Change input style and improve Storybook stories - #4115 by @dominik-zeglen
- Migrate deprecated fields in Dashboard 2.0 - #4121 by @benekex2
- Add multiple select checkbox - #4133, #4146 by @benekex2
- Rename menu items in Dashboard 2.0 - #4172 by @benekex2
- Category delete modal improvements - #4171 by @benekex2
- Close modals on click outside - #4236 - by @benekex2
- Use date localize hook in translations - #4202 by @dominik-zeglen
- Unify search API - #4200 by @dominik-zeglen
- Default default PAGINATE_BY - #4238 by @dominik-zeglen
- Create generic filtering interface - #4221 by @dominik-zeglen
- Add default state to rich text editor = #4281 by @dominik-zeglen
- Fix translation discard button - #4109 by @benekex2
- Fix draftail options and icons - #4132 by @benekex2
- Fix typos and messages in Dashboard 2.0 - #4168 by @benekex2
- Fix view all orders button - #4173 by @benekex2
- Fix visibility card view - #4198 by @benekex2
- Fix query refetch after selecting an object in list - #4272 by @dominik-zeglen
- Fix image selection in variants - #4270 by @benekex2
- Fix collection search - #4267 by @dominik-zeglen
- Fix quantity height in draft order edit - #4273 by @benekex2
- Fix checkbox clickable area size - #4280 by @dominik-zeglen
- Fix breaking object selection in menu section - #4282 by @dominik-zeglen
- Reset selected items when tab switch - #4268 by @benekex2

### Other notable changes

- Add support for Google Cloud Storage - #4127 by @chetabahana
- Adding a nonexistent variant to checkout no longer crashes - #4166 by @NyanKiyoshi
- Disable storage of Celery results - #4169 by @NyanKiyoshi
- Disable polling in Playground - #4188 by @maarcingebala
- Cleanup code for updated function names and unused argument - #4090 by @jxltom
- Users can now add multiple "Add to Cart" forms in a single page - #4165 by @NyanKiyoshi
- Fix incorrect argument in `get_client_token` in Braintree integration - #4182 by @maarcingebala
- Fix resolving attribute values when transforming them to HStore - #4161 by @maarcingebala
- Fix wrong calculation of subtotal in cart page - #4145 by @korycins
- Fix margin calculations when product/variant price is set to zero - #4170 by @MahmoudRizk
- Fix applying discounts in checkout's subtotal calculation in API - #4192 by @maarcingebala
- Fix GATEWAYS_ENUM to always contain all implemented payment gateways - #4108 by @koradon

## 2.6.0

### API

- Add unified filtering interface in resolvers - #3952, #4078 by @korycins
- Add mutations for bulk actions - #3935, #3954, #3967, #3969, #3970 by @akjanik
- Add mutation for reordering menu items - #3958 by @NyanKiyoshi
- Optimize queries for single nodes - #3968 @NyanKiyoshi
- Refactor error handling in mutations #3891 by @maarcingebala & @akjanik
- Specify mutation permissions through Meta classes - #3980 by @NyanKiyoshi
- Unify pricing access in products and variants - #3948 by @NyanKiyoshi
- Use only_fields instead of exclude_fields in type definitions - #3940 by @michaljelonek
- Prefetch collections when getting sales of a bunch of products - #3961 by @NyanKiyoshi
- Remove unnecessary dedents from GraphQL schema so new Playground can work - #4045 by @salwator
- Restrict resolving payment by ID - #4009 @NyanKiyoshi
- Require `checkoutId` for updating checkout's shipping and billing address - #4074 by @jxltom
- Handle errors in `TokenVerify` mutation - #3981 by @fowczarek
- Unify argument names in types and resolvers - #3942 by @NyanKiyoshi

### Core

- Use Black as the default code formatting tool - #3852 by @krzysztofwolski and @NyanKiyoshi
- Dropped Python 3.5 support - #4028 by @korycins
- Rename Cart to Checkout - #3963 by @michaljelonek
- Use data classes to exchange data with payment gateways - #4028 by @korycins
- Refactor order events - #4018 by @NyanKiyoshi

### Dashboard 2.0

- Add bulk actions - #3955 by @dominik-zeglen
- Add user avatar management - #4030 by @benekex2
- Add navigation drawer support on mobile devices - #3839 by @benekex2
- Fix rendering validation errors in product form - #4024 by @benekex2
- Move dialog windows to query string rather than router paths - #3953 by @dominik-zeglen
- Update order events types - #4089 by @jxltom
- Code cleanup by replacing render props with react hooks - #4010 by @dominik-zeglen

### Other notable changes

- Add setting to enable Django Debug Toolbar - #3983 by @koradon
- Use newest GraphQL Playground - #3971 by @salwator
- Ensure adding to quantities in the checkout is respecting the limits - #4005 by @NyanKiyoshi
- Fix country area choices - #4008 by @fowczarek
- Fix price_range_as_dict function - #3999 by @zodiacfireworks
- Fix the product listing not showing in the voucher when there were products selected - #4062 by @NyanKiyoshi
- Fix crash in Dashboard 1.0 when updating an order address's phone number - #4061 by @NyanKiyoshi
- Reduce the time of tests execution by using dummy password hasher - #4083 by @korycins
- Set up explicit **hash** function - #3979 by @akjanik
- Unit tests use none as media root - #3975 by @korycins
- Update file field styles with materializecss template filter - #3998 by @zodiacfireworks
- New translations:
  - Albanian
  - Colombian Spanish
  - Lithuanian

## 2.5.0

### API

- Add query to fetch draft orders - #3809 by @michaljelonek
- Add bulk delete mutations - #3838 by @michaljelonek
- Add `languageCode` enum to API - #3819 by @michaljelonek, #3854 by @jxltom
- Duplicate address instances in checkout mutations - #3866 by @pawelzar
- Restrict access to `orders` query for unauthorized users - #3861 by @pawelzar
- Support setting address as default in address mutations - #3787 by @jxltom
- Fix phone number validation in GraphQL when country prefix not given - #3905 by @patrys
- Report pretty stack traces in DEBUG mode - #3918 by @patrys

### Core

- Drop support for Django 2.1 and Django 1.11 (previous LTS) - #3929 by @patrys
- Fulfillment of digital products - #3868 by @korycins
- Introduce avatars for staff accounts - #3878 by @pawelzar
- Refactor the account avatars path from a relative to absolute - #3938 by @NyanKiyoshi

### Dashboard 2.0

- Add translations section - #3884 by @dominik-zeglen
- Add light/dark theme - #3856 by @dominik-zeglen
- Add customer's address book view - #3826 by @dominik-zeglen
- Add "Add variant" button on the variant details page = #3914 by @dominik-zeglen
- Add back arrows in "Configure" subsections - #3917 by @dominik-zeglen
- Display avatars in staff views - #3922 by @dominik-zeglen
- Prevent user from changing his own status and permissions - #3922 by @dominik-zeglen
- Fix crashing product create view - #3837, #3910 by @dominik-zeglen
- Fix layout in staff members details page - #3857 by @dominik-zeglen
- Fix unfocusing rich text editor - #3902 by @dominik-zeglen
- Improve accessibility - #3856 by @dominik-zeglen

### Other notable changes

- Improve user and staff management in dashboard 1.0 - #3781 by @jxltom
- Fix default product tax rate in Dashboard 1.0 - #3880 by @pawelzar
- Fix logo in docs - #3928 by @michaljelonek
- Fix name of logo file - #3867 by @jxltom
- Fix variants for juices in example data - #3926 by @michaljelonek
- Fix alignment of the cart dropdown on new bootstrap version - #3937 by @NyanKiyoshi
- Refactor the account avatars path from a relative to absolute - #3938 by @NyanKiyoshi
- New translations:
  - Armenian
  - Portuguese
  - Swahili
  - Thai

## 2.4.0

### API

- Add model translations support in GraphQL API - #3789 by @michaljelonek
- Add mutations to manage addresses for authenticated customers - #3772 by @Kwaidan00, @maarcingebala
- Add mutation to apply vouchers in checkout - #3739 by @Kwaidan00
- Add thumbnail field to `OrderLine` type - #3737 by @michaljelonek
- Add a query to fetch order by token - #3740 by @michaljelonek
- Add city choices and city area type to address validator API - #3788 by @jxltom
- Fix access to unpublished objects in API - #3724 by @Kwaidan00
- Fix bug where errors are not returned when creating fulfillment with a non-existent order line - #3777 by @jxltom
- Fix `productCreate` mutation when no product type was provided - #3804 by @michaljelonek
- Enable database search in products query - #3736 by @michaljelonek
- Use authenticated user's email as default email in creating checkout - #3726 by @jxltom
- Generate voucher code if it wasn't provided in mutation - #3717 by @Kwaidan00
- Improve limitation of vouchers by country - #3707 by @michaljelonek
- Only include canceled fulfillments for staff in fulfillment API - #3778 by @jxltom
- Support setting address as when creating customer address #3782 by @jxltom
- Fix generating slug from title - #3816 by @maarcingebala
- Add `variant` field to `OrderLine` type - #3820 by @maarcingebala

### Core

- Add JSON fields to store rich-text content - #3756 by @michaljelonek
- Add function to recalculate total order weight - #3755 by @Kwaidan00, @maarcingebala
- Unify cart creation logic in API and Django views - #3761, #3790 by @maarcingebala
- Unify payment creation logic in API and Django views - #3715 by @maarcingebala
- Support partially charged and refunded payments - #3735 by @jxltom
- Support partial fulfillment of ordered items - #3754 by @jxltom
- Fix applying discounts when a sale has no end date - #3595 by @cprinos

### Dashboard 2.0

- Add "Discounts" section - #3654 by @dominik-zeglen
- Add "Pages" section; introduce Draftail WYSIWYG editor - #3751 by @dominik-zeglen
- Add "Shipping Methods" section - #3770 by @dominik-zeglen
- Add support for date and datetime components - #3708 by @dominik-zeglen
- Restyle app layout - #3811 by @dominik-zeglen

### Other notable changes

- Unify model field names related to models' public access - `publication_date` and `is_published` - #3706 by @michaljelonek
- Improve filter orders by payment status - #3749 @jxltom
- Refactor translations in emails - #3701 by @Kwaidan00
- Use exact image versions in docker-compose - #3742 by @ashishnitinpatil
- Sort order payment and history in descending order - #3747 by @jxltom
- Disable style-loader in dev mode - #3720 by @jxltom
- Add ordering to shipping method - #3806 by @michaljelonek
- Add missing type definition for dashboard 2.0 - #3776 by @jxltom
- Add header and footer for checkout success pages #3752 by @jxltom
- Add instructions for using local assets in Docker - #3723 by @michaljelonek
- Update S3 deployment documentation to include CORS configuration note - #3743 by @NyanKiyoshi
- Fix missing migrations for is_published field of product and page model - #3757 by @jxltom
- Fix problem with l10n in Braintree payment gateway template - #3691 by @Kwaidan00
- Fix bug where payment is not filtered from active ones when creating payment - #3732 by @jxltom
- Fix incorrect cart badge location - #3786 by @jxltom
- Fix storefront styles after bootstrap is updated to 4.3.1 - #3753 by @jxltom
- Fix logo size in different browser and devices with different sizes - #3722 by @jxltom
- Rename dumpdata file `db.json` to `populatedb_data.json` - #3810 by @maarcingebala
- Prefetch collections for product availability - #3813 by @michaljelonek
- Bump django-graphql-jwt - #3814 by @michaljelonek
- Fix generating slug from title - #3816 by @maarcingebala
- New translations:
  - Estonian
  - Indonesian

## 2.3.1

- Fix access to private variant fields in API - #3773 by maarcingebala
- Limit access of quantity and allocated quantity to staff in GraphQL API #3780 by @jxltom

## 2.3.0

### API

- Return user's last checkout in the `User` type - #3578 by @fowczarek
- Automatically assign checkout to the logged in user - #3587 by @fowczarek
- Expose `chargeTaxesOnShipping` field in the `Shop` type - #3603 by @fowczarek
- Expose list of enabled payment gateways - #3639 by @fowczarek
- Validate uploaded files in a unified way - #3633 by @fowczarek
- Add mutation to trigger fetching tax rates - #3622 by @fowczarek
- Use USERNAME_FIELD instead of hard-code email field when resolving user - #3577 by @jxltom
- Require variant and quantity fields in `CheckoutLineInput` type - #3592 by @jxltom
- Preserve order of nodes in `get_nodes_or_error` function - #3632 by @jxltom
- Add list mutations for `Voucher` and `Sale` models - #3669 by @michaljelonek
- Use proper type for countries in `Voucher` type - #3664 by @michaljelonek
- Require email in when creating checkout in API - #3667 by @michaljelonek
- Unify returning errors in the `tokenCreate` mutation - #3666 by @michaljelonek
- Use `Date` field in Sale/Voucher inputs - #3672 by @michaljelonek
- Refactor checkout mutations - #3610 by @fowczarek
- Refactor `clean_instance`, so it does not returns errors anymore - #3597 by @akjanik
- Handle GraphqQL syntax errors - #3576 by @jxltom

### Core

- Refactor payments architecture - #3519 by @michaljelonek
- Improve Docker and `docker-compose` configuration - #3657 by @michaljelonek
- Allow setting payment status manually for dummy gateway in Storefront 1.0 - #3648 by @jxltom
- Infer default transaction kind from operation type - #3646 by @jxltom
- Get correct payment status for order without any payments - #3605 by @jxltom
- Add default ordering by `id` for `CartLine` model - #3593 by @jxltom
- Fix "set password" email sent to customer created in the dashboard - #3688 by @Kwaidan00

### Dashboard 2.0

- ️Add taxes section - #3622 by @dominik-zeglen
- Add drag'n'drop image upload - #3611 by @dominik-zeglen
- Unify grid handling - #3520 by @dominik-zeglen
- Add component generator - #3670 by @dominik-zeglen
- Throw Typescript errors while snapshotting - #3611 by @dominik-zeglen
- Simplify mutation's error checking - #3589 by @dominik-zeglen
- Fix order cancelling - #3624 by @dominik-zeglen
- Fix logo placement - #3602 by @dominik-zeglen

### Other notable changes

- Register Celery task for updating exchange rates - #3599 by @jxltom
- Fix handling different attributes with the same slug - #3626 by @jxltom
- Add missing migrations for tax rate choices - #3629 by @jxltom
- Fix `TypeError` on calling `get_client_token` - #3660 by @michaljelonek
- Make shipping required as default when creating product types - #3655 by @jxltom
- Display payment status on customer's account page in Storefront 1.0 - #3637 by @jxltom
- Make order fields sequence in Dashboard 1.0 same as in Dashboard 2.0 - #3606 by @jxltom
- Fix returning products for homepage for the currently viewing user - #3598 by @jxltom
- Allow filtering payments by status in Dashboard 1.0 - #3608 by @jxltom
- Fix typo in the definition of order status - #3649 by @jxltom
- Add margin for order notes section - #3650 by @jxltom
- Fix logo position - #3609, #3616 by @jxltom
- Storefront visual improvements - #3696 by @piotrgrundas
- Fix product list price filter - #3697 by @Kwaidan00
- Redirect to success page after successful payment - #3693 by @Kwaidan00

## 2.2.0

### API

- Use `PermissionEnum` as input parameter type for `permissions` field - #3434 by @maarcingebala
- Add "authorize" and "charge" mutations for payments - #3426 by @jxltom
- Add alt text to product thumbnails and background images of collections and categories - #3429 by @fowczarek
- Fix passing decimal arguments = #3457 by @fowczarek
- Allow sorting products by the update date - #3470 by @jxltom
- Validate and clear the shipping method in draft order mutations - #3472 by @fowczarek
- Change tax rate field to choice field - #3478 by @fowczarek
- Allow filtering attributes by collections - #3508 by @maarcingebala
- Resolve to `None` when empty object ID was passed as mutation argument - #3497 by @maarcingebala
- Change `errors` field type from [Error] to [Error!] - #3489 by @fowczarek
- Support creating default variant for product types that don't use multiple variants - #3505 by @fowczarek
- Validate SKU when creating a default variant - #3555 by @fowczarek
- Extract enums to separate files - #3523 by @maarcingebala

### Core

- Add Stripe payment gateway - #3408 by @jxltom
- Add `first_name` and `last_name` fields to the `User` model - #3101 by @fowczarek
- Improve several payment validations - #3418 by @jxltom
- Optimize payments related database queries - #3455 by @jxltom
- Add publication date to collections - #3369 by @k-brk
- Fix hard-coded site name in order PDFs - #3526 by @NyanKiyoshi
- Update favicons to the new style - #3483 by @dominik-zeglen
- Fix migrations for default currency - #3235 by @bykof
- Remove Elasticsearch from `docker-compose.yml` - #3482 by @maarcingebala
- Resort imports in tests - #3471 by @jxltom
- Fix the no shipping orders payment crash on Stripe - #3550 by @NyanKiyoshi
- Bump backend dependencies - #3557 by @maarcingebala. This PR removes security issue CVE-2019-3498 which was present in Django 2.1.4. Saleor however wasn't vulnerable to this issue as it doesn't use the affected `django.views.defaults.page_not_found()` view.
- Generate random data using the default currency - #3512 by @stephenmoloney
- New translations:
  - Catalan
  - Serbian

### Dashboard 2.0

- Restyle product selection dialogs - #3499 by @dominik-zeglen, @maarcingebala
- Fix minor visual bugs in Dashboard 2.0 - #3433 by @dominik-zeglen
- Display warning if order draft has missing data - #3431 by @dominik-zeglen
- Add description field to collections - #3435 by @dominik-zeglen
- Add query batching - #3443 by @dominik-zeglen
- Use autocomplete fields in country selection - #3443 by @dominik-zeglen
- Add alt text to categories and collections - #3461 by @dominik-zeglen
- Use first and last name of a customer or staff member in UI - #3247 by @Bonifacy1, @dominik-zeglen
- Show error page if an object was not found - #3463 by @dominik-zeglen
- Fix simple product's inventory data saving bug - #3474 by @dominik-zeglen
- Replace `thumbnailUrl` with `thumbnail { url }` - #3484 by @dominik-zeglen
- Change "Feature on Homepage" switch behavior - #3481 by @dominik-zeglen
- Expand payment section in order view - #3502 by @dominik-zeglen
- Change TypeScript loader to speed up the build process - #3545 by @patrys

### Bugfixes

- Do not show `Pay For Order` if order is partly paid since partial payment is not supported - #3398 by @jxltom
- Fix attribute filters in the products category view - #3535 by @fowczarek
- Fix storybook dependencies conflict - #3544 by @dominik-zeglen

## 2.1.0

### API

- Change selected connection fields to lists - #3307 by @fowczarek
- Require pagination in connections - #3352 by @maarcingebala
- Replace Graphene view with a custom one - #3263 by @patrys
- Change `sortBy` parameter to use enum type - #3345 by @fowczarek
- Add `me` query to fetch data of a logged-in user - #3202, #3316 by @fowczarek
- Add `canFinalize` field to the Order type - #3356 by @fowczarek
- Extract resolvers and mutations to separate files - #3248 by @fowczarek
- Add VAT tax rates field to country - #3392 by @michaljelonek
- Allow creating orders without users - #3396 by @fowczarek

### Core

- Add Razorpay payment gatway - #3205 by @NyanKiyoshi
- Use standard tax rate as a default tax rate value - #3340 by @fowczarek
- Add description field to the Collection model - #3275 by @fowczarek
- Enforce the POST method on VAT rates fetching - #3337 by @NyanKiyoshi
- Generate thumbnails for category/collection background images - #3270 by @NyanKiyoshi
- Add warm-up support in product image creation mutation - #3276 by @NyanKiyoshi
- Fix error in the `populatedb` script when running it not from the project root - #3272 by @NyanKiyoshi
- Make Webpack rebuilds fast - #3290 by @patrys
- Skip installing Chromium to make deployment faster - #3227 by @jxltom
- Add default test runner - #3258 by @jxltom
- Add Transifex client to Pipfile - #3321 by @jxltom
- Remove additional pytest arguments in tox - #3338 by @jxltom
- Remove test warnings - #3339 by @jxltom
- Remove runtime warning when product has discount - #3310 by @jxltom
- Remove `django-graphene-jwt` warnings - #3228 by @jxltom
- Disable deprecated warnings - #3229 by @jxltom
- Add `AWS_S3_ENDPOINT_URL` setting to support DigitalOcean spaces. - #3281 by @hairychris
- Add `.gitattributes` file to hide diffs for generated files on Github - #3055 by @NyanKiyoshi
- Add database sequence reset to `populatedb` - #3406 by @michaljelonek
- Get authorized amount from succeeded auth transactions - #3417 by @jxltom
- Resort imports by `isort` - #3412 by @jxltom

### Dashboard 2.0

- Add confirmation modal when leaving view with unsaved changes - #3375 by @dominik-zeglen
- Add dialog loading and error states - #3359 by @dominik-zeglen
- Split paths and urls - #3350 by @dominik-zeglen
- Derive state from props in forms - #3360 by @dominik-zeglen
- Apply debounce to autocomplete fields - #3351 by @dominik-zeglen
- Use Apollo signatures - #3353 by @dominik-zeglen
- Add order note field in the order details view - #3346 by @dominik-zeglen
- Add app-wide progress bar - #3312 by @dominik-zeglen
- Ensure that all queries are built on top of TypedQuery - #3309 by @dominik-zeglen
- Close modal windows automatically - #3296 by @dominik-zeglen
- Move URLs to separate files - #3295 by @dominik-zeglen
- Add basic filters for products and orders list - #3237 by @Bonifacy1
- Fetch default currency from API - #3280 by @dominik-zeglen
- Add `displayName` property to components - #3238 by @Bonifacy1
- Add window titles - #3279 by @dominik-zeglen
- Add paginator component - #3265 by @dominik-zeglen
- Update Material UI to 3.6 - #3387 by @patrys
- Upgrade React, Apollo, Webpack and Babel - #3393 by @patrys
- Add pagination for required connections - #3411 by @dominik-zeglen

### Bugfixes

- Fix language codes - #3311 by @jxltom
- Fix resolving empty attributes list - #3293 by @maarcingebala
- Fix range filters not being applied - #3385 by @michaljelonek
- Remove timeout for updating image height - #3344 by @jxltom
- Return error if checkout was not found - #3289 by @maarcingebala
- Solve an auto-resize conflict between Materialize and medium-editor - #3367 by @adonig
- Fix calls to `ngettext_lazy` - #3380 by @patrys
- Filter preauthorized order from succeeded transactions - #3399 by @jxltom
- Fix incorrect country code in fixtures - #3349 by @bingimar
- Fix updating background image of a collection - #3362 by @fowczarek & @dominik-zeglen

### Docs

- Document settings related to generating thumbnails on demand - #3329 by @NyanKiyoshi
- Improve documentation for Heroku deployment - #3170 by @raybesiga
- Update documentation on Docker deployment - #3326 by @jxltom
- Document payment gateway configuration - #3376 by @NyanKiyoshi

## 2.0.0

### API

- Add mutation to delete a customer; add `isActive` field in `customerUpdate` mutation - #3177 by @maarcingebala
- Add mutations to manage authorization keys - #3082 by @maarcingebala
- Add queries for dashboard homepage - #3146 by @maarcingebala
- Allows user to unset homepage collection - #3140 by @oldPadavan
- Use enums as permission codes - #3095 by @the-bionic
- Return absolute image URLs - #3182 by @maarcingebala
- Add `backgroundImage` field to `CategoryInput` - #3153 by @oldPadavan
- Add `dateJoined` and `lastLogin` fields in `User` type - #3169 by @maarcingebala
- Separate `parent` input field from `CategoryInput` - #3150 by @akjanik
- Remove duplicated field in Order type - #3180 by @maarcingebala
- Handle empty `backgroundImage` field in API - #3159 by @maarcingebala
- Generate name-based slug in collection mutations - #3145 by @akjanik
- Remove products field from `collectionUpdate` mutation - #3141 by @oldPadavan
- Change `items` field in `Menu` type from connection to list - #3032 by @oldPadavan
- Make `Meta.description` required in `BaseMutation` - #3034 by @oldPadavan
- Apply `textwrap.dedent` to GraphQL descriptions - #3167 by @fowczarek

### Dashboard 2.0

- Add collection management - #3135 by @dominik-zeglen
- Add customer management - #3176 by @dominik-zeglen
- Add homepage view - #3155, #3178 by @Bonifacy1 and @dominik-zeglen
- Add product type management - #3052 by @dominik-zeglen
- Add site settings management - #3071 by @dominik-zeglen
- Escape node IDs in URLs - #3115 by @dominik-zeglen
- Restyle categories section - #3072 by @Bonifacy1

### Other

- Change relation between `ProductType` and `Attribute` models - #3097 by @maarcingebala
- Remove `quantity-allocated` generation in `populatedb` script - #3084 by @MartinSeibert
- Handle `Money` serialization - #3131 by @Pacu2
- Do not collect unnecessary static files - #3050 by @jxltom
- Remove host mounted volume in `docker-compose` - #3091 by @tiangolo
- Remove custom services names in `docker-compose` - #3092 by @tiangolo
- Replace COUNTRIES with countries.countries - #3079 by @neeraj1909
- Installing dev packages in docker since tests are needed - #3078 by @jxltom
- Remove comparing string in address-form-panel template - #3074 by @tomcio1205
- Move updating variant names to a Celery task - #3189 by @fowczarek

### Bugfixes

- Fix typo in `clean_input` method - #3100 by @the-bionic
- Fix typo in `ShippingMethod` model - #3099 by @the-bionic
- Remove duplicated variable declaration - #3094 by @the-bionic

### Docs

- Add createdb note to getting started for Windows - #3106 by @ajostergaard
- Update docs on pipenv - #3045 by @jxltom<|MERGE_RESOLUTION|>--- conflicted
+++ resolved
@@ -4,11 +4,8 @@
 
 ## [Unreleased]
 
-<<<<<<< HEAD
+- Add metadata to shipping zones and shipping methods - by @maarcingebala #6340
 - Add possibility to provide external payment ID during the conversion draft order to order - #6320 by @korycins
-=======
-- Add metadata to shipping zones and shipping methods - by @maarcingebala #6340
->>>>>>> ecc752ff
 
 ## 2.11.0
 
