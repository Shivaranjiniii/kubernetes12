# Changelog

All notable, unreleased changes to this project will be documented in this file. For the released changes, please visit the [Releases](https://github.com/mirumee/saleor/releases) page.

# 3.5.0 [Unreleased]

### Other changes
- Fix inaccurate tax calculations - #9799 by @IKarbowiak
- Fix incorrect default value used in `PaymentInput.storePaymentMethod` - #9943 by @korycins
- Introduce plain text attribute - #9907 by @IKarbowiak
- Stop auto-assigning default addresses to checkout - #9933 by @SzymJ

#### Saleor Apps
- Add webhooks `PAGE_TYPE_CREATED`, `PAGE_TYPE_UPDATED` and `PAGE_TYPE_DELETED` - #9859 by @SzymJ
- Add webhooks `ADDRESS_CREATED`, `ADDRESS_UPDATED` and `ADDRESS_DELETED` - #9860 by @SzymJ
<<<<<<< HEAD
- Add webhooks `STAFF_CREATED`, `STAFF_UPDATED` and `STAFF_DELETED` - #9949 by @SzymJ
=======
- Returning errors in subscription webhooks payloads fix - #9905 by @SzymJ
>>>>>>> fad5cdf4

# 3.4.0

### Breaking changes

- Hide private metadata in notification payloads - #9849 by @maarcingebala
  - From now on, the `private_metadata` field in `NOTIFY_USER` webhook payload is deprecated and it will return an empty dictionary. This change also affects `AdminEmailPlugin`, `UserEmailPlugin`, and `SendgridEmailPlugin`.

### Other changes

#### GraphQL API

- Add new fields to `Order` type to show authorize/charge status #9795
  - Add new fields to Order type:
    - `totalAuthorized`
    - `totalCharged`
    - `authorizeStatus`
    - `chargeStatus`
  - Add filters to `Order`:
    - `authorizeStatus`
    - `chargeStatus`
- Add mutations for managing a payment transaction attached to order/checkout. - #9564 by @korycins
  - add fields:
    - `order.transactions`
    - `checkout.transactions`
  - add mutations:
    - `transactionCreate`
    - `transactionUpdate`
    - `transactionRequestAction`
  - add new webhook event:
    - `TRANSACTION_ACTION_REQUEST`
- Unify checkout's ID fields. - #9862 by @korycins
  - Deprecate `checkoutID` and `token` in all Checkout's mutations. Use `id` instead.
  - Deprecate `token` in `checkout` query. Use `id` instead.
- Add `unitPrice`, `undiscountedUnitPrice`, `undiscountedTotalPrice` fields to `CheckoutLine` type - #9821 by @fowczarek
- Fix invalid `ADDED_PRODUCTS` event parameter for `OrderLinesCreate` mutation - #9653 by @IKarbowiak
- Update sorting field descriptions - add info where channel slug is required (#9695) (391743098)
- Fix using enum values in permission descriptions (#9697) (dbb783e1f)
- Change gateway validation in `checkoutPaymentCreate` mutation (#9530) (cf1d49bdc)
- Fix invalid `ADDED_PRODUCTS` event parameter for `OrderLinesCreate` mutation (#9653) (a0d8aa8f1)
- Fix resolver for `Product.created` field (#9737) (0af00cb70)
- Allow fetching by id all order data for new orders (#9728) (71c19c951)
- Provide a reference for the rich text format (#9744) (f2207c408)
- Improve event schema field descriptions - #9880 by @patrys

#### Saleor Apps

- Add menu webhooks: `MENU_CREATED`, `MENU_UPDATED`, `MENU_DELETED`, `MENU_ITEM_CREATED`, `MENU_ITEM_UPDATED`, `MENU_ITEM_DELETED` - #9651 by @SzymJ
- Add voucher webhooks: `VOUCHER_CREATED`, `VOUCHER_UPDATED`, `VOUCHER_DELETED` - #9657 by @SzymJ
- Add app webhooks: `APP_INSTALLED`, `APP_UPDATED`, `APP_DELETED`, `APP_STATUS_CHANGED` - #9698 by @SzymJ
- Add warehouse webhoks: `WAREHOUSE_CREATED`, `WAREHOUSE_UPDATED`, `WAREHOUSE_DELETED` - #9746 by @SzymJ
- Expose order alongside fulfillment in fulfillment-based subscriptions used by webhooks (#9847)
- Fix webhooks payload not having field for `is_published` (#9800) (723f93c50)
- Add support for `ORDER_*` mounting points for Apps (#9694) (cc728ef7e)
- Add missing shipping method data in order and checkout events payloads. (#9692) (dabd1a221)
- Use the human-readable order number in notification payloads (#9863) (f10c5fd5f)

#### Models

- Migrate order discount id from int to UUID - #9729 by @IKarbowiak
  - Changed the order discount `id` from `int` to `UUID`, the old ids still can be used
    for old order discounts.
- Migrate order line id from int to UUID - #9637 by @IKarbowiak
  - Changed the order line `id` from `int` to `UUID`, the old ids still can be used
    for old order lines.
- Migrate checkout line id from int to UUID - #9675 by @IKarbowiak
  - Changed the checkout line `id` from `int` to `UUID`, the old ids still can be used
    for old checkout lines.

#### Performance

- Fix memory consumption of `delete_event_payloads_task` (#9806) (2823edc68)
- Add webhook events dataloader (#9790) (e88eef35e)
- Add dataloader for fulfillment warehouse resolver (#9740) (9d14fadb2)
- Fix order type resolvers performance (#9723) (13b5a95e7)
- Improve warehouse filtering performance (#9622) (a1a7a223b)
- Add dataloader for fulfillment lines (#9707) (68fb4bf4a)

#### Other

- Observability reporter - #9803 by @przlada
- Update sample products set - #9796 by @mirekm
- Fix for sending incorrect prices to Avatax - #9633 by @korycins
- Fix tax-included flag sending to Avatax - #9820
- Fix AttributeError: 'Options' object has no attribute 'Model' in `search_tasks.py` - #9824
- Fix Braintree merchant accounts mismatch error - #9778
- Stricter signatures for resolvers and mutations - #9649

# 3.3.1

- Drop manual calls to emit post_migrate in migrations (#9647) (b32308802)
- Fix search indexing of empty variants (#9640) (31833a717)

# 3.3.0

### Breaking changes

- PREVIEW_FEATURE: replace error code `NOT_FOUND` with `CHECKOUT_NOT_FOUND` for mutation `OrderCreateFromCheckout` - #9569 by @korycins

### Other changes

- Fix filtering product attributes by date range - #9543 by @IKarbowiak
- Fix for raising Permission Denied when anonymous user calls `checkout.customer` field - #9573 by @korycins
- Use fulltext search for products (#9344) (4b6f25964) by @patrys
- Precise timestamps for publication dates - #9581 by @IKarbowiak
  - Change `publicationDate` fields to `publishedAt` date time fields.
    - Types and inputs where `publicationDate` is deprecated and `publishedAt` field should be used instead:
      - `Product`
      - `ProductChannelListing`
      - `CollectionChannelListing`
      - `Page`
      - `PublishableChannelListingInput`
      - `ProductChannelListingAddInput`
      - `PageCreateInput`
      - `PageInput`
  - Change `availableForPurchaseDate` fields to `availableForPurchaseAt` date time field.
    - Deprecate `Product.availableForPurchase` field, the `Product.availableForPurchaseAt` should be used instead.
    - Deprecate `ProductChannelListing.availableForPurchase` field, the `ProductChannelListing.availableForPurchaseAt` should be used instead.
  - Deprecate `publicationDate` on `CollectionInput` and `CollectionCreateInput`.
  - Deprecate `PUBLICATION_DATE` in `CollectionSortField`, the `PUBLISHED_AT` should be used instead.
  - Deprecate `PUBLICATION_DATE` in `PageSortField`, the `PUBLISHED_AT` should be used instead.
  - Add a new column `published at` to export products. The new field should be used instead of `publication_date`.
- Add an alternative API for fetching metadata - #9231 by @patrys
- New webhook events related to gift card changes (#9588) (52adcd10d) by @SzymJ
- New webhook events for changes related to channels (#9570) (e5d78c63e) by @SzymJ
- Tighten the schema types for output fields (#9605) (81418cb4c) by @patrys
- Include permissions in schema descriptions of protected fields (#9428) (f0a988e79) by @maarcingebala
- Update address database (#9585) (1f5e84e4a) by @patrys
- Handle pagination with invalid cursor that is valid base64 (#9521) (3c12a1e95) by @jakubkuc
- Handle all Braintree errors (#9503) (20f21c34a) by @L3str4nge
- Fix `recalculate_order` dismissing weight unit (#9527) (9aea31774)
- Fix filtering product attributes by date range - #9543 by @IKarbowiak
- Fix for raising Permission Denied when anonymous user calls `checkout.customer` field - #9573 by @korycins
- Optimize stock warehouse resolver performance (955489bff) by @tomaszszymanski129
- Improve shipping zone filters performance (#9540) (7841ec536) by @tomaszszymanski129

# 3.2.0

### Breaking changes

- Convert IDs from DB to GraphQL format in all notification payloads (email plugins and the `NOTIFY` webhook)- #9388 by @L3str4nge
- Migrate order id from int to UUID - #9324 by @IKarbowiak
  - Changed the order `id` changed from `int` to `UUID`, the old ids still can be used
    for old orders.
  - Deprecated the `order.token` field, the `order.id` should be used instead.
  - Deprecated the `token` field in order payload, the `id` field should be used
    instead.
- Enable JWT expiration by default - #9483 by @maarcingebala

### Other changes

#### Saleor Apps

- Introduce custom prices - #9393 by @IKarbowiak
  - Add `HANDLE_CHECKOUTS` permission (only for apps)
- Add subscription webhooks (#9394) @jakubkuc
- Add `language_code` field to webhook payload for `Order`, `Checkout` and `Customer` - #9433 by @rafalp
- Refactor app tokens - #9438 by @IKarbowiak
  - Store app tokens hashes instead of plain text.
- Add category webhook events - #9490 by @SzymJ
- Fix access to own resources by App - #9425 by @korycins
- Add `handle_checkouts` permission - #9402 by @korycins
- Return `user_email` or order user's email in order payload `user_email` field (#9419) (c2d248655)
- Mutation `CategoryBulkDelete` now trigger `category_delete` event - #9533 by @SzymJ
- Add webhooks `SHIPPING_PRICE_CREATED`, `SHIPPING_PRICE_UPDATED`, `SHIPPING_PRICE_DELETED`, `SHIPPING_ZONE_CREATED`, `SHIPPING_ZONE_UPDATED`, `SHIPPING_ZONE_DELETED` - #9522 by @SzymJ

#### Plugins

- Add OpenID Connect Plugin - #9406 by @korycins
- Allow plugins to create their custom error code - #9300 by @LeOndaz

#### Other

- Use full-text search for products search API - #9344 by @patrys

- Include required permission in mutations' descriptions - #9363 by @maarcingebala
- Make GraphQL list items non-nullable - #9391 by @maarcingebala
- Port a better schema printer from GraphQL Core 3.x - #9389 by @patrys
- Fix failing `checkoutCustomerAttach` mutation - #9401 by @IKarbowiak
- Add new mutation `orderCreateFromCheckout` - #9343 by @korycins
- Assign missing user to context - #9520 by @korycins
- Add default ordering to order discounts - #9517 by @fowczarek
- Raise formatted error when trying to assign assigned media to variant - #9496 by @L3str4nge
- Update `orderNumber` field in `OrderEvent` type - #9447 by @IKarbowiak
- Do not create `AttributeValues` when values are not provided - #9446 @IKarbowiak
- Add response status code to event delivery attempt - #9456 by @przlada
- Don't rely on counting objects when reindexing - #9442 by @patrys
- Allow filtering attribute values by ids - #9399 by @IKarbowiak
- Fix errors handling for `orderFulfillApprove` mutation - #9491 by @SzymJ
- Fix shipping methods caching - #9472 by @tomaszszymanski129
- Fix payment flow - #9504 by @IKarbowiak
- Fix etting external methods did not throw an error when that method didn't exist - #9498 by @SethThoburn
- Reduce placeholder image size - #9484 by @jbergstroem
- Improve menus filtering performance - #9539 by @tomaszszymanski129
- Remove EventDeliveries without webhooks and make webhook field non-nullable - #9507 by @jakubkuc
- Improve discount filters performance - #9541 by @tomaszszymanski129
- Change webhooks to be called on commit in atomic transactions - #9532 by @jakubkuc
- Drop distinct and icontains in favor of ilike in apps filtering - #9534 by @tomaszszymanski129
- Refactor csv filters to improve performance - #9535 by @tomaszszymanski129
- Improve attributes filters performance - #9542 by @tomaszszymanski129
- Rename models fields from created to created_at - #9537 by @IKarbowiak

# 3.1.10

- Migration dependencies fix - #9590 by @SzymJ

# 3.1.9

- Use ordering by PK in `queryset_in_batches` (#9493) (4e49c52d2)

# 3.1.8

- Fix shipping methods caching (#9472) (0361f40)
- Fix logging of excessive logger informations (#9441) (d1c5d26)

# 3.1.7

- Handle `ValidationError` in metadata mutations (#9380) (75deaf6ea)
- Fix order and checkout payload serializers (#9369) (8219b6e9b)
- Fix filtering products ordered by collection (#9285) (57aed02a2)
- Cast `shipping_method_id` to int (#9364) (8d0584710)
- Catch "update_fields did not affect any rows" errors and return response with message (#9225) (29c7644fc)
- Fix "str object has no attribute input type" error (#9345) (34c64b5ee)
- Fix `graphene-django` middleware imports (#9360) (2af1cc55d)
- Fix preorders to update stock `quantity_allocated` (#9308) (8cf83df81)
- Do not drop attribute value files when value is deleted (#9320) (57b2888bf)
- Always cast database ID to int in data loader (#9340) (dbc5ec3e3)
- Fix removing references when user removes the referenced object (#9162) (68b33d95a)
- Pass correct list of order lines to `order_added_products_event` (#9286) (db3550f64)
- Fix flaky order payload serializer test (#9387) (d73bd6f9d)

# 3.1.6

- Fix unhandled GraphQL errors after removing `graphene-django` (#9398) (4090e6f2a)

# 3.1.5

- Fix checkout payload (#9333) (61b928e33)
- Revert "3.1 Add checking if given attributes are variant attributes in ProductVariantCreate mutation (#9134)" (#9334) (dfee09db3)

# 3.1.4

- Add `CREATED_AT` and `LAST_MODIFIED_AT` sorting to some GraphQL fields - #9245 by @rafalp
  - Added `LAST_MODIFIED_AT` sort option to `ExportFileSortingInput`
  - Added `CREATED_AT` and `LAST_MODIFIED_AT` sort options to `OrderSortingInput` type
  - Added `LAST_MODIFIED_AT` and `PUBLISHED_AT` sort options to `ProductOrder` type
  - Added `CREATED_AT` and `LAST_MODIFIED_AT` sort options to `SaleSortingInput` type
  - Added `CREATED_AT` and `LAST_MODIFIED_AT` sort options to `UserSortingInput` type
  - Added `ProductVariantSortingInput` type with `LAST_MODIFIED_AT` sort option
  - Deprecated `UPDATED_AT` sort option on `ExportFileSortingInput`
  - Deprecated `LAST_MODIFIED` and `PUBLICATION_DATE` sort options on `ProductOrder` type
  - Deprecated `CREATION_DATE` sort option on `OrderSortingInput` type
- Fix sending empty emails (#9317) (3e8503d8a)
- Add checking if given attributes are variant attributes in ProductVariantCreate mutation (#9134) (409ca7d23)
- Add command to update search indexes (#9315) (fdd81bbfe)
- Upgrade required Node and NPM versions used by release-it tool (#9293) (3f96a9c30)
- Update link to community pages (#9291) (2d96f5c60)
- General cleanup (#9282) (78f59c6a3)
- Fix `countries` resolver performance (#9318) (dc58ef2c4)
- Fix multiple refunds in NP Atobarai - #9222
- Fix dataloaders, filter out productmedia to be removed (#9299) (825ec3cad)
- Fix migration issue between 3.0 and main (#9323) (fec80cd63)
- Drop wishlist models (#9313) (7c9576925)

# 3.1.3

- Add command to update search indexes (#9315) (6be8461c0)
- Fix countries resolver performance (#9318) (e177f3957)

# 3.1.2

### Breaking changes

- Require `MANAGE_ORDERS` permission in `User.orders` query (#9128) (521dfd639)
  - only staff with `manage orders` and can fetch customer orders
  - the customer can fetch his own orders, except drafts

### Other changes

- Fix failing `on_failure` export tasks method (#9160) (efab6db9d)
- Fix mutations breaks on partially invalid IDs (#9227) (e3b6df2eb)
- Fix voucher migrations (#9249) (3c565ba0c)
- List the missing permissions where possible (#9250) (f8df1aa0d)
- Invalidate stocks dataloader (#9188) (e2366a5e6)
- Override `graphene.JSONString` to have more meaningful message in error message (#9171) (2a0c5a71a)
- Small schema fixes (#9224) (932e64808)
- Support Braintree subaccounts (#9191) (035bf705c)
- Split checkout mutations into separate files (#9266) (1d37b0aa3)

# 3.1.1

- Drop product channel listings when removing last available variant (#9232) (b92d3b686)
- Handle product media deletion in a Celery task (#9187) (2b10fc236)
- Filter Customer/Order/Sale/Product/ProductVariant by datetime of last modification (#9137) (55a845c7b)
- Add support for hiding plugins (#9219) (bc9405307)
- Fix missing update of payment methods when using stored payment method (#9158) (ee4bf520b)
- Fix invalid paths in VCR cassettes (#9236) (f6c268d2e)
- Fix Razorpay comment to be inline with code (#9238) (de417af24)
- Remove `graphene-federation` dependency (#9184) (dd43364f7)

# 3.1.0

### Breaking changes

#### Plugins

- Don't run plugins when calculating checkout's total price for available shipping methods resolution - #9121 by @rafalp
  - Use either net or gross price depending on store configuration.

### Other changes

#### Saleor Apps

- Add API for webhook payloads and deliveries - #8227 by @jakubkuc
- Extend app by `AppExtension` - #7701 by @korycins
- Add webhooks for stock changes: `PRODUCT_VARIANT_OUT_OF_STOCK` and `PRODUCT_VARIANT_BACK_IN_STOCK` - #7590 by @mstrumeck
- Add `COLLECTION_CREATED`, `COLLECTION_UPDATED`, `COLLECTION_DELETED` events and webhooks - #8974 by @rafalp
- Add draft orders webhooks by @jakubkuc
- Add support for providing shipping methods by Saleor Apps - #7975 by @bogdal:
  - Add `SHIPPING_LIST_METHODS_FOR_CHECKOUT` sync webhook
- Add sales webhooks - #8157 @kuchichan
- Allow fetching unpublished pages by apps with manage pages permission - #9181 by @IKarbowiak

#### Metadata

- Add ability to use metadata mutations with tokens as an identifier for orders and checkouts - #8426 by @IKarbowiak

#### Attributes

- Introduce swatch attributes - #7261 by @IKarbowiak
- Add `variant_selection` to `ProductAttributeAssign` operations - #8235 by @kuchichan
- Refactor attributes validation - #8905 by @IKarbowiak
  - in create mutations: require all required attributes
  - in update mutations: do not require providing any attributes; when any attribute is given, validate provided values.

#### Other features and changes

- Add gift cards - #7827 by @IKarbowiak, @tomaszszymanski129
- Add Click & Collect - #7673 by @kuchichan
- Add fulfillment confirmation - #7675 by @tomaszszymanski129
- Make SKU an optional field on `ProductVariant` - #7633 by @rafalp
- Possibility to pass metadata in input of `checkoutPaymentCreate` - #8076 by @mateuszgrzyb
- Add `ExternalNotificationTrigger` mutation - #7821 by @mstrumeck
- Extend `accountRegister` mutation to consume first & last name - #8184 by @piotrgrundas
- Introduce sales/vouchers per product variant - #8064 by @kuchichan
- Batch loads in queries for Apollo Federation - #8273 by @rafalp
- Reserve stocks for checkouts - #7589 by @rafalp
- Add query complexity limit to GraphQL API - #8526 by @rafalp
- Add `quantity_limit_per_customer` field to ProductVariant #8405 by @kuchichan
- Make collections names non-unique - #8986 by @rafalp
- Add validation of unavailable products in the checkout. Mutations: `CheckoutShippingMethodUpdate`,
  `CheckoutAddPromoCode`, `CheckoutPaymentCreate` will raise a ValidationError when product in the checkout is
  unavailable - #8978 by @IKarbowiak
- Add `withChoices` flag for Attribute type - #7733 by @dexon44
- Update required permissions for attribute options - #9204 by @IKarbowiak
  - Product attribute options can be fetched by requestors with manage product types and attributes permission.
  - Page attribute options can be fetched by requestors with manage page types and attributes permission.
- Deprecate interface field `PaymentData.reuse_source` - #7988 by @mateuszgrzyb
- Deprecate `setup_future_usage` from `checkoutComplete.paymentData` input - will be removed in Saleor 4.0 - #7994 by @mateuszgrzyb
- Fix shipping address issue in `availableCollectionPoints` resolver for checkout - #8143 by @kuchichan
- Fix cursor-based pagination in products search - #8011 by @rafalp
- Fix crash when querying external shipping methods `translation` field - #8971 by @rafalp
- Fix crash when too long translation strings were passed to `translate` mutations - #8942 by @rafalp
- Raise ValidationError in `CheckoutAddPromoCode`, `CheckoutPaymentCreate` when product in the checkout is
  unavailable - #8978 by @IKarbowiak
- Remove `graphene-django` dependency - #9170 by @rafalp
- Fix disabled warehouses appearing as valid click and collect points when checkout contains only preorders - #9052 by @rafalp
- Fix failing `on_failure` export tasks method - #9160 by @IKarbowiak

# 3.0.0

### Breaking changes

#### Behavior

- Add multichannel - #6242 by @fowczarek @d-wysocki
- Add email interface as a plugin - #6301 by @korycins
- Add unconfirmed order editing - #6829 by @tomaszszymanski129
  - Removed mutations for draft order lines manipulation: `draftOrderLinesCreate`, `draftOrderLineDelete`, `draftOrderLineUpdate`
  - Added instead: `orderLinesCreate`, `orderLineDelete`, `orderLineUpdate` mutations instead.
  - Order events enums `DRAFT_ADDED_PRODUCTS` and `DRAFT_REMOVED_PRODUCTS` are now `ADDED_PRODUCTS` and `REMOVED_PRODUCTS`
- Remove resolving users location from GeoIP; drop `PaymentInput.billingAddress` input field - #6784 by @maarcingebala
- Always create new checkout in `checkoutCreate` mutation - #7318 by @IKarbowiak
  - deprecate `created` return field on `checkoutCreate` mutation
- Return empty values list for attribute without choices - #7394 by @fowczarek
  - `values` for attributes without choices from now are empty list.
  - attributes with choices - `DROPDOWN` and `MULTISELECT`
  - attributes without choices - `FILE`, `REFERENCE`, `NUMERIC` and `RICH_TEXT`
- Unify checkout identifier in checkout mutations and queries - #7511 by @IKarbowiak
- Propagate sale and voucher discounts over specific lines - #8793 by @korycins
  - Use a new interface for response received from plugins/pluginManager. Methods `calculate_checkout_line_unit_price`
    and `calculate_checkout_line_total` returns `TaxedPricesData` instead of `TaxedMoney`.
- Attach sale discount info to the line when adding variant to order - #8821 by @IKarbowiak
  - Use a new interface for the response received from plugins/pluginManager.
    Methods `calculate_order_line_unit` and `calculate_order_line_total` returns
    `OrderTaxedPricesData` instead of `TaxedMoney`.
  - Rename checkout interfaces: `CheckoutTaxedPricesData` instead of `TaxedPricesData`
    and `CheckoutPricesData` instead of `PricesData`
- Sign JWT tokens with RS256 instead of HS256 - #7990 by @korycins
- Add support for filtering available shipping methods by Saleor Apps - #8399 by @kczan, @stnatic
  - Introduce `ShippingMethodData` interface as a root object type for ShippingMethod object
- Limit number of user addresses - #9173 by @IKarbowiak

#### GraphQL Schema

- Drop deprecated meta mutations - #6422 by @maarcingebala
- Drop deprecated service accounts and webhooks API - #6431 by @maarcingebala
- Drop deprecated fields from the `ProductVariant` type: `quantity`, `quantityAllocated`, `stockQuantity`, `isAvailable` - #6436 by @maarcingebala
- Drop authorization keys API - #6631 by @maarcingebala
- Drop `type` field from `AttributeValue` type - #6710 by @IKarbowiak
- Drop deprecated `taxRate` field from `ProductType` - #6795 by @d-wysocki
- Drop deprecated queries and mutations - #7199 by @IKarbowiak
  - drop `url` field from `Category` type
  - drop `url` field from `Category` type
  - drop `url` field from `Product` type
  - drop `localized` fild from `Money` type
  - drop `permissions` field from `User` type
  - drop `navigation` field from `Shop` type
  - drop `isActive` from `AppInput`
  - drop `value` from `AttributeInput`
  - drop `customerId` from `checkoutCustomerAttach`
  - drop `stockAvailability` argument from `products` query
  - drop `created` and `status` arguments from `orders` query
  - drop `created` argument from `draftOrders` query
  - drop `productType` from `ProductFilter`
  - deprecate specific error fields `<TypeName>Errors`, typed `errors` fields and remove deprecation
- Drop top-level `checkoutLine` query from the schema with related resolver, use `checkout` query instead - #7623 by @dexon44
- Change error class in `CollectionBulkDelete` to `CollectionErrors` - #7061 by @d-wysocki
- Make quantity field on `StockInput` required - #7082 by @IKarbowiak
- Add description to shipping method - #7116 by @IKarbowiak
  - `ShippingMethod` was extended with `description` field.
  - `ShippingPriceInput` was extended with `description` field
  - Extended `shippingPriceUpdate`, `shippingPriceCreate` mutation to add/edit description
  - Input field in `shippingPriceTranslate` changed to `ShippingPriceTranslationInput`
- Split `ShippingMethod` into `ShippingMethod` and `ShippingMethodType` (#8399):
  - `ShippingMethod` is used to represent methods offered for checkouts and orders
  - `ShippingMethodType` is used to manage shipping method configurations in Saleor
  - Deprecate `availableShippingMethods` on `Order` and `Checkout`. Use `shippingMethods` and refer to the `active` field instead

#### Saleor Apps

- Drop `CHECKOUT_QUANTITY_CHANGED` webhook - #6797 by @d-wysocki
- Change the payload of the order webhook to handle discounts list - #6874 by @korycins:
  - added fields: `Order.discounts`, `OrderLine.unit_discount_amount`, `OrderLine.unit_discount_type`, `OrderLine.unit_discount_reason`,
  - removed fields: `Order.discount_amount`, `Order.discount_name`, `Order.translated_discount_name`
- Remove triggering a webhook event `PRODUCT_UPDATED` when calling `ProductVariantCreate` mutation. Use `PRODUCT_VARIANT_CREATED` instead - #6963 by @piotrgrundas
- Make `order` property of invoice webhook payload contain order instead of order lines - #7081 by @pdblaszczyk
  - Affected webhook events: `INVOICE_REQUESTED`, `INVOICE_SENT`, `INVOICE_DELETED`
- Added `CHECKOUT_FILTER_SHIPPING_METHODS`, `ORDER_FILTER_SHIPPING_METHODS` sync webhooks - #8399 by @kczan, @stnatic

#### Plugins

- Drop `apply_taxes_to_shipping_price_range` plugin hook - #6746 by @maarcingebala
- Refactor listing payment gateways - #7050 by @maarcingebala:
  - Breaking changes in plugin methods: removed `get_payment_gateway` and `get_payment_gateway_for_checkout`; instead `get_payment_gateways` was added.
- Improve checkout performance - introduce `CheckoutInfo` data class - #6958 by @IKarbowiak;
  - Introduced changes in plugin methods definitions in the following methods, the `checkout` parameter changed to `checkout_info`:
    - `calculate_checkout_total`
    - `calculate_checkout_subtotal`
    - `calculate_checkout_shipping`
    - `get_checkout_shipping_tax_rate`
    - `calculate_checkout_line_total`
    - `calculate_checkout_line_unit_price`
    - `get_checkout_line_tax_rate`
    - `preprocess_order_creation`
  - `preprocess_order_creation` was extend with `lines_info` parameter
- Fix Avalara caching - #7036 by @fowczarek:
  - Introduced changes in plugin methods definitions:
    - `calculate_checkout_line_total` was extended with `lines` parameter
    - `calculate_checkout_line_unit_price` was extended with `lines` parameter
    - `get_checkout_line_tax_rate` was extended with `lines` parameter
  - To get proper taxes we should always send the whole checkout to Avalara.
- Extend plugins manager to configure plugins for each plugins - #7198 by @korycins:
  - Introduce changes in API:
    - `paymentInitialize` - add `channel` parameter. Optional when only one channel exists.
    - `pluginUpdate` - add `channel` parameter.
    - `availablePaymentGateways` - add `channel` parameter.
    - `storedPaymentSources` - add `channel` parameter.
    - `requestPasswordReset` - add `channel` parameter.
    - `requestEmailChange` - add `channel` parameter.
    - `confirmEmailChange` - add `channel` parameter.
    - `accountRequestDeletion` - add `channel` parameter.
    - change structure of type `Plugin`:
      - add `globalConfiguration` field for storing configuration when a plugin is globally configured
      - add `channelConfigurations` field for storing plugin configuration for each channel
      - removed `configuration` field, use `globalConfiguration` and `channelConfigurations` instead
    - change structure of input `PluginFilterInput`:
      - add `statusInChannels` field
      - add `type` field
      - removed `active` field. Use `statusInChannels` instead
  - Change plugin webhook endpoint - #7332 by @korycins.
    - Use /plugins/channel/<channel_slug>/<plugin_id> for plugins with channel configuration
    - Use /plugins/global/<plugin_id> for plugins with global configuration
    - Remove /plugin/<plugin_id> endpoint
- Fix doubling price in checkout for products without tax - #7056 by @IKarbowiak:
  - Introduce changes in plugins method:
    - `calculate_checkout_subtotal` has been dropped from plugins;
    - for correct subtotal calculation, `calculate_checkout_line_total` must be set (manager method for calculating checkout subtotal uses `calculate_checkout_line_total` method)
- Deprecated Stripe plugin - will be removed in Saleor 4.0
  - rename `StripeGatewayPlugin` to `DeprecatedStripeGatewayPlugin`.
  - introduce new `StripeGatewayPlugin` plugin.

### Other changes

#### Features

- Migrate from Draft.js to Editor.js format - #6430, #6456 by @IKarbowiak
- Allow using `Bearer` as an authorization prefix - #6996 by @korycins
- Add product rating - #6284 by @korycins
- Add order confirmation - #6498 by @tomaszszymanski12
- Extend Vatlayer functionalities - #7101 by @korycins:
  - Allow users to enter a list of exceptions (country ISO codes) that will use the source country rather than the destination country for tax purposes.
  - Allow users to enter a list of countries for which no VAT will be added.
- Extend order with origin and original order values - #7326 by @IKarbowiak
- Allow impersonating user by an app/staff - #7754 by @korycins:
  - Add `customerId` to `checkoutCustomerAttach` mutation
  - Add new permission `IMPERSONATE_USER`
- Add possibility to apply a discount to order/order line with status `DRAFT` - #6930 by @korycins
- Implement database read replicas - #8516, #8751 by @fowczarek
- Propagate sale and voucher discounts over specific lines - #8793 by @korycins
  - The created order lines from checkout will now have fulfilled all undiscounted fields with a default price value
    (without any discounts).
  - Order line will now include a voucher discount (in the case when the voucher is for specific products or have a
    flag apply_once_per_order). In that case, `Order.discounts` will not have a relation to `OrderDiscount` object.
  - Webhook payload for `OrderLine` will now include two new fields, `sale_id` (graphql ID of applied sale) and
    `voucher_code` (code of the valid voucher applied to this line).
  - When any sale or voucher discount was applied, `line.discount_reason` will be fulfilled.
  - New interface for handling more data for prices: `PricesData` and `TaxedPricesData` used in checkout calculations
    and in plugins/pluginManager.
- Attach sale discount info to the line when adding variant to order - #8821 by @IKarbowiak
  - Rename checkout interfaces: `CheckoutTaxedPricesData` instead of `TaxedPricesData`
    and `CheckoutPricesData` instead of `PricesData`
  - New interface for handling more data for prices: `OrderTaxedPricesData` used in plugins/pluginManager.
- Add uploading video URLs to product gallery - #6838 by @GrzegorzDerdak
- Add generic `FileUpload` mutation - #6470 by @IKarbowiak

#### Metadata

- Allow passing metadata to `accountRegister` mutation - #7152 by @piotrgrundas
- Copy metadata fields when creating reissue - #7358 by @IKarbowiak
- Add metadata to shipping zones and shipping methods - #6340 by @maarcingebala
- Add metadata to menu and menu item - #6648 by @tomaszszymanski129
- Add metadata to warehouse - #6727 by @d-wysocki
- Added support for querying objects by metadata fields - #6683 by @LeOndaz, #7421 by @korycins
- Change metadata mutations to use token for order and checkout as an identifier - #8542 by @IKarbowiak
  - After changes, using the order `id` for changing order metadata is deprecated

#### Attributes

- Add rich text attribute input - #7059 by @piotrgrundas
- Support setting value for AttributeValue mutations - #7037 by @piotrgrundas
- Add boolean attributes - #7454 by @piotrgrundas
- Add date & date time attributes - #7500 by @piotrgrundas
- Add file attributes - #6568 by @IKarbowiak
- Add page reference attributes - #6624 by @IKarbowiak
- Add product reference attributes - #6711 by @IKarbowiak
- Add numeric attributes - #6790 by @IKarbowiak
- Add `withChoices` flag for Attribute type - #7733 by @CossackDex
- Return empty results when filtering by non-existing attribute - #7025 by @maarcingebala
- Add Page Types - #6261 by @IKarbowiak

#### Plugins

- Add interface for integrating the auth plugins - #6799 by @korycins
- Add Sendgrid plugin - #6793 by @korycins
- Trigger `checkout_updated` plugin method for checkout metadata mutations - #7392 by @maarcingebala

#### Saleor Apps

- Add synchronous payment webhooks - #7044 by @maarcingebala
- Add `CUSTOMER_UPDATED` webhook, add addresses field to customer `CUSTOMER_CREATED` webhook - #6898 by @piotrgrundas
- Add `PRODUCT_VARIANT_CREATED`, `PRODUCT_VARIANT_UPDATED`, `PRODUCT_VARIANT_DELETED` webhooks, fix attributes field for `PRODUCT_CREATED`, `PRODUCT_UPDATED` webhooks - #6963 by @piotrgrundas
- Trigger `PRODUCT_UPDATED` webhook for collections and categories mutations - #7051 by @d-wysocki
- Extend order webhook payload with fulfillment fields - #7364, #7347 by @korycins
  - fulfillments extended with:
    - `total_refund_amount`
    - `shipping_refund_amount`
    - `lines`
  - fulfillment lines extended with:
    - `total_price_net_amount`
    - `total_price_gross_amount`
    - `undiscounted_unit_price_net`
    - `undiscounted_unit_price_gross`
    - `unit_price_net`
- Extend order payload with undiscounted prices and add psp_reference to payment model - #7339 by @IKarbowiak
  - order payload extended with the following fields:
    - `undiscounted_total_net_amount`
    - `undiscounted_total_gross_amount`
    - `psp_reference` on `payment`
  - order lines extended with:
    - `undiscounted_unit_price_net_amount`
    - `undiscounted_unit_price_gross_amount`
    - `undiscounted_total_price_net_amount`
    - `undiscounted_total_price_gross_amount`
- Add `product_id`, `product_variant_id`, `attribute_id` and `page_id` when it is possible for `AttributeValue` translations webhook - #7783 by @fowczarek
- Add draft orders webhooks - #8102 by @jakubkuc
- Add page webhooks: `PAGE_CREATED`, `PAGE_UPDATED` and `PAGE_DELETED` - #6787 by @d-wysocki
- Add `PRODUCT_DELETED` webhook - #6794 by @d-wysocki
- Add `page_type_id` in translations webhook - #7825 by @fowczarek
- Fix failing account mutations for app - #7569 by @IKarbowiak
- Add app support for events - #7622 by @IKarbowiak
- Fix creating translations with app - #6804 by @krzysztofwolski
- Change the `app` query to return info about the currently authenticated app - #6928 by @d-wysocki
- Mark `X-` headers as deprecated and add headers without prefix. All deprecated headers will be removed in Saleor 4.0 - #8179 by @L3str4nge
  - X-Saleor-Event -> Saleor-Event
  - X-Saleor-Domain -> Saleor-Domain
  - X-Saleor-Signature -> Saleor-Signature
  - X-Saleor-HMAC-SHA256 -> Saleor-HMAC-SHA256

#### Other changes

- Add query contains only schema validation - #6827 by @fowczarek
- Add introspection caching - #6871 by @fowczarek
- Fix Sentry reporting - #6902 by @fowczarek
- Deprecate API fields `Order.discount`, `Order.discountName`, `Order.translatedDiscountName` - #6874 by @korycins
- Fix argument validation in page resolver - #6960 by @fowczarek
- Drop `data` field from checkout line model - #6961 by @fowczarek
- Fix `totalCount` on connection resolver without `first` or `last` - #6975 by @fowczarek
- Fix variant resolver on `DigitalContent` - #6983 by @fowczarek
- Fix resolver by id and slug for product and product variant - #6985 by @d-wysocki
- Add optional support for reporting resource limits via a stub field in `shop` - #6967 by @NyanKiyoshi
- Update checkout quantity when checkout lines are deleted - #7002 by @IKarbowiak
- Fix available shipping methods - return also weight methods without weight limits - #7021 by @IKarbowiak
- Validate discount value for percentage vouchers and sales - #7033 by @d-wysocki
- Add field `languageCode` to types: `AccountInput`, `AccountRegisterInput`, `CheckoutCreateInput`, `CustomerInput`, `Order`, `User`. Add field `languageCodeEnum` to `Order` type. Add new mutation `CheckoutLanguageCodeUpdate`. Deprecate field `Order.languageCode`. - #6609 by @korycins
- Extend `Transaction` type with gateway response and `Payment` type with filter - #7062 by @IKarbowiak
- Fix invalid tax rates for lines - #7058 by @IKarbowiak
- Allow seeing unconfirmed orders - #7072 by @IKarbowiak
- Raise `GraphQLError` when too big integer value is provided - #7076 by @IKarbowiak
- Do not update draft order addresses when user is changing - #7088 by @IKarbowiak
- Recalculate draft order when product/variant was deleted - #7085 by @d-wysocki
- Added validation for `DraftOrderCreate` with negative quantity line - #7085 by @d-wysocki
- Remove HTML tags from product `description_plaintext` - #7094 by @d-wysocki
- Fix failing product tasks when instances are removed - #7092 by @IKarbowiak
- Update GraphQL endpoint to only match exactly `/graphql/` without trailing characters - #7117 by @IKarbowiak
- Introduce `traced_resolver` decorator instead of Graphene middleware - #7159 by @tomaszszymanski129
- Fix failing export when exporting attribute without values - #7131 by @IKarbowiak
- Fix incorrect payment data for Klarna - #7150 by @IKarbowiak
- Drop deleted images from storage - #7129 by @IKarbowiak
- Fix export with empty assignment values - #7214 by @IKarbowiak
- Change exported file name - #7222 by @IKarbowiak
- Fix core sorting on related fields - #7195 by @tomaszszymanski129
- Use GraphQL IDs instead of database IDs in export - #7240 by @IKarbowiak
- Fix draft order tax mismatch - #7226 by @IKarbowiak
  - Introduce `calculate_order_line_total` plugin method
- Update core logging for better Celery tasks handling - #7251 by @tomaszszymanski129
- Raise `ValidationError` when refund cannot be performed - #7260 by @IKarbowiak
- Fix customer addresses missing after customer creation - #7327 by @tomaszszymanski129
- Fix invoice generation - #7376 by @tomaszszymanski129
- Allow defining only one field in translations - #7363 by @IKarbowiak
- Allow filtering pages by ids - #7393 by @IKarbowiak
- Fix validate `min_spent` on vouchers to use net or gross value depends on `settings.display_gross_prices` - #7408 by @d-wysocki
- Fix invoice generation - #7376 by tomaszszymanski129
- Add hash to uploading images #7453 by @IKarbowiak
- Add file format validation for uploaded images - #7447 by @IKarbowiak
- Fix attaching params for address form errors - #7485 by @IKarbowiak
- Update draft order validation - #7253 by @IKarbowiak
  - Extend Order type with errors: [OrderError!]! field
  - Create tasks for deleting order lines by deleting products or variants
- Fix doubled checkout total price for one line and zero shipping price - #7532 by @IKarbowiak
- Deprecate nested objects in `TranslatableContent` types - #7522 by @IKarbowiak
- Modify order of auth middleware calls - #7572 by @tomaszszymanski129
- Drop assigning cheapest shipping method in checkout - #7767 by @maarcingebala
- Deprecate `query` argument in `sales` and `vouchers` queries - #7806 by @maarcingebala
- Allow translating objects by translatable content ID - #7803 by @maarcingebala
- Configure a periodic task for removing empty allocations - #7885 by @fowczarek
- Fix missing transaction id in Braintree - #8110 by @fowczarek
- Fix GraphQL federation support - #7771 #8107 by @rafalp
- Fix cursor-based pagination in products search - #8011 #8211 by @rafalp
- Batch loads in queries for Apollo Federation - #8362 by @rafalp
- Add workaround for failing Avatax when line has price 0 - #8610 by @korycins
- Add option to set tax code for shipping in Avatax configuration view - #8596 by @korycins
- Fix Avalara tax fetching from cache - #8647 by @fowczarek
- Fix incorrect stock allocation - #8931 by @IKarbowiak
- Fix incorrect handling of unavailable products in checkout - #8978, #9119 by @IKarbowiak, @korycins
- Add draft orders webhooks - #8102 by @jakubkuc
- Handle `SameSite` cookie attribute in jwt refresh token middleware - #8209 by @jakubkuc
- Fix creating translations with app - #6804 by @krzysztofwolski
- Add possibility to provide external payment ID during the conversion draft order to order - #6320 by @korycins
- Add basic rating for `Products` - #6284 by @korycins
- Add metadata to shipping zones and shipping methods - #6340 by @maarcingebala
- Add Page Types - #6261 by @IKarbowiak
- Migrate draftjs content to editorjs format - #6430 by @IKarbowiak
- Add editorjs sanitizer - #6456 by @IKarbowiak
- Add generic FileUpload mutation - #6470 by @IKarbowiak
- Order confirmation backend - #6498 by @tomaszszymanski129
- Handle `SameSite` cookie attribute in JWT refresh token middleware - #8209 by @jakubkuc
- Add possibility to provide external payment ID during the conversion draft order to order - #6320 by @korycins9
- Fix password reset request - #6351 by @Manfred-Madelaine-pro, Ambroise and Pierre
- Refund products support - #6530 by @korycins
- Add possibility to exclude products from shipping method - #6506 by @korycins
- Add `Shop.availableShippingMethods` query - #6551 by @IKarbowiak
- Add delivery time to shipping method - #6564 by @IKarbowiak
- Shipping zone description - #6653 by @tomaszszymanski129
- Get tax rate from plugins - #6649 by @IKarbowiak
- Added support for querying user by email - #6632 @LeOndaz
- Add order shipping tax rate - #6678 by @IKarbowiak
- Deprecate field `descriptionJSON` from `Product`, `Category`, `Collection` and field `contentJSON` from `Page` - #6692 by @d-wysocki
- Fix products visibility - #6704 by @IKarbowiak
- Fix page `contentJson` field to return JSON - #6832 by @d-wysocki
- Add SearchRank to search product by name and description. New enum added to `ProductOrderField` - `RANK` - which returns results sorted by search rank - #6872 by @d-wysocki
- Allocate stocks for order lines in a bulk way - #6877 by @IKarbowiak
- Deallocate stocks for order lines in a bulk way - #6896 by @IKarbowiak
- Prevent negative available quantity - #6897 by @d-wysocki
- Add default sorting by rank for search products - #6936 by @d-wysocki
- Fix exporting product description to xlsx - #6959 by @IKarbowiak
- Add `Shop.version` field to query API version - #6980 by @maarcingebala
- Add new authorization header `Authorization-Bearer` - #6998 by @korycins
- Add field `paymentMethodType` to `Payment` object - #7073 by @korycins
- Unify Warehouse Address API - #7481 by @d-wysocki
  - deprecate `companyName` on `Warehouse` type
  - remove `companyName` on `WarehouseInput` type
  - remove `WarehouseAddressInput` on `WarehouseUpdateInput` and `WarehouseCreateInput`, and change it to `AddressInput`
- Fix passing incorrect customer email to payment gateways - #7486 by @korycins
- Add HTTP meta tag for Content-Security-Policy in GraphQL Playground - #7662 by @NyanKiyoshi
- Add additional validation for `from_global_id_or_error` function - #8780 by @CossackDex

# 2.11.1

- Add support for Apple Pay on the web - #6466 by @korycins

## 2.11.0

### Features

- Add products export - #5255 by @IKarbowiak
- Add external apps support - #5767 by @korycins
- Invoices backend - #5732 by @tomaszszymanski129
- Adyen drop-in integration - #5914 by @korycins, @IKarbowiak
- Add a callback view to plugins - #5884 by @korycins
- Support pushing webhook events to message queues - #5940 by @patrys, @korycins
- Send a confirmation email when the order is canceled or refunded - #6017
- No secure cookie in debug mode - #6082 by @patrys, @orzechdev
- Add searchable and available for purchase flags to product - #6060 by @IKarbowiak
- Add `TotalPrice` to `OrderLine` - #6068 @fowczarek
- Add `PRODUCT_UPDATED` webhook event - #6100 by @tomaszszymanski129
- Search orders by GraphQL payment ID - #6135 by @korycins
- Search orders by a custom key provided by payment gateway - #6135 by @korycins
- Add ability to set a default product variant - #6140 by @tomaszszymanski129
- Allow product variants to be sortable - #6138 by @tomaszszymanski129
- Allow fetching stocks for staff users only with `MANAGE_ORDERS` permissions - #6139 by @fowczarek
- Add filtering to `ProductVariants` query and option to fetch variant by SKU in `ProductVariant` query - #6190 by @fowczarek
- Add filtering by Product IDs to `products` query - #6224 by @GrzegorzDerdak
- Add `change_currency` command - #6016 by @maarcingebala
- Add dummy credit card payment - #5822 by @IKarbowiak
- Add custom implementation of UUID scalar - #5646 by @koradon
- Add `AppTokenVerify` mutation - #5716 by @korycins

### Breaking Changes

- Refactored JWT support. Requires handling of JWT token in the storefront (a case when the backend returns the exception about the invalid token). - #5734, #5816 by @korycins
- New logging setup will now output JSON logs in production mode for ease of feeding them into log collection systems like Logstash or CloudWatch Logs - #5699 by @patrys
- Deprecate `WebhookEventType.CHECKOUT_QUANTITY_CHANGED` - #5837 by @korycins
- Anonymize and update order and payment fields; drop `PaymentSecureConfirm` mutation, drop Payment type fields: `extraData`, `billingAddress`, `billingEmail`, drop `gatewayResponse` from `Transaction` type - #5926 by @IKarbowiak
- Switch the HTTP stack from WSGI to ASGI based on Uvicorn - #5960 by @patrys
- Add `MANAGE_PRODUCT_TYPES_AND_ATTRIBUTES` permission, which is now required to access all attributes and product types related mutations - #6219 by @IKarbowiak

### Fixes

- Fix payment fields in order payload for webhooks - #5862 by @korycins
- Fix specific product voucher in draft orders - #5727 by @fowczarek
- Explicit country assignment in default shipping zones - #5736 by @maarcingebala
- Drop `json_content` field from the `Menu` model - #5761 by @maarcingebala
- Strip warehouse name in mutations - #5766 by @koradon
- Add missing order events during checkout flow - #5684 by @koradon
- Update Google Merchant to get tax rate based by plugin manager - #5823 by @gabmartinez
- Allow unicode in slug fields - #5877 by @IKarbowiak
- Fix empty plugin object result after `PluginUpdate` mutation - #5968 by @gabmartinez
- Allow finishing checkout when price amount is 0 - #6064 by @IKarbowiak
- Fix incorrect tax calculation for Avatax - #6035 by @korycins
- Fix incorrect calculation of subtotal with active Avatax - #6035 by @korycins
- Fix incorrect assignment of tax code for Avatax - #6035 by @korycins
- Do not allow negative product price - #6091 by @IKarbowiak
- Handle None as attribute value - #6092 by @IKarbowiak
- Fix for calling `order_created` before the order was saved - #6095 by @korycins
- Update default decimal places - #6098 by @IKarbowiak
- Avoid assigning the same pictures twice to a variant - #6112 by @IKarbowiak
- Fix crashing system when Avalara is improperly configured - #6117 by @IKarbowiak
- Fix for failing finalising draft order - #6133 by @korycins
- Remove corresponding draft order lines when variant is removing - #6119 by @IKarbowiak
- Update required perms for apps management - #6173 by @IKarbowiak
- Raise an error for an empty key in metadata - #6176 by @IKarbowiak
- Add attributes to product error - #6181 by @IKarbowiak
- Allow to add product variant with 0 price to draft order - #6189 by @IKarbowiak
- Fix deleting product when default variant is deleted - #6186 by @IKarbowiak
- Fix get unpublished products, product variants and collection as app - #6194 by @fowczarek
- Set `OrderFulfillStockInput` fields as required - #6196 by @IKarbowiak
- Fix attribute filtering by categories and collections - #6214 by @fowczarek
- Fix `is_visible` when `publication_date` is today - #6225 by @korycins
- Fix filtering products by multiple attributes - #6215 by @GrzegorzDerdak
- Add attributes validation while creating/updating a product's variant - #6269 by @GrzegorzDerdak
- Add metadata to page model - #6292 by @dominik-zeglen
- Fix for unnecessary attributes validation while updating simple product - #6300 by @GrzegorzDerdak
- Include order line total price to webhook payload - #6354 by @korycins
- Fix for fulfilling an order when product quantity equals allocated quantity - #6333 by @GrzegorzDerdak
- Fix for the ability to filter products on collection - #6363 by @GrzegorzDerdak

## 2.10.2

- Add command to change currencies in the database - #5906 by @d-wysocki

## 2.10.1

- Fix multiplied stock quantity - #5675 by @fowczarek
- Fix invalid allocation after migration - #5678 by @fowczarek
- Fix order mutations as app - #5680 by @fowczarek
- Prevent creating checkout/draft order with unpublished product - #5676 by @d-wysocki

## 2.10.0

- OpenTracing support - #5188 by @tomaszszymanski129
- Account confirmation email - #5126 by @tomaszszymanski129
- Relocate `Checkout` and `CheckoutLine` methods into separate module and update checkout related plugins to use them - #4980 by @krzysztofwolski
- Fix problem with free shipping voucher - #4942 by @IKarbowiak
- Add sub-categories to random data - #4949 by @IKarbowiak
- Deprecate `localized` field in Money type - #4952 by @IKarbowiak
- Fix for shipping API not applying taxes - #4913 by @kswiatek92
- Query object translation with only `manage_translation` permission - #4914 by @fowczarek
- Add customer note to draft orders API - #4973 by @IKarbowiak
- Allow to delete category and leave products - #4970 by @IKarbowiak
- Remove thumbnail generation from migration - #3494 by @kswiatek92
- Rename 'shipping_date' field in fulfillment model to 'created' - #2433 by @kswiatek92
- Reduce number of queries for 'checkoutComplete' mutation - #4989 by @IKarbowiak
- Force PyTest to ignore the environment variable containing the Django settings module - #4992 by @NyanKiyoshi
- Extend JWT token payload with user information - #4987 by @salwator
- Optimize the queries for product list in the dashboard - #4995 by @IKarbowiak
- Drop dashboard 1.0 - #5000 by @IKarbowiak
- Fixed serialization error on weight fields when running `loaddata` and `dumpdb` - #5005 by @NyanKiyoshi
- Fixed JSON encoding error on Google Analytics reporting - #5004 by @NyanKiyoshi
- Create custom field to translation, use new translation types in translations query - #5007 by @fowczarek
- Take allocated stock into account in `StockAvailability` filter - #5019 by @simonbru
- Generate matching postal codes for US addresses - #5033 by @maarcingebala
- Update debug toolbar - #5032 by @IKarbowiak
- Allow staff member to receive notification about customers orders - #4993 by @kswiatek92
- Add user's global id to the JWT payload - #5039 by @salwator
- Make middleware path resolving lazy - #5041 by @NyanKiyoshi
- Generate slug on saving the attribute value - #5055 by @fowczarek
- Fix order status after order update - #5072 by @fowczarek
- Extend top-level connection resolvers with ability to sort results - #5018 by @fowczarek
- Drop storefront 1.0 - #5043 by @IKarbowiak
- Replace permissions strings with enums - #5038 by @kswiatek92
- Remove gateways forms and templates - #5075 by @IKarbowiak
- Add `Wishlist` models and GraphQL endpoints - #5021 by @derenio
- Remove deprecated code - #5107 by @IKarbowiak
- Fix voucher start date filtering - #5133 by @dominik-zeglen
- Search by sku in products query - #5117 by @fowczarek
- Send fulfillment update email - #5118 by @IKarbowiak
- Add address query - #5148 by @kswiatek92
- Add `checkout_quantity_changed` webhook - #5042 by @derenio
- Remove unnecessary `manage_orders` permission - #5142 by @kswiatek92
- Mutation to change the user email - #5076 by @kswiatek92
- Add MyPy checks - #5150 by @IKarbowiak
- Move extracting user or service account to utils - #5152 by @kswiatek92
- Deprecate order status/created arguments - #5076 by @kswiatek92
- Fix getting title field in page mutations #5160 by @maarcingebala
- Copy public and private metadata from the checkout to the order upon creation - #5165 by @dankolbman
- Add warehouses and stocks- #4986 by @szewczykmira
- Add permission groups - #5176, #5513 by @IKarbowiak
- Drop `gettext` occurrences - #5189 by @IKarbowiak
- Fix `product_created` webhook - #5187 by @dzkb
- Drop unused resolver `resolve_availability` - #5190 by @maarcingebala
- Fix permission for `checkoutCustomerAttach` mutation - #5192 by @maarcingebala
- Restrict access to user field - #5194 by @maarcingebala
- Unify permission for service account API client in test - #5197 by @fowczarek
- Add additional confirmation step to `checkoutComplete` mutation - #5179 by @salwator
- Allow sorting warehouses by name - #5211 by @dominik-zeglen
- Add anonymization to GraphQL's `webhookSamplePayload` endpoint - #5161 @derenio
- Add slug to `Warehouse`, `Product` and `ProductType` models - #5196 by @IKarbowiak
- Add mutation for assigning, unassigning shipping zones to warehouse - #5217 by @kswiatek92
- Fix passing addresses to `PaymentData` objects - #5223 by @maarcingebala
- Return `null` when querying `me` as an anonymous user - #5231 by @maarcingebala
- Added `PLAYGROUND_ENABLED` environment variable/setting to allow to enable the GraphQL playground when `DEBUG` is disabled - #5254 by @NyanKiyoshi
- Fix access to order query when request from service account - #5258 by @fowczarek
- Customer shouldn't be able to see draft orders by token - #5259 by @fowczarek
- Customer shouldn't be able to query checkout with another customer - #5268 by @fowczarek
- Added integration support of Jaeger Tracing - #5282 by @NyanKiyoshi
- Return `null` when querying `me` as an anonymous user - #5231 as @maarcingebala
- Add `fulfillment created` webhook - @szewczykmira
- Unify metadata API - #5178 by @fowczarek
- Add compiled versions of emails to the repository - #5260 by @tomaszszymanski129
- Add required prop to fields where applicable - #5293 by @dominik-zeglen
- Drop `get_absolute_url` methods - #5299 by @IKarbowiak
- Add `--force` flag to `cleardb` command - #5302 by @maarcingebala
- Require non-empty message in `orderAddNote` mutation - #5316 by @maarcingebala
- Stock management refactor - #5323 by @IKarbowiak
- Add discount error codes - #5348 by @IKarbowiak
- Add benchmarks to checkout mutations - #5339 by @fowczarek
- Add pagination tests - #5363 by @fowczarek
- Add ability to assign multiple warehouses in mutations to create/update a shipping zone - #5399 by @fowczarek
- Add filter by ids to the `warehouses` query - #5414 by @fowczarek
- Add shipping rate price validation - #5411 by @kswiatek92
- Remove unused settings and environment variables - #5420 by @maarcingebala
- Add product price validation - #5413 by @kswiatek92
- Add attribute validation to `attributeAssign` mutation - #5423 by @kswiatek92
- Add possibility to update/delete more than one item in metadata - #5446 by @koradon
- Check if image exists before validating - #5425 by @kswiatek92
- Fix warehouses query not working without id - #5441 by @koradon
- Add `accountErrors` to `CreateToken` mutation - #5437, #5465 by @koradon
- Raise `GraphQLError` if filter has invalid IDs - #5460 by @gabmartinez
- Use `AccountErrorCode.INVALID_CREDENTIALS` instead of `INVALID_PASSWORD` - #5495 by @koradon
- Add tests for pagination - #5468 by @koradon
- Add `Job` abstract model and interface - #5510 by @IKarbowiak
- Refactor implementation of allocation - #5445 by @fowczarek
- Fix `WeightScalar` - #5530 by @koradon
- Add `OrderFulfill` mutation - #5525 by @fowczarek
- Add "It Works" page - #5494 by @IKarbowiak and @dominik-zeglen
- Extend errors in `OrderFulfill` mutation - #5553 by @fowczarek
- Refactor `OrderCancel` mutation for multiple warehouses - #5554 by @fowczarek
- Add negative weight validation - #5564 by @fowczarek
- Add error when user pass empty object as address - #5585 by @fowczarek
- Fix payment creation without shipping method - #5444 by @d-wysocki
- Fix checkout and order flow with variant without inventory tracking - #5599 by @fowczarek
- Fixed JWT expired token being flagged as unhandled error rather than handled. - #5603 by @NyanKiyoshi
- Refactor read-only middleware - #5602 by @maarcingebala
- Fix availability for variants without inventory tracking - #5605 by @fowczarek
- Drop support for configuring Vatlayer plugin from settings file. - #5614 by @korycins
- Add ability to query category, collection or product by slug - #5574 by @koradon
- Add `quantityAvailable` field to `ProductVariant` type - #5628 by @fowczarek
- Use tags rather than time-based logs for information on requests - #5608 by @NyanKiyoshi

## 2.9.0

### API

- Add mutation to change customer's first name last name - #4489 by @fowczarek
- Add mutation to delete customer's account - #4494 by @fowczarek
- Add mutation to change customer's password - #4656 by @fowczarek
- Add ability to customize email sender address in emails sent by Saleor - #4820 by @NyanKiyoshi
- Add ability to filter attributes per global ID - #4640 by @NyanKiyoshi
- Add ability to search product types by value (through the name) - #4647 by @NyanKiyoshi
- Add queries and mutation for serving and saving the configuration of all plugins - #4576 by @korycins
- Add `redirectUrl` to staff and user create mutations - #4717 by @fowczarek
- Add error codes to mutations responses - #4676 by @Kwaidan00
- Add translations to countries in `shop` query - #4732 by @fowczarek
- Add support for sorting product by their attribute values through given attribute ID - #4740 by @NyanKiyoshi
- Add descriptions for queries and query arguments - #4758 by @maarcingebala
- Add support for Apollo Federation - #4825 by @salwator
- Add mutation to create multiple product variants at once - #4735 by @fowczarek
- Add default value to custom errors - #4797 by @fowczarek
- Extend `availablePaymentGateways` field with gateways' configuration data - #4774 by @salwator
- Change `AddressValidationRules` API - #4655 by @Kwaidan00
- Use search in a consistent way; add sort by product type name and publication status to `products` query. - #4715 by @fowczarek
- Unify `menuItemMove` mutation with other reordering mutations - #4734 by @NyanKiyoshi
- Don't create an order when the payment was unsuccessful - #4500 by @NyanKiyoshi
- Don't require shipping information in checkout for digital orders - #4573 by @NyanKiyoshi
- Drop `manage_users` permission from the `permissions` query - #4854 by @maarcingebala
- Deprecate `inCategory` and `inCollection` attributes filters in favor of `filter` argument - #4700 by @NyanKiyoshi & @khalibloo
- Remove `PaymentGatewayEnum` from the schema, as gateways now are dynamic plugins - #4756 by @salwator
- Require `manage_products` permission to query `costPrice` and `stockQuantity` fields - #4753 by @NyanKiyoshi
- Refactor account mutations - #4510, #4668 by @fowczarek
- Fix generating random avatars when updating staff accounts - #4521 by @maarcingebala
- Fix updating JSON menu representation in mutations - #4524 by @maarcingebala
- Fix setting variant's `priceOverride` and `costPrice` to `null` - #4754 by @NyanKiyoshi
- Fix fetching staff user without `manage_users` permission - #4835 by @fowczarek
- Ensure that a GraphQL query is a string - #4836 by @nix010
- Add ability to configure the password reset link - #4863 by @fowczarek
- Fixed a performance issue where Saleor would sometimes run huge, unneeded prefetches when resolving categories or collections - #5291 by @NyanKiyoshi
- uWSGI now forces the django application to directly load on startup instead of being lazy - #5357 by @NyanKiyoshi

### Core

- Add enterprise-grade attributes management - #4351 by @dominik-zeglen and @NyanKiyoshi
- Add extensions manager - #4497 by @korycins
- Add service accounts - backend support - #4689 by @korycins
- Add support for webhooks - #4731 by @korycins
- Migrate the attributes mapping from HStore to many-to-many relation - #4663 by @NyanKiyoshi
- Create general abstraction for object metadata - #4447 by @salwator
- Add metadata to `Order` and `Fulfillment` models - #4513, #4866 by @szewczykmira
- Migrate the tax calculations to plugins - #4497 by @korycins
- Rewrite payment gateways using plugin architecture - #4669 by @salwator
- Rewrite Stripe integration to use PaymentIntents API - #4606 by @salwator
- Refactor password recovery system - #4617 by @fowczarek
- Add functionality to sort products by their "minimal variant price" - #4416 by @derenio
- Add voucher's "once per customer" feature - #4442 by @fowczarek
- Add validations for minimum password length in settings - #4735 by @fowczarek
- Add form to configure payments in the dashboard - #4807 by @szewczykmira
- Change `unique_together` in `AttributeValue` - #4805 by @fowczarek
- Change max length of SKU to 255 characters - #4811 by @lex111
- Distinguish `OrderLine` product name and variant name - #4702 by @fowczarek
- Fix updating order status after automatic fulfillment of digital products - #4709 by @korycins
- Fix error when updating or creating a sale with missing required values - #4778 by @NyanKiyoshi
- Fix error filtering pages by URL in the dashboard 1.0 - #4776 by @NyanKiyoshi
- Fix display of the products tax rate in the details page of dashboard 1.0 - #4780 by @NyanKiyoshi
- Fix adding the same product into a collection multiple times - #4518 by @NyanKiyoshi
- Fix crash when placing an order when a customer happens to have the same address more than once - #4824 by @NyanKiyoshi
- Fix time zone based tests - #4468 by @fowczarek
- Fix serializing empty URLs as a string when creating menu items - #4616 by @maarcingebala
- The invalid IP address in HTTP requests now fallback to the requester's IP address. - #4597 by @NyanKiyoshi
- Fix product variant update with current attribute values - #4936 by @fowczarek
- Update checkout last field and add auto now fields to save with update_fields parameter - #5177 by @IKarbowiak

### Dashboard 2.0

- Allow selecting the number of rows displayed in dashboard's list views - #4414 by @benekex2
- Add ability to toggle visible columns in product list - #4608 by @dominik-zeglen
- Add voucher settings - #4556 by @benekex2
- Contrast improvements - #4508 by @benekex2
- Display menu item form errors - #4551 by @dominik-zeglen
- Do not allow random IDs to appear in snapshots - #4495 by @dominik-zeglen
- Input UI changes - #4542 by @benekex2
- Implement new menu design - #4476 by @benekex2
- Refetch attribute list after closing modal - #4615 by @dominik-zeglen
- Add config for Testcafe - #4553 by @dominik-zeglen
- Fix product type taxes select - #4453 by @benekex2
- Fix form reloading - #4467 by @dominik-zeglen
- Fix voucher limit value when checkbox unchecked - #4456 by @benekex2
- Fix searches and pickers - #4487 by @dominik-zeglen
- Fix dashboard menu styles - #4491 by @benekex2
- Fix menu responsiveness - #4511 by @benekex2
- Fix loosing focus while typing in the product description field - #4549 by @dominik-zeglen
- Fix MUI warnings - #4588 by @dominik-zeglen
- Fix bulk action checkboxes - #4618 by @dominik-zeglen
- Fix rendering user avatar when it's empty #4546 by @maarcingebala
- Remove Dashboard 2.0 files form Saleor repository - #4631 by @dominik-zeglen
- Fix CreateToken mutation to use NonNull on errors field #5415 by @gabmartinez

### Other notable changes

- Replace Pipenv with Poetry - #3894 by @michaljelonek
- Upgrade `django-prices` to v2.1 - #4639 by @NyanKiyoshi
- Disable reports from uWSGI about broken pipe and write errors from disconnected clients - #4596 by @NyanKiyoshi
- Fix the random failures of `populatedb` trying to create users with an existing email - #4769 by @NyanKiyoshi
- Enforce `pydocstyle` for Python docstrings over the project - #4562 by @NyanKiyoshi
- Move Django Debug Toolbar to dev requirements - #4454 by @derenio
- Change license for artwork to CC-BY 4.0
- New translations:
  - Greek

## 2.8.0

### Core

- Avatax backend support - #4310 by @korycins
- Add ability to store used payment sources in gateways (first implemented in Braintree) - #4195 by @salwator
- Add ability to specify a minimal quantity of checkout items for a voucher - #4427 by @fowczarek
- Change the type of start and end date fields from Date to DateTime - #4293 by @fowczarek
- Revert the custom dynamic middlewares - #4452 by @NyanKiyoshi

### Dashboard 2.0

- UX improvements in Vouchers section - #4362 by @benekex2
- Add company address configuration - #4432 by @benekex2
- Require name when saving a custom list filter - #4269 by @benekex2
- Use `esModuleInterop` flag in `tsconfig.json` to simplify imports - #4372 by @dominik-zeglen
- Use hooks instead of a class component in forms - #4374 by @dominik-zeglen
- Drop CSRF token header from API client - #4357 by @dominik-zeglen
- Fix various bugs in the product section - #4429 by @dominik-zeglen

### Other notable changes

- Fix error when creating a checkout with voucher code - #4292 by @NyanKiyoshi
- Fix error when users enter an invalid phone number in an address - #4404 by @NyanKiyoshi
- Fix error when adding a note to an anonymous order - #4319 by @NyanKiyoshi
- Fix gift card duplication error in the `populatedb` script - #4336 by @fowczarek
- Fix vouchers apply once per order - #4339 by @fowczarek
- Fix discount tests failing at random - #4401 by @korycins
- Add `SPECIFIC_PRODUCT` type to `VoucherType` - #4344 by @fowczarek
- New translations:
  - Icelandic
- Refactored the backend side of `checkoutCreate` to improve performances and prevent side effects over the user's checkout if the checkout creation was to fail. - #4367 by @NyanKiyoshi
- Refactored the logic of cleaning the checkout shipping method over the API, so users do not lose the shipping method when updating their checkout. If the shipping method becomes invalid, it will be replaced by the cheapest available. - #4367 by @NyanKiyoshi & @szewczykmira
- Refactored process of getting available shipping methods to make it easier to understand and prevent human-made errors. - #4367 by @NyanKiyoshi
- Moved 3D secure option to Braintree plugin configuration and update config structure mechanism - #4751 by @salwator

## 2.7.0

### API

- Create order only when payment is successful - #4154 by @NyanKiyoshi
- Order Events containing order lines or fulfillment lines now return the line object in the GraphQL API - #4114 by @NyanKiyoshi
- GraphQL now prints exceptions to stderr as well as returning them or not - #4148 by @NyanKiyoshi
- Refactored API resolvers to static methods with root typing - #4155 by @NyanKiyoshi
- Add phone validation in the GraphQL API to handle the library upgrade - #4156 by @NyanKiyoshi

### Core

- Add basic Gift Cards support in the backend - #4025 by @fowczarek
- Add the ability to sort products within a collection - #4123 by @NyanKiyoshi
- Implement customer events - #4094 by @NyanKiyoshi
- Merge "authorize" and "capture" operations - #4098 by @korycins, @NyanKiyoshi
- Separate the Django middlewares from the GraphQL API middlewares - #4102 by @NyanKiyoshi, #4186 by @cmiacz

### Dashboard 2.0

- Add navigation section - #4012 by @dominik-zeglen
- Add filtering on product list - #4193 by @dominik-zeglen
- Add filtering on orders list - #4237 by @dominik-zeglen
- Change input style and improve Storybook stories - #4115 by @dominik-zeglen
- Migrate deprecated fields in Dashboard 2.0 - #4121 by @benekex2
- Add multiple select checkbox - #4133, #4146 by @benekex2
- Rename menu items in Dashboard 2.0 - #4172 by @benekex2
- Category delete modal improvements - #4171 by @benekex2
- Close modals on click outside - #4236 - by @benekex2
- Use date localize hook in translations - #4202 by @dominik-zeglen
- Unify search API - #4200 by @dominik-zeglen
- Default default PAGINATE_BY - #4238 by @dominik-zeglen
- Create generic filtering interface - #4221 by @dominik-zeglen
- Add default state to rich text editor = #4281 by @dominik-zeglen
- Fix translation discard button - #4109 by @benekex2
- Fix draftail options and icons - #4132 by @benekex2
- Fix typos and messages in Dashboard 2.0 - #4168 by @benekex2
- Fix view all orders button - #4173 by @benekex2
- Fix visibility card view - #4198 by @benekex2
- Fix query refetch after selecting an object in list - #4272 by @dominik-zeglen
- Fix image selection in variants - #4270 by @benekex2
- Fix collection search - #4267 by @dominik-zeglen
- Fix quantity height in draft order edit - #4273 by @benekex2
- Fix checkbox clickable area size - #4280 by @dominik-zeglen
- Fix breaking object selection in menu section - #4282 by @dominik-zeglen
- Reset selected items when tab switch - #4268 by @benekex2

### Other notable changes

- Add support for Google Cloud Storage - #4127 by @chetabahana
- Adding a nonexistent variant to checkout no longer crashes - #4166 by @NyanKiyoshi
- Disable storage of Celery results - #4169 by @NyanKiyoshi
- Disable polling in Playground - #4188 by @maarcingebala
- Cleanup code for updated function names and unused argument - #4090 by @jxltom
- Users can now add multiple "Add to Cart" forms in a single page - #4165 by @NyanKiyoshi
- Fix incorrect argument in `get_client_token` in Braintree integration - #4182 by @maarcingebala
- Fix resolving attribute values when transforming them to HStore - #4161 by @maarcingebala
- Fix wrong calculation of subtotal in cart page - #4145 by @korycins
- Fix margin calculations when product/variant price is set to zero - #4170 by @MahmoudRizk
- Fix applying discounts in checkout's subtotal calculation in API - #4192 by @maarcingebala
- Fix GATEWAYS_ENUM to always contain all implemented payment gateways - #4108 by @koradon

## 2.6.0

### API

- Add unified filtering interface in resolvers - #3952, #4078 by @korycins
- Add mutations for bulk actions - #3935, #3954, #3967, #3969, #3970 by @akjanik
- Add mutation for reordering menu items - #3958 by @NyanKiyoshi
- Optimize queries for single nodes - #3968 @NyanKiyoshi
- Refactor error handling in mutations #3891 by @maarcingebala & @akjanik
- Specify mutation permissions through Meta classes - #3980 by @NyanKiyoshi
- Unify pricing access in products and variants - #3948 by @NyanKiyoshi
- Use only_fields instead of exclude_fields in type definitions - #3940 by @michaljelonek
- Prefetch collections when getting sales of a bunch of products - #3961 by @NyanKiyoshi
- Remove unnecessary dedents from GraphQL schema so new Playground can work - #4045 by @salwator
- Restrict resolving payment by ID - #4009 @NyanKiyoshi
- Require `checkoutId` for updating checkout's shipping and billing address - #4074 by @jxltom
- Handle errors in `TokenVerify` mutation - #3981 by @fowczarek
- Unify argument names in types and resolvers - #3942 by @NyanKiyoshi

### Core

- Use Black as the default code formatting tool - #3852 by @krzysztofwolski and @NyanKiyoshi
- Dropped Python 3.5 support - #4028 by @korycins
- Rename Cart to Checkout - #3963 by @michaljelonek
- Use data classes to exchange data with payment gateways - #4028 by @korycins
- Refactor order events - #4018 by @NyanKiyoshi

### Dashboard 2.0

- Add bulk actions - #3955 by @dominik-zeglen
- Add user avatar management - #4030 by @benekex2
- Add navigation drawer support on mobile devices - #3839 by @benekex2
- Fix rendering validation errors in product form - #4024 by @benekex2
- Move dialog windows to query string rather than router paths - #3953 by @dominik-zeglen
- Update order events types - #4089 by @jxltom
- Code cleanup by replacing render props with react hooks - #4010 by @dominik-zeglen

### Other notable changes

- Add setting to enable Django Debug Toolbar - #3983 by @koradon
- Use newest GraphQL Playground - #3971 by @salwator
- Ensure adding to quantities in the checkout is respecting the limits - #4005 by @NyanKiyoshi
- Fix country area choices - #4008 by @fowczarek
- Fix price_range_as_dict function - #3999 by @zodiacfireworks
- Fix the product listing not showing in the voucher when there were products selected - #4062 by @NyanKiyoshi
- Fix crash in Dashboard 1.0 when updating an order address's phone number - #4061 by @NyanKiyoshi
- Reduce the time of tests execution by using dummy password hasher - #4083 by @korycins
- Set up explicit **hash** function - #3979 by @akjanik
- Unit tests use none as media root - #3975 by @korycins
- Update file field styles with materializecss template filter - #3998 by @zodiacfireworks
- New translations:
  - Albanian
  - Colombian Spanish
  - Lithuanian

## 2.5.0

### API

- Add query to fetch draft orders - #3809 by @michaljelonek
- Add bulk delete mutations - #3838 by @michaljelonek
- Add `languageCode` enum to API - #3819 by @michaljelonek, #3854 by @jxltom
- Duplicate address instances in checkout mutations - #3866 by @pawelzar
- Restrict access to `orders` query for unauthorized users - #3861 by @pawelzar
- Support setting address as default in address mutations - #3787 by @jxltom
- Fix phone number validation in GraphQL when country prefix not given - #3905 by @patrys
- Report pretty stack traces in DEBUG mode - #3918 by @patrys

### Core

- Drop support for Django 2.1 and Django 1.11 (previous LTS) - #3929 by @patrys
- Fulfillment of digital products - #3868 by @korycins
- Introduce avatars for staff accounts - #3878 by @pawelzar
- Refactor the account avatars path from a relative to absolute - #3938 by @NyanKiyoshi

### Dashboard 2.0

- Add translations section - #3884 by @dominik-zeglen
- Add light/dark theme - #3856 by @dominik-zeglen
- Add customer's address book view - #3826 by @dominik-zeglen
- Add "Add variant" button on the variant details page = #3914 by @dominik-zeglen
- Add back arrows in "Configure" subsections - #3917 by @dominik-zeglen
- Display avatars in staff views - #3922 by @dominik-zeglen
- Prevent user from changing his own status and permissions - #3922 by @dominik-zeglen
- Fix crashing product create view - #3837, #3910 by @dominik-zeglen
- Fix layout in staff members details page - #3857 by @dominik-zeglen
- Fix unfocusing rich text editor - #3902 by @dominik-zeglen
- Improve accessibility - #3856 by @dominik-zeglen

### Other notable changes

- Improve user and staff management in dashboard 1.0 - #3781 by @jxltom
- Fix default product tax rate in Dashboard 1.0 - #3880 by @pawelzar
- Fix logo in docs - #3928 by @michaljelonek
- Fix name of logo file - #3867 by @jxltom
- Fix variants for juices in example data - #3926 by @michaljelonek
- Fix alignment of the cart dropdown on new bootstrap version - #3937 by @NyanKiyoshi
- Refactor the account avatars path from a relative to absolute - #3938 by @NyanKiyoshi
- New translations:
  - Armenian
  - Portuguese
  - Swahili
  - Thai

## 2.4.0

### API

- Add model translations support in GraphQL API - #3789 by @michaljelonek
- Add mutations to manage addresses for authenticated customers - #3772 by @Kwaidan00, @maarcingebala
- Add mutation to apply vouchers in checkout - #3739 by @Kwaidan00
- Add thumbnail field to `OrderLine` type - #3737 by @michaljelonek
- Add a query to fetch order by token - #3740 by @michaljelonek
- Add city choices and city area type to address validator API - #3788 by @jxltom
- Fix access to unpublished objects in API - #3724 by @Kwaidan00
- Fix bug where errors are not returned when creating fulfillment with a non-existent order line - #3777 by @jxltom
- Fix `productCreate` mutation when no product type was provided - #3804 by @michaljelonek
- Enable database search in products query - #3736 by @michaljelonek
- Use authenticated user's email as default email in creating checkout - #3726 by @jxltom
- Generate voucher code if it wasn't provided in mutation - #3717 by @Kwaidan00
- Improve limitation of vouchers by country - #3707 by @michaljelonek
- Only include canceled fulfillments for staff in fulfillment API - #3778 by @jxltom
- Support setting address as when creating customer address #3782 by @jxltom
- Fix generating slug from title - #3816 by @maarcingebala
- Add `variant` field to `OrderLine` type - #3820 by @maarcingebala

### Core

- Add JSON fields to store rich-text content - #3756 by @michaljelonek
- Add function to recalculate total order weight - #3755 by @Kwaidan00, @maarcingebala
- Unify cart creation logic in API and Django views - #3761, #3790 by @maarcingebala
- Unify payment creation logic in API and Django views - #3715 by @maarcingebala
- Support partially charged and refunded payments - #3735 by @jxltom
- Support partial fulfillment of ordered items - #3754 by @jxltom
- Fix applying discounts when a sale has no end date - #3595 by @cprinos

### Dashboard 2.0

- Add "Discounts" section - #3654 by @dominik-zeglen
- Add "Pages" section; introduce Draftail WYSIWYG editor - #3751 by @dominik-zeglen
- Add "Shipping Methods" section - #3770 by @dominik-zeglen
- Add support for date and datetime components - #3708 by @dominik-zeglen
- Restyle app layout - #3811 by @dominik-zeglen

### Other notable changes

- Unify model field names related to models' public access - `publication_date` and `is_published` - #3706 by @michaljelonek
- Improve filter orders by payment status - #3749 @jxltom
- Refactor translations in emails - #3701 by @Kwaidan00
- Use exact image versions in docker-compose - #3742 by @ashishnitinpatil
- Sort order payment and history in descending order - #3747 by @jxltom
- Disable style-loader in dev mode - #3720 by @jxltom
- Add ordering to shipping method - #3806 by @michaljelonek
- Add missing type definition for dashboard 2.0 - #3776 by @jxltom
- Add header and footer for checkout success pages #3752 by @jxltom
- Add instructions for using local assets in Docker - #3723 by @michaljelonek
- Update S3 deployment documentation to include CORS configuration note - #3743 by @NyanKiyoshi
- Fix missing migrations for is_published field of product and page model - #3757 by @jxltom
- Fix problem with l10n in Braintree payment gateway template - #3691 by @Kwaidan00
- Fix bug where payment is not filtered from active ones when creating payment - #3732 by @jxltom
- Fix incorrect cart badge location - #3786 by @jxltom
- Fix storefront styles after bootstrap is updated to 4.3.1 - #3753 by @jxltom
- Fix logo size in different browser and devices with different sizes - #3722 by @jxltom
- Rename dumpdata file `db.json` to `populatedb_data.json` - #3810 by @maarcingebala
- Prefetch collections for product availability - #3813 by @michaljelonek
- Bump django-graphql-jwt - #3814 by @michaljelonek
- Fix generating slug from title - #3816 by @maarcingebala
- New translations:
  - Estonian
  - Indonesian

## 2.3.1

- Fix access to private variant fields in API - #3773 by maarcingebala
- Limit access of quantity and allocated quantity to staff in GraphQL API #3780 by @jxltom

## 2.3.0

### API

- Return user's last checkout in the `User` type - #3578 by @fowczarek
- Automatically assign checkout to the logged in user - #3587 by @fowczarek
- Expose `chargeTaxesOnShipping` field in the `Shop` type - #3603 by @fowczarek
- Expose list of enabled payment gateways - #3639 by @fowczarek
- Validate uploaded files in a unified way - #3633 by @fowczarek
- Add mutation to trigger fetching tax rates - #3622 by @fowczarek
- Use USERNAME_FIELD instead of hard-code email field when resolving user - #3577 by @jxltom
- Require variant and quantity fields in `CheckoutLineInput` type - #3592 by @jxltom
- Preserve order of nodes in `get_nodes_or_error` function - #3632 by @jxltom
- Add list mutations for `Voucher` and `Sale` models - #3669 by @michaljelonek
- Use proper type for countries in `Voucher` type - #3664 by @michaljelonek
- Require email in when creating checkout in API - #3667 by @michaljelonek
- Unify returning errors in the `tokenCreate` mutation - #3666 by @michaljelonek
- Use `Date` field in Sale/Voucher inputs - #3672 by @michaljelonek
- Refactor checkout mutations - #3610 by @fowczarek
- Refactor `clean_instance`, so it does not returns errors anymore - #3597 by @akjanik
- Handle GraphqQL syntax errors - #3576 by @jxltom

### Core

- Refactor payments architecture - #3519 by @michaljelonek
- Improve Docker and `docker-compose` configuration - #3657 by @michaljelonek
- Allow setting payment status manually for dummy gateway in Storefront 1.0 - #3648 by @jxltom
- Infer default transaction kind from operation type - #3646 by @jxltom
- Get correct payment status for order without any payments - #3605 by @jxltom
- Add default ordering by `id` for `CartLine` model - #3593 by @jxltom
- Fix "set password" email sent to customer created in the dashboard - #3688 by @Kwaidan00

### Dashboard 2.0

- ️Add taxes section - #3622 by @dominik-zeglen
- Add drag'n'drop image upload - #3611 by @dominik-zeglen
- Unify grid handling - #3520 by @dominik-zeglen
- Add component generator - #3670 by @dominik-zeglen
- Throw Typescript errors while snapshotting - #3611 by @dominik-zeglen
- Simplify mutation's error checking - #3589 by @dominik-zeglen
- Fix order cancelling - #3624 by @dominik-zeglen
- Fix logo placement - #3602 by @dominik-zeglen

### Other notable changes

- Register Celery task for updating exchange rates - #3599 by @jxltom
- Fix handling different attributes with the same slug - #3626 by @jxltom
- Add missing migrations for tax rate choices - #3629 by @jxltom
- Fix `TypeError` on calling `get_client_token` - #3660 by @michaljelonek
- Make shipping required as default when creating product types - #3655 by @jxltom
- Display payment status on customer's account page in Storefront 1.0 - #3637 by @jxltom
- Make order fields sequence in Dashboard 1.0 same as in Dashboard 2.0 - #3606 by @jxltom
- Fix returning products for homepage for the currently viewing user - #3598 by @jxltom
- Allow filtering payments by status in Dashboard 1.0 - #3608 by @jxltom
- Fix typo in the definition of order status - #3649 by @jxltom
- Add margin for order notes section - #3650 by @jxltom
- Fix logo position - #3609, #3616 by @jxltom
- Storefront visual improvements - #3696 by @piotrgrundas
- Fix product list price filter - #3697 by @Kwaidan00
- Redirect to success page after successful payment - #3693 by @Kwaidan00

## 2.2.0

### API

- Use `PermissionEnum` as input parameter type for `permissions` field - #3434 by @maarcingebala
- Add "authorize" and "charge" mutations for payments - #3426 by @jxltom
- Add alt text to product thumbnails and background images of collections and categories - #3429 by @fowczarek
- Fix passing decimal arguments = #3457 by @fowczarek
- Allow sorting products by the update date - #3470 by @jxltom
- Validate and clear the shipping method in draft order mutations - #3472 by @fowczarek
- Change tax rate field to choice field - #3478 by @fowczarek
- Allow filtering attributes by collections - #3508 by @maarcingebala
- Resolve to `None` when empty object ID was passed as mutation argument - #3497 by @maarcingebala
- Change `errors` field type from [Error] to [Error!] - #3489 by @fowczarek
- Support creating default variant for product types that don't use multiple variants - #3505 by @fowczarek
- Validate SKU when creating a default variant - #3555 by @fowczarek
- Extract enums to separate files - #3523 by @maarcingebala

### Core

- Add Stripe payment gateway - #3408 by @jxltom
- Add `first_name` and `last_name` fields to the `User` model - #3101 by @fowczarek
- Improve several payment validations - #3418 by @jxltom
- Optimize payments related database queries - #3455 by @jxltom
- Add publication date to collections - #3369 by @k-brk
- Fix hard-coded site name in order PDFs - #3526 by @NyanKiyoshi
- Update favicons to the new style - #3483 by @dominik-zeglen
- Fix migrations for default currency - #3235 by @bykof
- Remove Elasticsearch from `docker-compose.yml` - #3482 by @maarcingebala
- Resort imports in tests - #3471 by @jxltom
- Fix the no shipping orders payment crash on Stripe - #3550 by @NyanKiyoshi
- Bump backend dependencies - #3557 by @maarcingebala. This PR removes security issue CVE-2019-3498 which was present in Django 2.1.4. Saleor however wasn't vulnerable to this issue as it doesn't use the affected `django.views.defaults.page_not_found()` view.
- Generate random data using the default currency - #3512 by @stephenmoloney
- New translations:
  - Catalan
  - Serbian

### Dashboard 2.0

- Restyle product selection dialogs - #3499 by @dominik-zeglen, @maarcingebala
- Fix minor visual bugs in Dashboard 2.0 - #3433 by @dominik-zeglen
- Display warning if order draft has missing data - #3431 by @dominik-zeglen
- Add description field to collections - #3435 by @dominik-zeglen
- Add query batching - #3443 by @dominik-zeglen
- Use autocomplete fields in country selection - #3443 by @dominik-zeglen
- Add alt text to categories and collections - #3461 by @dominik-zeglen
- Use first and last name of a customer or staff member in UI - #3247 by @Bonifacy1, @dominik-zeglen
- Show error page if an object was not found - #3463 by @dominik-zeglen
- Fix simple product's inventory data saving bug - #3474 by @dominik-zeglen
- Replace `thumbnailUrl` with `thumbnail { url }` - #3484 by @dominik-zeglen
- Change "Feature on Homepage" switch behavior - #3481 by @dominik-zeglen
- Expand payment section in order view - #3502 by @dominik-zeglen
- Change TypeScript loader to speed up the build process - #3545 by @patrys

### Bugfixes

- Do not show `Pay For Order` if order is partly paid since partial payment is not supported - #3398 by @jxltom
- Fix attribute filters in the products category view - #3535 by @fowczarek
- Fix storybook dependencies conflict - #3544 by @dominik-zeglen

## 2.1.0

### API

- Change selected connection fields to lists - #3307 by @fowczarek
- Require pagination in connections - #3352 by @maarcingebala
- Replace Graphene view with a custom one - #3263 by @patrys
- Change `sortBy` parameter to use enum type - #3345 by @fowczarek
- Add `me` query to fetch data of a logged-in user - #3202, #3316 by @fowczarek
- Add `canFinalize` field to the Order type - #3356 by @fowczarek
- Extract resolvers and mutations to separate files - #3248 by @fowczarek
- Add VAT tax rates field to country - #3392 by @michaljelonek
- Allow creating orders without users - #3396 by @fowczarek

### Core

- Add Razorpay payment gatway - #3205 by @NyanKiyoshi
- Use standard tax rate as a default tax rate value - #3340 by @fowczarek
- Add description field to the Collection model - #3275 by @fowczarek
- Enforce the POST method on VAT rates fetching - #3337 by @NyanKiyoshi
- Generate thumbnails for category/collection background images - #3270 by @NyanKiyoshi
- Add warm-up support in product image creation mutation - #3276 by @NyanKiyoshi
- Fix error in the `populatedb` script when running it not from the project root - #3272 by @NyanKiyoshi
- Make Webpack rebuilds fast - #3290 by @patrys
- Skip installing Chromium to make deployment faster - #3227 by @jxltom
- Add default test runner - #3258 by @jxltom
- Add Transifex client to Pipfile - #3321 by @jxltom
- Remove additional pytest arguments in tox - #3338 by @jxltom
- Remove test warnings - #3339 by @jxltom
- Remove runtime warning when product has discount - #3310 by @jxltom
- Remove `django-graphene-jwt` warnings - #3228 by @jxltom
- Disable deprecated warnings - #3229 by @jxltom
- Add `AWS_S3_ENDPOINT_URL` setting to support DigitalOcean spaces. - #3281 by @hairychris
- Add `.gitattributes` file to hide diffs for generated files on Github - #3055 by @NyanKiyoshi
- Add database sequence reset to `populatedb` - #3406 by @michaljelonek
- Get authorized amount from succeeded auth transactions - #3417 by @jxltom
- Resort imports by `isort` - #3412 by @jxltom

### Dashboard 2.0

- Add confirmation modal when leaving view with unsaved changes - #3375 by @dominik-zeglen
- Add dialog loading and error states - #3359 by @dominik-zeglen
- Split paths and urls - #3350 by @dominik-zeglen
- Derive state from props in forms - #3360 by @dominik-zeglen
- Apply debounce to autocomplete fields - #3351 by @dominik-zeglen
- Use Apollo signatures - #3353 by @dominik-zeglen
- Add order note field in the order details view - #3346 by @dominik-zeglen
- Add app-wide progress bar - #3312 by @dominik-zeglen
- Ensure that all queries are built on top of TypedQuery - #3309 by @dominik-zeglen
- Close modal windows automatically - #3296 by @dominik-zeglen
- Move URLs to separate files - #3295 by @dominik-zeglen
- Add basic filters for products and orders list - #3237 by @Bonifacy1
- Fetch default currency from API - #3280 by @dominik-zeglen
- Add `displayName` property to components - #3238 by @Bonifacy1
- Add window titles - #3279 by @dominik-zeglen
- Add paginator component - #3265 by @dominik-zeglen
- Update Material UI to 3.6 - #3387 by @patrys
- Upgrade React, Apollo, Webpack and Babel - #3393 by @patrys
- Add pagination for required connections - #3411 by @dominik-zeglen

### Bugfixes

- Fix language codes - #3311 by @jxltom
- Fix resolving empty attributes list - #3293 by @maarcingebala
- Fix range filters not being applied - #3385 by @michaljelonek
- Remove timeout for updating image height - #3344 by @jxltom
- Return error if checkout was not found - #3289 by @maarcingebala
- Solve an auto-resize conflict between Materialize and medium-editor - #3367 by @adonig
- Fix calls to `ngettext_lazy` - #3380 by @patrys
- Filter preauthorized order from succeeded transactions - #3399 by @jxltom
- Fix incorrect country code in fixtures - #3349 by @bingimar
- Fix updating background image of a collection - #3362 by @fowczarek & @dominik-zeglen

### Docs

- Document settings related to generating thumbnails on demand - #3329 by @NyanKiyoshi
- Improve documentation for Heroku deployment - #3170 by @raybesiga
- Update documentation on Docker deployment - #3326 by @jxltom
- Document payment gateway configuration - #3376 by @NyanKiyoshi

## 2.0.0

### API

- Add mutation to delete a customer; add `isActive` field in `customerUpdate` mutation - #3177 by @maarcingebala
- Add mutations to manage authorization keys - #3082 by @maarcingebala
- Add queries for dashboard homepage - #3146 by @maarcingebala
- Allows user to unset homepage collection - #3140 by @oldPadavan
- Use enums as permission codes - #3095 by @the-bionic
- Return absolute image URLs - #3182 by @maarcingebala
- Add `backgroundImage` field to `CategoryInput` - #3153 by @oldPadavan
- Add `dateJoined` and `lastLogin` fields in `User` type - #3169 by @maarcingebala
- Separate `parent` input field from `CategoryInput` - #3150 by @akjanik
- Remove duplicated field in Order type - #3180 by @maarcingebala
- Handle empty `backgroundImage` field in API - #3159 by @maarcingebala
- Generate name-based slug in collection mutations - #3145 by @akjanik
- Remove products field from `collectionUpdate` mutation - #3141 by @oldPadavan
- Change `items` field in `Menu` type from connection to list - #3032 by @oldPadavan
- Make `Meta.description` required in `BaseMutation` - #3034 by @oldPadavan
- Apply `textwrap.dedent` to GraphQL descriptions - #3167 by @fowczarek

### Dashboard 2.0

- Add collection management - #3135 by @dominik-zeglen
- Add customer management - #3176 by @dominik-zeglen
- Add homepage view - #3155, #3178 by @Bonifacy1 and @dominik-zeglen
- Add product type management - #3052 by @dominik-zeglen
- Add site settings management - #3071 by @dominik-zeglen
- Escape node IDs in URLs - #3115 by @dominik-zeglen
- Restyle categories section - #3072 by @Bonifacy1

### Other

- Change relation between `ProductType` and `Attribute` models - #3097 by @maarcingebala
- Remove `quantity-allocated` generation in `populatedb` script - #3084 by @MartinSeibert
- Handle `Money` serialization - #3131 by @Pacu2
- Do not collect unnecessary static files - #3050 by @jxltom
- Remove host mounted volume in `docker-compose` - #3091 by @tiangolo
- Remove custom services names in `docker-compose` - #3092 by @tiangolo
- Replace COUNTRIES with countries.countries - #3079 by @neeraj1909
- Installing dev packages in docker since tests are needed - #3078 by @jxltom
- Remove comparing string in address-form-panel template - #3074 by @tomcio1205
- Move updating variant names to a Celery task - #3189 by @fowczarek

### Bugfixes

- Fix typo in `clean_input` method - #3100 by @the-bionic
- Fix typo in `ShippingMethod` model - #3099 by @the-bionic
- Remove duplicated variable declaration - #3094 by @the-bionic

### Docs

- Add createdb note to getting started for Windows - #3106 by @ajostergaard
- Update docs on pipenv - #3045 by @jxltom<|MERGE_RESOLUTION|>--- conflicted
+++ resolved
@@ -13,11 +13,8 @@
 #### Saleor Apps
 - Add webhooks `PAGE_TYPE_CREATED`, `PAGE_TYPE_UPDATED` and `PAGE_TYPE_DELETED` - #9859 by @SzymJ
 - Add webhooks `ADDRESS_CREATED`, `ADDRESS_UPDATED` and `ADDRESS_DELETED` - #9860 by @SzymJ
-<<<<<<< HEAD
 - Add webhooks `STAFF_CREATED`, `STAFF_UPDATED` and `STAFF_DELETED` - #9949 by @SzymJ
-=======
-- Returning errors in subscription webhooks payloads fix - #9905 by @SzymJ
->>>>>>> fad5cdf4
+- Fix returning errors in subscription webhooks payloads - #9905 by @SzymJ
 
 # 3.4.0
 
