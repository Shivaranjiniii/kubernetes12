# Changelog

All notable, unreleased changes to this project will be documented in this file. For the released changes, please visit the [Releases](https://github.com/mirumee/saleor/releases) page.

# 3.6.0 [Unreleased]

<<<<<<< HEAD
### Saleor Apps

- Add support for the CUSTOMER_* app mount points (#10163) by @krzysztofwolski
=======
### Breaking changes
- Drop django-versatileimagefield package; add a proxy view to generate thumbnails on-demand - #9988 by @IKarbowiak
  - Drop `create_thumbnails` command

### Other changes
- Allow values of different attributes to share the same slug - #10138 by @IKarbowiak
>>>>>>> d7af3337

# 3.5.0

### GraphQL API

- Allow skipping address validation for checkout mutations (#10084) (7de33b145)
- Add `OrderFilter.numbers` filter - #9967 by @SzymJ
- Expose manifest in the `App` type (#10055) (f0f944066)
- Deprecate `configurationUrl` and `dataPrivacy` fields in apps (#10046) (68bd7c8a2)
- Fix `ProductVariant.created` resolver (#10072) (6c77053a9)

### Saleor Apps

- Add webhooks `PAGE_TYPE_CREATED`, `PAGE_TYPE_UPDATED` and `PAGE_TYPE_DELETED` - #9859 by @SzymJ
- Add webhooks `ADDRESS_CREATED`, `ADDRESS_UPDATED` and `ADDRESS_DELETED` - #9860 by @SzymJ
- Add webhooks `STAFF_CREATED`, `STAFF_UPDATED` and `STAFF_DELETED` - #9949 by @SzymJ
- Add webhooks `ATTRIBUTE_CREATED`, `ATTRIBUTE_UPDATED` and `ATTRIBUTE_DELETED` - #9991 by @SzymJ
- Add webhooks `ATTRIBUTE_VALUE_CREATED`, `ATTRIBUTE_VALUE_UPDATED` and `ATTRIBUTE_VALUE_DELETED` - #10035 by @SzymJ
- Add webhook `CUSTOMER_DELETED` - #10060 by @SzymJ
- Add webhook for starting and ending sales - #10110 by @IKarbowiak
- Fix returning errors in subscription webhooks payloads - #9905 by @SzymJ
- Build JWT signature when secret key is an empty string (#10139) (c47de896c)
- Use JWS to sign webhooks with secretKey instead of obscure signature (ac065cdce)
- Sign webhook payload using RS256 and private key used JWT infrastructure (#9977) (df7c7d4e8)
- Unquote secret access when calling SQS (#10076) (3ac9714b5)

### Performance

- Add payment transactions data loader (#9940) (799a9f1c9)
- Optimize 0139_fulfil_orderline_token_old_id_created_at migration (#9935) (63073a86b)

### Other changes

- Introduce plain text attribute - #9907 by @IKarbowiak
- Add `metadata` fields to `OrderLine` and `CheckoutLine` models - #10040 by @SzymJ
- Add full-text search for Orders (#9937) (61aa89f06)
- Stop auto-assigning default addresses to checkout - #9933 by @SzymJ
- Fix inaccurate tax calculations - #9799 by @IKarbowiak
- Fix incorrect default value used in `PaymentInput.storePaymentMethod` - #9943 by @korycins
- Improve checkout total base calculations - #10048 by @IKarbowiak
- Improve click & collect and stock allocation - #10043 by @IKarbowiak
- Fix product media reordering (#10118) (de8a1847f)
- Add custom SearchVector class (#10109) (bf74f5efb)
- Improve checkout total base calculations (527b67f9b)
- Fix invoice download URL in send-invoice email (#10014) (667837a09)
- Fix invalid undiscounted total on order line (22ccacb59)
- Fix Avalara for free shipping (#9973) (90c076e33)
- Fix Avalara when voucher with `apply_once_per_order` settings is used (#9959) (fad5cdf46)
- Use Saleor's custom UvicornWorker to avoid lifespan warnings (#9915) (9090814b9)
- Add Azure blob storage support (#9866) (ceee97e83)

# 3.4.0

### Breaking changes

- Hide private metadata in notification payloads - #9849 by @maarcingebala
  - From now on, the `private_metadata` field in `NOTIFY_USER` webhook payload is deprecated and it will return an empty dictionary. This change also affects `AdminEmailPlugin`, `UserEmailPlugin`, and `SendgridEmailPlugin`.

### Other changes

#### GraphQL API

- Add new fields to `Order` type to show authorize/charge status #9795
  - Add new fields to Order type:
    - `totalAuthorized`
    - `totalCharged`
    - `authorizeStatus`
    - `chargeStatus`
  - Add filters to `Order`:
    - `authorizeStatus`
    - `chargeStatus`
- Add mutations for managing a payment transaction attached to order/checkout. - #9564 by @korycins
  - add fields:
    - `order.transactions`
    - `checkout.transactions`
  - add mutations:
    - `transactionCreate`
    - `transactionUpdate`
    - `transactionRequestAction`
  - add new webhook event:
    - `TRANSACTION_ACTION_REQUEST`
- Unify checkout's ID fields. - #9862 by @korycins
  - Deprecate `checkoutID` and `token` in all Checkout's mutations. Use `id` instead.
  - Deprecate `token` in `checkout` query. Use `id` instead.
- Add `unitPrice`, `undiscountedUnitPrice`, `undiscountedTotalPrice` fields to `CheckoutLine` type - #9821 by @fowczarek
- Fix invalid `ADDED_PRODUCTS` event parameter for `OrderLinesCreate` mutation - #9653 by @IKarbowiak
- Update sorting field descriptions - add info where channel slug is required (#9695) (391743098)
- Fix using enum values in permission descriptions (#9697) (dbb783e1f)
- Change gateway validation in `checkoutPaymentCreate` mutation (#9530) (cf1d49bdc)
- Fix invalid `ADDED_PRODUCTS` event parameter for `OrderLinesCreate` mutation (#9653) (a0d8aa8f1)
- Fix resolver for `Product.created` field (#9737) (0af00cb70)
- Allow fetching by id all order data for new orders (#9728) (71c19c951)
- Provide a reference for the rich text format (#9744) (f2207c408)
- Improve event schema field descriptions - #9880 by @patrys

#### Saleor Apps

- Add menu webhooks: `MENU_CREATED`, `MENU_UPDATED`, `MENU_DELETED`, `MENU_ITEM_CREATED`, `MENU_ITEM_UPDATED`, `MENU_ITEM_DELETED` - #9651 by @SzymJ
- Add voucher webhooks: `VOUCHER_CREATED`, `VOUCHER_UPDATED`, `VOUCHER_DELETED` - #9657 by @SzymJ
- Add app webhooks: `APP_INSTALLED`, `APP_UPDATED`, `APP_DELETED`, `APP_STATUS_CHANGED` - #9698 by @SzymJ
- Add warehouse webhoks: `WAREHOUSE_CREATED`, `WAREHOUSE_UPDATED`, `WAREHOUSE_DELETED` - #9746 by @SzymJ
- Expose order alongside fulfillment in fulfillment-based subscriptions used by webhooks (#9847)
- Fix webhooks payload not having field for `is_published` (#9800) (723f93c50)
- Add support for `ORDER_*` mounting points for Apps (#9694) (cc728ef7e)
- Add missing shipping method data in order and checkout events payloads. (#9692) (dabd1a221)
- Use the human-readable order number in notification payloads (#9863) (f10c5fd5f)

#### Models

- Migrate order discount id from int to UUID - #9729 by @IKarbowiak
  - Changed the order discount `id` from `int` to `UUID`, the old ids still can be used
    for old order discounts.
- Migrate order line id from int to UUID - #9637 by @IKarbowiak
  - Changed the order line `id` from `int` to `UUID`, the old ids still can be used
    for old order lines.
- Migrate checkout line id from int to UUID - #9675 by @IKarbowiak
  - Changed the checkout line `id` from `int` to `UUID`, the old ids still can be used
    for old checkout lines.

#### Performance

- Fix memory consumption of `delete_event_payloads_task` (#9806) (2823edc68)
- Add webhook events dataloader (#9790) (e88eef35e)
- Add dataloader for fulfillment warehouse resolver (#9740) (9d14fadb2)
- Fix order type resolvers performance (#9723) (13b5a95e7)
- Improve warehouse filtering performance (#9622) (a1a7a223b)
- Add dataloader for fulfillment lines (#9707) (68fb4bf4a)

#### Other

- Observability reporter - #9803 by @przlada
- Update sample products set - #9796 by @mirekm
- Fix for sending incorrect prices to Avatax - #9633 by @korycins
- Fix tax-included flag sending to Avatax - #9820
- Fix AttributeError: 'Options' object has no attribute 'Model' in `search_tasks.py` - #9824
- Fix Braintree merchant accounts mismatch error - #9778
- Stricter signatures for resolvers and mutations - #9649

# 3.3.1

- Drop manual calls to emit post_migrate in migrations (#9647) (b32308802)
- Fix search indexing of empty variants (#9640) (31833a717)

# 3.3.0

### Breaking changes

- PREVIEW_FEATURE: replace error code `NOT_FOUND` with `CHECKOUT_NOT_FOUND` for mutation `OrderCreateFromCheckout` - #9569 by @korycins

### Other changes

- Fix filtering product attributes by date range - #9543 by @IKarbowiak
- Fix for raising Permission Denied when anonymous user calls `checkout.customer` field - #9573 by @korycins
- Use fulltext search for products (#9344) (4b6f25964) by @patrys
- Precise timestamps for publication dates - #9581 by @IKarbowiak
  - Change `publicationDate` fields to `publishedAt` date time fields.
    - Types and inputs where `publicationDate` is deprecated and `publishedAt` field should be used instead:
      - `Product`
      - `ProductChannelListing`
      - `CollectionChannelListing`
      - `Page`
      - `PublishableChannelListingInput`
      - `ProductChannelListingAddInput`
      - `PageCreateInput`
      - `PageInput`
  - Change `availableForPurchaseDate` fields to `availableForPurchaseAt` date time field.
    - Deprecate `Product.availableForPurchase` field, the `Product.availableForPurchaseAt` should be used instead.
    - Deprecate `ProductChannelListing.availableForPurchase` field, the `ProductChannelListing.availableForPurchaseAt` should be used instead.
  - Deprecate `publicationDate` on `CollectionInput` and `CollectionCreateInput`.
  - Deprecate `PUBLICATION_DATE` in `CollectionSortField`, the `PUBLISHED_AT` should be used instead.
  - Deprecate `PUBLICATION_DATE` in `PageSortField`, the `PUBLISHED_AT` should be used instead.
  - Add a new column `published at` to export products. The new field should be used instead of `publication_date`.
- Add an alternative API for fetching metadata - #9231 by @patrys
- New webhook events related to gift card changes (#9588) (52adcd10d) by @SzymJ
- New webhook events for changes related to channels (#9570) (e5d78c63e) by @SzymJ
- Tighten the schema types for output fields (#9605) (81418cb4c) by @patrys
- Include permissions in schema descriptions of protected fields (#9428) (f0a988e79) by @maarcingebala
- Update address database (#9585) (1f5e84e4a) by @patrys
- Handle pagination with invalid cursor that is valid base64 (#9521) (3c12a1e95) by @jakubkuc
- Handle all Braintree errors (#9503) (20f21c34a) by @L3str4nge
- Fix `recalculate_order` dismissing weight unit (#9527) (9aea31774)
- Fix filtering product attributes by date range - #9543 by @IKarbowiak
- Fix for raising Permission Denied when anonymous user calls `checkout.customer` field - #9573 by @korycins
- Optimize stock warehouse resolver performance (955489bff) by @tomaszszymanski129
- Improve shipping zone filters performance (#9540) (7841ec536) by @tomaszszymanski129

# 3.2.0

### Breaking changes

- Convert IDs from DB to GraphQL format in all notification payloads (email plugins and the `NOTIFY` webhook)- #9388 by @L3str4nge
- Migrate order id from int to UUID - #9324 by @IKarbowiak
  - Changed the order `id` changed from `int` to `UUID`, the old ids still can be used
    for old orders.
  - Deprecated the `order.token` field, the `order.id` should be used instead.
  - Deprecated the `token` field in order payload, the `id` field should be used
    instead.
- Enable JWT expiration by default - #9483 by @maarcingebala

### Other changes

#### Saleor Apps

- Introduce custom prices - #9393 by @IKarbowiak
  - Add `HANDLE_CHECKOUTS` permission (only for apps)
- Add subscription webhooks (#9394) @jakubkuc
- Add `language_code` field to webhook payload for `Order`, `Checkout` and `Customer` - #9433 by @rafalp
- Refactor app tokens - #9438 by @IKarbowiak
  - Store app tokens hashes instead of plain text.
- Add category webhook events - #9490 by @SzymJ
- Fix access to own resources by App - #9425 by @korycins
- Add `handle_checkouts` permission - #9402 by @korycins
- Return `user_email` or order user's email in order payload `user_email` field (#9419) (c2d248655)
- Mutation `CategoryBulkDelete` now trigger `category_delete` event - #9533 by @SzymJ
- Add webhooks `SHIPPING_PRICE_CREATED`, `SHIPPING_PRICE_UPDATED`, `SHIPPING_PRICE_DELETED`, `SHIPPING_ZONE_CREATED`, `SHIPPING_ZONE_UPDATED`, `SHIPPING_ZONE_DELETED` - #9522 by @SzymJ

#### Plugins

- Add OpenID Connect Plugin - #9406 by @korycins
- Allow plugins to create their custom error code - #9300 by @LeOndaz

#### Other

- Use full-text search for products search API - #9344 by @patrys

- Include required permission in mutations' descriptions - #9363 by @maarcingebala
- Make GraphQL list items non-nullable - #9391 by @maarcingebala
- Port a better schema printer from GraphQL Core 3.x - #9389 by @patrys
- Fix failing `checkoutCustomerAttach` mutation - #9401 by @IKarbowiak
- Add new mutation `orderCreateFromCheckout` - #9343 by @korycins
- Assign missing user to context - #9520 by @korycins
- Add default ordering to order discounts - #9517 by @fowczarek
- Raise formatted error when trying to assign assigned media to variant - #9496 by @L3str4nge
- Update `orderNumber` field in `OrderEvent` type - #9447 by @IKarbowiak
- Do not create `AttributeValues` when values are not provided - #9446 @IKarbowiak
- Add response status code to event delivery attempt - #9456 by @przlada
- Don't rely on counting objects when reindexing - #9442 by @patrys
- Allow filtering attribute values by ids - #9399 by @IKarbowiak
- Fix errors handling for `orderFulfillApprove` mutation - #9491 by @SzymJ
- Fix shipping methods caching - #9472 by @tomaszszymanski129
- Fix payment flow - #9504 by @IKarbowiak
- Fix etting external methods did not throw an error when that method didn't exist - #9498 by @SethThoburn
- Reduce placeholder image size - #9484 by @jbergstroem
- Improve menus filtering performance - #9539 by @tomaszszymanski129
- Remove EventDeliveries without webhooks and make webhook field non-nullable - #9507 by @jakubkuc
- Improve discount filters performance - #9541 by @tomaszszymanski129
- Change webhooks to be called on commit in atomic transactions - #9532 by @jakubkuc
- Drop distinct and icontains in favor of ilike in apps filtering - #9534 by @tomaszszymanski129
- Refactor csv filters to improve performance - #9535 by @tomaszszymanski129
- Improve attributes filters performance - #9542 by @tomaszszymanski129
- Rename models fields from created to created_at - #9537 by @IKarbowiak

# 3.1.10

- Migration dependencies fix - #9590 by @SzymJ

# 3.1.9

- Use ordering by PK in `queryset_in_batches` (#9493) (4e49c52d2)

# 3.1.8

- Fix shipping methods caching (#9472) (0361f40)
- Fix logging of excessive logger informations (#9441) (d1c5d26)

# 3.1.7

- Handle `ValidationError` in metadata mutations (#9380) (75deaf6ea)
- Fix order and checkout payload serializers (#9369) (8219b6e9b)
- Fix filtering products ordered by collection (#9285) (57aed02a2)
- Cast `shipping_method_id` to int (#9364) (8d0584710)
- Catch "update_fields did not affect any rows" errors and return response with message (#9225) (29c7644fc)
- Fix "str object has no attribute input type" error (#9345) (34c64b5ee)
- Fix `graphene-django` middleware imports (#9360) (2af1cc55d)
- Fix preorders to update stock `quantity_allocated` (#9308) (8cf83df81)
- Do not drop attribute value files when value is deleted (#9320) (57b2888bf)
- Always cast database ID to int in data loader (#9340) (dbc5ec3e3)
- Fix removing references when user removes the referenced object (#9162) (68b33d95a)
- Pass correct list of order lines to `order_added_products_event` (#9286) (db3550f64)
- Fix flaky order payload serializer test (#9387) (d73bd6f9d)

# 3.1.6

- Fix unhandled GraphQL errors after removing `graphene-django` (#9398) (4090e6f2a)

# 3.1.5

- Fix checkout payload (#9333) (61b928e33)
- Revert "3.1 Add checking if given attributes are variant attributes in ProductVariantCreate mutation (#9134)" (#9334) (dfee09db3)

# 3.1.4

- Add `CREATED_AT` and `LAST_MODIFIED_AT` sorting to some GraphQL fields - #9245 by @rafalp
  - Added `LAST_MODIFIED_AT` sort option to `ExportFileSortingInput`
  - Added `CREATED_AT` and `LAST_MODIFIED_AT` sort options to `OrderSortingInput` type
  - Added `LAST_MODIFIED_AT` and `PUBLISHED_AT` sort options to `ProductOrder` type
  - Added `CREATED_AT` and `LAST_MODIFIED_AT` sort options to `SaleSortingInput` type
  - Added `CREATED_AT` and `LAST_MODIFIED_AT` sort options to `UserSortingInput` type
  - Added `ProductVariantSortingInput` type with `LAST_MODIFIED_AT` sort option
  - Deprecated `UPDATED_AT` sort option on `ExportFileSortingInput`
  - Deprecated `LAST_MODIFIED` and `PUBLICATION_DATE` sort options on `ProductOrder` type
  - Deprecated `CREATION_DATE` sort option on `OrderSortingInput` type
- Fix sending empty emails (#9317) (3e8503d8a)
- Add checking if given attributes are variant attributes in ProductVariantCreate mutation (#9134) (409ca7d23)
- Add command to update search indexes (#9315) (fdd81bbfe)
- Upgrade required Node and NPM versions used by release-it tool (#9293) (3f96a9c30)
- Update link to community pages (#9291) (2d96f5c60)
- General cleanup (#9282) (78f59c6a3)
- Fix `countries` resolver performance (#9318) (dc58ef2c4)
- Fix multiple refunds in NP Atobarai - #9222
- Fix dataloaders, filter out productmedia to be removed (#9299) (825ec3cad)
- Fix migration issue between 3.0 and main (#9323) (fec80cd63)
- Drop wishlist models (#9313) (7c9576925)

# 3.1.3

- Add command to update search indexes (#9315) (6be8461c0)
- Fix countries resolver performance (#9318) (e177f3957)

# 3.1.2

### Breaking changes

- Require `MANAGE_ORDERS` permission in `User.orders` query (#9128) (521dfd639)
  - only staff with `manage orders` and can fetch customer orders
  - the customer can fetch his own orders, except drafts

### Other changes

- Fix failing `on_failure` export tasks method (#9160) (efab6db9d)
- Fix mutations breaks on partially invalid IDs (#9227) (e3b6df2eb)
- Fix voucher migrations (#9249) (3c565ba0c)
- List the missing permissions where possible (#9250) (f8df1aa0d)
- Invalidate stocks dataloader (#9188) (e2366a5e6)
- Override `graphene.JSONString` to have more meaningful message in error message (#9171) (2a0c5a71a)
- Small schema fixes (#9224) (932e64808)
- Support Braintree subaccounts (#9191) (035bf705c)
- Split checkout mutations into separate files (#9266) (1d37b0aa3)

# 3.1.1

- Drop product channel listings when removing last available variant (#9232) (b92d3b686)
- Handle product media deletion in a Celery task (#9187) (2b10fc236)
- Filter Customer/Order/Sale/Product/ProductVariant by datetime of last modification (#9137) (55a845c7b)
- Add support for hiding plugins (#9219) (bc9405307)
- Fix missing update of payment methods when using stored payment method (#9158) (ee4bf520b)
- Fix invalid paths in VCR cassettes (#9236) (f6c268d2e)
- Fix Razorpay comment to be inline with code (#9238) (de417af24)
- Remove `graphene-federation` dependency (#9184) (dd43364f7)

# 3.1.0

### Breaking changes

#### Plugins

- Don't run plugins when calculating checkout's total price for available shipping methods resolution - #9121 by @rafalp
  - Use either net or gross price depending on store configuration.

### Other changes

#### Saleor Apps

- Add API for webhook payloads and deliveries - #8227 by @jakubkuc
- Extend app by `AppExtension` - #7701 by @korycins
- Add webhooks for stock changes: `PRODUCT_VARIANT_OUT_OF_STOCK` and `PRODUCT_VARIANT_BACK_IN_STOCK` - #7590 by @mstrumeck
- Add `COLLECTION_CREATED`, `COLLECTION_UPDATED`, `COLLECTION_DELETED` events and webhooks - #8974 by @rafalp
- Add draft orders webhooks by @jakubkuc
- Add support for providing shipping methods by Saleor Apps - #7975 by @bogdal:
  - Add `SHIPPING_LIST_METHODS_FOR_CHECKOUT` sync webhook
- Add sales webhooks - #8157 @kuchichan
- Allow fetching unpublished pages by apps with manage pages permission - #9181 by @IKarbowiak

#### Metadata

- Add ability to use metadata mutations with tokens as an identifier for orders and checkouts - #8426 by @IKarbowiak

#### Attributes

- Introduce swatch attributes - #7261 by @IKarbowiak
- Add `variant_selection` to `ProductAttributeAssign` operations - #8235 by @kuchichan
- Refactor attributes validation - #8905 by @IKarbowiak
  - in create mutations: require all required attributes
  - in update mutations: do not require providing any attributes; when any attribute is given, validate provided values.

#### Other features and changes

- Add gift cards - #7827 by @IKarbowiak, @tomaszszymanski129
- Add Click & Collect - #7673 by @kuchichan
- Add fulfillment confirmation - #7675 by @tomaszszymanski129
- Make SKU an optional field on `ProductVariant` - #7633 by @rafalp
- Possibility to pass metadata in input of `checkoutPaymentCreate` - #8076 by @mateuszgrzyb
- Add `ExternalNotificationTrigger` mutation - #7821 by @mstrumeck
- Extend `accountRegister` mutation to consume first & last name - #8184 by @piotrgrundas
- Introduce sales/vouchers per product variant - #8064 by @kuchichan
- Batch loads in queries for Apollo Federation - #8273 by @rafalp
- Reserve stocks for checkouts - #7589 by @rafalp
- Add query complexity limit to GraphQL API - #8526 by @rafalp
- Add `quantity_limit_per_customer` field to ProductVariant #8405 by @kuchichan
- Make collections names non-unique - #8986 by @rafalp
- Add validation of unavailable products in the checkout. Mutations: `CheckoutShippingMethodUpdate`,
  `CheckoutAddPromoCode`, `CheckoutPaymentCreate` will raise a ValidationError when product in the checkout is
  unavailable - #8978 by @IKarbowiak
- Add `withChoices` flag for Attribute type - #7733 by @dexon44
- Update required permissions for attribute options - #9204 by @IKarbowiak
  - Product attribute options can be fetched by requestors with manage product types and attributes permission.
  - Page attribute options can be fetched by requestors with manage page types and attributes permission.
- Deprecate interface field `PaymentData.reuse_source` - #7988 by @mateuszgrzyb
- Deprecate `setup_future_usage` from `checkoutComplete.paymentData` input - will be removed in Saleor 4.0 - #7994 by @mateuszgrzyb
- Fix shipping address issue in `availableCollectionPoints` resolver for checkout - #8143 by @kuchichan
- Fix cursor-based pagination in products search - #8011 by @rafalp
- Fix crash when querying external shipping methods `translation` field - #8971 by @rafalp
- Fix crash when too long translation strings were passed to `translate` mutations - #8942 by @rafalp
- Raise ValidationError in `CheckoutAddPromoCode`, `CheckoutPaymentCreate` when product in the checkout is
  unavailable - #8978 by @IKarbowiak
- Remove `graphene-django` dependency - #9170 by @rafalp
- Fix disabled warehouses appearing as valid click and collect points when checkout contains only preorders - #9052 by @rafalp
- Fix failing `on_failure` export tasks method - #9160 by @IKarbowiak

# 3.0.0

### Breaking changes

#### Behavior

- Add multichannel - #6242 by @fowczarek @d-wysocki
- Add email interface as a plugin - #6301 by @korycins
- Add unconfirmed order editing - #6829 by @tomaszszymanski129
  - Removed mutations for draft order lines manipulation: `draftOrderLinesCreate`, `draftOrderLineDelete`, `draftOrderLineUpdate`
  - Added instead: `orderLinesCreate`, `orderLineDelete`, `orderLineUpdate` mutations instead.
  - Order events enums `DRAFT_ADDED_PRODUCTS` and `DRAFT_REMOVED_PRODUCTS` are now `ADDED_PRODUCTS` and `REMOVED_PRODUCTS`
- Remove resolving users location from GeoIP; drop `PaymentInput.billingAddress` input field - #6784 by @maarcingebala
- Always create new checkout in `checkoutCreate` mutation - #7318 by @IKarbowiak
  - deprecate `created` return field on `checkoutCreate` mutation
- Return empty values list for attribute without choices - #7394 by @fowczarek
  - `values` for attributes without choices from now are empty list.
  - attributes with choices - `DROPDOWN` and `MULTISELECT`
  - attributes without choices - `FILE`, `REFERENCE`, `NUMERIC` and `RICH_TEXT`
- Unify checkout identifier in checkout mutations and queries - #7511 by @IKarbowiak
- Propagate sale and voucher discounts over specific lines - #8793 by @korycins
  - Use a new interface for response received from plugins/pluginManager. Methods `calculate_checkout_line_unit_price`
    and `calculate_checkout_line_total` returns `TaxedPricesData` instead of `TaxedMoney`.
- Attach sale discount info to the line when adding variant to order - #8821 by @IKarbowiak
  - Use a new interface for the response received from plugins/pluginManager.
    Methods `calculate_order_line_unit` and `calculate_order_line_total` returns
    `OrderTaxedPricesData` instead of `TaxedMoney`.
  - Rename checkout interfaces: `CheckoutTaxedPricesData` instead of `TaxedPricesData`
    and `CheckoutPricesData` instead of `PricesData`
- Sign JWT tokens with RS256 instead of HS256 - #7990 by @korycins
- Add support for filtering available shipping methods by Saleor Apps - #8399 by @kczan, @stnatic
  - Introduce `ShippingMethodData` interface as a root object type for ShippingMethod object
- Limit number of user addresses - #9173 by @IKarbowiak

#### GraphQL Schema

- Drop deprecated meta mutations - #6422 by @maarcingebala
- Drop deprecated service accounts and webhooks API - #6431 by @maarcingebala
- Drop deprecated fields from the `ProductVariant` type: `quantity`, `quantityAllocated`, `stockQuantity`, `isAvailable` - #6436 by @maarcingebala
- Drop authorization keys API - #6631 by @maarcingebala
- Drop `type` field from `AttributeValue` type - #6710 by @IKarbowiak
- Drop deprecated `taxRate` field from `ProductType` - #6795 by @d-wysocki
- Drop deprecated queries and mutations - #7199 by @IKarbowiak
  - drop `url` field from `Category` type
  - drop `url` field from `Category` type
  - drop `url` field from `Product` type
  - drop `localized` fild from `Money` type
  - drop `permissions` field from `User` type
  - drop `navigation` field from `Shop` type
  - drop `isActive` from `AppInput`
  - drop `value` from `AttributeInput`
  - drop `customerId` from `checkoutCustomerAttach`
  - drop `stockAvailability` argument from `products` query
  - drop `created` and `status` arguments from `orders` query
  - drop `created` argument from `draftOrders` query
  - drop `productType` from `ProductFilter`
  - deprecate specific error fields `<TypeName>Errors`, typed `errors` fields and remove deprecation
- Drop top-level `checkoutLine` query from the schema with related resolver, use `checkout` query instead - #7623 by @dexon44
- Change error class in `CollectionBulkDelete` to `CollectionErrors` - #7061 by @d-wysocki
- Make quantity field on `StockInput` required - #7082 by @IKarbowiak
- Add description to shipping method - #7116 by @IKarbowiak
  - `ShippingMethod` was extended with `description` field.
  - `ShippingPriceInput` was extended with `description` field
  - Extended `shippingPriceUpdate`, `shippingPriceCreate` mutation to add/edit description
  - Input field in `shippingPriceTranslate` changed to `ShippingPriceTranslationInput`
- Split `ShippingMethod` into `ShippingMethod` and `ShippingMethodType` (#8399):
  - `ShippingMethod` is used to represent methods offered for checkouts and orders
  - `ShippingMethodType` is used to manage shipping method configurations in Saleor
  - Deprecate `availableShippingMethods` on `Order` and `Checkout`. Use `shippingMethods` and refer to the `active` field instead

#### Saleor Apps

- Drop `CHECKOUT_QUANTITY_CHANGED` webhook - #6797 by @d-wysocki
- Change the payload of the order webhook to handle discounts list - #6874 by @korycins:
  - added fields: `Order.discounts`, `OrderLine.unit_discount_amount`, `OrderLine.unit_discount_type`, `OrderLine.unit_discount_reason`,
  - removed fields: `Order.discount_amount`, `Order.discount_name`, `Order.translated_discount_name`
- Remove triggering a webhook event `PRODUCT_UPDATED` when calling `ProductVariantCreate` mutation. Use `PRODUCT_VARIANT_CREATED` instead - #6963 by @piotrgrundas
- Make `order` property of invoice webhook payload contain order instead of order lines - #7081 by @pdblaszczyk
  - Affected webhook events: `INVOICE_REQUESTED`, `INVOICE_SENT`, `INVOICE_DELETED`
- Added `CHECKOUT_FILTER_SHIPPING_METHODS`, `ORDER_FILTER_SHIPPING_METHODS` sync webhooks - #8399 by @kczan, @stnatic

#### Plugins

- Drop `apply_taxes_to_shipping_price_range` plugin hook - #6746 by @maarcingebala
- Refactor listing payment gateways - #7050 by @maarcingebala:
  - Breaking changes in plugin methods: removed `get_payment_gateway` and `get_payment_gateway_for_checkout`; instead `get_payment_gateways` was added.
- Improve checkout performance - introduce `CheckoutInfo` data class - #6958 by @IKarbowiak;
  - Introduced changes in plugin methods definitions in the following methods, the `checkout` parameter changed to `checkout_info`:
    - `calculate_checkout_total`
    - `calculate_checkout_subtotal`
    - `calculate_checkout_shipping`
    - `get_checkout_shipping_tax_rate`
    - `calculate_checkout_line_total`
    - `calculate_checkout_line_unit_price`
    - `get_checkout_line_tax_rate`
    - `preprocess_order_creation`
  - `preprocess_order_creation` was extend with `lines_info` parameter
- Fix Avalara caching - #7036 by @fowczarek:
  - Introduced changes in plugin methods definitions:
    - `calculate_checkout_line_total` was extended with `lines` parameter
    - `calculate_checkout_line_unit_price` was extended with `lines` parameter
    - `get_checkout_line_tax_rate` was extended with `lines` parameter
  - To get proper taxes we should always send the whole checkout to Avalara.
- Extend plugins manager to configure plugins for each plugins - #7198 by @korycins:
  - Introduce changes in API:
    - `paymentInitialize` - add `channel` parameter. Optional when only one channel exists.
    - `pluginUpdate` - add `channel` parameter.
    - `availablePaymentGateways` - add `channel` parameter.
    - `storedPaymentSources` - add `channel` parameter.
    - `requestPasswordReset` - add `channel` parameter.
    - `requestEmailChange` - add `channel` parameter.
    - `confirmEmailChange` - add `channel` parameter.
    - `accountRequestDeletion` - add `channel` parameter.
    - change structure of type `Plugin`:
      - add `globalConfiguration` field for storing configuration when a plugin is globally configured
      - add `channelConfigurations` field for storing plugin configuration for each channel
      - removed `configuration` field, use `globalConfiguration` and `channelConfigurations` instead
    - change structure of input `PluginFilterInput`:
      - add `statusInChannels` field
      - add `type` field
      - removed `active` field. Use `statusInChannels` instead
  - Change plugin webhook endpoint - #7332 by @korycins.
    - Use /plugins/channel/<channel_slug>/<plugin_id> for plugins with channel configuration
    - Use /plugins/global/<plugin_id> for plugins with global configuration
    - Remove /plugin/<plugin_id> endpoint
- Fix doubling price in checkout for products without tax - #7056 by @IKarbowiak:
  - Introduce changes in plugins method:
    - `calculate_checkout_subtotal` has been dropped from plugins;
    - for correct subtotal calculation, `calculate_checkout_line_total` must be set (manager method for calculating checkout subtotal uses `calculate_checkout_line_total` method)
- Deprecated Stripe plugin - will be removed in Saleor 4.0
  - rename `StripeGatewayPlugin` to `DeprecatedStripeGatewayPlugin`.
  - introduce new `StripeGatewayPlugin` plugin.

### Other changes

#### Features

- Migrate from Draft.js to Editor.js format - #6430, #6456 by @IKarbowiak
- Allow using `Bearer` as an authorization prefix - #6996 by @korycins
- Add product rating - #6284 by @korycins
- Add order confirmation - #6498 by @tomaszszymanski12
- Extend Vatlayer functionalities - #7101 by @korycins:
  - Allow users to enter a list of exceptions (country ISO codes) that will use the source country rather than the destination country for tax purposes.
  - Allow users to enter a list of countries for which no VAT will be added.
- Extend order with origin and original order values - #7326 by @IKarbowiak
- Allow impersonating user by an app/staff - #7754 by @korycins:
  - Add `customerId` to `checkoutCustomerAttach` mutation
  - Add new permission `IMPERSONATE_USER`
- Add possibility to apply a discount to order/order line with status `DRAFT` - #6930 by @korycins
- Implement database read replicas - #8516, #8751 by @fowczarek
- Propagate sale and voucher discounts over specific lines - #8793 by @korycins
  - The created order lines from checkout will now have fulfilled all undiscounted fields with a default price value
    (without any discounts).
  - Order line will now include a voucher discount (in the case when the voucher is for specific products or have a
    flag apply_once_per_order). In that case, `Order.discounts` will not have a relation to `OrderDiscount` object.
  - Webhook payload for `OrderLine` will now include two new fields, `sale_id` (graphql ID of applied sale) and
    `voucher_code` (code of the valid voucher applied to this line).
  - When any sale or voucher discount was applied, `line.discount_reason` will be fulfilled.
  - New interface for handling more data for prices: `PricesData` and `TaxedPricesData` used in checkout calculations
    and in plugins/pluginManager.
- Attach sale discount info to the line when adding variant to order - #8821 by @IKarbowiak
  - Rename checkout interfaces: `CheckoutTaxedPricesData` instead of `TaxedPricesData`
    and `CheckoutPricesData` instead of `PricesData`
  - New interface for handling more data for prices: `OrderTaxedPricesData` used in plugins/pluginManager.
- Add uploading video URLs to product gallery - #6838 by @GrzegorzDerdak
- Add generic `FileUpload` mutation - #6470 by @IKarbowiak

#### Metadata

- Allow passing metadata to `accountRegister` mutation - #7152 by @piotrgrundas
- Copy metadata fields when creating reissue - #7358 by @IKarbowiak
- Add metadata to shipping zones and shipping methods - #6340 by @maarcingebala
- Add metadata to menu and menu item - #6648 by @tomaszszymanski129
- Add metadata to warehouse - #6727 by @d-wysocki
- Added support for querying objects by metadata fields - #6683 by @LeOndaz, #7421 by @korycins
- Change metadata mutations to use token for order and checkout as an identifier - #8542 by @IKarbowiak
  - After changes, using the order `id` for changing order metadata is deprecated

#### Attributes

- Add rich text attribute input - #7059 by @piotrgrundas
- Support setting value for AttributeValue mutations - #7037 by @piotrgrundas
- Add boolean attributes - #7454 by @piotrgrundas
- Add date & date time attributes - #7500 by @piotrgrundas
- Add file attributes - #6568 by @IKarbowiak
- Add page reference attributes - #6624 by @IKarbowiak
- Add product reference attributes - #6711 by @IKarbowiak
- Add numeric attributes - #6790 by @IKarbowiak
- Add `withChoices` flag for Attribute type - #7733 by @CossackDex
- Return empty results when filtering by non-existing attribute - #7025 by @maarcingebala
- Add Page Types - #6261 by @IKarbowiak

#### Plugins

- Add interface for integrating the auth plugins - #6799 by @korycins
- Add Sendgrid plugin - #6793 by @korycins
- Trigger `checkout_updated` plugin method for checkout metadata mutations - #7392 by @maarcingebala

#### Saleor Apps

- Add synchronous payment webhooks - #7044 by @maarcingebala
- Add `CUSTOMER_UPDATED` webhook, add addresses field to customer `CUSTOMER_CREATED` webhook - #6898 by @piotrgrundas
- Add `PRODUCT_VARIANT_CREATED`, `PRODUCT_VARIANT_UPDATED`, `PRODUCT_VARIANT_DELETED` webhooks, fix attributes field for `PRODUCT_CREATED`, `PRODUCT_UPDATED` webhooks - #6963 by @piotrgrundas
- Trigger `PRODUCT_UPDATED` webhook for collections and categories mutations - #7051 by @d-wysocki
- Extend order webhook payload with fulfillment fields - #7364, #7347 by @korycins
  - fulfillments extended with:
    - `total_refund_amount`
    - `shipping_refund_amount`
    - `lines`
  - fulfillment lines extended with:
    - `total_price_net_amount`
    - `total_price_gross_amount`
    - `undiscounted_unit_price_net`
    - `undiscounted_unit_price_gross`
    - `unit_price_net`
- Extend order payload with undiscounted prices and add psp_reference to payment model - #7339 by @IKarbowiak
  - order payload extended with the following fields:
    - `undiscounted_total_net_amount`
    - `undiscounted_total_gross_amount`
    - `psp_reference` on `payment`
  - order lines extended with:
    - `undiscounted_unit_price_net_amount`
    - `undiscounted_unit_price_gross_amount`
    - `undiscounted_total_price_net_amount`
    - `undiscounted_total_price_gross_amount`
- Add `product_id`, `product_variant_id`, `attribute_id` and `page_id` when it is possible for `AttributeValue` translations webhook - #7783 by @fowczarek
- Add draft orders webhooks - #8102 by @jakubkuc
- Add page webhooks: `PAGE_CREATED`, `PAGE_UPDATED` and `PAGE_DELETED` - #6787 by @d-wysocki
- Add `PRODUCT_DELETED` webhook - #6794 by @d-wysocki
- Add `page_type_id` in translations webhook - #7825 by @fowczarek
- Fix failing account mutations for app - #7569 by @IKarbowiak
- Add app support for events - #7622 by @IKarbowiak
- Fix creating translations with app - #6804 by @krzysztofwolski
- Change the `app` query to return info about the currently authenticated app - #6928 by @d-wysocki
- Mark `X-` headers as deprecated and add headers without prefix. All deprecated headers will be removed in Saleor 4.0 - #8179 by @L3str4nge
  - X-Saleor-Event -> Saleor-Event
  - X-Saleor-Domain -> Saleor-Domain
  - X-Saleor-Signature -> Saleor-Signature
  - X-Saleor-HMAC-SHA256 -> Saleor-HMAC-SHA256

#### Other changes

- Add query contains only schema validation - #6827 by @fowczarek
- Add introspection caching - #6871 by @fowczarek
- Fix Sentry reporting - #6902 by @fowczarek
- Deprecate API fields `Order.discount`, `Order.discountName`, `Order.translatedDiscountName` - #6874 by @korycins
- Fix argument validation in page resolver - #6960 by @fowczarek
- Drop `data` field from checkout line model - #6961 by @fowczarek
- Fix `totalCount` on connection resolver without `first` or `last` - #6975 by @fowczarek
- Fix variant resolver on `DigitalContent` - #6983 by @fowczarek
- Fix resolver by id and slug for product and product variant - #6985 by @d-wysocki
- Add optional support for reporting resource limits via a stub field in `shop` - #6967 by @NyanKiyoshi
- Update checkout quantity when checkout lines are deleted - #7002 by @IKarbowiak
- Fix available shipping methods - return also weight methods without weight limits - #7021 by @IKarbowiak
- Validate discount value for percentage vouchers and sales - #7033 by @d-wysocki
- Add field `languageCode` to types: `AccountInput`, `AccountRegisterInput`, `CheckoutCreateInput`, `CustomerInput`, `Order`, `User`. Add field `languageCodeEnum` to `Order` type. Add new mutation `CheckoutLanguageCodeUpdate`. Deprecate field `Order.languageCode`. - #6609 by @korycins
- Extend `Transaction` type with gateway response and `Payment` type with filter - #7062 by @IKarbowiak
- Fix invalid tax rates for lines - #7058 by @IKarbowiak
- Allow seeing unconfirmed orders - #7072 by @IKarbowiak
- Raise `GraphQLError` when too big integer value is provided - #7076 by @IKarbowiak
- Do not update draft order addresses when user is changing - #7088 by @IKarbowiak
- Recalculate draft order when product/variant was deleted - #7085 by @d-wysocki
- Added validation for `DraftOrderCreate` with negative quantity line - #7085 by @d-wysocki
- Remove HTML tags from product `description_plaintext` - #7094 by @d-wysocki
- Fix failing product tasks when instances are removed - #7092 by @IKarbowiak
- Update GraphQL endpoint to only match exactly `/graphql/` without trailing characters - #7117 by @IKarbowiak
- Introduce `traced_resolver` decorator instead of Graphene middleware - #7159 by @tomaszszymanski129
- Fix failing export when exporting attribute without values - #7131 by @IKarbowiak
- Fix incorrect payment data for Klarna - #7150 by @IKarbowiak
- Drop deleted images from storage - #7129 by @IKarbowiak
- Fix export with empty assignment values - #7214 by @IKarbowiak
- Change exported file name - #7222 by @IKarbowiak
- Fix core sorting on related fields - #7195 by @tomaszszymanski129
- Use GraphQL IDs instead of database IDs in export - #7240 by @IKarbowiak
- Fix draft order tax mismatch - #7226 by @IKarbowiak
  - Introduce `calculate_order_line_total` plugin method
- Update core logging for better Celery tasks handling - #7251 by @tomaszszymanski129
- Raise `ValidationError` when refund cannot be performed - #7260 by @IKarbowiak
- Fix customer addresses missing after customer creation - #7327 by @tomaszszymanski129
- Fix invoice generation - #7376 by @tomaszszymanski129
- Allow defining only one field in translations - #7363 by @IKarbowiak
- Allow filtering pages by ids - #7393 by @IKarbowiak
- Fix validate `min_spent` on vouchers to use net or gross value depends on `settings.display_gross_prices` - #7408 by @d-wysocki
- Fix invoice generation - #7376 by tomaszszymanski129
- Add hash to uploading images #7453 by @IKarbowiak
- Add file format validation for uploaded images - #7447 by @IKarbowiak
- Fix attaching params for address form errors - #7485 by @IKarbowiak
- Update draft order validation - #7253 by @IKarbowiak
  - Extend Order type with errors: [OrderError!]! field
  - Create tasks for deleting order lines by deleting products or variants
- Fix doubled checkout total price for one line and zero shipping price - #7532 by @IKarbowiak
- Deprecate nested objects in `TranslatableContent` types - #7522 by @IKarbowiak
- Modify order of auth middleware calls - #7572 by @tomaszszymanski129
- Drop assigning cheapest shipping method in checkout - #7767 by @maarcingebala
- Deprecate `query` argument in `sales` and `vouchers` queries - #7806 by @maarcingebala
- Allow translating objects by translatable content ID - #7803 by @maarcingebala
- Configure a periodic task for removing empty allocations - #7885 by @fowczarek
- Fix missing transaction id in Braintree - #8110 by @fowczarek
- Fix GraphQL federation support - #7771 #8107 by @rafalp
- Fix cursor-based pagination in products search - #8011 #8211 by @rafalp
- Batch loads in queries for Apollo Federation - #8362 by @rafalp
- Add workaround for failing Avatax when line has price 0 - #8610 by @korycins
- Add option to set tax code for shipping in Avatax configuration view - #8596 by @korycins
- Fix Avalara tax fetching from cache - #8647 by @fowczarek
- Fix incorrect stock allocation - #8931 by @IKarbowiak
- Fix incorrect handling of unavailable products in checkout - #8978, #9119 by @IKarbowiak, @korycins
- Add draft orders webhooks - #8102 by @jakubkuc
- Handle `SameSite` cookie attribute in jwt refresh token middleware - #8209 by @jakubkuc
- Fix creating translations with app - #6804 by @krzysztofwolski
- Add possibility to provide external payment ID during the conversion draft order to order - #6320 by @korycins
- Add basic rating for `Products` - #6284 by @korycins
- Add metadata to shipping zones and shipping methods - #6340 by @maarcingebala
- Add Page Types - #6261 by @IKarbowiak
- Migrate draftjs content to editorjs format - #6430 by @IKarbowiak
- Add editorjs sanitizer - #6456 by @IKarbowiak
- Add generic FileUpload mutation - #6470 by @IKarbowiak
- Order confirmation backend - #6498 by @tomaszszymanski129
- Handle `SameSite` cookie attribute in JWT refresh token middleware - #8209 by @jakubkuc
- Add possibility to provide external payment ID during the conversion draft order to order - #6320 by @korycins9
- Fix password reset request - #6351 by @Manfred-Madelaine-pro, Ambroise and Pierre
- Refund products support - #6530 by @korycins
- Add possibility to exclude products from shipping method - #6506 by @korycins
- Add `Shop.availableShippingMethods` query - #6551 by @IKarbowiak
- Add delivery time to shipping method - #6564 by @IKarbowiak
- Shipping zone description - #6653 by @tomaszszymanski129
- Get tax rate from plugins - #6649 by @IKarbowiak
- Added support for querying user by email - #6632 @LeOndaz
- Add order shipping tax rate - #6678 by @IKarbowiak
- Deprecate field `descriptionJSON` from `Product`, `Category`, `Collection` and field `contentJSON` from `Page` - #6692 by @d-wysocki
- Fix products visibility - #6704 by @IKarbowiak
- Fix page `contentJson` field to return JSON - #6832 by @d-wysocki
- Add SearchRank to search product by name and description. New enum added to `ProductOrderField` - `RANK` - which returns results sorted by search rank - #6872 by @d-wysocki
- Allocate stocks for order lines in a bulk way - #6877 by @IKarbowiak
- Deallocate stocks for order lines in a bulk way - #6896 by @IKarbowiak
- Prevent negative available quantity - #6897 by @d-wysocki
- Add default sorting by rank for search products - #6936 by @d-wysocki
- Fix exporting product description to xlsx - #6959 by @IKarbowiak
- Add `Shop.version` field to query API version - #6980 by @maarcingebala
- Add new authorization header `Authorization-Bearer` - #6998 by @korycins
- Add field `paymentMethodType` to `Payment` object - #7073 by @korycins
- Unify Warehouse Address API - #7481 by @d-wysocki
  - deprecate `companyName` on `Warehouse` type
  - remove `companyName` on `WarehouseInput` type
  - remove `WarehouseAddressInput` on `WarehouseUpdateInput` and `WarehouseCreateInput`, and change it to `AddressInput`
- Fix passing incorrect customer email to payment gateways - #7486 by @korycins
- Add HTTP meta tag for Content-Security-Policy in GraphQL Playground - #7662 by @NyanKiyoshi
- Add additional validation for `from_global_id_or_error` function - #8780 by @CossackDex

# 2.11.1

- Add support for Apple Pay on the web - #6466 by @korycins

## 2.11.0

### Features

- Add products export - #5255 by @IKarbowiak
- Add external apps support - #5767 by @korycins
- Invoices backend - #5732 by @tomaszszymanski129
- Adyen drop-in integration - #5914 by @korycins, @IKarbowiak
- Add a callback view to plugins - #5884 by @korycins
- Support pushing webhook events to message queues - #5940 by @patrys, @korycins
- Send a confirmation email when the order is canceled or refunded - #6017
- No secure cookie in debug mode - #6082 by @patrys, @orzechdev
- Add searchable and available for purchase flags to product - #6060 by @IKarbowiak
- Add `TotalPrice` to `OrderLine` - #6068 @fowczarek
- Add `PRODUCT_UPDATED` webhook event - #6100 by @tomaszszymanski129
- Search orders by GraphQL payment ID - #6135 by @korycins
- Search orders by a custom key provided by payment gateway - #6135 by @korycins
- Add ability to set a default product variant - #6140 by @tomaszszymanski129
- Allow product variants to be sortable - #6138 by @tomaszszymanski129
- Allow fetching stocks for staff users only with `MANAGE_ORDERS` permissions - #6139 by @fowczarek
- Add filtering to `ProductVariants` query and option to fetch variant by SKU in `ProductVariant` query - #6190 by @fowczarek
- Add filtering by Product IDs to `products` query - #6224 by @GrzegorzDerdak
- Add `change_currency` command - #6016 by @maarcingebala
- Add dummy credit card payment - #5822 by @IKarbowiak
- Add custom implementation of UUID scalar - #5646 by @koradon
- Add `AppTokenVerify` mutation - #5716 by @korycins

### Breaking Changes

- Refactored JWT support. Requires handling of JWT token in the storefront (a case when the backend returns the exception about the invalid token). - #5734, #5816 by @korycins
- New logging setup will now output JSON logs in production mode for ease of feeding them into log collection systems like Logstash or CloudWatch Logs - #5699 by @patrys
- Deprecate `WebhookEventType.CHECKOUT_QUANTITY_CHANGED` - #5837 by @korycins
- Anonymize and update order and payment fields; drop `PaymentSecureConfirm` mutation, drop Payment type fields: `extraData`, `billingAddress`, `billingEmail`, drop `gatewayResponse` from `Transaction` type - #5926 by @IKarbowiak
- Switch the HTTP stack from WSGI to ASGI based on Uvicorn - #5960 by @patrys
- Add `MANAGE_PRODUCT_TYPES_AND_ATTRIBUTES` permission, which is now required to access all attributes and product types related mutations - #6219 by @IKarbowiak

### Fixes

- Fix payment fields in order payload for webhooks - #5862 by @korycins
- Fix specific product voucher in draft orders - #5727 by @fowczarek
- Explicit country assignment in default shipping zones - #5736 by @maarcingebala
- Drop `json_content` field from the `Menu` model - #5761 by @maarcingebala
- Strip warehouse name in mutations - #5766 by @koradon
- Add missing order events during checkout flow - #5684 by @koradon
- Update Google Merchant to get tax rate based by plugin manager - #5823 by @gabmartinez
- Allow unicode in slug fields - #5877 by @IKarbowiak
- Fix empty plugin object result after `PluginUpdate` mutation - #5968 by @gabmartinez
- Allow finishing checkout when price amount is 0 - #6064 by @IKarbowiak
- Fix incorrect tax calculation for Avatax - #6035 by @korycins
- Fix incorrect calculation of subtotal with active Avatax - #6035 by @korycins
- Fix incorrect assignment of tax code for Avatax - #6035 by @korycins
- Do not allow negative product price - #6091 by @IKarbowiak
- Handle None as attribute value - #6092 by @IKarbowiak
- Fix for calling `order_created` before the order was saved - #6095 by @korycins
- Update default decimal places - #6098 by @IKarbowiak
- Avoid assigning the same pictures twice to a variant - #6112 by @IKarbowiak
- Fix crashing system when Avalara is improperly configured - #6117 by @IKarbowiak
- Fix for failing finalising draft order - #6133 by @korycins
- Remove corresponding draft order lines when variant is removing - #6119 by @IKarbowiak
- Update required perms for apps management - #6173 by @IKarbowiak
- Raise an error for an empty key in metadata - #6176 by @IKarbowiak
- Add attributes to product error - #6181 by @IKarbowiak
- Allow to add product variant with 0 price to draft order - #6189 by @IKarbowiak
- Fix deleting product when default variant is deleted - #6186 by @IKarbowiak
- Fix get unpublished products, product variants and collection as app - #6194 by @fowczarek
- Set `OrderFulfillStockInput` fields as required - #6196 by @IKarbowiak
- Fix attribute filtering by categories and collections - #6214 by @fowczarek
- Fix `is_visible` when `publication_date` is today - #6225 by @korycins
- Fix filtering products by multiple attributes - #6215 by @GrzegorzDerdak
- Add attributes validation while creating/updating a product's variant - #6269 by @GrzegorzDerdak
- Add metadata to page model - #6292 by @dominik-zeglen
- Fix for unnecessary attributes validation while updating simple product - #6300 by @GrzegorzDerdak
- Include order line total price to webhook payload - #6354 by @korycins
- Fix for fulfilling an order when product quantity equals allocated quantity - #6333 by @GrzegorzDerdak
- Fix for the ability to filter products on collection - #6363 by @GrzegorzDerdak

## 2.10.2

- Add command to change currencies in the database - #5906 by @d-wysocki

## 2.10.1

- Fix multiplied stock quantity - #5675 by @fowczarek
- Fix invalid allocation after migration - #5678 by @fowczarek
- Fix order mutations as app - #5680 by @fowczarek
- Prevent creating checkout/draft order with unpublished product - #5676 by @d-wysocki

## 2.10.0

- OpenTracing support - #5188 by @tomaszszymanski129
- Account confirmation email - #5126 by @tomaszszymanski129
- Relocate `Checkout` and `CheckoutLine` methods into separate module and update checkout related plugins to use them - #4980 by @krzysztofwolski
- Fix problem with free shipping voucher - #4942 by @IKarbowiak
- Add sub-categories to random data - #4949 by @IKarbowiak
- Deprecate `localized` field in Money type - #4952 by @IKarbowiak
- Fix for shipping API not applying taxes - #4913 by @kswiatek92
- Query object translation with only `manage_translation` permission - #4914 by @fowczarek
- Add customer note to draft orders API - #4973 by @IKarbowiak
- Allow to delete category and leave products - #4970 by @IKarbowiak
- Remove thumbnail generation from migration - #3494 by @kswiatek92
- Rename 'shipping_date' field in fulfillment model to 'created' - #2433 by @kswiatek92
- Reduce number of queries for 'checkoutComplete' mutation - #4989 by @IKarbowiak
- Force PyTest to ignore the environment variable containing the Django settings module - #4992 by @NyanKiyoshi
- Extend JWT token payload with user information - #4987 by @salwator
- Optimize the queries for product list in the dashboard - #4995 by @IKarbowiak
- Drop dashboard 1.0 - #5000 by @IKarbowiak
- Fixed serialization error on weight fields when running `loaddata` and `dumpdb` - #5005 by @NyanKiyoshi
- Fixed JSON encoding error on Google Analytics reporting - #5004 by @NyanKiyoshi
- Create custom field to translation, use new translation types in translations query - #5007 by @fowczarek
- Take allocated stock into account in `StockAvailability` filter - #5019 by @simonbru
- Generate matching postal codes for US addresses - #5033 by @maarcingebala
- Update debug toolbar - #5032 by @IKarbowiak
- Allow staff member to receive notification about customers orders - #4993 by @kswiatek92
- Add user's global id to the JWT payload - #5039 by @salwator
- Make middleware path resolving lazy - #5041 by @NyanKiyoshi
- Generate slug on saving the attribute value - #5055 by @fowczarek
- Fix order status after order update - #5072 by @fowczarek
- Extend top-level connection resolvers with ability to sort results - #5018 by @fowczarek
- Drop storefront 1.0 - #5043 by @IKarbowiak
- Replace permissions strings with enums - #5038 by @kswiatek92
- Remove gateways forms and templates - #5075 by @IKarbowiak
- Add `Wishlist` models and GraphQL endpoints - #5021 by @derenio
- Remove deprecated code - #5107 by @IKarbowiak
- Fix voucher start date filtering - #5133 by @dominik-zeglen
- Search by sku in products query - #5117 by @fowczarek
- Send fulfillment update email - #5118 by @IKarbowiak
- Add address query - #5148 by @kswiatek92
- Add `checkout_quantity_changed` webhook - #5042 by @derenio
- Remove unnecessary `manage_orders` permission - #5142 by @kswiatek92
- Mutation to change the user email - #5076 by @kswiatek92
- Add MyPy checks - #5150 by @IKarbowiak
- Move extracting user or service account to utils - #5152 by @kswiatek92
- Deprecate order status/created arguments - #5076 by @kswiatek92
- Fix getting title field in page mutations #5160 by @maarcingebala
- Copy public and private metadata from the checkout to the order upon creation - #5165 by @dankolbman
- Add warehouses and stocks- #4986 by @szewczykmira
- Add permission groups - #5176, #5513 by @IKarbowiak
- Drop `gettext` occurrences - #5189 by @IKarbowiak
- Fix `product_created` webhook - #5187 by @dzkb
- Drop unused resolver `resolve_availability` - #5190 by @maarcingebala
- Fix permission for `checkoutCustomerAttach` mutation - #5192 by @maarcingebala
- Restrict access to user field - #5194 by @maarcingebala
- Unify permission for service account API client in test - #5197 by @fowczarek
- Add additional confirmation step to `checkoutComplete` mutation - #5179 by @salwator
- Allow sorting warehouses by name - #5211 by @dominik-zeglen
- Add anonymization to GraphQL's `webhookSamplePayload` endpoint - #5161 @derenio
- Add slug to `Warehouse`, `Product` and `ProductType` models - #5196 by @IKarbowiak
- Add mutation for assigning, unassigning shipping zones to warehouse - #5217 by @kswiatek92
- Fix passing addresses to `PaymentData` objects - #5223 by @maarcingebala
- Return `null` when querying `me` as an anonymous user - #5231 by @maarcingebala
- Added `PLAYGROUND_ENABLED` environment variable/setting to allow to enable the GraphQL playground when `DEBUG` is disabled - #5254 by @NyanKiyoshi
- Fix access to order query when request from service account - #5258 by @fowczarek
- Customer shouldn't be able to see draft orders by token - #5259 by @fowczarek
- Customer shouldn't be able to query checkout with another customer - #5268 by @fowczarek
- Added integration support of Jaeger Tracing - #5282 by @NyanKiyoshi
- Return `null` when querying `me` as an anonymous user - #5231 as @maarcingebala
- Add `fulfillment created` webhook - @szewczykmira
- Unify metadata API - #5178 by @fowczarek
- Add compiled versions of emails to the repository - #5260 by @tomaszszymanski129
- Add required prop to fields where applicable - #5293 by @dominik-zeglen
- Drop `get_absolute_url` methods - #5299 by @IKarbowiak
- Add `--force` flag to `cleardb` command - #5302 by @maarcingebala
- Require non-empty message in `orderAddNote` mutation - #5316 by @maarcingebala
- Stock management refactor - #5323 by @IKarbowiak
- Add discount error codes - #5348 by @IKarbowiak
- Add benchmarks to checkout mutations - #5339 by @fowczarek
- Add pagination tests - #5363 by @fowczarek
- Add ability to assign multiple warehouses in mutations to create/update a shipping zone - #5399 by @fowczarek
- Add filter by ids to the `warehouses` query - #5414 by @fowczarek
- Add shipping rate price validation - #5411 by @kswiatek92
- Remove unused settings and environment variables - #5420 by @maarcingebala
- Add product price validation - #5413 by @kswiatek92
- Add attribute validation to `attributeAssign` mutation - #5423 by @kswiatek92
- Add possibility to update/delete more than one item in metadata - #5446 by @koradon
- Check if image exists before validating - #5425 by @kswiatek92
- Fix warehouses query not working without id - #5441 by @koradon
- Add `accountErrors` to `CreateToken` mutation - #5437, #5465 by @koradon
- Raise `GraphQLError` if filter has invalid IDs - #5460 by @gabmartinez
- Use `AccountErrorCode.INVALID_CREDENTIALS` instead of `INVALID_PASSWORD` - #5495 by @koradon
- Add tests for pagination - #5468 by @koradon
- Add `Job` abstract model and interface - #5510 by @IKarbowiak
- Refactor implementation of allocation - #5445 by @fowczarek
- Fix `WeightScalar` - #5530 by @koradon
- Add `OrderFulfill` mutation - #5525 by @fowczarek
- Add "It Works" page - #5494 by @IKarbowiak and @dominik-zeglen
- Extend errors in `OrderFulfill` mutation - #5553 by @fowczarek
- Refactor `OrderCancel` mutation for multiple warehouses - #5554 by @fowczarek
- Add negative weight validation - #5564 by @fowczarek
- Add error when user pass empty object as address - #5585 by @fowczarek
- Fix payment creation without shipping method - #5444 by @d-wysocki
- Fix checkout and order flow with variant without inventory tracking - #5599 by @fowczarek
- Fixed JWT expired token being flagged as unhandled error rather than handled. - #5603 by @NyanKiyoshi
- Refactor read-only middleware - #5602 by @maarcingebala
- Fix availability for variants without inventory tracking - #5605 by @fowczarek
- Drop support for configuring Vatlayer plugin from settings file. - #5614 by @korycins
- Add ability to query category, collection or product by slug - #5574 by @koradon
- Add `quantityAvailable` field to `ProductVariant` type - #5628 by @fowczarek
- Use tags rather than time-based logs for information on requests - #5608 by @NyanKiyoshi

## 2.9.0

### API

- Add mutation to change customer's first name last name - #4489 by @fowczarek
- Add mutation to delete customer's account - #4494 by @fowczarek
- Add mutation to change customer's password - #4656 by @fowczarek
- Add ability to customize email sender address in emails sent by Saleor - #4820 by @NyanKiyoshi
- Add ability to filter attributes per global ID - #4640 by @NyanKiyoshi
- Add ability to search product types by value (through the name) - #4647 by @NyanKiyoshi
- Add queries and mutation for serving and saving the configuration of all plugins - #4576 by @korycins
- Add `redirectUrl` to staff and user create mutations - #4717 by @fowczarek
- Add error codes to mutations responses - #4676 by @Kwaidan00
- Add translations to countries in `shop` query - #4732 by @fowczarek
- Add support for sorting product by their attribute values through given attribute ID - #4740 by @NyanKiyoshi
- Add descriptions for queries and query arguments - #4758 by @maarcingebala
- Add support for Apollo Federation - #4825 by @salwator
- Add mutation to create multiple product variants at once - #4735 by @fowczarek
- Add default value to custom errors - #4797 by @fowczarek
- Extend `availablePaymentGateways` field with gateways' configuration data - #4774 by @salwator
- Change `AddressValidationRules` API - #4655 by @Kwaidan00
- Use search in a consistent way; add sort by product type name and publication status to `products` query. - #4715 by @fowczarek
- Unify `menuItemMove` mutation with other reordering mutations - #4734 by @NyanKiyoshi
- Don't create an order when the payment was unsuccessful - #4500 by @NyanKiyoshi
- Don't require shipping information in checkout for digital orders - #4573 by @NyanKiyoshi
- Drop `manage_users` permission from the `permissions` query - #4854 by @maarcingebala
- Deprecate `inCategory` and `inCollection` attributes filters in favor of `filter` argument - #4700 by @NyanKiyoshi & @khalibloo
- Remove `PaymentGatewayEnum` from the schema, as gateways now are dynamic plugins - #4756 by @salwator
- Require `manage_products` permission to query `costPrice` and `stockQuantity` fields - #4753 by @NyanKiyoshi
- Refactor account mutations - #4510, #4668 by @fowczarek
- Fix generating random avatars when updating staff accounts - #4521 by @maarcingebala
- Fix updating JSON menu representation in mutations - #4524 by @maarcingebala
- Fix setting variant's `priceOverride` and `costPrice` to `null` - #4754 by @NyanKiyoshi
- Fix fetching staff user without `manage_users` permission - #4835 by @fowczarek
- Ensure that a GraphQL query is a string - #4836 by @nix010
- Add ability to configure the password reset link - #4863 by @fowczarek
- Fixed a performance issue where Saleor would sometimes run huge, unneeded prefetches when resolving categories or collections - #5291 by @NyanKiyoshi
- uWSGI now forces the django application to directly load on startup instead of being lazy - #5357 by @NyanKiyoshi

### Core

- Add enterprise-grade attributes management - #4351 by @dominik-zeglen and @NyanKiyoshi
- Add extensions manager - #4497 by @korycins
- Add service accounts - backend support - #4689 by @korycins
- Add support for webhooks - #4731 by @korycins
- Migrate the attributes mapping from HStore to many-to-many relation - #4663 by @NyanKiyoshi
- Create general abstraction for object metadata - #4447 by @salwator
- Add metadata to `Order` and `Fulfillment` models - #4513, #4866 by @szewczykmira
- Migrate the tax calculations to plugins - #4497 by @korycins
- Rewrite payment gateways using plugin architecture - #4669 by @salwator
- Rewrite Stripe integration to use PaymentIntents API - #4606 by @salwator
- Refactor password recovery system - #4617 by @fowczarek
- Add functionality to sort products by their "minimal variant price" - #4416 by @derenio
- Add voucher's "once per customer" feature - #4442 by @fowczarek
- Add validations for minimum password length in settings - #4735 by @fowczarek
- Add form to configure payments in the dashboard - #4807 by @szewczykmira
- Change `unique_together` in `AttributeValue` - #4805 by @fowczarek
- Change max length of SKU to 255 characters - #4811 by @lex111
- Distinguish `OrderLine` product name and variant name - #4702 by @fowczarek
- Fix updating order status after automatic fulfillment of digital products - #4709 by @korycins
- Fix error when updating or creating a sale with missing required values - #4778 by @NyanKiyoshi
- Fix error filtering pages by URL in the dashboard 1.0 - #4776 by @NyanKiyoshi
- Fix display of the products tax rate in the details page of dashboard 1.0 - #4780 by @NyanKiyoshi
- Fix adding the same product into a collection multiple times - #4518 by @NyanKiyoshi
- Fix crash when placing an order when a customer happens to have the same address more than once - #4824 by @NyanKiyoshi
- Fix time zone based tests - #4468 by @fowczarek
- Fix serializing empty URLs as a string when creating menu items - #4616 by @maarcingebala
- The invalid IP address in HTTP requests now fallback to the requester's IP address. - #4597 by @NyanKiyoshi
- Fix product variant update with current attribute values - #4936 by @fowczarek
- Update checkout last field and add auto now fields to save with update_fields parameter - #5177 by @IKarbowiak

### Dashboard 2.0

- Allow selecting the number of rows displayed in dashboard's list views - #4414 by @benekex2
- Add ability to toggle visible columns in product list - #4608 by @dominik-zeglen
- Add voucher settings - #4556 by @benekex2
- Contrast improvements - #4508 by @benekex2
- Display menu item form errors - #4551 by @dominik-zeglen
- Do not allow random IDs to appear in snapshots - #4495 by @dominik-zeglen
- Input UI changes - #4542 by @benekex2
- Implement new menu design - #4476 by @benekex2
- Refetch attribute list after closing modal - #4615 by @dominik-zeglen
- Add config for Testcafe - #4553 by @dominik-zeglen
- Fix product type taxes select - #4453 by @benekex2
- Fix form reloading - #4467 by @dominik-zeglen
- Fix voucher limit value when checkbox unchecked - #4456 by @benekex2
- Fix searches and pickers - #4487 by @dominik-zeglen
- Fix dashboard menu styles - #4491 by @benekex2
- Fix menu responsiveness - #4511 by @benekex2
- Fix loosing focus while typing in the product description field - #4549 by @dominik-zeglen
- Fix MUI warnings - #4588 by @dominik-zeglen
- Fix bulk action checkboxes - #4618 by @dominik-zeglen
- Fix rendering user avatar when it's empty #4546 by @maarcingebala
- Remove Dashboard 2.0 files form Saleor repository - #4631 by @dominik-zeglen
- Fix CreateToken mutation to use NonNull on errors field #5415 by @gabmartinez

### Other notable changes

- Replace Pipenv with Poetry - #3894 by @michaljelonek
- Upgrade `django-prices` to v2.1 - #4639 by @NyanKiyoshi
- Disable reports from uWSGI about broken pipe and write errors from disconnected clients - #4596 by @NyanKiyoshi
- Fix the random failures of `populatedb` trying to create users with an existing email - #4769 by @NyanKiyoshi
- Enforce `pydocstyle` for Python docstrings over the project - #4562 by @NyanKiyoshi
- Move Django Debug Toolbar to dev requirements - #4454 by @derenio
- Change license for artwork to CC-BY 4.0
- New translations:
  - Greek

## 2.8.0

### Core

- Avatax backend support - #4310 by @korycins
- Add ability to store used payment sources in gateways (first implemented in Braintree) - #4195 by @salwator
- Add ability to specify a minimal quantity of checkout items for a voucher - #4427 by @fowczarek
- Change the type of start and end date fields from Date to DateTime - #4293 by @fowczarek
- Revert the custom dynamic middlewares - #4452 by @NyanKiyoshi

### Dashboard 2.0

- UX improvements in Vouchers section - #4362 by @benekex2
- Add company address configuration - #4432 by @benekex2
- Require name when saving a custom list filter - #4269 by @benekex2
- Use `esModuleInterop` flag in `tsconfig.json` to simplify imports - #4372 by @dominik-zeglen
- Use hooks instead of a class component in forms - #4374 by @dominik-zeglen
- Drop CSRF token header from API client - #4357 by @dominik-zeglen
- Fix various bugs in the product section - #4429 by @dominik-zeglen

### Other notable changes

- Fix error when creating a checkout with voucher code - #4292 by @NyanKiyoshi
- Fix error when users enter an invalid phone number in an address - #4404 by @NyanKiyoshi
- Fix error when adding a note to an anonymous order - #4319 by @NyanKiyoshi
- Fix gift card duplication error in the `populatedb` script - #4336 by @fowczarek
- Fix vouchers apply once per order - #4339 by @fowczarek
- Fix discount tests failing at random - #4401 by @korycins
- Add `SPECIFIC_PRODUCT` type to `VoucherType` - #4344 by @fowczarek
- New translations:
  - Icelandic
- Refactored the backend side of `checkoutCreate` to improve performances and prevent side effects over the user's checkout if the checkout creation was to fail. - #4367 by @NyanKiyoshi
- Refactored the logic of cleaning the checkout shipping method over the API, so users do not lose the shipping method when updating their checkout. If the shipping method becomes invalid, it will be replaced by the cheapest available. - #4367 by @NyanKiyoshi & @szewczykmira
- Refactored process of getting available shipping methods to make it easier to understand and prevent human-made errors. - #4367 by @NyanKiyoshi
- Moved 3D secure option to Braintree plugin configuration and update config structure mechanism - #4751 by @salwator

## 2.7.0

### API

- Create order only when payment is successful - #4154 by @NyanKiyoshi
- Order Events containing order lines or fulfillment lines now return the line object in the GraphQL API - #4114 by @NyanKiyoshi
- GraphQL now prints exceptions to stderr as well as returning them or not - #4148 by @NyanKiyoshi
- Refactored API resolvers to static methods with root typing - #4155 by @NyanKiyoshi
- Add phone validation in the GraphQL API to handle the library upgrade - #4156 by @NyanKiyoshi

### Core

- Add basic Gift Cards support in the backend - #4025 by @fowczarek
- Add the ability to sort products within a collection - #4123 by @NyanKiyoshi
- Implement customer events - #4094 by @NyanKiyoshi
- Merge "authorize" and "capture" operations - #4098 by @korycins, @NyanKiyoshi
- Separate the Django middlewares from the GraphQL API middlewares - #4102 by @NyanKiyoshi, #4186 by @cmiacz

### Dashboard 2.0

- Add navigation section - #4012 by @dominik-zeglen
- Add filtering on product list - #4193 by @dominik-zeglen
- Add filtering on orders list - #4237 by @dominik-zeglen
- Change input style and improve Storybook stories - #4115 by @dominik-zeglen
- Migrate deprecated fields in Dashboard 2.0 - #4121 by @benekex2
- Add multiple select checkbox - #4133, #4146 by @benekex2
- Rename menu items in Dashboard 2.0 - #4172 by @benekex2
- Category delete modal improvements - #4171 by @benekex2
- Close modals on click outside - #4236 - by @benekex2
- Use date localize hook in translations - #4202 by @dominik-zeglen
- Unify search API - #4200 by @dominik-zeglen
- Default default PAGINATE_BY - #4238 by @dominik-zeglen
- Create generic filtering interface - #4221 by @dominik-zeglen
- Add default state to rich text editor = #4281 by @dominik-zeglen
- Fix translation discard button - #4109 by @benekex2
- Fix draftail options and icons - #4132 by @benekex2
- Fix typos and messages in Dashboard 2.0 - #4168 by @benekex2
- Fix view all orders button - #4173 by @benekex2
- Fix visibility card view - #4198 by @benekex2
- Fix query refetch after selecting an object in list - #4272 by @dominik-zeglen
- Fix image selection in variants - #4270 by @benekex2
- Fix collection search - #4267 by @dominik-zeglen
- Fix quantity height in draft order edit - #4273 by @benekex2
- Fix checkbox clickable area size - #4280 by @dominik-zeglen
- Fix breaking object selection in menu section - #4282 by @dominik-zeglen
- Reset selected items when tab switch - #4268 by @benekex2

### Other notable changes

- Add support for Google Cloud Storage - #4127 by @chetabahana
- Adding a nonexistent variant to checkout no longer crashes - #4166 by @NyanKiyoshi
- Disable storage of Celery results - #4169 by @NyanKiyoshi
- Disable polling in Playground - #4188 by @maarcingebala
- Cleanup code for updated function names and unused argument - #4090 by @jxltom
- Users can now add multiple "Add to Cart" forms in a single page - #4165 by @NyanKiyoshi
- Fix incorrect argument in `get_client_token` in Braintree integration - #4182 by @maarcingebala
- Fix resolving attribute values when transforming them to HStore - #4161 by @maarcingebala
- Fix wrong calculation of subtotal in cart page - #4145 by @korycins
- Fix margin calculations when product/variant price is set to zero - #4170 by @MahmoudRizk
- Fix applying discounts in checkout's subtotal calculation in API - #4192 by @maarcingebala
- Fix GATEWAYS_ENUM to always contain all implemented payment gateways - #4108 by @koradon

## 2.6.0

### API

- Add unified filtering interface in resolvers - #3952, #4078 by @korycins
- Add mutations for bulk actions - #3935, #3954, #3967, #3969, #3970 by @akjanik
- Add mutation for reordering menu items - #3958 by @NyanKiyoshi
- Optimize queries for single nodes - #3968 @NyanKiyoshi
- Refactor error handling in mutations #3891 by @maarcingebala & @akjanik
- Specify mutation permissions through Meta classes - #3980 by @NyanKiyoshi
- Unify pricing access in products and variants - #3948 by @NyanKiyoshi
- Use only_fields instead of exclude_fields in type definitions - #3940 by @michaljelonek
- Prefetch collections when getting sales of a bunch of products - #3961 by @NyanKiyoshi
- Remove unnecessary dedents from GraphQL schema so new Playground can work - #4045 by @salwator
- Restrict resolving payment by ID - #4009 @NyanKiyoshi
- Require `checkoutId` for updating checkout's shipping and billing address - #4074 by @jxltom
- Handle errors in `TokenVerify` mutation - #3981 by @fowczarek
- Unify argument names in types and resolvers - #3942 by @NyanKiyoshi

### Core

- Use Black as the default code formatting tool - #3852 by @krzysztofwolski and @NyanKiyoshi
- Dropped Python 3.5 support - #4028 by @korycins
- Rename Cart to Checkout - #3963 by @michaljelonek
- Use data classes to exchange data with payment gateways - #4028 by @korycins
- Refactor order events - #4018 by @NyanKiyoshi

### Dashboard 2.0

- Add bulk actions - #3955 by @dominik-zeglen
- Add user avatar management - #4030 by @benekex2
- Add navigation drawer support on mobile devices - #3839 by @benekex2
- Fix rendering validation errors in product form - #4024 by @benekex2
- Move dialog windows to query string rather than router paths - #3953 by @dominik-zeglen
- Update order events types - #4089 by @jxltom
- Code cleanup by replacing render props with react hooks - #4010 by @dominik-zeglen

### Other notable changes

- Add setting to enable Django Debug Toolbar - #3983 by @koradon
- Use newest GraphQL Playground - #3971 by @salwator
- Ensure adding to quantities in the checkout is respecting the limits - #4005 by @NyanKiyoshi
- Fix country area choices - #4008 by @fowczarek
- Fix price_range_as_dict function - #3999 by @zodiacfireworks
- Fix the product listing not showing in the voucher when there were products selected - #4062 by @NyanKiyoshi
- Fix crash in Dashboard 1.0 when updating an order address's phone number - #4061 by @NyanKiyoshi
- Reduce the time of tests execution by using dummy password hasher - #4083 by @korycins
- Set up explicit **hash** function - #3979 by @akjanik
- Unit tests use none as media root - #3975 by @korycins
- Update file field styles with materializecss template filter - #3998 by @zodiacfireworks
- New translations:
  - Albanian
  - Colombian Spanish
  - Lithuanian

## 2.5.0

### API

- Add query to fetch draft orders - #3809 by @michaljelonek
- Add bulk delete mutations - #3838 by @michaljelonek
- Add `languageCode` enum to API - #3819 by @michaljelonek, #3854 by @jxltom
- Duplicate address instances in checkout mutations - #3866 by @pawelzar
- Restrict access to `orders` query for unauthorized users - #3861 by @pawelzar
- Support setting address as default in address mutations - #3787 by @jxltom
- Fix phone number validation in GraphQL when country prefix not given - #3905 by @patrys
- Report pretty stack traces in DEBUG mode - #3918 by @patrys

### Core

- Drop support for Django 2.1 and Django 1.11 (previous LTS) - #3929 by @patrys
- Fulfillment of digital products - #3868 by @korycins
- Introduce avatars for staff accounts - #3878 by @pawelzar
- Refactor the account avatars path from a relative to absolute - #3938 by @NyanKiyoshi

### Dashboard 2.0

- Add translations section - #3884 by @dominik-zeglen
- Add light/dark theme - #3856 by @dominik-zeglen
- Add customer's address book view - #3826 by @dominik-zeglen
- Add "Add variant" button on the variant details page = #3914 by @dominik-zeglen
- Add back arrows in "Configure" subsections - #3917 by @dominik-zeglen
- Display avatars in staff views - #3922 by @dominik-zeglen
- Prevent user from changing his own status and permissions - #3922 by @dominik-zeglen
- Fix crashing product create view - #3837, #3910 by @dominik-zeglen
- Fix layout in staff members details page - #3857 by @dominik-zeglen
- Fix unfocusing rich text editor - #3902 by @dominik-zeglen
- Improve accessibility - #3856 by @dominik-zeglen

### Other notable changes

- Improve user and staff management in dashboard 1.0 - #3781 by @jxltom
- Fix default product tax rate in Dashboard 1.0 - #3880 by @pawelzar
- Fix logo in docs - #3928 by @michaljelonek
- Fix name of logo file - #3867 by @jxltom
- Fix variants for juices in example data - #3926 by @michaljelonek
- Fix alignment of the cart dropdown on new bootstrap version - #3937 by @NyanKiyoshi
- Refactor the account avatars path from a relative to absolute - #3938 by @NyanKiyoshi
- New translations:
  - Armenian
  - Portuguese
  - Swahili
  - Thai

## 2.4.0

### API

- Add model translations support in GraphQL API - #3789 by @michaljelonek
- Add mutations to manage addresses for authenticated customers - #3772 by @Kwaidan00, @maarcingebala
- Add mutation to apply vouchers in checkout - #3739 by @Kwaidan00
- Add thumbnail field to `OrderLine` type - #3737 by @michaljelonek
- Add a query to fetch order by token - #3740 by @michaljelonek
- Add city choices and city area type to address validator API - #3788 by @jxltom
- Fix access to unpublished objects in API - #3724 by @Kwaidan00
- Fix bug where errors are not returned when creating fulfillment with a non-existent order line - #3777 by @jxltom
- Fix `productCreate` mutation when no product type was provided - #3804 by @michaljelonek
- Enable database search in products query - #3736 by @michaljelonek
- Use authenticated user's email as default email in creating checkout - #3726 by @jxltom
- Generate voucher code if it wasn't provided in mutation - #3717 by @Kwaidan00
- Improve limitation of vouchers by country - #3707 by @michaljelonek
- Only include canceled fulfillments for staff in fulfillment API - #3778 by @jxltom
- Support setting address as when creating customer address #3782 by @jxltom
- Fix generating slug from title - #3816 by @maarcingebala
- Add `variant` field to `OrderLine` type - #3820 by @maarcingebala

### Core

- Add JSON fields to store rich-text content - #3756 by @michaljelonek
- Add function to recalculate total order weight - #3755 by @Kwaidan00, @maarcingebala
- Unify cart creation logic in API and Django views - #3761, #3790 by @maarcingebala
- Unify payment creation logic in API and Django views - #3715 by @maarcingebala
- Support partially charged and refunded payments - #3735 by @jxltom
- Support partial fulfillment of ordered items - #3754 by @jxltom
- Fix applying discounts when a sale has no end date - #3595 by @cprinos

### Dashboard 2.0

- Add "Discounts" section - #3654 by @dominik-zeglen
- Add "Pages" section; introduce Draftail WYSIWYG editor - #3751 by @dominik-zeglen
- Add "Shipping Methods" section - #3770 by @dominik-zeglen
- Add support for date and datetime components - #3708 by @dominik-zeglen
- Restyle app layout - #3811 by @dominik-zeglen

### Other notable changes

- Unify model field names related to models' public access - `publication_date` and `is_published` - #3706 by @michaljelonek
- Improve filter orders by payment status - #3749 @jxltom
- Refactor translations in emails - #3701 by @Kwaidan00
- Use exact image versions in docker-compose - #3742 by @ashishnitinpatil
- Sort order payment and history in descending order - #3747 by @jxltom
- Disable style-loader in dev mode - #3720 by @jxltom
- Add ordering to shipping method - #3806 by @michaljelonek
- Add missing type definition for dashboard 2.0 - #3776 by @jxltom
- Add header and footer for checkout success pages #3752 by @jxltom
- Add instructions for using local assets in Docker - #3723 by @michaljelonek
- Update S3 deployment documentation to include CORS configuration note - #3743 by @NyanKiyoshi
- Fix missing migrations for is_published field of product and page model - #3757 by @jxltom
- Fix problem with l10n in Braintree payment gateway template - #3691 by @Kwaidan00
- Fix bug where payment is not filtered from active ones when creating payment - #3732 by @jxltom
- Fix incorrect cart badge location - #3786 by @jxltom
- Fix storefront styles after bootstrap is updated to 4.3.1 - #3753 by @jxltom
- Fix logo size in different browser and devices with different sizes - #3722 by @jxltom
- Rename dumpdata file `db.json` to `populatedb_data.json` - #3810 by @maarcingebala
- Prefetch collections for product availability - #3813 by @michaljelonek
- Bump django-graphql-jwt - #3814 by @michaljelonek
- Fix generating slug from title - #3816 by @maarcingebala
- New translations:
  - Estonian
  - Indonesian

## 2.3.1

- Fix access to private variant fields in API - #3773 by maarcingebala
- Limit access of quantity and allocated quantity to staff in GraphQL API #3780 by @jxltom

## 2.3.0

### API

- Return user's last checkout in the `User` type - #3578 by @fowczarek
- Automatically assign checkout to the logged in user - #3587 by @fowczarek
- Expose `chargeTaxesOnShipping` field in the `Shop` type - #3603 by @fowczarek
- Expose list of enabled payment gateways - #3639 by @fowczarek
- Validate uploaded files in a unified way - #3633 by @fowczarek
- Add mutation to trigger fetching tax rates - #3622 by @fowczarek
- Use USERNAME_FIELD instead of hard-code email field when resolving user - #3577 by @jxltom
- Require variant and quantity fields in `CheckoutLineInput` type - #3592 by @jxltom
- Preserve order of nodes in `get_nodes_or_error` function - #3632 by @jxltom
- Add list mutations for `Voucher` and `Sale` models - #3669 by @michaljelonek
- Use proper type for countries in `Voucher` type - #3664 by @michaljelonek
- Require email in when creating checkout in API - #3667 by @michaljelonek
- Unify returning errors in the `tokenCreate` mutation - #3666 by @michaljelonek
- Use `Date` field in Sale/Voucher inputs - #3672 by @michaljelonek
- Refactor checkout mutations - #3610 by @fowczarek
- Refactor `clean_instance`, so it does not returns errors anymore - #3597 by @akjanik
- Handle GraphqQL syntax errors - #3576 by @jxltom

### Core

- Refactor payments architecture - #3519 by @michaljelonek
- Improve Docker and `docker-compose` configuration - #3657 by @michaljelonek
- Allow setting payment status manually for dummy gateway in Storefront 1.0 - #3648 by @jxltom
- Infer default transaction kind from operation type - #3646 by @jxltom
- Get correct payment status for order without any payments - #3605 by @jxltom
- Add default ordering by `id` for `CartLine` model - #3593 by @jxltom
- Fix "set password" email sent to customer created in the dashboard - #3688 by @Kwaidan00

### Dashboard 2.0

- ️Add taxes section - #3622 by @dominik-zeglen
- Add drag'n'drop image upload - #3611 by @dominik-zeglen
- Unify grid handling - #3520 by @dominik-zeglen
- Add component generator - #3670 by @dominik-zeglen
- Throw Typescript errors while snapshotting - #3611 by @dominik-zeglen
- Simplify mutation's error checking - #3589 by @dominik-zeglen
- Fix order cancelling - #3624 by @dominik-zeglen
- Fix logo placement - #3602 by @dominik-zeglen

### Other notable changes

- Register Celery task for updating exchange rates - #3599 by @jxltom
- Fix handling different attributes with the same slug - #3626 by @jxltom
- Add missing migrations for tax rate choices - #3629 by @jxltom
- Fix `TypeError` on calling `get_client_token` - #3660 by @michaljelonek
- Make shipping required as default when creating product types - #3655 by @jxltom
- Display payment status on customer's account page in Storefront 1.0 - #3637 by @jxltom
- Make order fields sequence in Dashboard 1.0 same as in Dashboard 2.0 - #3606 by @jxltom
- Fix returning products for homepage for the currently viewing user - #3598 by @jxltom
- Allow filtering payments by status in Dashboard 1.0 - #3608 by @jxltom
- Fix typo in the definition of order status - #3649 by @jxltom
- Add margin for order notes section - #3650 by @jxltom
- Fix logo position - #3609, #3616 by @jxltom
- Storefront visual improvements - #3696 by @piotrgrundas
- Fix product list price filter - #3697 by @Kwaidan00
- Redirect to success page after successful payment - #3693 by @Kwaidan00

## 2.2.0

### API

- Use `PermissionEnum` as input parameter type for `permissions` field - #3434 by @maarcingebala
- Add "authorize" and "charge" mutations for payments - #3426 by @jxltom
- Add alt text to product thumbnails and background images of collections and categories - #3429 by @fowczarek
- Fix passing decimal arguments = #3457 by @fowczarek
- Allow sorting products by the update date - #3470 by @jxltom
- Validate and clear the shipping method in draft order mutations - #3472 by @fowczarek
- Change tax rate field to choice field - #3478 by @fowczarek
- Allow filtering attributes by collections - #3508 by @maarcingebala
- Resolve to `None` when empty object ID was passed as mutation argument - #3497 by @maarcingebala
- Change `errors` field type from [Error] to [Error!] - #3489 by @fowczarek
- Support creating default variant for product types that don't use multiple variants - #3505 by @fowczarek
- Validate SKU when creating a default variant - #3555 by @fowczarek
- Extract enums to separate files - #3523 by @maarcingebala

### Core

- Add Stripe payment gateway - #3408 by @jxltom
- Add `first_name` and `last_name` fields to the `User` model - #3101 by @fowczarek
- Improve several payment validations - #3418 by @jxltom
- Optimize payments related database queries - #3455 by @jxltom
- Add publication date to collections - #3369 by @k-brk
- Fix hard-coded site name in order PDFs - #3526 by @NyanKiyoshi
- Update favicons to the new style - #3483 by @dominik-zeglen
- Fix migrations for default currency - #3235 by @bykof
- Remove Elasticsearch from `docker-compose.yml` - #3482 by @maarcingebala
- Resort imports in tests - #3471 by @jxltom
- Fix the no shipping orders payment crash on Stripe - #3550 by @NyanKiyoshi
- Bump backend dependencies - #3557 by @maarcingebala. This PR removes security issue CVE-2019-3498 which was present in Django 2.1.4. Saleor however wasn't vulnerable to this issue as it doesn't use the affected `django.views.defaults.page_not_found()` view.
- Generate random data using the default currency - #3512 by @stephenmoloney
- New translations:
  - Catalan
  - Serbian

### Dashboard 2.0

- Restyle product selection dialogs - #3499 by @dominik-zeglen, @maarcingebala
- Fix minor visual bugs in Dashboard 2.0 - #3433 by @dominik-zeglen
- Display warning if order draft has missing data - #3431 by @dominik-zeglen
- Add description field to collections - #3435 by @dominik-zeglen
- Add query batching - #3443 by @dominik-zeglen
- Use autocomplete fields in country selection - #3443 by @dominik-zeglen
- Add alt text to categories and collections - #3461 by @dominik-zeglen
- Use first and last name of a customer or staff member in UI - #3247 by @Bonifacy1, @dominik-zeglen
- Show error page if an object was not found - #3463 by @dominik-zeglen
- Fix simple product's inventory data saving bug - #3474 by @dominik-zeglen
- Replace `thumbnailUrl` with `thumbnail { url }` - #3484 by @dominik-zeglen
- Change "Feature on Homepage" switch behavior - #3481 by @dominik-zeglen
- Expand payment section in order view - #3502 by @dominik-zeglen
- Change TypeScript loader to speed up the build process - #3545 by @patrys

### Bugfixes

- Do not show `Pay For Order` if order is partly paid since partial payment is not supported - #3398 by @jxltom
- Fix attribute filters in the products category view - #3535 by @fowczarek
- Fix storybook dependencies conflict - #3544 by @dominik-zeglen

## 2.1.0

### API

- Change selected connection fields to lists - #3307 by @fowczarek
- Require pagination in connections - #3352 by @maarcingebala
- Replace Graphene view with a custom one - #3263 by @patrys
- Change `sortBy` parameter to use enum type - #3345 by @fowczarek
- Add `me` query to fetch data of a logged-in user - #3202, #3316 by @fowczarek
- Add `canFinalize` field to the Order type - #3356 by @fowczarek
- Extract resolvers and mutations to separate files - #3248 by @fowczarek
- Add VAT tax rates field to country - #3392 by @michaljelonek
- Allow creating orders without users - #3396 by @fowczarek

### Core

- Add Razorpay payment gatway - #3205 by @NyanKiyoshi
- Use standard tax rate as a default tax rate value - #3340 by @fowczarek
- Add description field to the Collection model - #3275 by @fowczarek
- Enforce the POST method on VAT rates fetching - #3337 by @NyanKiyoshi
- Generate thumbnails for category/collection background images - #3270 by @NyanKiyoshi
- Add warm-up support in product image creation mutation - #3276 by @NyanKiyoshi
- Fix error in the `populatedb` script when running it not from the project root - #3272 by @NyanKiyoshi
- Make Webpack rebuilds fast - #3290 by @patrys
- Skip installing Chromium to make deployment faster - #3227 by @jxltom
- Add default test runner - #3258 by @jxltom
- Add Transifex client to Pipfile - #3321 by @jxltom
- Remove additional pytest arguments in tox - #3338 by @jxltom
- Remove test warnings - #3339 by @jxltom
- Remove runtime warning when product has discount - #3310 by @jxltom
- Remove `django-graphene-jwt` warnings - #3228 by @jxltom
- Disable deprecated warnings - #3229 by @jxltom
- Add `AWS_S3_ENDPOINT_URL` setting to support DigitalOcean spaces. - #3281 by @hairychris
- Add `.gitattributes` file to hide diffs for generated files on Github - #3055 by @NyanKiyoshi
- Add database sequence reset to `populatedb` - #3406 by @michaljelonek
- Get authorized amount from succeeded auth transactions - #3417 by @jxltom
- Resort imports by `isort` - #3412 by @jxltom

### Dashboard 2.0

- Add confirmation modal when leaving view with unsaved changes - #3375 by @dominik-zeglen
- Add dialog loading and error states - #3359 by @dominik-zeglen
- Split paths and urls - #3350 by @dominik-zeglen
- Derive state from props in forms - #3360 by @dominik-zeglen
- Apply debounce to autocomplete fields - #3351 by @dominik-zeglen
- Use Apollo signatures - #3353 by @dominik-zeglen
- Add order note field in the order details view - #3346 by @dominik-zeglen
- Add app-wide progress bar - #3312 by @dominik-zeglen
- Ensure that all queries are built on top of TypedQuery - #3309 by @dominik-zeglen
- Close modal windows automatically - #3296 by @dominik-zeglen
- Move URLs to separate files - #3295 by @dominik-zeglen
- Add basic filters for products and orders list - #3237 by @Bonifacy1
- Fetch default currency from API - #3280 by @dominik-zeglen
- Add `displayName` property to components - #3238 by @Bonifacy1
- Add window titles - #3279 by @dominik-zeglen
- Add paginator component - #3265 by @dominik-zeglen
- Update Material UI to 3.6 - #3387 by @patrys
- Upgrade React, Apollo, Webpack and Babel - #3393 by @patrys
- Add pagination for required connections - #3411 by @dominik-zeglen

### Bugfixes

- Fix language codes - #3311 by @jxltom
- Fix resolving empty attributes list - #3293 by @maarcingebala
- Fix range filters not being applied - #3385 by @michaljelonek
- Remove timeout for updating image height - #3344 by @jxltom
- Return error if checkout was not found - #3289 by @maarcingebala
- Solve an auto-resize conflict between Materialize and medium-editor - #3367 by @adonig
- Fix calls to `ngettext_lazy` - #3380 by @patrys
- Filter preauthorized order from succeeded transactions - #3399 by @jxltom
- Fix incorrect country code in fixtures - #3349 by @bingimar
- Fix updating background image of a collection - #3362 by @fowczarek & @dominik-zeglen

### Docs

- Document settings related to generating thumbnails on demand - #3329 by @NyanKiyoshi
- Improve documentation for Heroku deployment - #3170 by @raybesiga
- Update documentation on Docker deployment - #3326 by @jxltom
- Document payment gateway configuration - #3376 by @NyanKiyoshi

## 2.0.0

### API

- Add mutation to delete a customer; add `isActive` field in `customerUpdate` mutation - #3177 by @maarcingebala
- Add mutations to manage authorization keys - #3082 by @maarcingebala
- Add queries for dashboard homepage - #3146 by @maarcingebala
- Allows user to unset homepage collection - #3140 by @oldPadavan
- Use enums as permission codes - #3095 by @the-bionic
- Return absolute image URLs - #3182 by @maarcingebala
- Add `backgroundImage` field to `CategoryInput` - #3153 by @oldPadavan
- Add `dateJoined` and `lastLogin` fields in `User` type - #3169 by @maarcingebala
- Separate `parent` input field from `CategoryInput` - #3150 by @akjanik
- Remove duplicated field in Order type - #3180 by @maarcingebala
- Handle empty `backgroundImage` field in API - #3159 by @maarcingebala
- Generate name-based slug in collection mutations - #3145 by @akjanik
- Remove products field from `collectionUpdate` mutation - #3141 by @oldPadavan
- Change `items` field in `Menu` type from connection to list - #3032 by @oldPadavan
- Make `Meta.description` required in `BaseMutation` - #3034 by @oldPadavan
- Apply `textwrap.dedent` to GraphQL descriptions - #3167 by @fowczarek

### Dashboard 2.0

- Add collection management - #3135 by @dominik-zeglen
- Add customer management - #3176 by @dominik-zeglen
- Add homepage view - #3155, #3178 by @Bonifacy1 and @dominik-zeglen
- Add product type management - #3052 by @dominik-zeglen
- Add site settings management - #3071 by @dominik-zeglen
- Escape node IDs in URLs - #3115 by @dominik-zeglen
- Restyle categories section - #3072 by @Bonifacy1

### Other

- Change relation between `ProductType` and `Attribute` models - #3097 by @maarcingebala
- Remove `quantity-allocated` generation in `populatedb` script - #3084 by @MartinSeibert
- Handle `Money` serialization - #3131 by @Pacu2
- Do not collect unnecessary static files - #3050 by @jxltom
- Remove host mounted volume in `docker-compose` - #3091 by @tiangolo
- Remove custom services names in `docker-compose` - #3092 by @tiangolo
- Replace COUNTRIES with countries.countries - #3079 by @neeraj1909
- Installing dev packages in docker since tests are needed - #3078 by @jxltom
- Remove comparing string in address-form-panel template - #3074 by @tomcio1205
- Move updating variant names to a Celery task - #3189 by @fowczarek

### Bugfixes

- Fix typo in `clean_input` method - #3100 by @the-bionic
- Fix typo in `ShippingMethod` model - #3099 by @the-bionic
- Remove duplicated variable declaration - #3094 by @the-bionic

### Docs

- Add createdb note to getting started for Windows - #3106 by @ajostergaard
- Update docs on pipenv - #3045 by @jxltom<|MERGE_RESOLUTION|>--- conflicted
+++ resolved
@@ -4,18 +4,16 @@
 
 # 3.6.0 [Unreleased]
 
-<<<<<<< HEAD
 ### Saleor Apps
 
 - Add support for the CUSTOMER_* app mount points (#10163) by @krzysztofwolski
-=======
+
 ### Breaking changes
 - Drop django-versatileimagefield package; add a proxy view to generate thumbnails on-demand - #9988 by @IKarbowiak
   - Drop `create_thumbnails` command
 
 ### Other changes
 - Allow values of different attributes to share the same slug - #10138 by @IKarbowiak
->>>>>>> d7af3337
 
 # 3.5.0
 
