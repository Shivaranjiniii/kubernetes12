--- conflicted
+++ resolved
@@ -25,14 +25,11 @@
 - Raise an error when the user is trying to sort products by rank without search - #7013 by @IKarbowiak
 - Fix available shipping methods - return also weight methods without weight limits - #7021 by @IKarbowiak
 - Remove redundant Opentracing spans - #6994 by @fowczarek
-<<<<<<< HEAD
 - Trigger `PRODUCT_UPDATED` webhook for collections and categories mutataions - #7051 by @d-wysocki
-=======
 - Support setting value for AttributeValue mutations - #7037 by @piotrgrundas
 - Validate discount value for percentage vouchers and sales - #7033 by @d-wysocki
 - Optimize children field on Category type - #7045 by @IKarbowiak
 - Added support for querying objects by metadata fields - #6683 by @LeOndaz
->>>>>>> f68b5011
 
 ### Breaking
 - Multichannel MVP: Multicurrency - #6242 by @fowczarek @d-wysocki
