# Changelog

All notable, unreleased changes to this project will be documented in this file. For the released changes, please visit the [Releases](https://github.com/mirumee/saleor/releases) page.

# 3.16.0 [Unreleased]

### Breaking changes
- **Feature preview breaking change**:
  - Deprecate `OrderSettingsInput.defaultTransactionFlowStrategy`. It will be removed
in 3.17. Use `PaymentSettingsInput.defaultTransactionFlowStrategy` instead.
  - Deprecate `OrderSettings.defaultTransactionFlowStrategy`. It will be removed
in 3.17. Use `PaymentSettings.defaultTransactionFlowStrategy` instead.

### GraphQL API
<<<<<<< HEAD
- Add `storedPaymentMethodRequestDelete` mutation - #13660 by @korycins
=======
- Add `PaymentSettings` to `Channel` - #13677 by @korycins
>>>>>>> 08514da9

### Saleor Apps
- Add `STORED_PAYMENT_METHOD_DELETE_REQUESTED` webhook event - #13660 by @korycins

- Add `NOTIFY_CUSTOMER` flag to `FulfillmentCreated` type - #13620, by @Air-t
  - Inform apps if customer should be notified when fulfillment is created.

### Other changes
- Fix error in variant available stock calculation - 13593 by @awaisdar001

# 3.15.0 [Unreleased]

### Breaking changes

- Remove input and fields related to transaction API and deprecated in 3.13 - #13020 by @korycins

  - `WebhookEventTypeEnum.TRANSACTION_ACTION_REQUEST` - Use `TRANSACTION_CHARGE_REQUESTED`, `TRANSACTION_REFUND_REQUESTED`, `TRANSACTION_CANCELATION_REQUESTED` instead.
  - `WebhookEventTypeAsyncEnum.TRANSACTION_ACTION_REQUEST` - Use `TRANSACTION_CHARGE_REQUESTED`, `TRANSACTION_REFUND_REQUESTED`, `TRANSACTION_CANCELATION_REQUESTED` instead.
  - `WebhookSampleEventTypeEnum.TRANSACTION_ACTION_REQUEST`
  - `TransactionItem`:
    - `voidedAmount` - Use `canceledAmount` instead.
    - `status` - The amounts can be used to define the current status of transactions.
    - `type` - Use `name` or `message`.
    - `reference` - Use `pspReference` instead.
  - `TransactionActionEnum.VOID` - Use `CANCEL` instead.
  - `OrderEvent.status` - Use `TransactionEvent` to track the status of `TransactionItem`.
  - `OrderEventsEnum`:
    - `TRANSACTION_CAPTURE_REQUESTED` - Use `TRANSACTION_CHARGE_REQUESTED` instead.
    - `TRANSACTION_VOID_REQUESTED` - Use `TRANSACTION_CANCEL_REQUESTED` instead.
  - `TransactionStatus`
  - `TransactionEvent`:
    - `status` - Use `type` instead.
    - `reference` - Use `pspReference` instead.
    - `name` - Use `message` instead.
  - `TransactionCreateInput`:
    - `status` - The amounts can be used to define the current status of transactions.
    - `type` - Use `name` or `message`.
    - `reference` - Use `pspReference` instead.
    - `voidedAmount` - Use `canceledAmount` instead.
  - `TransactionEventInput`:
    - `status` - Status will be calculated by Saleor.
    - `reference` - Use `pspReference` instead.
    - `name` - Use `message` instead.
  - `TransactionUpdateInput`:
    - `status` - The amounts can be used to define the current status of transactions.
    - `type` - Use `name` or `message`.
    - `reference` - Use `pspReference` instead.
    - `voidedAmount` - Use `canceledAmount` instead.
  - `TransactionActionRequest` - Use `TransactionChargeRequested`, `TransactionRefundRequested`, `TransactionCancelationRequested` instead.

- Remove `OrderBulkCreateInput.trackingClientId` field - #13146 by @SzymJ
- Drop backend integration with Open Exchange Rates API - #13175 by @maarcingebala
  - Note: this changes doesn't affect Saleor Cloud users, as the integration was never enabled there.
  - After this change, the following fields in API alway return `null` values:
    - `ProductPricingInfo.discountLocalCurrency`
    - `ProductPricingInfo.priceRangeLocalCurrency`
    - `VariantPricingInfo.discountLocalCurrency`
    - `VariantPricingInfo.priceLocalCurrency`
- Change order of resolving country code in checkout - #13159 by @jakubkuc
  - Until now, checkout mutations were ignoring provided shipping address when shipping was not required. After this change, the shipping address is always set when supplied in the input. It might be breaking, as the shipping address affects the country code used for tax calculation.
  - The order of resolving the checkout country code is always as follows:
    1. Shipping address
    2. Billing address
    3. Channel's default country

### GraphQL API

Shipping methods can be removed by the user after it has been assigned to a checkout; `shippingMethodId` is now a nullable input in the `checkoutShippingMethodUpdate` mutation. - #13068 by @FremahA

- Add `lines` to `OrderGrantedRefund` - #13014 by @korycins
- Add `orderNoteAdd` and `orderNoteUpdate` mutations and deprecate `orderAddNote` mutation - #12434 by @pawelzar
- Deprecate `Order.trackingClientId` field - #13146 by @SzymJ
- Add ability to use metadata in the `Shop` type - #13128 by @Smit-Parmar, #13364 by @maarcingebala
  - Add `metadata` and `privateMetadata` in `ShopSettingsInput`.
  - Add `Shop.id` field.
  - Add support for modifying metadata via generic metadata API.
- Fix error "Cannot return null for non-nullable field Webhook.name" - #12989 by @Smit-Parmar
- Added `GiftCardFilterInput.createdByEmail` filter - #13132 by @Smit-Parmar
- Add metadata support for channels. #13230 by @Smit-Parmar
- Remove `Preview feature` label from `metafield`, `metafields`, `metadata`,
  `privateMetafield`, `privateMetafields` and `privateMetadata` fields - #13245 by @korycins
- [Preview] Add possibility to completeCheckout without payment in transaction flow - #13339 by @kadewu:
  - New field `allowUnpaidOrders` in `OrderSettings` for `Channel`
- Add `search` to `giftCards` query - #13173 by @zedzior
- Add `ProductBulkTranslate` mutation - #13329 by @SzymJ
- Add `ProductVariantBulkTranslate` mutation - #13329 by @SzymJ
- Add `AttributeBulkCreate` mutation - #13398 by @SzymJ
- Deprecate `WebhookEventTypeAsyncEnum.ANY_EVENTS` and `WebhookEventTypeEnum.ANY_EVENTS`; instead listeners should subscribe to specific webhook events - #13452 by @maarcingebala
- Add ability to update `warehouse` address with `MANAGE_PRODUCTS` permissions: - #13248 by @Air-t
- Add ability to update `site` address with `MANAGE_SETTINGS` permissions: - #13248 by @Air-t
- Add the ability to set address public metadata in the following mutations: - #13248 by @Air-t
  - `accountUpdate`, `accountAddressCreate`, `accountAddressUpdate`, `addressCreate`, `AccountAddressUpdate`,
  - `checkoutShippingAddressUpdate`, `checkoutBillingAddressUpdate`, `shopAddressUpdate`, `warehouseUpdate`
  - Add `metadata` to `AddressInput` field
- Add support for unhandled field `Shop.trackInventoryByDefault` for `productVariantCreate` and `productVariantBulkCreate` - #13492 by @Smit-Parmar
- Add `storedPaymentMethods` field to `User` and `Checkout` type - #13581
- - Add `AttributeBulkUpdate` mutation - #13532 by @SzymJ

- Better checkout error feedback - #13458 by @korycins
  - Add `Checkout.problems` field
  - Add `CheckoutLine.problems` field
  - Add `CheckoutSettingsInput` to `ChannelCreateInput` & `ChannelUpdateInput`
  - Add `checkoutSettings` field to `Channel`

### Saleor Apps

- Introduce `Saleor-Schema-Version` HTTP header in app manifest fetching and app installation handshake requests. - #13075 by @przlada
- Add `SHOP_METADATA_UPDATED` webhook - #13364, #13388 by @maarcingebala
  - Called when metadata is changed for the Shop object via the generic metadata API or the `shopSettingsUpdate` mutation.
- Add `CHANNEL_METADATA_UPDATED` webhook - #13448, by @Air-t
  - Called when metadata is changed for the Channel object via the generic metadata API or the `channelUpdate` mutation.
- Add `ACCOUNT_CONFIRMED` webhook - #13471, by @Air-t
  - Called when user confirm an account with `confirmAccount` mutation.
- Add `ACCOUNT_DELETED` webhook - #13471, by @Air-t
  - Called after account deletion is confirmed with `accountDelete` mutation.
- Add `ACCOUNT_EMAIL_CHANGED` webhook - #13537, by @Air-t
  - Called when `confirmEmailChange` mutation is triggered.
- Add `ACCOUNT_SET_PASSWORD_REQUESTED` webhook - #13486, by @Air-t
  - Called after `requestPasswordReset` or `customerCreate` mutation.
- Add `STAFF_SET_PASSWORD_REQUESTED` webhook - #13486, by @Air-t
  - Called after `requestPasswordReset` or `customerCreate` mutation for staff users.

### Other changes

- Add possibility to log without confirming email - #13059 by @kadewu
  - New mutation `sendConfirmationEmail` to send an email with confirmation link
  - New environment variable `CONFIRMATION_EMAIL_LOCK_TIME` to control lock time between new email confirmations
  - Type `User` gets new field `is_confirmed`
  - `CustomerInput` gets new field `is_confirmed`
- Use public key thumbprint as KID in JWKS.json #13442 by @cmiacz
- Add POC of Core API tests - #13034 by @fowczarek

- Expand metric units to support more types of products. - #13043 by @FremahA
- Remove unused `django-versatileimagefield` package - #13148 by @SzymJ
- Remove unused `google-measurement-protocol` package - #13146 by @SzymJ
- Add missing descriptions to App module. - #13163 by @fowczarek
- Drop TranslationProxy and replace `translated` model property with `get_translation` function where needed. - #13156 by @zedzior
- Add missing descriptions to account module. - #13155 by @fowczarek
- Add missing descriptions to channel module. - #13166 by @fowczarek
- Add missing descriptions to checkout module. - #13167 by @fowczarek
- Add missing descriptions to attribute module. - #13165 by @fowczarek
- Add missing descriptions to csv module. - #13184 by @fowczarek
- Add missing descriptions to Account module. - #13155 by @fowczarek
- Add `ACCOUNT_CONFIRMATION_REQUESTED` async event - #13162 by @SzymJ
- Add `ACCOUNT_DELETE_REQUESTED` async event - #13170 by @SzymJ
- Add `ACCOUNT_CHANGE_EMAIL_REQUESTED` async event - #13233 by @SzymJ
- Add missing descriptions to Webhook module - #13262 by @Smit-Parmar
- Add missing descriptions to Shop module. - #13295 by @Smit-Parmar
- Add missing descriptions to Warehouse module. - #13264 by @Smit-Parmar
- Add missing descriptions to Product module. - #13259 by @FremahA
- Add missing description for Invoice module - #13265 by @DevilsAutumn
- Add missing descriptions to Discount module - #13261 by @devilsautumn
- Fix deleting event payloads by adding batches - #13368 by @jakubkuc
- Add missing descriptions to Shipping module. - #13372 by @Smit-Parmar
- Fix error handling in the permission check for `Query.webhook` - #13378 by @patrys
- Add missing descriptions to Translation module. - #13410 by @Smit-Parmar
- Add missing descriptions to menu module - #13409 by @devilsautumn
- Add missing descriptions to page module - #13536 by @devilsautumn
- Fix seo field to accept null value - #13512 by @ssuraliya
- Add missing descriptions to payment module - #13546 by @devilsautumn
- Fix `NOTIFY_USER` allow to create webhook with only one event - #13584 by @Air-t

# 3.14.0

### Breaking changes

- Gift cards can now be applied on a checkout without an email, fields `used_by` and `used_by_email` on GiftCard model are deprecated and will be removed in 4.0. - #13019 by @tomaszszymanski129
- The `ProductBulkCreateError.path` field for errors related to product variants input in the `productBulkCreate` mutation will now return more detailed error paths, e.g. `variants.1.stocks.0.warehouse` instead of `variants.1.warehouses` - #12534 by @SzymJ
- The `discounts` field has been removed from the listed plugin manager methods. Instead of the `discounts` argument, an applied `discount` is now assigned to each line in the `CheckoutLineInfo` inside the `CheckoutInfo` object. - #11934 by @fowczarek

  - `calculate_checkout_total`
  - `calculate_checkout_subtotal`
  - `calculate_checkout_shipping`
  - `get_checkout_shipping_tax_rate`
  - `calculate_checkout_line_total`
  - `calculate_checkout_line_unit_price`
  - `get_checkout_line_tax_rate`
  - `preprocess_order_creation`

  This breaking change affect any custom plugins in open-source Saleor, if they override any of the above mentioned methods.

### GraphQL API

- [Preview] Add `orderBulkCreate` mutation - #12269 by @zedzior
- [Preview] Add `attributeBulkTranslate` and `attributeValueBulkTranslate` mutations - #12965 by @SzymJ
- [Preview] Add `where` and `search` filtering option on `products` query - #12960 by @zedzior
- Allow setting metadata during user creating and updating - #12577 by @IKarbowiak
  - The following mutations have been updated:
    - `customerCreate`
    - `customerUpdate`
    - `staffCreate`
    - `staffUpdate`
    - `accountUpdate`
    - `customerBulkUpdate`
- Add `checkoutCreateFromOrder` mutation to create checkout from order - #12628 by @korycins
- Allow setting metadata during invoice creating and updating - #12641 by @IKarbowiak
- Introduce channel permissions - #10423 by @IKarbowiak
  - Limit staff users to access only certain channels. Granted permissions only apply to channels that the user has already been given access to.
- Add `enableAccountConfirmationByEmail` option in the `shopSettingsUpdate` mutation, which allows controlling whether account confirmation should be sent on new account registrations (before it was controlled by env variable `ENABLE_ACCOUNT_CONFIRMATION_BY_EMAIL`) - #12781 by @SzymJ
- Add `path` field to `ProductVariantBulkError` - #12534 by @SzymJ
- Add `enable_account_confirmation_by_email` to `SiteSettings` model and allow to update it via `shopSettingsUpdate` mutation - #12781 by @SzymJ
- Add `brand` optional field with brand data (initially logo image) to `Manifest`, `AppInstallation` and `App` - #12361 by @przlada
- Add `externalReference` field to `AttributeValueInput`, `BulkAttributeValueInput` and `AttributeValueSelectableTypeInput` - #12823 by @SzymJ
- [Preview] Add `where` filtering option with `ids` filter for `product_variants`, `collections` and `categories` query - #13004 by @zedzior

### Saleor Apps

- Introduce channel permissions - #10423 by @IKarbowiak
  - Extend the OpenID connect configuration with `Staff user domains` and `Default permission group name for new staff users`.
  - When the OpenID plugin is active, the default staff permission group is created, and all staff users are assigned to it.
  - To ensure the proper functioning of OAuth permissions, ensure that the
    `Default permission group name for new staff users` is set to a permission group with no channel restrictions.
- [Preview] Add `ORDER_BULK_CREATED` event, which is sent for successfully imported orders - #12536 by @zedzior

### Other changes

- Fix saving `description_plaintext` for product - #12586 by @SzymJ
- Fix sending `product_created` event in `ProductBulkCreate` mutation - #12605 by @SzymJ
- Add `ORDER_REFUNDED`, `ORDER_FULLY_REFUNDED`, `ORDER_PAID` webhooks - #12533 by @korycins
- Add functionality to delete expired orders automatically - #12710 by @korycins
- Handle error raised by 0Auth when fetching token - #12672 by @IKarbowiakg
- Fix adding new lines to draft order when the existing line has deleted product - #12711 by @SzymJ
- Upgrade checkout `complete_checkout` to assign guest checkout to account if it exists - #12758 by @FremahA
- Remove `ENABLE_ACCOUNT_CONFIRMATION_BY_EMAIL` env variable from settings - ##12781 by @Szym
- Remove default `EMAIL_URL` value pointing to console output; from now on `EMAIL_URL` has to be set explicitly - #12580 by @maarcingebala
- Match `Orders` to `User` when creating user using OIDC plugin. - #12863 by @kadewu
- Allow defining a custom price in draft orders - #12855 by @KirillPlaksin
- Update price resolvers - use `discounted_price` on `ProductChannelListing` and `ProductVariantChannelListing` channel listings to return the pricing - #12713 by @IKarbowiak

# 3.13.0

### Highlights

- Improve support for handling transactions - #10350 by @korycins

  - API changes:

    - Add new mutations:
      - `transactionEventReport` - Report the event for the transaction.
      - `orderGrantRefundCreate` - Add granted refund to the order.
      - `orderGrantRefundUpdate` - Update granted refund.
    - Add new types:
      - `OrderGrantedRefund` - The details of the granted refund.
    - Add new webhooks:
      - `TRANSACTION_CHARGE_REQUESTED` - triggered when a staff user request charge for the transaction.
      - `TRANSACTION_REFUND_REQUESTED` - triggered when a staff user request refund for the transaction.
      - `TRANSACTION_CANCELATION_REQUESTED` - triggered when a staff user request cancelation for the transaction.
    - Add new webhook subscriptions:
      - `TransactionChargeRequested` - Event sent when transaction charge is requested.
      - `TransactionRefundRequested` - Event sent when transaction refund is requested.
      - `TransactionCancelationRequested` - Event sent when transaction cancelation is requested.
    - Add new fields:
      - `OrderSettings.markAsPaidStrategy` - Determine what strategy will be used to mark the order as paid.
      - `TransactionItem`:
        - `authorizePendingAmount` - Total amount of ongoing authorization requests for the transaction.
        - `refundPendingAmount` - Total amount of ongoing refund requests for the transaction.
        - `cancelPendingAmount` - Total amount of ongoing cancel requests for the transaction.
        - `chargePendingAmount` - Total amount of ongoing charge requests for the transaction.
        - `canceledAmount` - Total amount canceled for this transaction.
        - `name` - Name of the transaction.
        - `message` - Message related to the transaction.
        - `pspReference` - PSP reference of transaction.
        - `createdBy` - User or App that created the transaction.
        - `externalUrl` - The URL that will allow to redirect user to payment provider page with transaction details.
      - `TransactionEvent`:
        - `pspReference` - PSP reference related to the event.
        - `message` - Message related to the transaction's event.
        - `externalUrl` - The URL that will allow to redirect user to payment provider page with transaction event details.
        - `amount` - The amount related to this event.
        - `type` - The type of action related to this event.
        - `createdBy` - User or App that created the event.
      - `Order`:
        - `totalCharged` - Amount charged for the order.
        - `totalCanceled` - Amount canceled for the order.
        - `grantedRefunds` - List of granted refunds.
        - `totalGrantedRefund` - Total amount of granted refund.
        - `totalRefunded` - Total refund amount for the order.
        - `totalRefundPending` - Total amount of ongoing refund requests for the order's transactions.
        - `totalAuthorizePending` - Total amount of ongoing authorization requests for the order's transactions.
        - `totalChargePending` - Total amount of ongoing charge requests for the order's transactions.
        - `totalCancelPending` - Total amount of ongoing cancel requests for the order's transactions.
        - `totalRemainingGrant` - The difference between the granted refund and the pending and refunded amounts.
      - `OrderEventsEnum`:
        - `TRANSACTION_CHARGE_REQUESTED`
        - `TRANSACTION_CANCEL_REQUESTED`
        - `TRANSACTION_MARK_AS_PAID_FAILED`
    - Add new input fields:

      - `TransactionCreateInput` & `TransactionUpdateInput`:
        - `name` - The name of the transaction.
        - `message` - The message of the transaction.
        - `pspReference` - The PSP Reference of the transaction.
        - `amountCanceled` - Amount canceled by this transaction.
        - `externalUrl` - The URL that will allow to redirect user to payment provider page with transaction.
      - `TransactionEventInput`:
        - `pspReference` - The PSP Reference of the transaction.
        - `message` - Message related to the transaction's event.

    - Deprecate webhooks:
      - `TRANSACTION_ACTION_REQUEST` - Use `TRANSACTION_CHARGE_REQUESTED`, `TRANSACTION_REFUND_REQUESTED`, `TRANSACTION_CANCELATION_REQUESTED` instead.
    - Deprecate object fields:

      - `TransactionItem`:
        - `voidedAmount` - Use `canceledAmount`. This field will be removed in Saleor 3.14 (Preview feature).
        - `status` - Not needed anymore. The transaction amounts will be used to determine a current status of transactions. This field will be removed in Saleor 3.14 (Preview feature).
        - `reference` - Use `pspReference` instead. This field will be removed in Saleor 3.14 (Preview feature).
      - `TransactionEvent`:
        - `status` - Use `type` instead. This field will be removed in Saleor 3.14 (Preview feature).
        - `reference` - Use `pspReference` instead. This field will be removed in Saleor 3.14 (Preview feature).
        - `name` - Use `message` instead. This field will be removed in Saleor 3.14 (Preview feature).
      - `TransactionActionEnum`
        - `VOID` - Use `CANCEL` instead. This field will be removed in Saleor 3.14 (Preview feature).
      - `Order`:
        - `totalCaptured` - Use `totalCharged` instead. Will be removed in Saleor 4.0
      - `OrderEvent`:
        - `status` - Use `TransactionEvent` to track the status of `TransactionItem`. This field will be removed in Saleor 3.14 (Preview feature).
      - `OrderEventsEnum`:
        - `TRANSACTION_CAPTURE_REQUESTED` - Use `TRANSACTION_CHARGE_REQUESTED` instead. This field will be removed in Saleor 3.14 (Preview feature).
        - `TRANSACTION_VOID_REQUESTED` - Use `TRANSACTION_CANCEL_REQUESTED` instead. This field will be removed in Saleor 3.14 (Preview feature).

    - Deprecate input fields:
      - `TransactionCreateInput` & `TransactionUpdateInput`:
        - `status` - Not needed anymore. The transaction amounts will be used to determine the current status of transactions. This input field will be removed in Saleor 3.14 (Preview feature).
        - `type` - Use `name` and `message` instead. This input field will be removed in Saleor 3.14 (Preview feature).
        - `reference` - Use `pspReference` instead. This input field will be removed in Saleor 3.14 (Preview feature).
        - `amountVoided` - Use `amountCanceled` instead. This input field will be removed in Saleor 3.14 (Preview feature).
      - `TransactionEventInput`:
        - `status` - Status will be calculated by Saleor. This input field will be removed in Saleor 3.14 (Preview feature).
        - `reference` - Use `pspReference` instead. This input field will be removed in Saleor 3.14 (Preview feature).
        - `name` - Use `message` instead. This field will be removed in Saleor 3.14 (Preview feature).

- Support for payment apps - #12179 by @korycins
  - Add new mutations:
    - `paymentGatewayInitialize` - Initialize the payment gateway to process a payment.
    - `transactionInitialize` - Initiate payment processing.
    - `transactionProcess` - Process the initialized payment.
  - Add new synchronous webhooks:
    - `PAYMENT_GATEWAY_INITIALIZE_SESSION` - Triggered when a customer requests the initialization of a payment gateway.
    - `TRANSACTION_INITIALIZE_SESSION` - Triggered when a customer requests the initialization of a payment processing.
    - `TRANSACTION_PROCESS_SESSION` - Triggered when a customer requests processing the initialized payment.

### Breaking changes

- **Feature preview breaking change**:

  - Improve support for handling transactions - #10350 by @korycins
    - For all new `transactionItem` created by `transactionCreate`, any update action can be done only by the same app/user that performed `transactionCreate` action. This change impacts only on new `transactionItem,` the already existing will work in the same way as previously.
    - `transactionRequestAction` mutation can't be executed with `MANAGE_ORDERS` permission. Permission `HANDLE_PAYMENTS` is required.
    - Drop calling `TRANSACTION_ACTION_REQUEST` webhook inside a mutation related to `Payment` types. The related mutations: `orderVoid`, `orderCapture`, `orderRefund`, `orderFulfillmentRefundProducts`, `orderFulfillmentReturnProducts`. Use a dedicated mutation for triggering an action: `transactionRequestAction`.

  See the [3.12 to 3.13](https://docs.saleor.io/docs/3.x/upgrade-guides/3-12-to-3-13) upgrade guide for more details.

### GraphQL API

- [Preview] Add `StockBulkUpdate` mutation - #12139 by @SzymJ
- Upgrade GraphiQL to `2.4.0` for playground - #12271 by @zaiste
- Add new object type `AppManifestRequiredSaleorVersion` - #12164 by @przlada
  - Add new optional field `Manifest.requiredSaleorVersion`
  - Add `requiredSaleorVersion` validation to `appInstall` and `appFetchManifest` mutations
- Add new field `author` to `Manifest` and `App` object types - #12166 by @przlada
- Add backward compatibility for `taxCode` field - #12325 by @maarcingebala
- Support resolving `Order` as an entity in Apollo Federation - #12328 by @binary-koan
- [Preview] Add `ProductBulkCreate` mutation - #12177 by @SzymJ
- [Preview] Add `CustomerBulkUpdate` mutation - #12268 by @SzymJ

### Saleor Apps

- Add `requiredSaleorVersion` field to the App manifest determining the required Saleor version as semver range - #12164 by @przlada
- Add new field `author` to the App manifest - #12166 by @przlada
- Add `GIFT_CARD_SENT` asynchronous event to webhooks - #12472 by @rafalp

### Other changes

- Add Celery beat task for expiring unconfirmed not paid orders - #11960 by @kadewu:
  - Add `expireOrdersAfter` to `orderSettings` for `Channel` type.
  - Add `ORDER_EXPIRED` webhook triggered when `Order` is marked as expired.
- Create order discounts for all voucher types - #12272 by @IKarbowiak
- Core now supports Dev Containers for local development - #12391 by @patrys
- Use Mailhog SMTP server on Dev Container - #12402 by @carlosa54
- Publish schema.graphql on releases - #12431 by @maarcingebala
- Fix missing webhook triggers for `order_updated` and `order_fully_paid` when an order is paid with a `transactionItem` - #12508 by @korycins
- Remove Mailhog in favor of Mailpit - #12447 by @carlosa54

# 3.12.0

### Breaking changes

- `stocks` and `channelListings` inputs for preview `ProductVariantBulkUpdate` mutation has been changed. Both inputs have been extended by:

  - `create` input - list of items that should be created
  - `update` input - list of items that should be updated
  - `remove` input - list of objects ID's that should be removed

  If your platform relies on this [Preview] feature, make sure you update your mutations stocks and channel listings inputs from:

  ```
     {
      "stocks/channelListings": [
        {
          ...
        }
      ]
     }
  ```

  to:

  ```
     {
      "stocks/channelListings": {
        "create": [
          {
           ...
          }
        ]
      }
     }
  ```

- Change the discount rounding mode - #12041 by @IKarbowiak

  - Change the rounding mode from `ROUND_DOWN` to `ROUND_HALF_UP` - it affects the discount amount and total price of future checkouts and orders with a percentage discount applied.
    The discount amount might be 0.01 greater, and the total price might be 0.01 lower.
    E.g. if you had an order for $13 and applied a 12.5% discount, you would get $11.38 with a $1.62 discount, but now it will be calculated as $11.37 with $1.63 discount.

- Media and image fields now default to returning 4K thumbnails instead of original uploads - #11996 by @patrys
- Include specific products voucher in checkout discount - #12191 by @IKarbowiak
  - Make the `specific product` and `apply once per order` voucher discounts visible on `checkout.discount` field.
    Previously, the discount amount for these vouchers was shown as 0.

### GraphQL API

- Added support for all attributes types in `BulkAttributeValueInput` - #12095 by @SzymJ
- Add possibility to remove `stocks` and `channel listings` in `ProductVariantBulkUpdate` mutation.
- Move `orderSettings` query to `Channel` type - #11417 by @kadewu:
  - Mutation `Channel.channelCreate` and `Channel.channelUpdate` have new `orderSettings` input.
  - Deprecate `Shop.orderSettings` query. Use `Channel.orderSettings` query instead.
  - Deprecate `Shop.orderSettingsUpdate` mutation. Use `Channel.channelUpdate` instead.
- Add meta fields to `ProductMedia` model - #11894 by @zedzior
- Make `oldPassword` argument on `passwordChange` mutation optional; support accounts without usable passwords - @11999 by @rafalp
- Added support for AVIF images, added `AVIF` and `ORIGINAL` to `ThumbnailFormatEnum` - #11998 by @patrys
- Introduce custom headers for webhook requests - #11978 by @zedzior
- Improve GraphQL playground by storing headers in the local storage - #12176 by @zaiste
- Fixes for GraphiQL playground - #12192 by @zaiste

### Other changes

- Fix saving `metadata` in `ProductVariantBulkCreate` and `ProductVariantBulkupdate` mutations - #12097 by @SzymJ
- Enhance webhook's subscription query validation. Apply the validation and event inheritance to manifest validation - #11797 by @zedzior
- Fix GraphQL playground when the `operationName` is set across different tabs - #11936 by @zaiste
- Add new asynchronous events related to media: #11918 by @zedzior
  - `PRODUCT_MEDIA CREATED`
  - `PRODUCT_MEDIA_UPDATED`
  - `PRODUCT_MEDIA_DELETED`
  - `THUMBNAIL_CREATED`
- CORS is now handled in the ASGI layer - #11415 by @patrys
- Added native support for gzip compression - #11833 by @patrys
- Set flat rates as the default tax calculation strategy - #12069 by @maarcingebala
  - Enables flat rates for channels in which no tax calculation method was set.
- Users created by the OIDC plugin now have unusable password set instead of empty string - #12103 by @rafalp
- Fix thumbnail generation long image names - #12435 by @KirillPlaksin

# 3.11.0

### Highlights

Just so you know, changes mentioned in this section are in a preview state and can be subject to changes in the future.

- Bulk mutations for creating and updating multiple product variants in one mutation call - #11392 by @SzymJ
- Ability to run subscription webhooks in a dry-run mode - #11548 by @zedzior
- Preview of new `where` filtering API which allows joining multiple filters with `AND`/`OR` operators; currently available only in the `attributes` query - #11737 by @IKarbowiak

### GraphQL API

- [Preview] Add `productVariantBulkUpdate` mutation - #11392 by @SzymJ
- [Preview] Add new error handling policies in `productVariantBulkCreate` mutation - #11392 by @SzymJ
- [Preview] Add `webhookDryRun` mutation - #11548 by @zedzior
- [Preview] Add `webhookTrigger` mutation - #11687 by @zedzior
- Fix adding an invalid label to meta fields - #11718 by @IKarbowiak
- Add filter by `checkoutToken` to `Query.orders`. - #11689 by @kadewu
- [Preview] Attribute filters improvement - #11737 by @IKarbowiak
  - introduce `where` option on `attributes` query
  - add `search` option on `attributes` query
  - deprecate `product.variant` field
  - deprecate the following `Attribute` fields: `filterableInStorefront`, `storefrontSearchPosition`, `availableInGrid`.

### Other changes

- Allow `webhookCreate` and `webhookUpdate` mutations to inherit events from `query` field - #11736 by @zedzior
- Add new `PRODUCT_VARIANT_STOCK_UPDATED` event - #11665 by @jakubkuc
- Disable websocket support by default in `uvicorn` worker configuration - #11785 by @NyanKiyoshi
- Fix send user email change notification - #11840 by @jakubkuc
- Fix trigger the `FULFILLMENT_APPPROVED` webhook for partial fulfillments - #11824 by @d-wysocki

# 3.10.0 [Unreleased]

### Breaking changes

### GraphQL API

- Add ability to filter and sort products of a category - #10917 by @yemeksepeti-cihankarluk, @ogunheper
  - Add `filter` argument to `Category.products`
  - Add `sortBy` argument to `Category.products`
- Extend invoice object types with `Order` references - #11505 by @przlada
  - Add `Invoice.order` field
  - Add `InvoiceRequested.order`, `InvoiceDeleted.order` and `InvoiceSent.order` fields
- Add support for metadata for `Address` model - #11701 by @IKarbowiak
- Allow to mutate objects, by newly added `externalReference` field, instead of Saleor-assigned ID. Apply to following models: #11410 by @zedzior
  - `Product`
  - `ProductVariant`
  - `Attribute`
  - `AttributeValue`
  - `Order`
  - `User`
  - `Warehouse`

### Other changes

- Fix fetching the `checkout.availableCollectionPoints` - #11489 by @IKarbowiak
- Move checkout metadata to separate model - #11264 by @jakubkuc
- Add ability to set a custom Celery queue for async webhook - #11511 by @NyanKiyoshi
- Remove `CUSTOMER_UPDATED` webhook trigger from address mutations - #11395 by @jakubkuc
- Drop `Django.Auth` - #11305 by @fowczarek
- Add address validation to AddressCreate - #11639 by @jakubkuc
- Propagate voucher discount between checkout lines when charge_taxes is disabled - #11632 by @maarcingebala
- Fix stock events triggers - #11714 by @jakubkuc
- Accept the gift card code provided in the input - by @mociepka
- Fix `GIFT_CARD_CREATED` event not firing when order with gift cards is fulfilled - #11924 by @rafalp

# 3.9.0

### Highlights

- Flat tax rates - #9784 by @maarcingebala

### Breaking changes

- Drop Vatlayer plugin - #9784 by @maarcingebala
  - The following fields are no longer used:
    - `Product.chargeTaxes` - from now on, presence of `Product.taxClass` instance decides whether to charge taxes for a product. As a result, the "Charge Taxes" column in CSV product exports returns empty values.
    - `Shop.chargeTaxesOnShipping` - from now on, presence of `ShippingMethod.taxClass` decides whether to charge taxes for a shipping method.
    - `Shop.includeTaxesInPrices`, `Shop.displayGrossPrices` - configuration moved to `Channel.taxConfiguration`.
  - Removed the following plugin manager methods:
    - `assign_tax_code_to_object_meta`
    - `apply_taxes_to_product`
    - `fetch_taxes_data`
    - `get_tax_rate_percentage_value`
    - `update_taxes_for_order_lines`

### GraphQL API

- Add `attribute` field to `AttributeValueTranslatableContent` type. #11028 by @zedzior
- Add new properties in the `Product` type - #10537 by @kadewu
  - Add new fields: `Product.attribute`, `Product.variant`
  - Add `sortBy` argument to `Product.media`
- Allow assigning attribute value using its ID. Add to `AttributeValueInput` dedicated field for each input type. #11206 by @zedzior

### Other changes

- Re-enable 5 minute database connection persistence by default - #11074 + #11100 by @NyanKiyoshi
  <br/>Set `DB_CONN_MAX_AGE=0` to disable this behavior (adds overhead to requests)
- Bump cryptography to 38.0.3: use OpenSSL 3.0.7 - #11126 by @NyanKiyoshi
- Add exif image validation - #11224 by @IKarbowiak
- Include fully qualified API URL `Saleor-Api-Url` in communication with Apps. #11223 by @przlada
- Add metadata on order line payload notifications. #10954 by @CarlesLopezMagem
- Make email authentication case-insensitive. #11284 by @zedzior
- Fix the observability reporter to obfuscate URLs. #11282 by @przlada
- Add HTTP headers filtering to observability reporter. #11285 by @przlada
- Deactivate Webhook before deleting and handle IntegrityErrors - #11239 @jakubkuc

# 3.8.0

### Highlights

- Add tax exemption API for checkouts (`taxExemptionManage` mutation) - #10344 by @SzymJ
- Switch GraphQL Playground to GraphiQL V2

### Breaking changes

- Verify JWT tokens whenever they are provided with the request. Before, they were only validated when an operation required any permissions. For example: when refreshing a token, the request shouldn't include the expired one.

### GraphQL API

- Add the ability to filter by slug. #10578 by @kadewu
  - Affected types: Attribute, Category, Collection, Menu, Page, Product, ProductType, Warehouse
  - Deprecated `slug` in filter for `menus`. Use `slugs` instead
- Add new `products` filters. #10784 by @kadewu
  - `isAvailable`
  - `publishedFrom`
  - `availableFrom`
  - `isVisibleInListing`
- Add the ability to filter payments by a list of ids. #10821 by @kadewu
- Add the ability to filter customers by ids. #10694 by @kadewu
- Add `User.checkouts` field. #10862 by @zedzior
- Add optional field `audience` to mutation `tokenCreate`. If provided, the created tokens will have key `aud` with value: `custom:{audience-input-value}` - #10845 by @korycins
- Use `AttributeValue.name` instead of `AttributeValue.slug` to determine uniqueness of a value instance for dropdown and multi-select attributes. - #10881 by @jakubkuc
- Allow sorting products by `CREATED_AT` field. #10900 by @zedzior
- Add ability to pass metadata directly in create/update mutations for product app models - #10689 by @SzymJ
- Add ability to use SKU argument in `productVariantUpdate`, `productVariantDelete`, `productVariantBulkDelete`, `productVariantStocksUpdate`, `productVariantStocksDelete`, `productVariantChannelListingUpdate` mutations - #10861 by @SzymJ
- Add sorting by `CREATED_AT` field. #10911 by @zedzior
  - Affected types: GiftCard, Page.
  - Deprecated `CREATION_DATE` sort field on Page type. Use `CREATED_AT` instead.

### Other changes

- Reference attribute linking to product variants - #10468 by @IKarbowiak
- Add base shipping price to `Order` - #10771 by @fowczarek
- GraphQL view no longer generates error logs when the HTTP request doesn't contain a GraphQL query - #10901 by @NyanKiyoshi
- Add `iss` field to JWT tokens - #10842 by @korycins
- Drop `py` and `tox` dependencies from dev requirements - #11054 by @NyanKiyoshi

### Saleor Apps

- Add `iss` field to JWT tokens - #10842 by @korycins
- Add new field `audience` to App manifest. If provided, App's JWT access token will have `aud` field. - #10845 by @korycins
- Add new asynchronous events for objects metadata updates - #10520 by @rafalp
  - `CHECKOUT_METADATA_UPDATED`
  - `COLLECTION_METADATA_UPDATED`
  - `CUSTOMER_METADATA_UPDATED`
  - `FULFILLMENT_METADATA_UPDATED`
  - `GIFT_CARD_METADATA_UPDATED`
  - `ORDER_METADATA_UPDATED`
  - `PRODUCT_METADATA_UPDATED`
  - `PRODUCT_VARIANT_METADATA_UPDATED`
  - `SHIPPING_ZONE_METADATA_UPDATED`
  - `TRANSACTION_ITEM_METADATA_UPDATED`
  - `WAREHOUSE_METADATA_UPDATED`
  - `VOUCHER_METADATA_UPDATED`

# 3.7.0

### Highlights

- Allow explicitly setting the name of a product variant - #10456 by @SzymJ
  - Added `name` parameter to the `ProductVariantInput` input
- Add a new stock allocation strategy based on the order of warehouses within a channel - #10416 by @IKarbowiak
  - Add `channelReorderWarehouses` mutation to sort warehouses to set their priority
  - Extend the `Channel` type with the `stockSettings` field
  - Extend `ChannelCreateInput` and `ChannelUpdateInput` with `stockSettings`

### Breaking changes

- Refactor warehouse mutations - #10239 by @IKarbowiak
  - Providing the value in `shippingZone` filed in `WarehouseCreate` mutation will raise a ValidationError.
    Use `WarehouseShippingZoneAssign` to assign shipping zones to a warehouse.

### GraphQL API

- Hide Subscription type from Apollo Federation (#10439) (f5132dfd3)
- Mark `Webhook.secretKey` as deprecated (#10436) (ba445e6e8)

### Saleor Apps

- Trigger the `SALE_DELETED` webhook when deleting sales in bulk (#10461) (2052841e9)
- Add `FULFILLMENT_APPROVED` webhook - #10621 by @IKarbowiak

### Other changes

- Add support for `bcrypt` password hashes - #10346 by @pkucmus
- Add the ability to set taxes configuration per channel in the Avatax plugin - #10445 by @mociepka

# 3.6.0

### Breaking changes

- Drop `django-versatileimagefield` package; add a proxy view to generate thumbnails on-demand - #9988 by @IKarbowiak
  - Drop `create_thumbnails` command
- Change return type from `CheckoutTaxedPricesData` to `TaxedMoney` in plugin manager methods `calculate_checkout_line_total`, `calculate_checkout_line_unit_price` - #9526 by @fowczarek, @mateuszgrzyb, @stnatic

### Saleor Apps

- Add GraphQL subscription support for synchronous webhook events - #9763 by @jakubkuc
- Add support for the CUSTOMER\_\* app mount points (#10163) by @krzysztofwolski
- Add permission group webhooks: `PERMISSION_GROUP_CREATED`, `PERMISSION_GROUP_UPDATED`, `PERMISSION_GROUP_DELETED` - #10214 by @SzymJ
- Add `ACCOUNT_ACTIVATED` and `ACCOUNT_DEACTIVATED` events - #10136 by @tomaszszymanski129
- Allow apps to query data protected by MANAGE_STAFF permission (#10103) (4eb93d3f5)
- Fix returning sale's GraphQL ID in the `SALE_TOGGLE` payload (#10227) (0625c43bf)
- Add descriptions to async webhooks event types (#10250) (7a906bf7f)

### GraphQL API

- Add `CHECKOUT_CALCULATE_TAXES` and `ORDER_CALCULATE_TAXES` to `WebhookEventTypeSyncEnum` #9526 by @fowczarek, @mateuszgrzyb, @stnatic
- Add `forceNewLine` flag to lines input in `CheckoutLinesAdd`, `CheckoutCreate`, `DraftOrderCreate`, `OrderCreate`, `OrderLinesCreate` mutations to support same variant in multiple lines - #10095 by @SzymJ
- Add `VoucherFilter.ids` filter - #10157 by @Jakubkuc
- Add API to display shippable countries for a channel - #10111 by @korycins
- Improve filters' descriptions - #10240 by @dekoza
- Add query for transaction item and extend transaction item type with order (#10154) (b19423a86)

### Plugins

- Add a new method to plugin manager: `get_taxes_for_checkout`, `get_taxes_for_order` - #9526 by @fowczarek, @mateuszgrzyb, @stnatic
- Allow promoting customer users to staff (#10115) (2d56af4e3)
- Allow values of different attributes to share the same slug (#10138) (834d9500b)
- Fix payment status for orders with total 0 (#10147) (ec2c9a820)
- Fix failed event delivery request headers (#10108) (d1b652115)
- Fix create_fake_user ID generation (#10186) (86e2c69a9)
- Fix returning values in JSONString scalar (#10124) (248d2b604)
- Fix problem with updating draft order with active Avalara (#10183) (af270b8c9)
- Make API not strip query params from redirect URL (#10116) (75176e568)
- Update method for setting filter descriptions (#10240) (65643ec7c)
- Add expires option to CELERY_BEAT_SCHEDULE (#10205) (c6c5e46bd)
- Recalculate order prices on marking as paid mutations (#10260) (4e45b83e7)
- Fix triggering `ORDER_CANCELED` event at the end of transaction (#10242) (d9eecb2ca)
- Fix post-migrate called for each app module (#10252) (60205eb56)
- Only handle known URLs (disable appending slash to URLs automatically) - #10290 by @patrys

### Other changes

- Add synchronous tax calculation via webhooks - #9526 by @fowczarek, @mateuszgrzyb, @stnatic
- Allow values of different attributes to share the same slug - #10138 by @IKarbowiak
- Add query for transaction item and extend transaction item type with order - #10154 by @IKarbowiak
- Populate the initial database with default warehouse, channel, category, and product type - #10244 by @jakubkuc
- Fix inconsistent beat scheduling and compatibility with DB scheduler - #10185 by @NyanKiyoshi<br/>
  This fixes the following bugs:
  - `tick()` could decide to never schedule anything else than `send-sale-toggle-notifications` if `send-sale-toggle-notifications` doesn't return `is_due = False` (stuck forever until beat restart or a `is_due = True`)
  - `tick()` was sometimes scheduling other schedulers such as observability to be run every 5m instead of every 20s
  - `is_due()` from `send-sale-toggle-notifications` was being invoked every 5s on django-celery-beat instead of every 60s
  - `send-sale-toggle-notifications` would crash on django-celery-beat with `Cannot convert schedule type <saleor.core.schedules.sale_webhook_schedule object at 0x7fabfdaacb20> to model`
    Usage:
  - Database backend: `celery --app saleor.celeryconf:app beat --scheduler saleor.schedulers.schedulers.DatabaseScheduler`
  - Shelve backend: `celery --app saleor.celeryconf:app beat --scheduler saleor.schedulers.schedulers.PersistentScheduler`
- Fix problem with updating draft order with active Avalara - #10183 by @IKarbowiak
- Fix stock validation and allocation for order with local collection point - #10218 by @IKarbowiak
- Fix stock allocation for order with global collection point - #10225 by @IKarbowiak
- Fix assigning an email address that does not belong to an existing user to draft order (#10320) (97129cf0c)
- Fix gift cards automatic fulfillment (#10325) (6a528259e)

# 3.5.4 [Unreleased]

- Fix ORM crash when generating hundreds of search vector in SQL - #10261 by @NyanKiyoshi
- Fix "stack depth limit exceeded" crash when generating thousands of search vector in SQL - #10279 by @NyanKiyoshi

# 3.5.3 [Released]

- Use custom search vector in order search - #10247 by @fowczarek
- Optimize filtering attributes by dates - #10199 by @tomaszszymanski129

# 3.5.2 [Released]

- Fix stock allocation for order with global collection point - #10225 by @IKarbowiak
- Fix stock validation and allocation for order with local collection point - #10218 @IKarbowiak
- Fix returning GraphQL IDs in the `SALE_TOGGLE` webhook - #10227 by @IKarbowiak

# 3.5.1 [Released]

- Fix inconsistent beat scheduling and compatibility with db scheduler - #10185 by @NyanKiyoshi<br/>
  This fixes the following bugs:

  - `tick()` could decide to never schedule anything else than `send-sale-toggle-notifications` if `send-sale-toggle-notifications` doesn't return `is_due = False` (stuck forever until beat restart or a `is_due = True`)
  - `tick()` was sometimes scheduling other schedulers such as observability to be ran every 5m instead of every 20s
  - `is_due()` from `send-sale-toggle-notifications` was being invoked every 5s on django-celery-beat instead of every 60s
  - `send-sale-toggle-notifications` would crash on django-celery-beat with `Cannot convert schedule type <saleor.core.schedules.sale_webhook_schedule object at 0x7fabfdaacb20> to model`

  Usage:

  - Database backend: `celery --app saleor.celeryconf:app beat --scheduler saleor.schedulers.schedulers.DatabaseScheduler`
  - Shelve backend: `celery --app saleor.celeryconf:app beat --scheduler saleor.schedulers.schedulers.PersistentScheduler`

- Fix problem with updating draft order with active avalara - #10183 by @IKarbowiak
- Fix stock validation and allocation for order with local collection point - #10218 by @IKarbowiak
- Fix stock allocation for order with global collection point - #10225 by @IKarbowiak

# 3.5.0

### GraphQL API

- Allow skipping address validation for checkout mutations (#10084) (7de33b145)
- Add `OrderFilter.numbers` filter - #9967 by @SzymJ
- Expose manifest in the `App` type (#10055) (f0f944066)
- Deprecate `configurationUrl` and `dataPrivacy` fields in apps (#10046) (68bd7c8a2)
- Fix `ProductVariant.created` resolver (#10072) (6c77053a9)
- Add `schemaVersion` field to `Shop` type. #11275 by @zedzior

### Saleor Apps

- Add webhooks `PAGE_TYPE_CREATED`, `PAGE_TYPE_UPDATED` and `PAGE_TYPE_DELETED` - #9859 by @SzymJ
- Add webhooks `ADDRESS_CREATED`, `ADDRESS_UPDATED` and `ADDRESS_DELETED` - #9860 by @SzymJ
- Add webhooks `STAFF_CREATED`, `STAFF_UPDATED` and `STAFF_DELETED` - #9949 by @SzymJ
- Add webhooks `ATTRIBUTE_CREATED`, `ATTRIBUTE_UPDATED` and `ATTRIBUTE_DELETED` - #9991 by @SzymJ
- Add webhooks `ATTRIBUTE_VALUE_CREATED`, `ATTRIBUTE_VALUE_UPDATED` and `ATTRIBUTE_VALUE_DELETED` - #10035 by @SzymJ
- Add webhook `CUSTOMER_DELETED` - #10060 by @SzymJ
- Add webhook for starting and ending sales - #10110 by @IKarbowiak
- Fix returning errors in subscription webhooks payloads - #9905 by @SzymJ
- Build JWT signature when secret key is an empty string (#10139) (c47de896c)
- Use JWS to sign webhooks with secretKey instead of obscure signature (ac065cdce)
- Sign webhook payload using RS256 and private key used JWT infrastructure (#9977) (df7c7d4e8)
- Unquote secret access when calling SQS (#10076) (3ac9714b5)

### Performance

- Add payment transactions data loader (#9940) (799a9f1c9)
- Optimize 0139_fulfil_orderline_token_old_id_created_at migration (#9935) (63073a86b)

### Other changes

- Introduce plain text attribute - #9907 by @IKarbowiak
- Add `metadata` fields to `OrderLine` and `CheckoutLine` models - #10040 by @SzymJ
- Add full-text search for Orders (#9937) (61aa89f06)
- Stop auto-assigning default addresses to checkout - #9933 by @SzymJ
- Fix inaccurate tax calculations - #9799 by @IKarbowiak
- Fix incorrect default value used in `PaymentInput.storePaymentMethod` - #9943 by @korycins
- Improve checkout total base calculations - #10048 by @IKarbowiak
- Improve click & collect and stock allocation - #10043 by @IKarbowiak
- Fix product media reordering (#10118) (de8a1847f)
- Add custom SearchVector class (#10109) (bf74f5efb)
- Improve checkout total base calculations (527b67f9b)
- Fix invoice download URL in send-invoice email (#10014) (667837a09)
- Fix invalid undiscounted total on order line (22ccacb59)
- Fix Avalara for free shipping (#9973) (90c076e33)
- Fix Avalara when voucher with `apply_once_per_order` settings is used (#9959) (fad5cdf46)
- Use Saleor's custom UvicornWorker to avoid lifespan warnings (#9915) (9090814b9)
- Add Azure blob storage support (#9866) (ceee97e83)

# 3.4.0

### Breaking changes

- Hide private metadata in notification payloads - #9849 by @maarcingebala
  - From now on, the `private_metadata` field in `NOTIFY_USER` webhook payload is deprecated and it will return an empty dictionary. This change also affects `AdminEmailPlugin`, `UserEmailPlugin`, and `SendgridEmailPlugin`.

### Other changes

#### GraphQL API

- Add new fields to `Order` type to show authorize/charge status #9795
  - Add new fields to Order type:
    - `totalAuthorized`
    - `totalCharged`
    - `authorizeStatus`
    - `chargeStatus`
  - Add filters to `Order`:
    - `authorizeStatus`
    - `chargeStatus`
- Add mutations for managing a payment transaction attached to order/checkout. - #9564 by @korycins
  - add fields:
    - `order.transactions`
    - `checkout.transactions`
  - add mutations:
    - `transactionCreate`
    - `transactionUpdate`
    - `transactionRequestAction`
  - add new webhook event:
    - `TRANSACTION_ACTION_REQUEST`
- Unify checkout's ID fields. - #9862 by @korycins
  - Deprecate `checkoutID` and `token` in all Checkout's mutations. Use `id` instead.
  - Deprecate `token` in `checkout` query. Use `id` instead.
- Add `unitPrice`, `undiscountedUnitPrice`, `undiscountedTotalPrice` fields to `CheckoutLine` type - #9821 by @fowczarek
- Fix invalid `ADDED_PRODUCTS` event parameter for `OrderLinesCreate` mutation - #9653 by @IKarbowiak
- Update sorting field descriptions - add info where channel slug is required (#9695) (391743098)
- Fix using enum values in permission descriptions (#9697) (dbb783e1f)
- Change gateway validation in `checkoutPaymentCreate` mutation (#9530) (cf1d49bdc)
- Fix invalid `ADDED_PRODUCTS` event parameter for `OrderLinesCreate` mutation (#9653) (a0d8aa8f1)
- Fix resolver for `Product.created` field (#9737) (0af00cb70)
- Allow fetching by id all order data for new orders (#9728) (71c19c951)
- Provide a reference for the rich text format (#9744) (f2207c408)
- Improve event schema field descriptions - #9880 by @patrys

#### Saleor Apps

- Add menu webhooks: `MENU_CREATED`, `MENU_UPDATED`, `MENU_DELETED`, `MENU_ITEM_CREATED`, `MENU_ITEM_UPDATED`, `MENU_ITEM_DELETED` - #9651 by @SzymJ
- Add voucher webhooks: `VOUCHER_CREATED`, `VOUCHER_UPDATED`, `VOUCHER_DELETED` - #9657 by @SzymJ
- Add app webhooks: `APP_INSTALLED`, `APP_UPDATED`, `APP_DELETED`, `APP_STATUS_CHANGED` - #9698 by @SzymJ
- Add warehouse webhoks: `WAREHOUSE_CREATED`, `WAREHOUSE_UPDATED`, `WAREHOUSE_DELETED` - #9746 by @SzymJ
- Expose order alongside fulfillment in fulfillment-based subscriptions used by webhooks (#9847)
- Fix webhooks payload not having field for `is_published` (#9800) (723f93c50)
- Add support for `ORDER_*` mounting points for Apps (#9694) (cc728ef7e)
- Add missing shipping method data in order and checkout events payloads. (#9692) (dabd1a221)
- Use the human-readable order number in notification payloads (#9863) (f10c5fd5f)

#### Models

- Migrate order discount id from int to UUID - #9729 by @IKarbowiak
  - Changed the order discount `id` from `int` to `UUID`, the old ids still can be used
    for old order discounts.
- Migrate order line id from int to UUID - #9637 by @IKarbowiak
  - Changed the order line `id` from `int` to `UUID`, the old ids still can be used
    for old order lines.
- Migrate checkout line id from int to UUID - #9675 by @IKarbowiak
  - Changed the checkout line `id` from `int` to `UUID`, the old ids still can be used
    for old checkout lines.

#### Performance

- Fix memory consumption of `delete_event_payloads_task` (#9806) (2823edc68)
- Add webhook events dataloader (#9790) (e88eef35e)
- Add dataloader for fulfillment warehouse resolver (#9740) (9d14fadb2)
- Fix order type resolvers performance (#9723) (13b5a95e7)
- Improve warehouse filtering performance (#9622) (a1a7a223b)
- Add dataloader for fulfillment lines (#9707) (68fb4bf4a)

#### Other

- Observability reporter - #9803 by @przlada
- Update sample products set - #9796 by @mirekm
- Fix for sending incorrect prices to Avatax - #9633 by @korycins
- Fix tax-included flag sending to Avatax - #9820
- Fix AttributeError: 'Options' object has no attribute 'Model' in `search_tasks.py` - #9824
- Fix Braintree merchant accounts mismatch error - #9778
- Stricter signatures for resolvers and mutations - #9649

# 3.3.1

- Drop manual calls to emit post_migrate in migrations (#9647) (b32308802)
- Fix search indexing of empty variants (#9640) (31833a717)

# 3.3.0

### Breaking changes

- PREVIEW_FEATURE: replace error code `NOT_FOUND` with `CHECKOUT_NOT_FOUND` for mutation `OrderCreateFromCheckout` - #9569 by @korycins

### Other changes

- Fix filtering product attributes by date range - #9543 by @IKarbowiak
- Fix for raising Permission Denied when anonymous user calls `checkout.customer` field - #9573 by @korycins
- Use fulltext search for products (#9344) (4b6f25964) by @patrys
- Precise timestamps for publication dates - #9581 by @IKarbowiak
  - Change `publicationDate` fields to `publishedAt` date time fields.
    - Types and inputs where `publicationDate` is deprecated and `publishedAt` field should be used instead:
      - `Product`
      - `ProductChannelListing`
      - `CollectionChannelListing`
      - `Page`
      - `PublishableChannelListingInput`
      - `ProductChannelListingAddInput`
      - `PageCreateInput`
      - `PageInput`
  - Change `availableForPurchaseDate` fields to `availableForPurchaseAt` date time field.
    - Deprecate `Product.availableForPurchase` field, the `Product.availableForPurchaseAt` should be used instead.
    - Deprecate `ProductChannelListing.availableForPurchase` field, the `ProductChannelListing.availableForPurchaseAt` should be used instead.
  - Deprecate `publicationDate` on `CollectionInput` and `CollectionCreateInput`.
  - Deprecate `PUBLICATION_DATE` in `CollectionSortField`, the `PUBLISHED_AT` should be used instead.
  - Deprecate `PUBLICATION_DATE` in `PageSortField`, the `PUBLISHED_AT` should be used instead.
  - Add a new column `published at` to export products. The new field should be used instead of `publication_date`.
- Add an alternative API for fetching metadata - #9231 by @patrys
- New webhook events related to gift card changes (#9588) (52adcd10d) by @SzymJ
- New webhook events for changes related to channels (#9570) (e5d78c63e) by @SzymJ
- Tighten the schema types for output fields (#9605) (81418cb4c) by @patrys
- Include permissions in schema descriptions of protected fields (#9428) (f0a988e79) by @maarcingebala
- Update address database (#9585) (1f5e84e4a) by @patrys
- Handle pagination with invalid cursor that is valid base64 (#9521) (3c12a1e95) by @jakubkuc
- Handle all Braintree errors (#9503) (20f21c34a) by @L3str4nge
- Fix `recalculate_order` dismissing weight unit (#9527) (9aea31774)
- Fix filtering product attributes by date range - #9543 by @IKarbowiak
- Fix for raising Permission Denied when anonymous user calls `checkout.customer` field - #9573 by @korycins
- Optimize stock warehouse resolver performance (955489bff) by @tomaszszymanski129
- Improve shipping zone filters performance (#9540) (7841ec536) by @tomaszszymanski129

# 3.2.0

### Breaking changes

- Convert IDs from DB to GraphQL format in all notification payloads (email plugins and the `NOTIFY` webhook)- #9388 by @L3str4nge
- Migrate order id from int to UUID - #9324 by @IKarbowiak
  - Changed the order `id` changed from `int` to `UUID`, the old ids still can be used
    for old orders.
  - Deprecated the `order.token` field, the `order.id` should be used instead.
  - Deprecated the `token` field in order payload, the `id` field should be used
    instead.
- Enable JWT expiration by default - #9483 by @maarcingebala

### Other changes

#### Saleor Apps

- Introduce custom prices - #9393 by @IKarbowiak
  - Add `HANDLE_CHECKOUTS` permission (only for apps)
- Add subscription webhooks (#9394) @jakubkuc
- Add `language_code` field to webhook payload for `Order`, `Checkout` and `Customer` - #9433 by @rafalp
- Refactor app tokens - #9438 by @IKarbowiak
  - Store app tokens hashes instead of plain text.
- Add category webhook events - #9490 by @SzymJ
- Fix access to own resources by App - #9425 by @korycins
- Add `handle_checkouts` permission - #9402 by @korycins
- Return `user_email` or order user's email in order payload `user_email` field (#9419) (c2d248655)
- Mutation `CategoryBulkDelete` now trigger `category_delete` event - #9533 by @SzymJ
- Add webhooks `SHIPPING_PRICE_CREATED`, `SHIPPING_PRICE_UPDATED`, `SHIPPING_PRICE_DELETED`, `SHIPPING_ZONE_CREATED`, `SHIPPING_ZONE_UPDATED`, `SHIPPING_ZONE_DELETED` - #9522 by @SzymJ

#### Plugins

- Add OpenID Connect Plugin - #9406 by @korycins
- Allow plugins to create their custom error code - #9300 by @LeOndaz

#### Other

- Use full-text search for products search API - #9344 by @patrys

- Include required permission in mutations' descriptions - #9363 by @maarcingebala
- Make GraphQL list items non-nullable - #9391 by @maarcingebala
- Port a better schema printer from GraphQL Core 3.x - #9389 by @patrys
- Fix failing `checkoutCustomerAttach` mutation - #9401 by @IKarbowiak
- Add new mutation `orderCreateFromCheckout` - #9343 by @korycins
- Assign missing user to context - #9520 by @korycins
- Add default ordering to order discounts - #9517 by @fowczarek
- Raise formatted error when trying to assign assigned media to variant - #9496 by @L3str4nge
- Update `orderNumber` field in `OrderEvent` type - #9447 by @IKarbowiak
- Do not create `AttributeValues` when values are not provided - #9446 @IKarbowiak
- Add response status code to event delivery attempt - #9456 by @przlada
- Don't rely on counting objects when reindexing - #9442 by @patrys
- Allow filtering attribute values by ids - #9399 by @IKarbowiak
- Fix errors handling for `orderFulfillApprove` mutation - #9491 by @SzymJ
- Fix shipping methods caching - #9472 by @tomaszszymanski129
- Fix payment flow - #9504 by @IKarbowiak
- Fix etting external methods did not throw an error when that method didn't exist - #9498 by @SethThoburn
- Reduce placeholder image size - #9484 by @jbergstroem
- Improve menus filtering performance - #9539 by @tomaszszymanski129
- Remove EventDeliveries without webhooks and make webhook field non-nullable - #9507 by @jakubkuc
- Improve discount filters performance - #9541 by @tomaszszymanski129
- Change webhooks to be called on commit in atomic transactions - #9532 by @jakubkuc
- Drop distinct and icontains in favor of ilike in apps filtering - #9534 by @tomaszszymanski129
- Refactor csv filters to improve performance - #9535 by @tomaszszymanski129
- Improve attributes filters performance - #9542 by @tomaszszymanski129
- Rename models fields from created to created_at - #9537 by @IKarbowiak

# 3.1.10

- Migration dependencies fix - #9590 by @SzymJ

# 3.1.9

- Use ordering by PK in `queryset_in_batches` (#9493) (4e49c52d2)

# 3.1.8

- Fix shipping methods caching (#9472) (0361f40)
- Fix logging of excessive logger informations (#9441) (d1c5d26)

# 3.1.7

- Handle `ValidationError` in metadata mutations (#9380) (75deaf6ea)
- Fix order and checkout payload serializers (#9369) (8219b6e9b)
- Fix filtering products ordered by collection (#9285) (57aed02a2)
- Cast `shipping_method_id` to int (#9364) (8d0584710)
- Catch "update_fields did not affect any rows" errors and return response with message (#9225) (29c7644fc)
- Fix "str object has no attribute input type" error (#9345) (34c64b5ee)
- Fix `graphene-django` middleware imports (#9360) (2af1cc55d)
- Fix preorders to update stock `quantity_allocated` (#9308) (8cf83df81)
- Do not drop attribute value files when value is deleted (#9320) (57b2888bf)
- Always cast database ID to int in data loader (#9340) (dbc5ec3e3)
- Fix removing references when user removes the referenced object (#9162) (68b33d95a)
- Pass correct list of order lines to `order_added_products_event` (#9286) (db3550f64)
- Fix flaky order payload serializer test (#9387) (d73bd6f9d)

# 3.1.6

- Fix unhandled GraphQL errors after removing `graphene-django` (#9398) (4090e6f2a)

# 3.1.5

- Fix checkout payload (#9333) (61b928e33)
- Revert "3.1 Add checking if given attributes are variant attributes in ProductVariantCreate mutation (#9134)" (#9334) (dfee09db3)

# 3.1.4

- Add `CREATED_AT` and `LAST_MODIFIED_AT` sorting to some GraphQL fields - #9245 by @rafalp
  - Added `LAST_MODIFIED_AT` sort option to `ExportFileSortingInput`
  - Added `CREATED_AT` and `LAST_MODIFIED_AT` sort options to `OrderSortingInput` type
  - Added `LAST_MODIFIED_AT` and `PUBLISHED_AT` sort options to `ProductOrder` type
  - Added `CREATED_AT` and `LAST_MODIFIED_AT` sort options to `SaleSortingInput` type
  - Added `CREATED_AT` and `LAST_MODIFIED_AT` sort options to `UserSortingInput` type
  - Added `ProductVariantSortingInput` type with `LAST_MODIFIED_AT` sort option
  - Deprecated `UPDATED_AT` sort option on `ExportFileSortingInput`
  - Deprecated `LAST_MODIFIED` and `PUBLICATION_DATE` sort options on `ProductOrder` type
  - Deprecated `CREATION_DATE` sort option on `OrderSortingInput` type
- Fix sending empty emails (#9317) (3e8503d8a)
- Add checking if given attributes are variant attributes in ProductVariantCreate mutation (#9134) (409ca7d23)
- Add command to update search indexes (#9315) (fdd81bbfe)
- Upgrade required Node and NPM versions used by release-it tool (#9293) (3f96a9c30)
- Update link to community pages (#9291) (2d96f5c60)
- General cleanup (#9282) (78f59c6a3)
- Fix `countries` resolver performance (#9318) (dc58ef2c4)
- Fix multiple refunds in NP Atobarai - #9222
- Fix dataloaders, filter out productmedia to be removed (#9299) (825ec3cad)
- Fix migration issue between 3.0 and main (#9323) (fec80cd63)
- Drop wishlist models (#9313) (7c9576925)

# 3.1.3

- Add command to update search indexes (#9315) (6be8461c0)
- Fix countries resolver performance (#9318) (e177f3957)

# 3.1.2

### Breaking changes

- Require `MANAGE_ORDERS` permission in `User.orders` query (#9128) (521dfd639)
  - only staff with `manage orders` and can fetch customer orders
  - the customer can fetch his own orders, except drafts

### Other changes

- Fix failing `on_failure` export tasks method (#9160) (efab6db9d)
- Fix mutations breaks on partially invalid IDs (#9227) (e3b6df2eb)
- Fix voucher migrations (#9249) (3c565ba0c)
- List the missing permissions where possible (#9250) (f8df1aa0d)
- Invalidate stocks dataloader (#9188) (e2366a5e6)
- Override `graphene.JSONString` to have more meaningful message in error message (#9171) (2a0c5a71a)
- Small schema fixes (#9224) (932e64808)
- Support Braintree subaccounts (#9191) (035bf705c)
- Split checkout mutations into separate files (#9266) (1d37b0aa3)

# 3.1.1

- Drop product channel listings when removing last available variant (#9232) (b92d3b686)
- Handle product media deletion in a Celery task (#9187) (2b10fc236)
- Filter Customer/Order/Sale/Product/ProductVariant by datetime of last modification (#9137) (55a845c7b)
- Add support for hiding plugins (#9219) (bc9405307)
- Fix missing update of payment methods when using stored payment method (#9158) (ee4bf520b)
- Fix invalid paths in VCR cassettes (#9236) (f6c268d2e)
- Fix Razorpay comment to be inline with code (#9238) (de417af24)
- Remove `graphene-federation` dependency (#9184) (dd43364f7)

# 3.1.0

### Breaking changes

#### Plugins

- Don't run plugins when calculating checkout's total price for available shipping methods resolution - #9121 by @rafalp
  - Use either net or gross price depending on store configuration.

### Other changes

#### Saleor Apps

- Add API for webhook payloads and deliveries - #8227 by @jakubkuc
- Extend app by `AppExtension` - #7701 by @korycins
- Add webhooks for stock changes: `PRODUCT_VARIANT_OUT_OF_STOCK` and `PRODUCT_VARIANT_BACK_IN_STOCK` - #7590 by @mstrumeck
- Add `COLLECTION_CREATED`, `COLLECTION_UPDATED`, `COLLECTION_DELETED` events and webhooks - #8974 by @rafalp
- Add draft orders webhooks by @jakubkuc
- Add support for providing shipping methods by Saleor Apps - #7975 by @bogdal:
  - Add `SHIPPING_LIST_METHODS_FOR_CHECKOUT` sync webhook
- Add sales webhooks - #8157 @kuchichan
- Allow fetching unpublished pages by apps with manage pages permission - #9181 by @IKarbowiak

#### Metadata

- Add ability to use metadata mutations with tokens as an identifier for orders and checkouts - #8426 by @IKarbowiak

#### Attributes

- Introduce swatch attributes - #7261 by @IKarbowiak
- Add `variant_selection` to `ProductAttributeAssign` operations - #8235 by @kuchichan
- Refactor attributes validation - #8905 by @IKarbowiak
  - in create mutations: require all required attributes
  - in update mutations: do not require providing any attributes; when any attribute is given, validate provided values.

#### Other features and changes

- Add gift cards - #7827 by @IKarbowiak, @tomaszszymanski129
- Add Click & Collect - #7673 by @kuchichan
- Add fulfillment confirmation - #7675 by @tomaszszymanski129
- Make SKU an optional field on `ProductVariant` - #7633 by @rafalp
- Possibility to pass metadata in input of `checkoutPaymentCreate` - #8076 by @mateuszgrzyb
- Add `ExternalNotificationTrigger` mutation - #7821 by @mstrumeck
- Extend `accountRegister` mutation to consume first & last name - #8184 by @piotrgrundas
- Introduce sales/vouchers per product variant - #8064 by @kuchichan
- Batch loads in queries for Apollo Federation - #8273 by @rafalp
- Reserve stocks for checkouts - #7589 by @rafalp
- Add query complexity limit to GraphQL API - #8526 by @rafalp
- Add `quantity_limit_per_customer` field to ProductVariant #8405 by @kuchichan
- Make collections names non-unique - #8986 by @rafalp
- Add validation of unavailable products in the checkout. Mutations: `CheckoutShippingMethodUpdate`,
  `CheckoutAddPromoCode`, `CheckoutPaymentCreate` will raise a ValidationError when product in the checkout is
  unavailable - #8978 by @IKarbowiak
- Add `withChoices` flag for Attribute type - #7733 by @dexon44
- Update required permissions for attribute options - #9204 by @IKarbowiak
  - Product attribute options can be fetched by requestors with manage product types and attributes permission.
  - Page attribute options can be fetched by requestors with manage page types and attributes permission.
- Deprecate interface field `PaymentData.reuse_source` - #7988 by @mateuszgrzyb
- Deprecate `setup_future_usage` from `checkoutComplete.paymentData` input - will be removed in Saleor 4.0 - #7994 by @mateuszgrzyb
- Fix shipping address issue in `availableCollectionPoints` resolver for checkout - #8143 by @kuchichan
- Fix cursor-based pagination in products search - #8011 by @rafalp
- Fix crash when querying external shipping methods `translation` field - #8971 by @rafalp
- Fix crash when too long translation strings were passed to `translate` mutations - #8942 by @rafalp
- Raise ValidationError in `CheckoutAddPromoCode`, `CheckoutPaymentCreate` when product in the checkout is
  unavailable - #8978 by @IKarbowiak
- Remove `graphene-django` dependency - #9170 by @rafalp
- Fix disabled warehouses appearing as valid click and collect points when checkout contains only preorders - #9052 by @rafalp
- Fix failing `on_failure` export tasks method - #9160 by @IKarbowiak

# 3.0.0

### Breaking changes

#### Behavior

- Add multichannel - #6242 by @fowczarek @d-wysocki
- Add email interface as a plugin - #6301 by @korycins
- Add unconfirmed order editing - #6829 by @tomaszszymanski129
  - Removed mutations for draft order lines manipulation: `draftOrderLinesCreate`, `draftOrderLineDelete`, `draftOrderLineUpdate`
  - Added instead: `orderLinesCreate`, `orderLineDelete`, `orderLineUpdate` mutations instead.
  - Order events enums `DRAFT_ADDED_PRODUCTS` and `DRAFT_REMOVED_PRODUCTS` are now `ADDED_PRODUCTS` and `REMOVED_PRODUCTS`
- Remove resolving users location from GeoIP; drop `PaymentInput.billingAddress` input field - #6784 by @maarcingebala
- Always create new checkout in `checkoutCreate` mutation - #7318 by @IKarbowiak
  - deprecate `created` return field on `checkoutCreate` mutation
- Return empty values list for attribute without choices - #7394 by @fowczarek
  - `values` for attributes without choices from now are empty list.
  - attributes with choices - `DROPDOWN` and `MULTISELECT`
  - attributes without choices - `FILE`, `REFERENCE`, `NUMERIC` and `RICH_TEXT`
- Unify checkout identifier in checkout mutations and queries - #7511 by @IKarbowiak
- Propagate sale and voucher discounts over specific lines - #8793 by @korycins
  - Use a new interface for response received from plugins/pluginManager. Methods `calculate_checkout_line_unit_price`
    and `calculate_checkout_line_total` returns `TaxedPricesData` instead of `TaxedMoney`.
- Attach sale discount info to the line when adding variant to order - #8821 by @IKarbowiak
  - Use a new interface for the response received from plugins/pluginManager.
    Methods `calculate_order_line_unit` and `calculate_order_line_total` returns
    `OrderTaxedPricesData` instead of `TaxedMoney`.
  - Rename checkout interfaces: `CheckoutTaxedPricesData` instead of `TaxedPricesData`
    and `CheckoutPricesData` instead of `PricesData`
- Sign JWT tokens with RS256 instead of HS256 - #7990 by @korycins
- Add support for filtering available shipping methods by Saleor Apps - #8399 by @kczan, @stnatic
  - Introduce `ShippingMethodData` interface as a root object type for ShippingMethod object
- Limit number of user addresses - #9173 by @IKarbowiak

#### GraphQL Schema

- Drop deprecated meta mutations - #6422 by @maarcingebala
- Drop deprecated service accounts and webhooks API - #6431 by @maarcingebala
- Drop deprecated fields from the `ProductVariant` type: `quantity`, `quantityAllocated`, `stockQuantity`, `isAvailable` - #6436 by @maarcingebala
- Drop authorization keys API - #6631 by @maarcingebala
- Drop `type` field from `AttributeValue` type - #6710 by @IKarbowiak
- Drop deprecated `taxRate` field from `ProductType` - #6795 by @d-wysocki
- Drop deprecated queries and mutations - #7199 by @IKarbowiak
  - drop `url` field from `Category` type
  - drop `url` field from `Category` type
  - drop `url` field from `Product` type
  - drop `localized` fild from `Money` type
  - drop `permissions` field from `User` type
  - drop `navigation` field from `Shop` type
  - drop `isActive` from `AppInput`
  - drop `value` from `AttributeInput`
  - drop `customerId` from `checkoutCustomerAttach`
  - drop `stockAvailability` argument from `products` query
  - drop `created` and `status` arguments from `orders` query
  - drop `created` argument from `draftOrders` query
  - drop `productType` from `ProductFilter`
  - deprecate specific error fields `<TypeName>Errors`, typed `errors` fields and remove deprecation
- Drop top-level `checkoutLine` query from the schema with related resolver, use `checkout` query instead - #7623 by @dexon44
- Change error class in `CollectionBulkDelete` to `CollectionErrors` - #7061 by @d-wysocki
- Make quantity field on `StockInput` required - #7082 by @IKarbowiak
- Add description to shipping method - #7116 by @IKarbowiak
  - `ShippingMethod` was extended with `description` field.
  - `ShippingPriceInput` was extended with `description` field
  - Extended `shippingPriceUpdate`, `shippingPriceCreate` mutation to add/edit description
  - Input field in `shippingPriceTranslate` changed to `ShippingPriceTranslationInput`
- Split `ShippingMethod` into `ShippingMethod` and `ShippingMethodType` (#8399):
  - `ShippingMethod` is used to represent methods offered for checkouts and orders
  - `ShippingMethodType` is used to manage shipping method configurations in Saleor
  - Deprecate `availableShippingMethods` on `Order` and `Checkout`. Use `shippingMethods` and refer to the `active` field instead

#### Saleor Apps

- Drop `CHECKOUT_QUANTITY_CHANGED` webhook - #6797 by @d-wysocki
- Change the payload of the order webhook to handle discounts list - #6874 by @korycins:
  - added fields: `Order.discounts`, `OrderLine.unit_discount_amount`, `OrderLine.unit_discount_type`, `OrderLine.unit_discount_reason`,
  - removed fields: `Order.discount_amount`, `Order.discount_name`, `Order.translated_discount_name`
- Remove triggering a webhook event `PRODUCT_UPDATED` when calling `ProductVariantCreate` mutation. Use `PRODUCT_VARIANT_CREATED` instead - #6963 by @piotrgrundas
- Make `order` property of invoice webhook payload contain order instead of order lines - #7081 by @pdblaszczyk
  - Affected webhook events: `INVOICE_REQUESTED`, `INVOICE_SENT`, `INVOICE_DELETED`
- Added `CHECKOUT_FILTER_SHIPPING_METHODS`, `ORDER_FILTER_SHIPPING_METHODS` sync webhooks - #8399 by @kczan, @stnatic

#### Plugins

- Drop `apply_taxes_to_shipping_price_range` plugin hook - #6746 by @maarcingebala
- Refactor listing payment gateways - #7050 by @maarcingebala:
  - Breaking changes in plugin methods: removed `get_payment_gateway` and `get_payment_gateway_for_checkout`; instead `get_payment_gateways` was added.
- Improve checkout performance - introduce `CheckoutInfo` data class - #6958 by @IKarbowiak;
  - Introduced changes in plugin methods definitions in the following methods, the `checkout` parameter changed to `checkout_info`:
    - `calculate_checkout_total`
    - `calculate_checkout_subtotal`
    - `calculate_checkout_shipping`
    - `get_checkout_shipping_tax_rate`
    - `calculate_checkout_line_total`
    - `calculate_checkout_line_unit_price`
    - `get_checkout_line_tax_rate`
    - `preprocess_order_creation`
  - `preprocess_order_creation` was extend with `lines_info` parameter
- Fix Avalara caching - #7036 by @fowczarek:
  - Introduced changes in plugin methods definitions:
    - `calculate_checkout_line_total` was extended with `lines` parameter
    - `calculate_checkout_line_unit_price` was extended with `lines` parameter
    - `get_checkout_line_tax_rate` was extended with `lines` parameter
  - To get proper taxes we should always send the whole checkout to Avalara.
- Extend plugins manager to configure plugins for each plugins - #7198 by @korycins:
  - Introduce changes in API:
    - `paymentInitialize` - add `channel` parameter. Optional when only one channel exists.
    - `pluginUpdate` - add `channel` parameter.
    - `availablePaymentGateways` - add `channel` parameter.
    - `storedPaymentSources` - add `channel` parameter.
    - `requestPasswordReset` - add `channel` parameter.
    - `requestEmailChange` - add `channel` parameter.
    - `confirmEmailChange` - add `channel` parameter.
    - `accountRequestDeletion` - add `channel` parameter.
    - change structure of type `Plugin`:
      - add `globalConfiguration` field for storing configuration when a plugin is globally configured
      - add `channelConfigurations` field for storing plugin configuration for each channel
      - removed `configuration` field, use `globalConfiguration` and `channelConfigurations` instead
    - change structure of input `PluginFilterInput`:
      - add `statusInChannels` field
      - add `type` field
      - removed `active` field. Use `statusInChannels` instead
  - Change plugin webhook endpoint - #7332 by @korycins.
    - Use /plugins/channel/<channel_slug>/<plugin_id> for plugins with channel configuration
    - Use /plugins/global/<plugin_id> for plugins with global configuration
    - Remove /plugin/<plugin_id> endpoint
- Fix doubling price in checkout for products without tax - #7056 by @IKarbowiak:
  - Introduce changes in plugins method:
    - `calculate_checkout_subtotal` has been dropped from plugins;
    - for correct subtotal calculation, `calculate_checkout_line_total` must be set (manager method for calculating checkout subtotal uses `calculate_checkout_line_total` method)
- Deprecated Stripe plugin - will be removed in Saleor 4.0
  - rename `StripeGatewayPlugin` to `DeprecatedStripeGatewayPlugin`.
  - introduce new `StripeGatewayPlugin` plugin.

### Other changes

#### Features

- Migrate from Draft.js to Editor.js format - #6430, #6456 by @IKarbowiak
- Allow using `Bearer` as an authorization prefix - #6996 by @korycins
- Add product rating - #6284 by @korycins
- Add order confirmation - #6498 by @tomaszszymanski12
- Extend Vatlayer functionalities - #7101 by @korycins:
  - Allow users to enter a list of exceptions (country ISO codes) that will use the source country rather than the destination country for tax purposes.
  - Allow users to enter a list of countries for which no VAT will be added.
- Extend order with origin and original order values - #7326 by @IKarbowiak
- Allow impersonating user by an app/staff - #7754 by @korycins:
  - Add `customerId` to `checkoutCustomerAttach` mutation
  - Add new permission `IMPERSONATE_USER`
- Add possibility to apply a discount to order/order line with status `DRAFT` - #6930 by @korycins
- Implement database read replicas - #8516, #8751 by @fowczarek
- Propagate sale and voucher discounts over specific lines - #8793 by @korycins
  - The created order lines from checkout will now have fulfilled all undiscounted fields with a default price value
    (without any discounts).
  - Order line will now include a voucher discount (in the case when the voucher is for specific products or have a
    flag apply_once_per_order). In that case, `Order.discounts` will not have a relation to `OrderDiscount` object.
  - Webhook payload for `OrderLine` will now include two new fields, `sale_id` (graphql ID of applied sale) and
    `voucher_code` (code of the valid voucher applied to this line).
  - When any sale or voucher discount was applied, `line.discount_reason` will be fulfilled.
  - New interface for handling more data for prices: `PricesData` and `TaxedPricesData` used in checkout calculations
    and in plugins/pluginManager.
- Attach sale discount info to the line when adding variant to order - #8821 by @IKarbowiak
  - Rename checkout interfaces: `CheckoutTaxedPricesData` instead of `TaxedPricesData`
    and `CheckoutPricesData` instead of `PricesData`
  - New interface for handling more data for prices: `OrderTaxedPricesData` used in plugins/pluginManager.
- Add uploading video URLs to product gallery - #6838 by @GrzegorzDerdak
- Add generic `FileUpload` mutation - #6470 by @IKarbowiak

#### Metadata

- Allow passing metadata to `accountRegister` mutation - #7152 by @piotrgrundas
- Copy metadata fields when creating reissue - #7358 by @IKarbowiak
- Add metadata to shipping zones and shipping methods - #6340 by @maarcingebala
- Add metadata to menu and menu item - #6648 by @tomaszszymanski129
- Add metadata to warehouse - #6727 by @d-wysocki
- Added support for querying objects by metadata fields - #6683 by @LeOndaz, #7421 by @korycins
- Change metadata mutations to use token for order and checkout as an identifier - #8542 by @IKarbowiak
  - After changes, using the order `id` for changing order metadata is deprecated

#### Attributes

- Add rich text attribute input - #7059 by @piotrgrundas
- Support setting value for AttributeValue mutations - #7037 by @piotrgrundas
- Add boolean attributes - #7454 by @piotrgrundas
- Add date & date time attributes - #7500 by @piotrgrundas
- Add file attributes - #6568 by @IKarbowiak
- Add page reference attributes - #6624 by @IKarbowiak
- Add product reference attributes - #6711 by @IKarbowiak
- Add numeric attributes - #6790 by @IKarbowiak
- Add `withChoices` flag for Attribute type - #7733 by @CossackDex
- Return empty results when filtering by non-existing attribute - #7025 by @maarcingebala
- Add Page Types - #6261 by @IKarbowiak

#### Plugins

- Add interface for integrating the auth plugins - #6799 by @korycins
- Add Sendgrid plugin - #6793 by @korycins
- Trigger `checkout_updated` plugin method for checkout metadata mutations - #7392 by @maarcingebala

#### Saleor Apps

- Add synchronous payment webhooks - #7044 by @maarcingebala
- Add `CUSTOMER_UPDATED` webhook, add addresses field to customer `CUSTOMER_CREATED` webhook - #6898 by @piotrgrundas
- Add `PRODUCT_VARIANT_CREATED`, `PRODUCT_VARIANT_UPDATED`, `PRODUCT_VARIANT_DELETED` webhooks, fix attributes field for `PRODUCT_CREATED`, `PRODUCT_UPDATED` webhooks - #6963 by @piotrgrundas
- Trigger `PRODUCT_UPDATED` webhook for collections and categories mutations - #7051 by @d-wysocki
- Extend order webhook payload with fulfillment fields - #7364, #7347 by @korycins
  - fulfillments extended with:
    - `total_refund_amount`
    - `shipping_refund_amount`
    - `lines`
  - fulfillment lines extended with:
    - `total_price_net_amount`
    - `total_price_gross_amount`
    - `undiscounted_unit_price_net`
    - `undiscounted_unit_price_gross`
    - `unit_price_net`
- Extend order payload with undiscounted prices and add psp_reference to payment model - #7339 by @IKarbowiak
  - order payload extended with the following fields:
    - `undiscounted_total_net_amount`
    - `undiscounted_total_gross_amount`
    - `psp_reference` on `payment`
  - order lines extended with:
    - `undiscounted_unit_price_net_amount`
    - `undiscounted_unit_price_gross_amount`
    - `undiscounted_total_price_net_amount`
    - `undiscounted_total_price_gross_amount`
- Add `product_id`, `product_variant_id`, `attribute_id` and `page_id` when it is possible for `AttributeValue` translations webhook - #7783 by @fowczarek
- Add draft orders webhooks - #8102 by @jakubkuc
- Add page webhooks: `PAGE_CREATED`, `PAGE_UPDATED` and `PAGE_DELETED` - #6787 by @d-wysocki
- Add `PRODUCT_DELETED` webhook - #6794 by @d-wysocki
- Add `page_type_id` in translations webhook - #7825 by @fowczarek
- Fix failing account mutations for app - #7569 by @IKarbowiak
- Add app support for events - #7622 by @IKarbowiak
- Fix creating translations with app - #6804 by @krzysztofwolski
- Change the `app` query to return info about the currently authenticated app - #6928 by @d-wysocki
- Mark `X-` headers as deprecated and add headers without prefix. All deprecated headers will be removed in Saleor 4.0 - #8179 by @L3str4nge
  - X-Saleor-Event -> Saleor-Event
  - X-Saleor-Domain -> Saleor-Domain
  - X-Saleor-Signature -> Saleor-Signature
  - X-Saleor-HMAC-SHA256 -> Saleor-HMAC-SHA256

#### Other changes

- Add query contains only schema validation - #6827 by @fowczarek
- Add introspection caching - #6871 by @fowczarek
- Fix Sentry reporting - #6902 by @fowczarek
- Deprecate API fields `Order.discount`, `Order.discountName`, `Order.translatedDiscountName` - #6874 by @korycins
- Fix argument validation in page resolver - #6960 by @fowczarek
- Drop `data` field from checkout line model - #6961 by @fowczarek
- Fix `totalCount` on connection resolver without `first` or `last` - #6975 by @fowczarek
- Fix variant resolver on `DigitalContent` - #6983 by @fowczarek
- Fix resolver by id and slug for product and product variant - #6985 by @d-wysocki
- Add optional support for reporting resource limits via a stub field in `shop` - #6967 by @NyanKiyoshi
- Update checkout quantity when checkout lines are deleted - #7002 by @IKarbowiak
- Fix available shipping methods - return also weight methods without weight limits - #7021 by @IKarbowiak
- Validate discount value for percentage vouchers and sales - #7033 by @d-wysocki
- Add field `languageCode` to types: `AccountInput`, `AccountRegisterInput`, `CheckoutCreateInput`, `CustomerInput`, `Order`, `User`. Add field `languageCodeEnum` to `Order` type. Add new mutation `CheckoutLanguageCodeUpdate`. Deprecate field `Order.languageCode`. - #6609 by @korycins
- Extend `Transaction` type with gateway response and `Payment` type with filter - #7062 by @IKarbowiak
- Fix invalid tax rates for lines - #7058 by @IKarbowiak
- Allow seeing unconfirmed orders - #7072 by @IKarbowiak
- Raise `GraphQLError` when too big integer value is provided - #7076 by @IKarbowiak
- Do not update draft order addresses when user is changing - #7088 by @IKarbowiak
- Recalculate draft order when product/variant was deleted - #7085 by @d-wysocki
- Added validation for `DraftOrderCreate` with negative quantity line - #7085 by @d-wysocki
- Remove HTML tags from product `description_plaintext` - #7094 by @d-wysocki
- Fix failing product tasks when instances are removed - #7092 by @IKarbowiak
- Update GraphQL endpoint to only match exactly `/graphql/` without trailing characters - #7117 by @IKarbowiak
- Introduce `traced_resolver` decorator instead of Graphene middleware - #7159 by @tomaszszymanski129
- Fix failing export when exporting attribute without values - #7131 by @IKarbowiak
- Fix incorrect payment data for Klarna - #7150 by @IKarbowiak
- Drop deleted images from storage - #7129 by @IKarbowiak
- Fix export with empty assignment values - #7214 by @IKarbowiak
- Change exported file name - #7222 by @IKarbowiak
- Fix core sorting on related fields - #7195 by @tomaszszymanski129
- Use GraphQL IDs instead of database IDs in export - #7240 by @IKarbowiak
- Fix draft order tax mismatch - #7226 by @IKarbowiak
  - Introduce `calculate_order_line_total` plugin method
- Update core logging for better Celery tasks handling - #7251 by @tomaszszymanski129
- Raise `ValidationError` when refund cannot be performed - #7260 by @IKarbowiak
- Fix customer addresses missing after customer creation - #7327 by @tomaszszymanski129
- Fix invoice generation - #7376 by @tomaszszymanski129
- Allow defining only one field in translations - #7363 by @IKarbowiak
- Allow filtering pages by ids - #7393 by @IKarbowiak
- Fix validate `min_spent` on vouchers to use net or gross value depends on `settings.display_gross_prices` - #7408 by @d-wysocki
- Fix invoice generation - #7376 by tomaszszymanski129
- Add hash to uploading images #7453 by @IKarbowiak
- Add file format validation for uploaded images - #7447 by @IKarbowiak
- Fix attaching params for address form errors - #7485 by @IKarbowiak
- Update draft order validation - #7253 by @IKarbowiak
  - Extend Order type with errors: [OrderError!]! field
  - Create tasks for deleting order lines by deleting products or variants
- Fix doubled checkout total price for one line and zero shipping price - #7532 by @IKarbowiak
- Deprecate nested objects in `TranslatableContent` types - #7522 by @IKarbowiak
- Modify order of auth middleware calls - #7572 by @tomaszszymanski129
- Drop assigning cheapest shipping method in checkout - #7767 by @maarcingebala
- Deprecate `query` argument in `sales` and `vouchers` queries - #7806 by @maarcingebala
- Allow translating objects by translatable content ID - #7803 by @maarcingebala
- Configure a periodic task for removing empty allocations - #7885 by @fowczarek
- Fix missing transaction id in Braintree - #8110 by @fowczarek
- Fix GraphQL federation support - #7771 #8107 by @rafalp
- Fix cursor-based pagination in products search - #8011 #8211 by @rafalp
- Batch loads in queries for Apollo Federation - #8362 by @rafalp
- Add workaround for failing Avatax when line has price 0 - #8610 by @korycins
- Add option to set tax code for shipping in Avatax configuration view - #8596 by @korycins
- Fix Avalara tax fetching from cache - #8647 by @fowczarek
- Fix incorrect stock allocation - #8931 by @IKarbowiak
- Fix incorrect handling of unavailable products in checkout - #8978, #9119 by @IKarbowiak, @korycins
- Add draft orders webhooks - #8102 by @jakubkuc
- Handle `SameSite` cookie attribute in jwt refresh token middleware - #8209 by @jakubkuc
- Fix creating translations with app - #6804 by @krzysztofwolski
- Add possibility to provide external payment ID during the conversion draft order to order - #6320 by @korycins
- Add basic rating for `Products` - #6284 by @korycins
- Add metadata to shipping zones and shipping methods - #6340 by @maarcingebala
- Add Page Types - #6261 by @IKarbowiak
- Migrate draftjs content to editorjs format - #6430 by @IKarbowiak
- Add editorjs sanitizer - #6456 by @IKarbowiak
- Add generic FileUpload mutation - #6470 by @IKarbowiak
- Order confirmation backend - #6498 by @tomaszszymanski129
- Handle `SameSite` cookie attribute in JWT refresh token middleware - #8209 by @jakubkuc
- Add possibility to provide external payment ID during the conversion draft order to order - #6320 by @korycins9
- Fix password reset request - #6351 by @Manfred-Madelaine-pro, Ambroise and Pierre
- Refund products support - #6530 by @korycins
- Add possibility to exclude products from shipping method - #6506 by @korycins
- Add `Shop.availableShippingMethods` query - #6551 by @IKarbowiak
- Add delivery time to shipping method - #6564 by @IKarbowiak
- Shipping zone description - #6653 by @tomaszszymanski129
- Get tax rate from plugins - #6649 by @IKarbowiak
- Added support for querying user by email - #6632 @LeOndaz
- Add order shipping tax rate - #6678 by @IKarbowiak
- Deprecate field `descriptionJSON` from `Product`, `Category`, `Collection` and field `contentJSON` from `Page` - #6692 by @d-wysocki
- Fix products visibility - #6704 by @IKarbowiak
- Fix page `contentJson` field to return JSON - #6832 by @d-wysocki
- Add SearchRank to search product by name and description. New enum added to `ProductOrderField` - `RANK` - which returns results sorted by search rank - #6872 by @d-wysocki
- Allocate stocks for order lines in a bulk way - #6877 by @IKarbowiak
- Deallocate stocks for order lines in a bulk way - #6896 by @IKarbowiak
- Prevent negative available quantity - #6897 by @d-wysocki
- Add default sorting by rank for search products - #6936 by @d-wysocki
- Fix exporting product description to xlsx - #6959 by @IKarbowiak
- Add `Shop.version` field to query API version - #6980 by @maarcingebala
- Add new authorization header `Authorization-Bearer` - #6998 by @korycins
- Add field `paymentMethodType` to `Payment` object - #7073 by @korycins
- Unify Warehouse Address API - #7481 by @d-wysocki
  - deprecate `companyName` on `Warehouse` type
  - remove `companyName` on `WarehouseInput` type
  - remove `WarehouseAddressInput` on `WarehouseUpdateInput` and `WarehouseCreateInput`, and change it to `AddressInput`
- Fix passing incorrect customer email to payment gateways - #7486 by @korycins
- Add HTTP meta tag for Content-Security-Policy in GraphQL Playground - #7662 by @NyanKiyoshi
- Add additional validation for `from_global_id_or_error` function - #8780 by @CossackDex

# 2.11.1

- Add support for Apple Pay on the web - #6466 by @korycins

## 2.11.0

### Features

- Add products export - #5255 by @IKarbowiak
- Add external apps support - #5767 by @korycins
- Invoices backend - #5732 by @tomaszszymanski129
- Adyen drop-in integration - #5914 by @korycins, @IKarbowiak
- Add a callback view to plugins - #5884 by @korycins
- Support pushing webhook events to message queues - #5940 by @patrys, @korycins
- Send a confirmation email when the order is canceled or refunded - #6017
- No secure cookie in debug mode - #6082 by @patrys, @orzechdev
- Add searchable and available for purchase flags to product - #6060 by @IKarbowiak
- Add `TotalPrice` to `OrderLine` - #6068 @fowczarek
- Add `PRODUCT_UPDATED` webhook event - #6100 by @tomaszszymanski129
- Search orders by GraphQL payment ID - #6135 by @korycins
- Search orders by a custom key provided by payment gateway - #6135 by @korycins
- Add ability to set a default product variant - #6140 by @tomaszszymanski129
- Allow product variants to be sortable - #6138 by @tomaszszymanski129
- Allow fetching stocks for staff users only with `MANAGE_ORDERS` permissions - #6139 by @fowczarek
- Add filtering to `ProductVariants` query and option to fetch variant by SKU in `ProductVariant` query - #6190 by @fowczarek
- Add filtering by Product IDs to `products` query - #6224 by @GrzegorzDerdak
- Add `change_currency` command - #6016 by @maarcingebala
- Add dummy credit card payment - #5822 by @IKarbowiak
- Add custom implementation of UUID scalar - #5646 by @koradon
- Add `AppTokenVerify` mutation - #5716 by @korycins

### Breaking Changes

- Refactored JWT support. Requires handling of JWT token in the storefront (a case when the backend returns the exception about the invalid token). - #5734, #5816 by @korycins
- New logging setup will now output JSON logs in production mode for ease of feeding them into log collection systems like Logstash or CloudWatch Logs - #5699 by @patrys
- Deprecate `WebhookEventType.CHECKOUT_QUANTITY_CHANGED` - #5837 by @korycins
- Anonymize and update order and payment fields; drop `PaymentSecureConfirm` mutation, drop Payment type fields: `extraData`, `billingAddress`, `billingEmail`, drop `gatewayResponse` from `Transaction` type - #5926 by @IKarbowiak
- Switch the HTTP stack from WSGI to ASGI based on Uvicorn - #5960 by @patrys
- Add `MANAGE_PRODUCT_TYPES_AND_ATTRIBUTES` permission, which is now required to access all attributes and product types related mutations - #6219 by @IKarbowiak

### Fixes

- Fix payment fields in order payload for webhooks - #5862 by @korycins
- Fix specific product voucher in draft orders - #5727 by @fowczarek
- Explicit country assignment in default shipping zones - #5736 by @maarcingebala
- Drop `json_content` field from the `Menu` model - #5761 by @maarcingebala
- Strip warehouse name in mutations - #5766 by @koradon
- Add missing order events during checkout flow - #5684 by @koradon
- Update Google Merchant to get tax rate based by plugin manager - #5823 by @gabmartinez
- Allow unicode in slug fields - #5877 by @IKarbowiak
- Fix empty plugin object result after `PluginUpdate` mutation - #5968 by @gabmartinez
- Allow finishing checkout when price amount is 0 - #6064 by @IKarbowiak
- Fix incorrect tax calculation for Avatax - #6035 by @korycins
- Fix incorrect calculation of subtotal with active Avatax - #6035 by @korycins
- Fix incorrect assignment of tax code for Avatax - #6035 by @korycins
- Do not allow negative product price - #6091 by @IKarbowiak
- Handle None as attribute value - #6092 by @IKarbowiak
- Fix for calling `order_created` before the order was saved - #6095 by @korycins
- Update default decimal places - #6098 by @IKarbowiak
- Avoid assigning the same pictures twice to a variant - #6112 by @IKarbowiak
- Fix crashing system when Avalara is improperly configured - #6117 by @IKarbowiak
- Fix for failing finalising draft order - #6133 by @korycins
- Remove corresponding draft order lines when variant is removing - #6119 by @IKarbowiak
- Update required perms for apps management - #6173 by @IKarbowiak
- Raise an error for an empty key in metadata - #6176 by @IKarbowiak
- Add attributes to product error - #6181 by @IKarbowiak
- Allow to add product variant with 0 price to draft order - #6189 by @IKarbowiak
- Fix deleting product when default variant is deleted - #6186 by @IKarbowiak
- Fix get unpublished products, product variants and collection as app - #6194 by @fowczarek
- Set `OrderFulfillStockInput` fields as required - #6196 by @IKarbowiak
- Fix attribute filtering by categories and collections - #6214 by @fowczarek
- Fix `is_visible` when `publication_date` is today - #6225 by @korycins
- Fix filtering products by multiple attributes - #6215 by @GrzegorzDerdak
- Add attributes validation while creating/updating a product's variant - #6269 by @GrzegorzDerdak
- Add metadata to page model - #6292 by @dominik-zeglen
- Fix for unnecessary attributes validation while updating simple product - #6300 by @GrzegorzDerdak
- Include order line total price to webhook payload - #6354 by @korycins
- Fix for fulfilling an order when product quantity equals allocated quantity - #6333 by @GrzegorzDerdak
- Fix for the ability to filter products on collection - #6363 by @GrzegorzDerdak

## 2.10.2

- Add command to change currencies in the database - #5906 by @d-wysocki

## 2.10.1

- Fix multiplied stock quantity - #5675 by @fowczarek
- Fix invalid allocation after migration - #5678 by @fowczarek
- Fix order mutations as app - #5680 by @fowczarek
- Prevent creating checkout/draft order with unpublished product - #5676 by @d-wysocki

## 2.10.0

- OpenTracing support - #5188 by @tomaszszymanski129
- Account confirmation email - #5126 by @tomaszszymanski129
- Relocate `Checkout` and `CheckoutLine` methods into separate module and update checkout related plugins to use them - #4980 by @krzysztofwolski
- Fix problem with free shipping voucher - #4942 by @IKarbowiak
- Add sub-categories to random data - #4949 by @IKarbowiak
- Deprecate `localized` field in Money type - #4952 by @IKarbowiak
- Fix for shipping API not applying taxes - #4913 by @kswiatek92
- Query object translation with only `manage_translation` permission - #4914 by @fowczarek
- Add customer note to draft orders API - #4973 by @IKarbowiak
- Allow to delete category and leave products - #4970 by @IKarbowiak
- Remove thumbnail generation from migration - #3494 by @kswiatek92
- Rename 'shipping_date' field in fulfillment model to 'created' - #2433 by @kswiatek92
- Reduce number of queries for 'checkoutComplete' mutation - #4989 by @IKarbowiak
- Force PyTest to ignore the environment variable containing the Django settings module - #4992 by @NyanKiyoshi
- Extend JWT token payload with user information - #4987 by @salwator
- Optimize the queries for product list in the dashboard - #4995 by @IKarbowiak
- Drop dashboard 1.0 - #5000 by @IKarbowiak
- Fixed serialization error on weight fields when running `loaddata` and `dumpdb` - #5005 by @NyanKiyoshi
- Fixed JSON encoding error on Google Analytics reporting - #5004 by @NyanKiyoshi
- Create custom field to translation, use new translation types in translations query - #5007 by @fowczarek
- Take allocated stock into account in `StockAvailability` filter - #5019 by @simonbru
- Generate matching postal codes for US addresses - #5033 by @maarcingebala
- Update debug toolbar - #5032 by @IKarbowiak
- Allow staff member to receive notification about customers orders - #4993 by @kswiatek92
- Add user's global id to the JWT payload - #5039 by @salwator
- Make middleware path resolving lazy - #5041 by @NyanKiyoshi
- Generate slug on saving the attribute value - #5055 by @fowczarek
- Fix order status after order update - #5072 by @fowczarek
- Extend top-level connection resolvers with ability to sort results - #5018 by @fowczarek
- Drop storefront 1.0 - #5043 by @IKarbowiak
- Replace permissions strings with enums - #5038 by @kswiatek92
- Remove gateways forms and templates - #5075 by @IKarbowiak
- Add `Wishlist` models and GraphQL endpoints - #5021 by @derenio
- Remove deprecated code - #5107 by @IKarbowiak
- Fix voucher start date filtering - #5133 by @dominik-zeglen
- Search by sku in products query - #5117 by @fowczarek
- Send fulfillment update email - #5118 by @IKarbowiak
- Add address query - #5148 by @kswiatek92
- Add `checkout_quantity_changed` webhook - #5042 by @derenio
- Remove unnecessary `manage_orders` permission - #5142 by @kswiatek92
- Mutation to change the user email - #5076 by @kswiatek92
- Add MyPy checks - #5150 by @IKarbowiak
- Move extracting user or service account to utils - #5152 by @kswiatek92
- Deprecate order status/created arguments - #5076 by @kswiatek92
- Fix getting title field in page mutations #5160 by @maarcingebala
- Copy public and private metadata from the checkout to the order upon creation - #5165 by @dankolbman
- Add warehouses and stocks- #4986 by @szewczykmira
- Add permission groups - #5176, #5513 by @IKarbowiak
- Drop `gettext` occurrences - #5189 by @IKarbowiak
- Fix `product_created` webhook - #5187 by @dzkb
- Drop unused resolver `resolve_availability` - #5190 by @maarcingebala
- Fix permission for `checkoutCustomerAttach` mutation - #5192 by @maarcingebala
- Restrict access to user field - #5194 by @maarcingebala
- Unify permission for service account API client in test - #5197 by @fowczarek
- Add additional confirmation step to `checkoutComplete` mutation - #5179 by @salwator
- Allow sorting warehouses by name - #5211 by @dominik-zeglen
- Add anonymization to GraphQL's `webhookSamplePayload` endpoint - #5161 @derenio
- Add slug to `Warehouse`, `Product` and `ProductType` models - #5196 by @IKarbowiak
- Add mutation for assigning, unassigning shipping zones to warehouse - #5217 by @kswiatek92
- Fix passing addresses to `PaymentData` objects - #5223 by @maarcingebala
- Return `null` when querying `me` as an anonymous user - #5231 by @maarcingebala
- Added `PLAYGROUND_ENABLED` environment variable/setting to allow to enable the GraphQL playground when `DEBUG` is disabled - #5254 by @NyanKiyoshi
- Fix access to order query when request from service account - #5258 by @fowczarek
- Customer shouldn't be able to see draft orders by token - #5259 by @fowczarek
- Customer shouldn't be able to query checkout with another customer - #5268 by @fowczarek
- Added integration support of Jaeger Tracing - #5282 by @NyanKiyoshi
- Return `null` when querying `me` as an anonymous user - #5231 as @maarcingebala
- Add `fulfillment created` webhook - @szewczykmira
- Unify metadata API - #5178 by @fowczarek
- Add compiled versions of emails to the repository - #5260 by @tomaszszymanski129
- Add required prop to fields where applicable - #5293 by @dominik-zeglen
- Drop `get_absolute_url` methods - #5299 by @IKarbowiak
- Add `--force` flag to `cleardb` command - #5302 by @maarcingebala
- Require non-empty message in `orderAddNote` mutation - #5316 by @maarcingebala
- Stock management refactor - #5323 by @IKarbowiak
- Add discount error codes - #5348 by @IKarbowiak
- Add benchmarks to checkout mutations - #5339 by @fowczarek
- Add pagination tests - #5363 by @fowczarek
- Add ability to assign multiple warehouses in mutations to create/update a shipping zone - #5399 by @fowczarek
- Add filter by ids to the `warehouses` query - #5414 by @fowczarek
- Add shipping rate price validation - #5411 by @kswiatek92
- Remove unused settings and environment variables - #5420 by @maarcingebala
- Add product price validation - #5413 by @kswiatek92
- Add attribute validation to `attributeAssign` mutation - #5423 by @kswiatek92
- Add possibility to update/delete more than one item in metadata - #5446 by @koradon
- Check if image exists before validating - #5425 by @kswiatek92
- Fix warehouses query not working without id - #5441 by @koradon
- Add `accountErrors` to `CreateToken` mutation - #5437, #5465 by @koradon
- Raise `GraphQLError` if filter has invalid IDs - #5460 by @gabmartinez
- Use `AccountErrorCode.INVALID_CREDENTIALS` instead of `INVALID_PASSWORD` - #5495 by @koradon
- Add tests for pagination - #5468 by @koradon
- Add `Job` abstract model and interface - #5510 by @IKarbowiak
- Refactor implementation of allocation - #5445 by @fowczarek
- Fix `WeightScalar` - #5530 by @koradon
- Add `OrderFulfill` mutation - #5525 by @fowczarek
- Add "It Works" page - #5494 by @IKarbowiak and @dominik-zeglen
- Extend errors in `OrderFulfill` mutation - #5553 by @fowczarek
- Refactor `OrderCancel` mutation for multiple warehouses - #5554 by @fowczarek
- Add negative weight validation - #5564 by @fowczarek
- Add error when user pass empty object as address - #5585 by @fowczarek
- Fix payment creation without shipping method - #5444 by @d-wysocki
- Fix checkout and order flow with variant without inventory tracking - #5599 by @fowczarek
- Fixed JWT expired token being flagged as unhandled error rather than handled. - #5603 by @NyanKiyoshi
- Refactor read-only middleware - #5602 by @maarcingebala
- Fix availability for variants without inventory tracking - #5605 by @fowczarek
- Drop support for configuring Vatlayer plugin from settings file. - #5614 by @korycins
- Add ability to query category, collection or product by slug - #5574 by @koradon
- Add `quantityAvailable` field to `ProductVariant` type - #5628 by @fowczarek
- Use tags rather than time-based logs for information on requests - #5608 by @NyanKiyoshi

## 2.9.0

### API

- Add mutation to change customer's first name last name - #4489 by @fowczarek
- Add mutation to delete customer's account - #4494 by @fowczarek
- Add mutation to change customer's password - #4656 by @fowczarek
- Add ability to customize email sender address in emails sent by Saleor - #4820 by @NyanKiyoshi
- Add ability to filter attributes per global ID - #4640 by @NyanKiyoshi
- Add ability to search product types by value (through the name) - #4647 by @NyanKiyoshi
- Add queries and mutation for serving and saving the configuration of all plugins - #4576 by @korycins
- Add `redirectUrl` to staff and user create mutations - #4717 by @fowczarek
- Add error codes to mutations responses - #4676 by @Kwaidan00
- Add translations to countries in `shop` query - #4732 by @fowczarek
- Add support for sorting product by their attribute values through given attribute ID - #4740 by @NyanKiyoshi
- Add descriptions for queries and query arguments - #4758 by @maarcingebala
- Add support for Apollo Federation - #4825 by @salwator
- Add mutation to create multiple product variants at once - #4735 by @fowczarek
- Add default value to custom errors - #4797 by @fowczarek
- Extend `availablePaymentGateways` field with gateways' configuration data - #4774 by @salwator
- Change `AddressValidationRules` API - #4655 by @Kwaidan00
- Use search in a consistent way; add sort by product type name and publication status to `products` query. - #4715 by @fowczarek
- Unify `menuItemMove` mutation with other reordering mutations - #4734 by @NyanKiyoshi
- Don't create an order when the payment was unsuccessful - #4500 by @NyanKiyoshi
- Don't require shipping information in checkout for digital orders - #4573 by @NyanKiyoshi
- Drop `manage_users` permission from the `permissions` query - #4854 by @maarcingebala
- Deprecate `inCategory` and `inCollection` attributes filters in favor of `filter` argument - #4700 by @NyanKiyoshi & @khalibloo
- Remove `PaymentGatewayEnum` from the schema, as gateways now are dynamic plugins - #4756 by @salwator
- Require `manage_products` permission to query `costPrice` and `stockQuantity` fields - #4753 by @NyanKiyoshi
- Refactor account mutations - #4510, #4668 by @fowczarek
- Fix generating random avatars when updating staff accounts - #4521 by @maarcingebala
- Fix updating JSON menu representation in mutations - #4524 by @maarcingebala
- Fix setting variant's `priceOverride` and `costPrice` to `null` - #4754 by @NyanKiyoshi
- Fix fetching staff user without `manage_users` permission - #4835 by @fowczarek
- Ensure that a GraphQL query is a string - #4836 by @nix010
- Add ability to configure the password reset link - #4863 by @fowczarek
- Fixed a performance issue where Saleor would sometimes run huge, unneeded prefetches when resolving categories or collections - #5291 by @NyanKiyoshi
- uWSGI now forces the django application to directly load on startup instead of being lazy - #5357 by @NyanKiyoshi

### Core

- Add enterprise-grade attributes management - #4351 by @dominik-zeglen and @NyanKiyoshi
- Add extensions manager - #4497 by @korycins
- Add service accounts - backend support - #4689 by @korycins
- Add support for webhooks - #4731 by @korycins
- Migrate the attributes mapping from HStore to many-to-many relation - #4663 by @NyanKiyoshi
- Create general abstraction for object metadata - #4447 by @salwator
- Add metadata to `Order` and `Fulfillment` models - #4513, #4866 by @szewczykmira
- Migrate the tax calculations to plugins - #4497 by @korycins
- Rewrite payment gateways using plugin architecture - #4669 by @salwator
- Rewrite Stripe integration to use PaymentIntents API - #4606 by @salwator
- Refactor password recovery system - #4617 by @fowczarek
- Add functionality to sort products by their "minimal variant price" - #4416 by @derenio
- Add voucher's "once per customer" feature - #4442 by @fowczarek
- Add validations for minimum password length in settings - #4735 by @fowczarek
- Add form to configure payments in the dashboard - #4807 by @szewczykmira
- Change `unique_together` in `AttributeValue` - #4805 by @fowczarek
- Change max length of SKU to 255 characters - #4811 by @lex111
- Distinguish `OrderLine` product name and variant name - #4702 by @fowczarek
- Fix updating order status after automatic fulfillment of digital products - #4709 by @korycins
- Fix error when updating or creating a sale with missing required values - #4778 by @NyanKiyoshi
- Fix error filtering pages by URL in the dashboard 1.0 - #4776 by @NyanKiyoshi
- Fix display of the products tax rate in the details page of dashboard 1.0 - #4780 by @NyanKiyoshi
- Fix adding the same product into a collection multiple times - #4518 by @NyanKiyoshi
- Fix crash when placing an order when a customer happens to have the same address more than once - #4824 by @NyanKiyoshi
- Fix time zone based tests - #4468 by @fowczarek
- Fix serializing empty URLs as a string when creating menu items - #4616 by @maarcingebala
- The invalid IP address in HTTP requests now fallback to the requester's IP address. - #4597 by @NyanKiyoshi
- Fix product variant update with current attribute values - #4936 by @fowczarek
- Update checkout last field and add auto now fields to save with update_fields parameter - #5177 by @IKarbowiak

### Dashboard 2.0

- Allow selecting the number of rows displayed in dashboard's list views - #4414 by @benekex2
- Add ability to toggle visible columns in product list - #4608 by @dominik-zeglen
- Add voucher settings - #4556 by @benekex2
- Contrast improvements - #4508 by @benekex2
- Display menu item form errors - #4551 by @dominik-zeglen
- Do not allow random IDs to appear in snapshots - #4495 by @dominik-zeglen
- Input UI changes - #4542 by @benekex2
- Implement new menu design - #4476 by @benekex2
- Refetch attribute list after closing modal - #4615 by @dominik-zeglen
- Add config for Testcafe - #4553 by @dominik-zeglen
- Fix product type taxes select - #4453 by @benekex2
- Fix form reloading - #4467 by @dominik-zeglen
- Fix voucher limit value when checkbox unchecked - #4456 by @benekex2
- Fix searches and pickers - #4487 by @dominik-zeglen
- Fix dashboard menu styles - #4491 by @benekex2
- Fix menu responsiveness - #4511 by @benekex2
- Fix loosing focus while typing in the product description field - #4549 by @dominik-zeglen
- Fix MUI warnings - #4588 by @dominik-zeglen
- Fix bulk action checkboxes - #4618 by @dominik-zeglen
- Fix rendering user avatar when it's empty #4546 by @maarcingebala
- Remove Dashboard 2.0 files form Saleor repository - #4631 by @dominik-zeglen
- Fix CreateToken mutation to use NonNull on errors field #5415 by @gabmartinez

### Other notable changes

- Replace Pipenv with Poetry - #3894 by @michaljelonek
- Upgrade `django-prices` to v2.1 - #4639 by @NyanKiyoshi
- Disable reports from uWSGI about broken pipe and write errors from disconnected clients - #4596 by @NyanKiyoshi
- Fix the random failures of `populatedb` trying to create users with an existing email - #4769 by @NyanKiyoshi
- Enforce `pydocstyle` for Python docstrings over the project - #4562 by @NyanKiyoshi
- Move Django Debug Toolbar to dev requirements - #4454 by @derenio
- Change license for artwork to CC-BY 4.0
- New translations:
  - Greek

## 2.8.0

### Core

- Avatax backend support - #4310 by @korycins
- Add ability to store used payment sources in gateways (first implemented in Braintree) - #4195 by @salwator
- Add ability to specify a minimal quantity of checkout items for a voucher - #4427 by @fowczarek
- Change the type of start and end date fields from Date to DateTime - #4293 by @fowczarek
- Revert the custom dynamic middlewares - #4452 by @NyanKiyoshi

### Dashboard 2.0

- UX improvements in Vouchers section - #4362 by @benekex2
- Add company address configuration - #4432 by @benekex2
- Require name when saving a custom list filter - #4269 by @benekex2
- Use `esModuleInterop` flag in `tsconfig.json` to simplify imports - #4372 by @dominik-zeglen
- Use hooks instead of a class component in forms - #4374 by @dominik-zeglen
- Drop CSRF token header from API client - #4357 by @dominik-zeglen
- Fix various bugs in the product section - #4429 by @dominik-zeglen

### Other notable changes

- Fix error when creating a checkout with voucher code - #4292 by @NyanKiyoshi
- Fix error when users enter an invalid phone number in an address - #4404 by @NyanKiyoshi
- Fix error when adding a note to an anonymous order - #4319 by @NyanKiyoshi
- Fix gift card duplication error in the `populatedb` script - #4336 by @fowczarek
- Fix vouchers apply once per order - #4339 by @fowczarek
- Fix discount tests failing at random - #4401 by @korycins
- Add `SPECIFIC_PRODUCT` type to `VoucherType` - #4344 by @fowczarek
- New translations:
  - Icelandic
- Refactored the backend side of `checkoutCreate` to improve performances and prevent side effects over the user's checkout if the checkout creation was to fail. - #4367 by @NyanKiyoshi
- Refactored the logic of cleaning the checkout shipping method over the API, so users do not lose the shipping method when updating their checkout. If the shipping method becomes invalid, it will be replaced by the cheapest available. - #4367 by @NyanKiyoshi & @szewczykmira
- Refactored process of getting available shipping methods to make it easier to understand and prevent human-made errors. - #4367 by @NyanKiyoshi
- Moved 3D secure option to Braintree plugin configuration and update config structure mechanism - #4751 by @salwator

## 2.7.0

### API

- Create order only when payment is successful - #4154 by @NyanKiyoshi
- Order Events containing order lines or fulfillment lines now return the line object in the GraphQL API - #4114 by @NyanKiyoshi
- GraphQL now prints exceptions to stderr as well as returning them or not - #4148 by @NyanKiyoshi
- Refactored API resolvers to static methods with root typing - #4155 by @NyanKiyoshi
- Add phone validation in the GraphQL API to handle the library upgrade - #4156 by @NyanKiyoshi

### Core

- Add basic Gift Cards support in the backend - #4025 by @fowczarek
- Add the ability to sort products within a collection - #4123 by @NyanKiyoshi
- Implement customer events - #4094 by @NyanKiyoshi
- Merge "authorize" and "capture" operations - #4098 by @korycins, @NyanKiyoshi
- Separate the Django middlewares from the GraphQL API middlewares - #4102 by @NyanKiyoshi, #4186 by @cmiacz

### Dashboard 2.0

- Add navigation section - #4012 by @dominik-zeglen
- Add filtering on product list - #4193 by @dominik-zeglen
- Add filtering on orders list - #4237 by @dominik-zeglen
- Change input style and improve Storybook stories - #4115 by @dominik-zeglen
- Migrate deprecated fields in Dashboard 2.0 - #4121 by @benekex2
- Add multiple select checkbox - #4133, #4146 by @benekex2
- Rename menu items in Dashboard 2.0 - #4172 by @benekex2
- Category delete modal improvements - #4171 by @benekex2
- Close modals on click outside - #4236 - by @benekex2
- Use date localize hook in translations - #4202 by @dominik-zeglen
- Unify search API - #4200 by @dominik-zeglen
- Default default PAGINATE_BY - #4238 by @dominik-zeglen
- Create generic filtering interface - #4221 by @dominik-zeglen
- Add default state to rich text editor = #4281 by @dominik-zeglen
- Fix translation discard button - #4109 by @benekex2
- Fix draftail options and icons - #4132 by @benekex2
- Fix typos and messages in Dashboard 2.0 - #4168 by @benekex2
- Fix view all orders button - #4173 by @benekex2
- Fix visibility card view - #4198 by @benekex2
- Fix query refetch after selecting an object in list - #4272 by @dominik-zeglen
- Fix image selection in variants - #4270 by @benekex2
- Fix collection search - #4267 by @dominik-zeglen
- Fix quantity height in draft order edit - #4273 by @benekex2
- Fix checkbox clickable area size - #4280 by @dominik-zeglen
- Fix breaking object selection in menu section - #4282 by @dominik-zeglen
- Reset selected items when tab switch - #4268 by @benekex2

### Other notable changes

- Add support for Google Cloud Storage - #4127 by @chetabahana
- Adding a nonexistent variant to checkout no longer crashes - #4166 by @NyanKiyoshi
- Disable storage of Celery results - #4169 by @NyanKiyoshi
- Disable polling in Playground - #4188 by @maarcingebala
- Cleanup code for updated function names and unused argument - #4090 by @jxltom
- Users can now add multiple "Add to Cart" forms in a single page - #4165 by @NyanKiyoshi
- Fix incorrect argument in `get_client_token` in Braintree integration - #4182 by @maarcingebala
- Fix resolving attribute values when transforming them to HStore - #4161 by @maarcingebala
- Fix wrong calculation of subtotal in cart page - #4145 by @korycins
- Fix margin calculations when product/variant price is set to zero - #4170 by @MahmoudRizk
- Fix applying discounts in checkout's subtotal calculation in API - #4192 by @maarcingebala
- Fix GATEWAYS_ENUM to always contain all implemented payment gateways - #4108 by @koradon

## 2.6.0

### API

- Add unified filtering interface in resolvers - #3952, #4078 by @korycins
- Add mutations for bulk actions - #3935, #3954, #3967, #3969, #3970 by @akjanik
- Add mutation for reordering menu items - #3958 by @NyanKiyoshi
- Optimize queries for single nodes - #3968 @NyanKiyoshi
- Refactor error handling in mutations #3891 by @maarcingebala & @akjanik
- Specify mutation permissions through Meta classes - #3980 by @NyanKiyoshi
- Unify pricing access in products and variants - #3948 by @NyanKiyoshi
- Use only_fields instead of exclude_fields in type definitions - #3940 by @michaljelonek
- Prefetch collections when getting sales of a bunch of products - #3961 by @NyanKiyoshi
- Remove unnecessary dedents from GraphQL schema so new Playground can work - #4045 by @salwator
- Restrict resolving payment by ID - #4009 @NyanKiyoshi
- Require `checkoutId` for updating checkout's shipping and billing address - #4074 by @jxltom
- Handle errors in `TokenVerify` mutation - #3981 by @fowczarek
- Unify argument names in types and resolvers - #3942 by @NyanKiyoshi

### Core

- Use Black as the default code formatting tool - #3852 by @krzysztofwolski and @NyanKiyoshi
- Dropped Python 3.5 support - #4028 by @korycins
- Rename Cart to Checkout - #3963 by @michaljelonek
- Use data classes to exchange data with payment gateways - #4028 by @korycins
- Refactor order events - #4018 by @NyanKiyoshi

### Dashboard 2.0

- Add bulk actions - #3955 by @dominik-zeglen
- Add user avatar management - #4030 by @benekex2
- Add navigation drawer support on mobile devices - #3839 by @benekex2
- Fix rendering validation errors in product form - #4024 by @benekex2
- Move dialog windows to query string rather than router paths - #3953 by @dominik-zeglen
- Update order events types - #4089 by @jxltom
- Code cleanup by replacing render props with react hooks - #4010 by @dominik-zeglen

### Other notable changes

- Add setting to enable Django Debug Toolbar - #3983 by @koradon
- Use newest GraphQL Playground - #3971 by @salwator
- Ensure adding to quantities in the checkout is respecting the limits - #4005 by @NyanKiyoshi
- Fix country area choices - #4008 by @fowczarek
- Fix price_range_as_dict function - #3999 by @zodiacfireworks
- Fix the product listing not showing in the voucher when there were products selected - #4062 by @NyanKiyoshi
- Fix crash in Dashboard 1.0 when updating an order address's phone number - #4061 by @NyanKiyoshi
- Reduce the time of tests execution by using dummy password hasher - #4083 by @korycins
- Set up explicit **hash** function - #3979 by @akjanik
- Unit tests use none as media root - #3975 by @korycins
- Update file field styles with materializecss template filter - #3998 by @zodiacfireworks
- New translations:
  - Albanian
  - Colombian Spanish
  - Lithuanian

## 2.5.0

### API

- Add query to fetch draft orders - #3809 by @michaljelonek
- Add bulk delete mutations - #3838 by @michaljelonek
- Add `languageCode` enum to API - #3819 by @michaljelonek, #3854 by @jxltom
- Duplicate address instances in checkout mutations - #3866 by @pawelzar
- Restrict access to `orders` query for unauthorized users - #3861 by @pawelzar
- Support setting address as default in address mutations - #3787 by @jxltom
- Fix phone number validation in GraphQL when country prefix not given - #3905 by @patrys
- Report pretty stack traces in DEBUG mode - #3918 by @patrys

### Core

- Drop support for Django 2.1 and Django 1.11 (previous LTS) - #3929 by @patrys
- Fulfillment of digital products - #3868 by @korycins
- Introduce avatars for staff accounts - #3878 by @pawelzar
- Refactor the account avatars path from a relative to absolute - #3938 by @NyanKiyoshi

### Dashboard 2.0

- Add translations section - #3884 by @dominik-zeglen
- Add light/dark theme - #3856 by @dominik-zeglen
- Add customer's address book view - #3826 by @dominik-zeglen
- Add "Add variant" button on the variant details page = #3914 by @dominik-zeglen
- Add back arrows in "Configure" subsections - #3917 by @dominik-zeglen
- Display avatars in staff views - #3922 by @dominik-zeglen
- Prevent user from changing his own status and permissions - #3922 by @dominik-zeglen
- Fix crashing product create view - #3837, #3910 by @dominik-zeglen
- Fix layout in staff members details page - #3857 by @dominik-zeglen
- Fix unfocusing rich text editor - #3902 by @dominik-zeglen
- Improve accessibility - #3856 by @dominik-zeglen

### Other notable changes

- Improve user and staff management in dashboard 1.0 - #3781 by @jxltom
- Fix default product tax rate in Dashboard 1.0 - #3880 by @pawelzar
- Fix logo in docs - #3928 by @michaljelonek
- Fix name of logo file - #3867 by @jxltom
- Fix variants for juices in example data - #3926 by @michaljelonek
- Fix alignment of the cart dropdown on new bootstrap version - #3937 by @NyanKiyoshi
- Refactor the account avatars path from a relative to absolute - #3938 by @NyanKiyoshi
- New translations:
  - Armenian
  - Portuguese
  - Swahili
  - Thai

## 2.4.0

### API

- Add model translations support in GraphQL API - #3789 by @michaljelonek
- Add mutations to manage addresses for authenticated customers - #3772 by @Kwaidan00, @maarcingebala
- Add mutation to apply vouchers in checkout - #3739 by @Kwaidan00
- Add thumbnail field to `OrderLine` type - #3737 by @michaljelonek
- Add a query to fetch order by token - #3740 by @michaljelonek
- Add city choices and city area type to address validator API - #3788 by @jxltom
- Fix access to unpublished objects in API - #3724 by @Kwaidan00
- Fix bug where errors are not returned when creating fulfillment with a non-existent order line - #3777 by @jxltom
- Fix `productCreate` mutation when no product type was provided - #3804 by @michaljelonek
- Enable database search in products query - #3736 by @michaljelonek
- Use authenticated user's email as default email in creating checkout - #3726 by @jxltom
- Generate voucher code if it wasn't provided in mutation - #3717 by @Kwaidan00
- Improve limitation of vouchers by country - #3707 by @michaljelonek
- Only include canceled fulfillments for staff in fulfillment API - #3778 by @jxltom
- Support setting address as when creating customer address #3782 by @jxltom
- Fix generating slug from title - #3816 by @maarcingebala
- Add `variant` field to `OrderLine` type - #3820 by @maarcingebala

### Core

- Add JSON fields to store rich-text content - #3756 by @michaljelonek
- Add function to recalculate total order weight - #3755 by @Kwaidan00, @maarcingebala
- Unify cart creation logic in API and Django views - #3761, #3790 by @maarcingebala
- Unify payment creation logic in API and Django views - #3715 by @maarcingebala
- Support partially charged and refunded payments - #3735 by @jxltom
- Support partial fulfillment of ordered items - #3754 by @jxltom
- Fix applying discounts when a sale has no end date - #3595 by @cprinos

### Dashboard 2.0

- Add "Discounts" section - #3654 by @dominik-zeglen
- Add "Pages" section; introduce Draftail WYSIWYG editor - #3751 by @dominik-zeglen
- Add "Shipping Methods" section - #3770 by @dominik-zeglen
- Add support for date and datetime components - #3708 by @dominik-zeglen
- Restyle app layout - #3811 by @dominik-zeglen

### Other notable changes

- Unify model field names related to models' public access - `publication_date` and `is_published` - #3706 by @michaljelonek
- Improve filter orders by payment status - #3749 @jxltom
- Refactor translations in emails - #3701 by @Kwaidan00
- Use exact image versions in docker-compose - #3742 by @ashishnitinpatil
- Sort order payment and history in descending order - #3747 by @jxltom
- Disable style-loader in dev mode - #3720 by @jxltom
- Add ordering to shipping method - #3806 by @michaljelonek
- Add missing type definition for dashboard 2.0 - #3776 by @jxltom
- Add header and footer for checkout success pages #3752 by @jxltom
- Add instructions for using local assets in Docker - #3723 by @michaljelonek
- Update S3 deployment documentation to include CORS configuration note - #3743 by @NyanKiyoshi
- Fix missing migrations for is_published field of product and page model - #3757 by @jxltom
- Fix problem with l10n in Braintree payment gateway template - #3691 by @Kwaidan00
- Fix bug where payment is not filtered from active ones when creating payment - #3732 by @jxltom
- Fix incorrect cart badge location - #3786 by @jxltom
- Fix storefront styles after bootstrap is updated to 4.3.1 - #3753 by @jxltom
- Fix logo size in different browser and devices with different sizes - #3722 by @jxltom
- Rename dumpdata file `db.json` to `populatedb_data.json` - #3810 by @maarcingebala
- Prefetch collections for product availability - #3813 by @michaljelonek
- Bump django-graphql-jwt - #3814 by @michaljelonek
- Fix generating slug from title - #3816 by @maarcingebala
- New translations:
  - Estonian
  - Indonesian

## 2.3.1

- Fix access to private variant fields in API - #3773 by maarcingebala
- Limit access of quantity and allocated quantity to staff in GraphQL API #3780 by @jxltom

## 2.3.0

### API

- Return user's last checkout in the `User` type - #3578 by @fowczarek
- Automatically assign checkout to the logged in user - #3587 by @fowczarek
- Expose `chargeTaxesOnShipping` field in the `Shop` type - #3603 by @fowczarek
- Expose list of enabled payment gateways - #3639 by @fowczarek
- Validate uploaded files in a unified way - #3633 by @fowczarek
- Add mutation to trigger fetching tax rates - #3622 by @fowczarek
- Use USERNAME_FIELD instead of hard-code email field when resolving user - #3577 by @jxltom
- Require variant and quantity fields in `CheckoutLineInput` type - #3592 by @jxltom
- Preserve order of nodes in `get_nodes_or_error` function - #3632 by @jxltom
- Add list mutations for `Voucher` and `Sale` models - #3669 by @michaljelonek
- Use proper type for countries in `Voucher` type - #3664 by @michaljelonek
- Require email in when creating checkout in API - #3667 by @michaljelonek
- Unify returning errors in the `tokenCreate` mutation - #3666 by @michaljelonek
- Use `Date` field in Sale/Voucher inputs - #3672 by @michaljelonek
- Refactor checkout mutations - #3610 by @fowczarek
- Refactor `clean_instance`, so it does not returns errors anymore - #3597 by @akjanik
- Handle GraphqQL syntax errors - #3576 by @jxltom

### Core

- Refactor payments architecture - #3519 by @michaljelonek
- Improve Docker and `docker-compose` configuration - #3657 by @michaljelonek
- Allow setting payment status manually for dummy gateway in Storefront 1.0 - #3648 by @jxltom
- Infer default transaction kind from operation type - #3646 by @jxltom
- Get correct payment status for order without any payments - #3605 by @jxltom
- Add default ordering by `id` for `CartLine` model - #3593 by @jxltom
- Fix "set password" email sent to customer created in the dashboard - #3688 by @Kwaidan00

### Dashboard 2.0

- ️Add taxes section - #3622 by @dominik-zeglen
- Add drag'n'drop image upload - #3611 by @dominik-zeglen
- Unify grid handling - #3520 by @dominik-zeglen
- Add component generator - #3670 by @dominik-zeglen
- Throw Typescript errors while snapshotting - #3611 by @dominik-zeglen
- Simplify mutation's error checking - #3589 by @dominik-zeglen
- Fix order cancelling - #3624 by @dominik-zeglen
- Fix logo placement - #3602 by @dominik-zeglen

### Other notable changes

- Register Celery task for updating exchange rates - #3599 by @jxltom
- Fix handling different attributes with the same slug - #3626 by @jxltom
- Add missing migrations for tax rate choices - #3629 by @jxltom
- Fix `TypeError` on calling `get_client_token` - #3660 by @michaljelonek
- Make shipping required as default when creating product types - #3655 by @jxltom
- Display payment status on customer's account page in Storefront 1.0 - #3637 by @jxltom
- Make order fields sequence in Dashboard 1.0 same as in Dashboard 2.0 - #3606 by @jxltom
- Fix returning products for homepage for the currently viewing user - #3598 by @jxltom
- Allow filtering payments by status in Dashboard 1.0 - #3608 by @jxltom
- Fix typo in the definition of order status - #3649 by @jxltom
- Add margin for order notes section - #3650 by @jxltom
- Fix logo position - #3609, #3616 by @jxltom
- Storefront visual improvements - #3696 by @piotrgrundas
- Fix product list price filter - #3697 by @Kwaidan00
- Redirect to success page after successful payment - #3693 by @Kwaidan00

## 2.2.0

### API

- Use `PermissionEnum` as input parameter type for `permissions` field - #3434 by @maarcingebala
- Add "authorize" and "charge" mutations for payments - #3426 by @jxltom
- Add alt text to product thumbnails and background images of collections and categories - #3429 by @fowczarek
- Fix passing decimal arguments = #3457 by @fowczarek
- Allow sorting products by the update date - #3470 by @jxltom
- Validate and clear the shipping method in draft order mutations - #3472 by @fowczarek
- Change tax rate field to choice field - #3478 by @fowczarek
- Allow filtering attributes by collections - #3508 by @maarcingebala
- Resolve to `None` when empty object ID was passed as mutation argument - #3497 by @maarcingebala
- Change `errors` field type from [Error] to [Error!] - #3489 by @fowczarek
- Support creating default variant for product types that don't use multiple variants - #3505 by @fowczarek
- Validate SKU when creating a default variant - #3555 by @fowczarek
- Extract enums to separate files - #3523 by @maarcingebala

### Core

- Add Stripe payment gateway - #3408 by @jxltom
- Add `first_name` and `last_name` fields to the `User` model - #3101 by @fowczarek
- Improve several payment validations - #3418 by @jxltom
- Optimize payments related database queries - #3455 by @jxltom
- Add publication date to collections - #3369 by @k-brk
- Fix hard-coded site name in order PDFs - #3526 by @NyanKiyoshi
- Update favicons to the new style - #3483 by @dominik-zeglen
- Fix migrations for default currency - #3235 by @bykof
- Remove Elasticsearch from `docker-compose.yml` - #3482 by @maarcingebala
- Resort imports in tests - #3471 by @jxltom
- Fix the no shipping orders payment crash on Stripe - #3550 by @NyanKiyoshi
- Bump backend dependencies - #3557 by @maarcingebala. This PR removes security issue CVE-2019-3498 which was present in Django 2.1.4. Saleor however wasn't vulnerable to this issue as it doesn't use the affected `django.views.defaults.page_not_found()` view.
- Generate random data using the default currency - #3512 by @stephenmoloney
- New translations:
  - Catalan
  - Serbian

### Dashboard 2.0

- Restyle product selection dialogs - #3499 by @dominik-zeglen, @maarcingebala
- Fix minor visual bugs in Dashboard 2.0 - #3433 by @dominik-zeglen
- Display warning if order draft has missing data - #3431 by @dominik-zeglen
- Add description field to collections - #3435 by @dominik-zeglen
- Add query batching - #3443 by @dominik-zeglen
- Use autocomplete fields in country selection - #3443 by @dominik-zeglen
- Add alt text to categories and collections - #3461 by @dominik-zeglen
- Use first and last name of a customer or staff member in UI - #3247 by @Bonifacy1, @dominik-zeglen
- Show error page if an object was not found - #3463 by @dominik-zeglen
- Fix simple product's inventory data saving bug - #3474 by @dominik-zeglen
- Replace `thumbnailUrl` with `thumbnail { url }` - #3484 by @dominik-zeglen
- Change "Feature on Homepage" switch behavior - #3481 by @dominik-zeglen
- Expand payment section in order view - #3502 by @dominik-zeglen
- Change TypeScript loader to speed up the build process - #3545 by @patrys

### Bugfixes

- Do not show `Pay For Order` if order is partly paid since partial payment is not supported - #3398 by @jxltom
- Fix attribute filters in the products category view - #3535 by @fowczarek
- Fix storybook dependencies conflict - #3544 by @dominik-zeglen

## 2.1.0

### API

- Change selected connection fields to lists - #3307 by @fowczarek
- Require pagination in connections - #3352 by @maarcingebala
- Replace Graphene view with a custom one - #3263 by @patrys
- Change `sortBy` parameter to use enum type - #3345 by @fowczarek
- Add `me` query to fetch data of a logged-in user - #3202, #3316 by @fowczarek
- Add `canFinalize` field to the Order type - #3356 by @fowczarek
- Extract resolvers and mutations to separate files - #3248 by @fowczarek
- Add VAT tax rates field to country - #3392 by @michaljelonek
- Allow creating orders without users - #3396 by @fowczarek

### Core

- Add Razorpay payment gatway - #3205 by @NyanKiyoshi
- Use standard tax rate as a default tax rate value - #3340 by @fowczarek
- Add description field to the Collection model - #3275 by @fowczarek
- Enforce the POST method on VAT rates fetching - #3337 by @NyanKiyoshi
- Generate thumbnails for category/collection background images - #3270 by @NyanKiyoshi
- Add warm-up support in product image creation mutation - #3276 by @NyanKiyoshi
- Fix error in the `populatedb` script when running it not from the project root - #3272 by @NyanKiyoshi
- Make Webpack rebuilds fast - #3290 by @patrys
- Skip installing Chromium to make deployment faster - #3227 by @jxltom
- Add default test runner - #3258 by @jxltom
- Add Transifex client to Pipfile - #3321 by @jxltom
- Remove additional pytest arguments in tox - #3338 by @jxltom
- Remove test warnings - #3339 by @jxltom
- Remove runtime warning when product has discount - #3310 by @jxltom
- Remove `django-graphene-jwt` warnings - #3228 by @jxltom
- Disable deprecated warnings - #3229 by @jxltom
- Add `AWS_S3_ENDPOINT_URL` setting to support DigitalOcean spaces. - #3281 by @hairychris
- Add `.gitattributes` file to hide diffs for generated files on Github - #3055 by @NyanKiyoshi
- Add database sequence reset to `populatedb` - #3406 by @michaljelonek
- Get authorized amount from succeeded auth transactions - #3417 by @jxltom
- Resort imports by `isort` - #3412 by @jxltom

### Dashboard 2.0

- Add confirmation modal when leaving view with unsaved changes - #3375 by @dominik-zeglen
- Add dialog loading and error states - #3359 by @dominik-zeglen
- Split paths and urls - #3350 by @dominik-zeglen
- Derive state from props in forms - #3360 by @dominik-zeglen
- Apply debounce to autocomplete fields - #3351 by @dominik-zeglen
- Use Apollo signatures - #3353 by @dominik-zeglen
- Add order note field in the order details view - #3346 by @dominik-zeglen
- Add app-wide progress bar - #3312 by @dominik-zeglen
- Ensure that all queries are built on top of TypedQuery - #3309 by @dominik-zeglen
- Close modal windows automatically - #3296 by @dominik-zeglen
- Move URLs to separate files - #3295 by @dominik-zeglen
- Add basic filters for products and orders list - #3237 by @Bonifacy1
- Fetch default currency from API - #3280 by @dominik-zeglen
- Add `displayName` property to components - #3238 by @Bonifacy1
- Add window titles - #3279 by @dominik-zeglen
- Add paginator component - #3265 by @dominik-zeglen
- Update Material UI to 3.6 - #3387 by @patrys
- Upgrade React, Apollo, Webpack and Babel - #3393 by @patrys
- Add pagination for required connections - #3411 by @dominik-zeglen

### Bugfixes

- Fix language codes - #3311 by @jxltom
- Fix resolving empty attributes list - #3293 by @maarcingebala
- Fix range filters not being applied - #3385 by @michaljelonek
- Remove timeout for updating image height - #3344 by @jxltom
- Return error if checkout was not found - #3289 by @maarcingebala
- Solve an auto-resize conflict between Materialize and medium-editor - #3367 by @adonig
- Fix calls to `ngettext_lazy` - #3380 by @patrys
- Filter preauthorized order from succeeded transactions - #3399 by @jxltom
- Fix incorrect country code in fixtures - #3349 by @bingimar
- Fix updating background image of a collection - #3362 by @fowczarek & @dominik-zeglen

### Docs

- Document settings related to generating thumbnails on demand - #3329 by @NyanKiyoshi
- Improve documentation for Heroku deployment - #3170 by @raybesiga
- Update documentation on Docker deployment - #3326 by @jxltom
- Document payment gateway configuration - #3376 by @NyanKiyoshi

## 2.0.0

### API

- Add mutation to delete a customer; add `isActive` field in `customerUpdate` mutation - #3177 by @maarcingebala
- Add mutations to manage authorization keys - #3082 by @maarcingebala
- Add queries for dashboard homepage - #3146 by @maarcingebala
- Allows user to unset homepage collection - #3140 by @oldPadavan
- Use enums as permission codes - #3095 by @the-bionic
- Return absolute image URLs - #3182 by @maarcingebala
- Add `backgroundImage` field to `CategoryInput` - #3153 by @oldPadavan
- Add `dateJoined` and `lastLogin` fields in `User` type - #3169 by @maarcingebala
- Separate `parent` input field from `CategoryInput` - #3150 by @akjanik
- Remove duplicated field in Order type - #3180 by @maarcingebala
- Handle empty `backgroundImage` field in API - #3159 by @maarcingebala
- Generate name-based slug in collection mutations - #3145 by @akjanik
- Remove products field from `collectionUpdate` mutation - #3141 by @oldPadavan
- Change `items` field in `Menu` type from connection to list - #3032 by @oldPadavan
- Make `Meta.description` required in `BaseMutation` - #3034 by @oldPadavan
- Apply `textwrap.dedent` to GraphQL descriptions - #3167 by @fowczarek

### Dashboard 2.0

- Add collection management - #3135 by @dominik-zeglen
- Add customer management - #3176 by @dominik-zeglen
- Add homepage view - #3155, #3178 by @Bonifacy1 and @dominik-zeglen
- Add product type management - #3052 by @dominik-zeglen
- Add site settings management - #3071 by @dominik-zeglen
- Escape node IDs in URLs - #3115 by @dominik-zeglen
- Restyle categories section - #3072 by @Bonifacy1

### Other

- Change relation between `ProductType` and `Attribute` models - #3097 by @maarcingebala
- Remove `quantity-allocated` generation in `populatedb` script - #3084 by @MartinSeibert
- Handle `Money` serialization - #3131 by @Pacu2
- Do not collect unnecessary static files - #3050 by @jxltom
- Remove host mounted volume in `docker-compose` - #3091 by @tiangolo
- Remove custom services names in `docker-compose` - #3092 by @tiangolo
- Replace COUNTRIES with countries.countries - #3079 by @neeraj1909
- Installing dev packages in docker since tests are needed - #3078 by @jxltom
- Remove comparing string in address-form-panel template - #3074 by @tomcio1205
- Move updating variant names to a Celery task - #3189 by @fowczarek

### Bugfixes

- Fix typo in `clean_input` method - #3100 by @the-bionic
- Fix typo in `ShippingMethod` model - #3099 by @the-bionic
- Remove duplicated variable declaration - #3094 by @the-bionic

### Docs

- Add createdb note to getting started for Windows - #3106 by @ajostergaard
- Update docs on pipenv - #3045 by @jxltom<|MERGE_RESOLUTION|>--- conflicted
+++ resolved
@@ -12,15 +12,11 @@
 in 3.17. Use `PaymentSettings.defaultTransactionFlowStrategy` instead.
 
 ### GraphQL API
-<<<<<<< HEAD
 - Add `storedPaymentMethodRequestDelete` mutation - #13660 by @korycins
-=======
 - Add `PaymentSettings` to `Channel` - #13677 by @korycins
->>>>>>> 08514da9
 
 ### Saleor Apps
 - Add `STORED_PAYMENT_METHOD_DELETE_REQUESTED` webhook event - #13660 by @korycins
-
 - Add `NOTIFY_CUSTOMER` flag to `FulfillmentCreated` type - #13620, by @Air-t
   - Inform apps if customer should be notified when fulfillment is created.
 
