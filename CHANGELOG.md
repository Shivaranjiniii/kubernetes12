--- conflicted
+++ resolved
@@ -22,11 +22,7 @@
 
 - Added support for numeric and lower-case boolean environment variables - #16313 by @NyanKiyoshi
 - Fixed a potential crash when Checkout metadata is accessed with high concurrency - #16411 by @patrys
-<<<<<<< HEAD
+- Add slugs to product/category/collection/page translations. Allow to query by translated slug - #16449 by @delemeator
 - Fixed a crash when the Decimal scalar is passed a non-normal value - #16520 by @patrys
 - New release flow - #16565 by @tomaszszymanski129
-=======
-- Add slugs to product/category/collection/page translations. Allow to query by translated slug - #16449 by @delemeator
-- Fixed a crash when the Decimal scalar is passed a non-normal value - #16520 by @patrys
-- Fixed a bug when saving webhook payload to Azure Storage - #16585 by @delemeator
->>>>>>> 663bf6d9
+- Fixed a bug when saving webhook payload to Azure Storage - #16585 by @delemeator