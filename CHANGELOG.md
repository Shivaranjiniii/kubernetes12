# Changelog

All notable, unreleased changes to this project will be documented in this file. For the released changes, please visit the [Releases](https://github.com/mirumee/saleor/releases) page.

## Unreleased

- Migrate order line id from int to UUID - #9637 by @IKarbowiak
  - Changed the order line `id` from `int` to `UUID`, the old ids still can be used
  for old order lines.
- Fix invalid `ADDED_PRODUCTS` event parameter for `OrderLinesCreate` mutation - #9653 by @IKarbowiak
- Fix sorting by publication date with pagination - #9741 by @IKarbowiak
- Fix max_length for voucher_code in Checkout model - #9791 by @SzymJ
- Fix sorting by publication date with pagination - #9741 by IKarbowiak
- Migrate order discount id from int to UUID - #9729 by @IKarbowiak
  - Changed the order discount `id` from `int` to `UUID`, the old ids still can be used
  for old order discounts.
<<<<<<< HEAD
- Unify checkout's ID fields. - #9862 by @korycins
  - Deprecate `checkoutID` and `token` in all Checkout's mutations. Use `id` instead.
  - Deprecate `token` in `checkout` query. Use `id` instead.
=======
- Add `unitPrice`, `undiscountedUnitPrice`, `undiscountedTotalPrice` fields to `CheckoutLine` type - #9821 by @fowczarek


## Breaking

- Hide private metadata in notification payloads - #9849 by @maarcingebala
  - From now on, the `private_metadata` field in `NOTIFY_USER` webhook payload is deprecated and it will return an empty dictionary. This change also affects `AdminEmailPlugin`, `UserEmailPlugin`, an d `SendgridEmailPlugin`.
>>>>>>> f2f142aa

### Other changes
- Fix for sending incorrect prices to Avatax - #9633 by @korycins
- PREVIEW_FEATURE: Add mutations for managing a payment transaction attached to order/checkout. - #9564 by @korycins
  - add fields:
    - `order.transactions`
    - `checkout.transactions`
  - add mutations:
    - `transactionCreate`
    - `transactionUpdate`
    - `transactionRequestAction`
  - add new webhook event:
    - `TRANSACTION_ACTION_REQUEST`

#### Saleor Apps
- Add webhooks `MENU_CREATED`, `MENU_UPDATED`, `MENU_DELETED`, `MENU_ITEM_CREATED`, `MENU_ITEM_UPDATED`, `MENU_ITEM_DELETED` - #9651 by @SzymJ
- Add webhooks `VOUCHER_CREATED`, `VOUCHER_UPDATED`, `VOUCHER_DELETED` - #9657 by @SzymJ
- Add webhooks `APP_CREATED`, `APP_UPDATED`, `APP_DELETED`, `APP_STATUS_CHANGED` - #9698 by @SzymJ
- Migrate checkout line id from int to UUID - #9675 by @IKarbowiak
  - Changed the checkout line `id` from `int` to `UUID`, the old ids still can be used
  for old checkout lines.

# 3.3.1

- Drop manual calls to emit post_migrate in migrations (#9647) (b32308802)
- Fix search indexing of empty variants (#9640) (31833a717)

# 3.3.0

### Breaking changes

- PREVIEW_FEATURE: replace error code `NOT_FOUND` with `CHECKOUT_NOT_FOUND` for mutation `OrderCreateFromCheckout` - #9569 by @korycins

### Other changes

- Fix filtering product attributes by date range - #9543 by @IKarbowiak
- Fix for raising Permission Denied when anonymous user calls `checkout.customer` field - #9573 by @korycins
- Use fulltext search for products (#9344) (4b6f25964) by @patrys
- Precise timestamps for publication dates - #9581 by @IKarbowiak
  - Change `publicationDate` fields to `publishedAt` date time fields.
    - Types and inputs where `publicationDate` is deprecated and `publishedAt` field should be used instead:
      - `Product`
      - `ProductChannelListing`
      - `CollectionChannelListing`
      - `Page`
      - `PublishableChannelListingInput`
      - `ProductChannelListingAddInput`
      - `PageCreateInput`
      - `PageInput`
  - Change `availableForPurchaseDate` fields to `availableForPurchaseAt` date time field.
    - Deprecate `Product.availableForPurchase` field, the `Product.availableForPurchaseAt` should be used instead.
    - Deprecate `ProductChannelListing.availableForPurchase` field, the `ProductChannelListing.availableForPurchaseAt` should be used instead.
  - Deprecate `publicationDate` on `CollectionInput` and `CollectionCreateInput`.
  - Deprecate `PUBLICATION_DATE` in `CollectionSortField`, the `PUBLISHED_AT` should be used instead.
  - Deprecate `PUBLICATION_DATE` in `PageSortField`, the `PUBLISHED_AT` should be used instead.
  - Add a new column `published at` to export products. The new field should be used instead of `publication_date`.
- Add an alternative API for fetching metadata - #9231 by @patrys
- New webhook events related to gift card changes (#9588) (52adcd10d) by @SzymJ
- New webhook events for changes related to channels (#9570) (e5d78c63e) by @SzymJ
- Tighten the schema types for output fields (#9605) (81418cb4c) by @patrys
- Include permissions in schema descriptions of protected fields (#9428) (f0a988e79) by @maarcingebala
- Update address database (#9585) (1f5e84e4a) by @patrys
- Handle pagination with invalid cursor that is valid base64 (#9521) (3c12a1e95) by @jakubkuc
- Handle all Braintree errors (#9503) (20f21c34a) by @L3str4nge
- Fix `recalculate_order` dismissing weight unit (#9527) (9aea31774)
- Fix filtering product attributes by date range - #9543 by @IKarbowiak
- Fix for raising Permission Denied when anonymous user calls `checkout.customer` field - #9573 by @korycins
- Optimize stock warehouse resolver performance (955489bff) by @tomaszszymanski129
- Improve shipping zone filters performance (#9540) (7841ec536) by @tomaszszymanski129


# 3.2.0

### Breaking changes

- Convert IDs from DB to GraphQL format in all notification payloads (email plugins and the `NOTIFY` webhook)- #9388 by @L3str4nge
- Migrate order id from int to UUID - #9324 by @IKarbowiak
  - Changed the order `id` changed from `int` to `UUID`, the old ids still can be used
    for old orders.
  - Deprecated the `order.token` field, the `order.id` should be used instead.
  - Deprecated the `token` field in order payload, the `id` field should be used
    instead.
- Enable JWT expiration by default - #9483 by @maarcingebala

### Other changes

#### Saleor Apps

- Introduce custom prices - #9393 by @IKarbowiak
  - Add `HANDLE_CHECKOUTS` permission (only for apps)
- Add subscription webhooks (#9394) @jakubkuc
- Add `language_code` field to webhook payload for `Order`, `Checkout` and `Customer` - #9433 by @rafalp
- Refactor app tokens - #9438 by @IKarbowiak
  - Store app tokens hashes instead of plain text.
- Add category webhook events - #9490 by @SzymJ
- Fix access to own resources by App - #9425 by @korycins
- Add `handle_checkouts` permission - #9402 by @korycins
- Return `user_email` or order user's email in order payload `user_email` field (#9419) (c2d248655)
- Mutation `CategoryBulkDelete` now trigger `category_delete` event - #9533 by @SzymJ
- Add webhooks `SHIPPING_PRICE_CREATED`, `SHIPPING_PRICE_UPDATED`, `SHIPPING_PRICE_DELETED`, `SHIPPING_ZONE_CREATED`, `SHIPPING_ZONE_UPDATED`, `SHIPPING_ZONE_DELETED` - #9522 by @SzymJ

#### Plugins

- Add OpenID Connect Plugin - #9406 by @korycins
- Allow plugins to create their custom error code - #9300 by @LeOndaz

#### Other

- Use full-text search for products search API - #9344 by @patrys

- Include required permission in mutations' descriptions - #9363 by @maarcingebala
- Make GraphQL list items non-nullable - #9391 by @maarcingebala
- Port a better schema printer from GraphQL Core 3.x - #9389 by @patrys
- Fix failing `checkoutCustomerAttach` mutation - #9401 by @IKarbowiak
- Add new mutation `orderCreateFromCheckout` - #9343 by @korycins
- Assign missing user to context - #9520 by @korycins
- Add default ordering to order discounts - #9517 by @fowczarek
- Raise formatted error when trying to assign assigned media to variant - #9496 by @L3str4nge
- Update `orderNumber` field in `OrderEvent` type - #9447 by @IKarbowiak
- Do not create `AttributeValues` when values are not provided - #9446 @IKarbowiak
- Add response status code to event delivery attempt - #9456 by @przlada
- Don't rely on counting objects when reindexing - #9442 by @patrys
- Allow filtering attribute values by ids - #9399 by @IKarbowiak
- Fix errors handling for `orderFulfillApprove` mutation - #9491 by @SzymJ
- Fix shipping methods caching - #9472 by @tomaszszymanski129
- Fix payment flow - #9504 by @IKarbowiak
- Fix etting external methods did not throw an error when that method didn't exist - #9498 by @SethThoburn
- Reduce placeholder image size - #9484 by @jbergstroem
- Improve menus filtering performance - #9539 by @tomaszszymanski129
- Remove EventDeliveries without webhooks and make webhook field non-nullable - #9507 by @jakubkuc
- Improve discount filters performance - #9541 by @tomaszszymanski129
- Change webhooks to be called on commit in atomic transactions - #9532 by @jakubkuc
- Drop distinct and icontains in favor of ilike in apps filtering - #9534 by @tomaszszymanski129
- Refactor csv filters to improve performance - #9535 by @tomaszszymanski129
- Improve attributes filters performance - #9542 by @tomaszszymanski129
- Rename models fields from created to created_at - #9537 by @IKarbowiak

# 3.1.10

- Migration dependencies fix - #9590 by @SzymJ

# 3.1.9

- Use ordering by PK in `queryset_in_batches` (#9493) (4e49c52d2)

# 3.1.8

- Fix shipping methods caching (#9472) (0361f40)
- Fix logging of excessive logger informations (#9441) (d1c5d26)

# 3.1.7

- Handle `ValidationError` in metadata mutations (#9380) (75deaf6ea)
- Fix order and checkout payload serializers (#9369) (8219b6e9b)
- Fix filtering products ordered by collection (#9285) (57aed02a2)
- Cast `shipping_method_id` to int (#9364) (8d0584710)
- Catch "update_fields did not affect any rows" errors and return response with message (#9225) (29c7644fc)
- Fix "str object has no attribute input type" error (#9345) (34c64b5ee)
- Fix `graphene-django` middleware imports (#9360) (2af1cc55d)
- Fix preorders to update stock `quantity_allocated` (#9308) (8cf83df81)
- Do not drop attribute value files when value is deleted (#9320) (57b2888bf)
- Always cast database ID to int in data loader (#9340) (dbc5ec3e3)
- Fix removing references when user removes the referenced object (#9162) (68b33d95a)
- Pass correct list of order lines to `order_added_products_event` (#9286) (db3550f64)
- Fix flaky order payload serializer test (#9387) (d73bd6f9d)

# 3.1.6

- Fix unhandled GraphQL errors after removing `graphene-django` (#9398) (4090e6f2a)

# 3.1.5

- Fix checkout payload (#9333) (61b928e33)
- Revert "3.1 Add checking if given attributes are variant attributes in ProductVariantCreate mutation (#9134)" (#9334) (dfee09db3)

# 3.1.4

- Add `CREATED_AT` and `LAST_MODIFIED_AT` sorting to some GraphQL fields - #9245 by @rafalp
  - Added `LAST_MODIFIED_AT` sort option to `ExportFileSortingInput`
  - Added `CREATED_AT` and `LAST_MODIFIED_AT` sort options to `OrderSortingInput` type
  - Added `LAST_MODIFIED_AT` and `PUBLISHED_AT` sort options to `ProductOrder` type
  - Added `CREATED_AT` and `LAST_MODIFIED_AT` sort options to `SaleSortingInput` type
  - Added `CREATED_AT` and `LAST_MODIFIED_AT` sort options to `UserSortingInput` type
  - Added `ProductVariantSortingInput` type with `LAST_MODIFIED_AT` sort option
  - Deprecated `UPDATED_AT` sort option on `ExportFileSortingInput`
  - Deprecated `LAST_MODIFIED` and `PUBLICATION_DATE` sort options on `ProductOrder` type
  - Deprecated `CREATION_DATE` sort option on `OrderSortingInput` type
- Fix sending empty emails (#9317) (3e8503d8a)
- Add checking if given attributes are variant attributes in ProductVariantCreate mutation (#9134) (409ca7d23)
- Add command to update search indexes (#9315) (fdd81bbfe)
- Upgrade required Node and NPM versions used by release-it tool (#9293) (3f96a9c30)
- Update link to community pages (#9291) (2d96f5c60)
- General cleanup (#9282) (78f59c6a3)
- Fix `countries` resolver performance (#9318) (dc58ef2c4)
- Fix multiple refunds in NP Atobarai - #9222
- Fix dataloaders, filter out productmedia to be removed (#9299) (825ec3cad)
- Fix migration issue between 3.0 and main (#9323) (fec80cd63)
- Drop wishlist models (#9313) (7c9576925)

# 3.1.3

- Add command to update search indexes (#9315) (6be8461c0)
- Fix countries resolver performance (#9318) (e177f3957)

# 3.1.2

### Breaking changes

- Require `MANAGE_ORDERS` permission in `User.orders` query (#9128) (521dfd639)
  - only staff with `manage orders` and can fetch customer orders
  - the customer can fetch his own orders, except drafts

### Other changes

- Fix failing `on_failure` export tasks method (#9160) (efab6db9d)
- Fix mutations breaks on partially invalid IDs (#9227) (e3b6df2eb)
- Fix voucher migrations (#9249) (3c565ba0c)
- List the missing permissions where possible (#9250) (f8df1aa0d)
- Invalidate stocks dataloader (#9188) (e2366a5e6)
- Override `graphene.JSONString` to have more meaningful message in error message (#9171) (2a0c5a71a)
- Small schema fixes (#9224) (932e64808)
- Support Braintree subaccounts (#9191) (035bf705c)
- Split checkout mutations into separate files (#9266) (1d37b0aa3)

# 3.1.1

- Drop product channel listings when removing last available variant (#9232) (b92d3b686)
- Handle product media deletion in a Celery task (#9187) (2b10fc236)
- Filter Customer/Order/Sale/Product/ProductVariant by datetime of last modification (#9137) (55a845c7b)
- Add support for hiding plugins (#9219) (bc9405307)
- Fix missing update of payment methods when using stored payment method (#9158) (ee4bf520b)
- Fix invalid paths in VCR cassettes (#9236) (f6c268d2e)
- Fix Razorpay comment to be inline with code (#9238) (de417af24)
- Remove `graphene-federation` dependency (#9184) (dd43364f7)

# 3.1.0

### Breaking changes

#### Plugins

- Don't run plugins when calculating checkout's total price for available shipping methods resolution - #9121 by @rafalp
  - Use either net or gross price depending on store configuration.

### Other changes

#### Saleor Apps

- Add API for webhook payloads and deliveries - #8227 by @jakubkuc
- Extend app by `AppExtension` - #7701 by @korycins
- Add webhooks for stock changes: `PRODUCT_VARIANT_OUT_OF_STOCK` and `PRODUCT_VARIANT_BACK_IN_STOCK` - #7590 by @mstrumeck
- Add `COLLECTION_CREATED`, `COLLECTION_UPDATED`, `COLLECTION_DELETED` events and webhooks - #8974 by @rafalp
- Add draft orders webhooks by @jakubkuc
- Add support for providing shipping methods by Saleor Apps - #7975 by @bogdal:
  - Add `SHIPPING_LIST_METHODS_FOR_CHECKOUT` sync webhook
- Add sales webhooks - #8157 @kuchichan
- Allow fetching unpublished pages by apps with manage pages permission - #9181 by @IKarbowiak

#### Metadata

- Add ability to use metadata mutations with tokens as an identifier for orders and checkouts - #8426 by @IKarbowiak

#### Attributes

- Introduce swatch attributes - #7261 by @IKarbowiak
- Add `variant_selection` to `ProductAttributeAssign` operations - #8235 by @kuchichan
- Refactor attributes validation - #8905 by @IKarbowiak
  - in create mutations: require all required attributes
  - in update mutations: do not require providing any attributes; when any attribute is given, validate provided values.

#### Other features and changes

- Add gift cards - #7827 by @IKarbowiak, @tomaszszymanski129
- Add Click & Collect - #7673 by @kuchichan
- Add fulfillment confirmation - #7675 by @tomaszszymanski129
- Make SKU an optional field on `ProductVariant` - #7633 by @rafalp
- Possibility to pass metadata in input of `checkoutPaymentCreate` - #8076 by @mateuszgrzyb
- Add `ExternalNotificationTrigger` mutation - #7821 by @mstrumeck
- Extend `accountRegister` mutation to consume first & last name - #8184 by @piotrgrundas
- Introduce sales/vouchers per product variant - #8064 by @kuchichan
- Batch loads in queries for Apollo Federation - #8273 by @rafalp
- Reserve stocks for checkouts - #7589 by @rafalp
- Add query complexity limit to GraphQL API - #8526 by @rafalp
- Add `quantity_limit_per_customer` field to ProductVariant #8405 by @kuchichan
- Make collections names non-unique - #8986 by @rafalp
- Add validation of unavailable products in the checkout. Mutations: `CheckoutShippingMethodUpdate`,
  `CheckoutAddPromoCode`, `CheckoutPaymentCreate` will raise a ValidationError when product in the checkout is
  unavailable - #8978 by @IKarbowiak
- Add `withChoices` flag for Attribute type - #7733 by @dexon44
- Update required permissions for attribute options - #9204 by @IKarbowiak
  - Product attribute options can be fetched by requestors with manage product types and attributes permission.
  - Page attribute options can be fetched by requestors with manage page types and attributes permission.
- Deprecate interface field `PaymentData.reuse_source` - #7988 by @mateuszgrzyb
- Deprecate `setup_future_usage` from `checkoutComplete.paymentData` input - will be removed in Saleor 4.0 - #7994 by @mateuszgrzyb
- Fix shipping address issue in `availableCollectionPoints` resolver for checkout - #8143 by @kuchichan
- Fix cursor-based pagination in products search - #8011 by @rafalp
- Fix crash when querying external shipping methods `translation` field - #8971 by @rafalp
- Fix crash when too long translation strings were passed to `translate` mutations - #8942 by @rafalp
- Raise ValidationError in `CheckoutAddPromoCode`, `CheckoutPaymentCreate` when product in the checkout is
  unavailable - #8978 by @IKarbowiak
- Remove `graphene-django` dependency - #9170 by @rafalp
- Fix disabled warehouses appearing as valid click and collect points when checkout contains only preorders - #9052 by @rafalp
- Fix failing `on_failure` export tasks method - #9160 by @IKarbowiak

# 3.0.0

### Breaking changes

#### Behavior

- Add multichannel - #6242 by @fowczarek @d-wysocki
- Add email interface as a plugin - #6301 by @korycins
- Add unconfirmed order editing - #6829 by @tomaszszymanski129
  - Removed mutations for draft order lines manipulation: `draftOrderLinesCreate`, `draftOrderLineDelete`, `draftOrderLineUpdate`
  - Added instead: `orderLinesCreate`, `orderLineDelete`, `orderLineUpdate` mutations instead.
  - Order events enums `DRAFT_ADDED_PRODUCTS` and `DRAFT_REMOVED_PRODUCTS` are now `ADDED_PRODUCTS` and `REMOVED_PRODUCTS`
- Remove resolving users location from GeoIP; drop `PaymentInput.billingAddress` input field - #6784 by @maarcingebala
- Always create new checkout in `checkoutCreate` mutation - #7318 by @IKarbowiak
  - deprecate `created` return field on `checkoutCreate` mutation
- Return empty values list for attribute without choices - #7394 by @fowczarek
  - `values` for attributes without choices from now are empty list.
  - attributes with choices - `DROPDOWN` and `MULTISELECT`
  - attributes without choices - `FILE`, `REFERENCE`, `NUMERIC` and `RICH_TEXT`
- Unify checkout identifier in checkout mutations and queries - #7511 by @IKarbowiak
- Propagate sale and voucher discounts over specific lines - #8793 by @korycins
  - Use a new interface for response received from plugins/pluginManager. Methods `calculate_checkout_line_unit_price`
    and `calculate_checkout_line_total` returns `TaxedPricesData` instead of `TaxedMoney`.
- Attach sale discount info to the line when adding variant to order - #8821 by @IKarbowiak
  - Use a new interface for the response received from plugins/pluginManager.
    Methods `calculate_order_line_unit` and `calculate_order_line_total` returns
    `OrderTaxedPricesData` instead of `TaxedMoney`.
  - Rename checkout interfaces: `CheckoutTaxedPricesData` instead of `TaxedPricesData`
    and `CheckoutPricesData` instead of `PricesData`
- Sign JWT tokens with RS256 instead of HS256 - #7990 by @korycins
- Add support for filtering available shipping methods by Saleor Apps - #8399 by @kczan, @stnatic
  - Introduce `ShippingMethodData` interface as a root object type for ShippingMethod object
- Limit number of user addresses - #9173 by @IKarbowiak

#### GraphQL Schema

- Drop deprecated meta mutations - #6422 by @maarcingebala
- Drop deprecated service accounts and webhooks API - #6431 by @maarcingebala
- Drop deprecated fields from the `ProductVariant` type: `quantity`, `quantityAllocated`, `stockQuantity`, `isAvailable` - #6436 by @maarcingebala
- Drop authorization keys API - #6631 by @maarcingebala
- Drop `type` field from `AttributeValue` type - #6710 by @IKarbowiak
- Drop deprecated `taxRate` field from `ProductType` - #6795 by @d-wysocki
- Drop deprecated queries and mutations - #7199 by @IKarbowiak
  - drop `url` field from `Category` type
  - drop `url` field from `Category` type
  - drop `url` field from `Product` type
  - drop `localized` fild from `Money` type
  - drop `permissions` field from `User` type
  - drop `navigation` field from `Shop` type
  - drop `isActive` from `AppInput`
  - drop `value` from `AttributeInput`
  - drop `customerId` from `checkoutCustomerAttach`
  - drop `stockAvailability` argument from `products` query
  - drop `created` and `status` arguments from `orders` query
  - drop `created` argument from `draftOrders` query
  - drop `productType` from `ProductFilter`
  - deprecate specific error fields `<TypeName>Errors`, typed `errors` fields and remove deprecation
- Drop top-level `checkoutLine` query from the schema with related resolver, use `checkout` query instead - #7623 by @dexon44
- Change error class in `CollectionBulkDelete` to `CollectionErrors` - #7061 by @d-wysocki
- Make quantity field on `StockInput` required - #7082 by @IKarbowiak
- Add description to shipping method - #7116 by @IKarbowiak
  - `ShippingMethod` was extended with `description` field.
  - `ShippingPriceInput` was extended with `description` field
  - Extended `shippingPriceUpdate`, `shippingPriceCreate` mutation to add/edit description
  - Input field in `shippingPriceTranslate` changed to `ShippingPriceTranslationInput`
- Split `ShippingMethod` into `ShippingMethod` and `ShippingMethodType` (#8399):
  - `ShippingMethod` is used to represent methods offered for checkouts and orders
  - `ShippingMethodType` is used to manage shipping method configurations in Saleor
  - Deprecate `availableShippingMethods` on `Order` and `Checkout`. Use `shippingMethods` and refer to the `active` field instead

#### Saleor Apps

- Drop `CHECKOUT_QUANTITY_CHANGED` webhook - #6797 by @d-wysocki
- Change the payload of the order webhook to handle discounts list - #6874 by @korycins:
  - added fields: `Order.discounts`, `OrderLine.unit_discount_amount`, `OrderLine.unit_discount_type`, `OrderLine.unit_discount_reason`,
  - removed fields: `Order.discount_amount`, `Order.discount_name`, `Order.translated_discount_name`
- Remove triggering a webhook event `PRODUCT_UPDATED` when calling `ProductVariantCreate` mutation. Use `PRODUCT_VARIANT_CREATED` instead - #6963 by @piotrgrundas
- Make `order` property of invoice webhook payload contain order instead of order lines - #7081 by @pdblaszczyk
  - Affected webhook events: `INVOICE_REQUESTED`, `INVOICE_SENT`, `INVOICE_DELETED`
- Added `CHECKOUT_FILTER_SHIPPING_METHODS`, `ORDER_FILTER_SHIPPING_METHODS` sync webhooks - #8399 by @kczan, @stnatic

#### Plugins

- Drop `apply_taxes_to_shipping_price_range` plugin hook - #6746 by @maarcingebala
- Refactor listing payment gateways - #7050 by @maarcingebala:
  - Breaking changes in plugin methods: removed `get_payment_gateway` and `get_payment_gateway_for_checkout`; instead `get_payment_gateways` was added.
- Improve checkout performance - introduce `CheckoutInfo` data class - #6958 by @IKarbowiak;
  - Introduced changes in plugin methods definitions in the following methods, the `checkout` parameter changed to `checkout_info`:
    - `calculate_checkout_total`
    - `calculate_checkout_subtotal`
    - `calculate_checkout_shipping`
    - `get_checkout_shipping_tax_rate`
    - `calculate_checkout_line_total`
    - `calculate_checkout_line_unit_price`
    - `get_checkout_line_tax_rate`
    - `preprocess_order_creation`
  - `preprocess_order_creation` was extend with `lines_info` parameter
- Fix Avalara caching - #7036 by @fowczarek:
  - Introduced changes in plugin methods definitions:
    - `calculate_checkout_line_total` was extended with `lines` parameter
    - `calculate_checkout_line_unit_price` was extended with `lines` parameter
    - `get_checkout_line_tax_rate` was extended with `lines` parameter
  - To get proper taxes we should always send the whole checkout to Avalara.
- Extend plugins manager to configure plugins for each plugins - #7198 by @korycins:
  - Introduce changes in API:
    - `paymentInitialize` - add `channel` parameter. Optional when only one channel exists.
    - `pluginUpdate` - add `channel` parameter.
    - `availablePaymentGateways` - add `channel` parameter.
    - `storedPaymentSources` - add `channel` parameter.
    - `requestPasswordReset` - add `channel` parameter.
    - `requestEmailChange` - add `channel` parameter.
    - `confirmEmailChange` - add `channel` parameter.
    - `accountRequestDeletion` - add `channel` parameter.
    - change structure of type `Plugin`:
      - add `globalConfiguration` field for storing configuration when a plugin is globally configured
      - add `channelConfigurations` field for storing plugin configuration for each channel
      - removed `configuration` field, use `globalConfiguration` and `channelConfigurations` instead
    - change structure of input `PluginFilterInput`:
      - add `statusInChannels` field
      - add `type` field
      - removed `active` field. Use `statusInChannels` instead
  - Change plugin webhook endpoint - #7332 by @korycins.
    - Use /plugins/channel/<channel_slug>/<plugin_id> for plugins with channel configuration
    - Use /plugins/global/<plugin_id> for plugins with global configuration
    - Remove /plugin/<plugin_id> endpoint
- Fix doubling price in checkout for products without tax - #7056 by @IKarbowiak:
  - Introduce changes in plugins method:
    - `calculate_checkout_subtotal` has been dropped from plugins;
    - for correct subtotal calculation, `calculate_checkout_line_total` must be set (manager method for calculating checkout subtotal uses `calculate_checkout_line_total` method)
- Deprecated Stripe plugin - will be removed in Saleor 4.0
  - rename `StripeGatewayPlugin` to `DeprecatedStripeGatewayPlugin`.
  - introduce new `StripeGatewayPlugin` plugin.

### Other changes

#### Features

- Migrate from Draft.js to Editor.js format - #6430, #6456 by @IKarbowiak
- Allow using `Bearer` as an authorization prefix - #6996 by @korycins
- Add product rating - #6284 by @korycins
- Add order confirmation - #6498 by @tomaszszymanski12
- Extend Vatlayer functionalities - #7101 by @korycins:
  - Allow users to enter a list of exceptions (country ISO codes) that will use the source country rather than the destination country for tax purposes.
  - Allow users to enter a list of countries for which no VAT will be added.
- Extend order with origin and original order values - #7326 by @IKarbowiak
- Allow impersonating user by an app/staff - #7754 by @korycins:
  - Add `customerId` to `checkoutCustomerAttach` mutation
  - Add new permission `IMPERSONATE_USER`
- Add possibility to apply a discount to order/order line with status `DRAFT` - #6930 by @korycins
- Implement database read replicas - #8516, #8751 by @fowczarek
- Propagate sale and voucher discounts over specific lines - #8793 by @korycins
  - The created order lines from checkout will now have fulfilled all undiscounted fields with a default price value
    (without any discounts).
  - Order line will now include a voucher discount (in the case when the voucher is for specific products or have a
    flag apply_once_per_order). In that case, `Order.discounts` will not have a relation to `OrderDiscount` object.
  - Webhook payload for `OrderLine` will now include two new fields, `sale_id` (graphql ID of applied sale) and
    `voucher_code` (code of the valid voucher applied to this line).
  - When any sale or voucher discount was applied, `line.discount_reason` will be fulfilled.
  - New interface for handling more data for prices: `PricesData` and `TaxedPricesData` used in checkout calculations
    and in plugins/pluginManager.
- Attach sale discount info to the line when adding variant to order - #8821 by @IKarbowiak
  - Rename checkout interfaces: `CheckoutTaxedPricesData` instead of `TaxedPricesData`
    and `CheckoutPricesData` instead of `PricesData`
  - New interface for handling more data for prices: `OrderTaxedPricesData` used in plugins/pluginManager.
- Add uploading video URLs to product gallery - #6838 by @GrzegorzDerdak
- Add generic `FileUpload` mutation - #6470 by @IKarbowiak

#### Metadata

- Allow passing metadata to `accountRegister` mutation - #7152 by @piotrgrundas
- Copy metadata fields when creating reissue - #7358 by @IKarbowiak
- Add metadata to shipping zones and shipping methods - #6340 by @maarcingebala
- Add metadata to menu and menu item - #6648 by @tomaszszymanski129
- Add metadata to warehouse - #6727 by @d-wysocki
- Added support for querying objects by metadata fields - #6683 by @LeOndaz, #7421 by @korycins
- Change metadata mutations to use token for order and checkout as an identifier - #8542 by @IKarbowiak
  - After changes, using the order `id` for changing order metadata is deprecated

#### Attributes

- Add rich text attribute input - #7059 by @piotrgrundas
- Support setting value for AttributeValue mutations - #7037 by @piotrgrundas
- Add boolean attributes - #7454 by @piotrgrundas
- Add date & date time attributes - #7500 by @piotrgrundas
- Add file attributes - #6568 by @IKarbowiak
- Add page reference attributes - #6624 by @IKarbowiak
- Add product reference attributes - #6711 by @IKarbowiak
- Add numeric attributes - #6790 by @IKarbowiak
- Add `withChoices` flag for Attribute type - #7733 by @CossackDex
- Return empty results when filtering by non-existing attribute - #7025 by @maarcingebala
- Add Page Types - #6261 by @IKarbowiak

#### Plugins

- Add interface for integrating the auth plugins - #6799 by @korycins
- Add Sendgrid plugin - #6793 by @korycins
- Trigger `checkout_updated` plugin method for checkout metadata mutations - #7392 by @maarcingebala

#### Saleor Apps

- Add synchronous payment webhooks - #7044 by @maarcingebala
- Add `CUSTOMER_UPDATED` webhook, add addresses field to customer `CUSTOMER_CREATED` webhook - #6898 by @piotrgrundas
- Add `PRODUCT_VARIANT_CREATED`, `PRODUCT_VARIANT_UPDATED`, `PRODUCT_VARIANT_DELETED` webhooks, fix attributes field for `PRODUCT_CREATED`, `PRODUCT_UPDATED` webhooks - #6963 by @piotrgrundas
- Trigger `PRODUCT_UPDATED` webhook for collections and categories mutations - #7051 by @d-wysocki
- Extend order webhook payload with fulfillment fields - #7364, #7347 by @korycins
  - fulfillments extended with:
    - `total_refund_amount`
    - `shipping_refund_amount`
    - `lines`
  - fulfillment lines extended with:
    - `total_price_net_amount`
    - `total_price_gross_amount`
    - `undiscounted_unit_price_net`
    - `undiscounted_unit_price_gross`
    - `unit_price_net`
- Extend order payload with undiscounted prices and add psp_reference to payment model - #7339 by @IKarbowiak
  - order payload extended with the following fields:
    - `undiscounted_total_net_amount`
    - `undiscounted_total_gross_amount`
    - `psp_reference` on `payment`
  - order lines extended with:
    - `undiscounted_unit_price_net_amount`
    - `undiscounted_unit_price_gross_amount`
    - `undiscounted_total_price_net_amount`
    - `undiscounted_total_price_gross_amount`
- Add `product_id`, `product_variant_id`, `attribute_id` and `page_id` when it is possible for `AttributeValue` translations webhook - #7783 by @fowczarek
- Add draft orders webhooks - #8102 by @jakubkuc
- Add page webhooks: `PAGE_CREATED`, `PAGE_UPDATED` and `PAGE_DELETED` - #6787 by @d-wysocki
- Add `PRODUCT_DELETED` webhook - #6794 by @d-wysocki
- Add `page_type_id` in translations webhook - #7825 by @fowczarek
- Fix failing account mutations for app - #7569 by @IKarbowiak
- Add app support for events - #7622 by @IKarbowiak
- Fix creating translations with app - #6804 by @krzysztofwolski
- Change the `app` query to return info about the currently authenticated app - #6928 by @d-wysocki
- Mark `X-` headers as deprecated and add headers without prefix. All deprecated headers will be removed in Saleor 4.0 - #8179 by @L3str4nge
  - X-Saleor-Event -> Saleor-Event
  - X-Saleor-Domain -> Saleor-Domain
  - X-Saleor-Signature -> Saleor-Signature
  - X-Saleor-HMAC-SHA256 -> Saleor-HMAC-SHA256

#### Other changes

- Add query contains only schema validation - #6827 by @fowczarek
- Add introspection caching - #6871 by @fowczarek
- Fix Sentry reporting - #6902 by @fowczarek
- Deprecate API fields `Order.discount`, `Order.discountName`, `Order.translatedDiscountName` - #6874 by @korycins
- Fix argument validation in page resolver - #6960 by @fowczarek
- Drop `data` field from checkout line model - #6961 by @fowczarek
- Fix `totalCount` on connection resolver without `first` or `last` - #6975 by @fowczarek
- Fix variant resolver on `DigitalContent` - #6983 by @fowczarek
- Fix resolver by id and slug for product and product variant - #6985 by @d-wysocki
- Add optional support for reporting resource limits via a stub field in `shop` - #6967 by @NyanKiyoshi
- Update checkout quantity when checkout lines are deleted - #7002 by @IKarbowiak
- Fix available shipping methods - return also weight methods without weight limits - #7021 by @IKarbowiak
- Validate discount value for percentage vouchers and sales - #7033 by @d-wysocki
- Add field `languageCode` to types: `AccountInput`, `AccountRegisterInput`, `CheckoutCreateInput`, `CustomerInput`, `Order`, `User`. Add field `languageCodeEnum` to `Order` type. Add new mutation `CheckoutLanguageCodeUpdate`. Deprecate field `Order.languageCode`. - #6609 by @korycins
- Extend `Transaction` type with gateway response and `Payment` type with filter - #7062 by @IKarbowiak
- Fix invalid tax rates for lines - #7058 by @IKarbowiak
- Allow seeing unconfirmed orders - #7072 by @IKarbowiak
- Raise `GraphQLError` when too big integer value is provided - #7076 by @IKarbowiak
- Do not update draft order addresses when user is changing - #7088 by @IKarbowiak
- Recalculate draft order when product/variant was deleted - #7085 by @d-wysocki
- Added validation for `DraftOrderCreate` with negative quantity line - #7085 by @d-wysocki
- Remove HTML tags from product `description_plaintext` - #7094 by @d-wysocki
- Fix failing product tasks when instances are removed - #7092 by @IKarbowiak
- Update GraphQL endpoint to only match exactly `/graphql/` without trailing characters - #7117 by @IKarbowiak
- Introduce `traced_resolver` decorator instead of Graphene middleware - #7159 by @tomaszszymanski129
- Fix failing export when exporting attribute without values - #7131 by @IKarbowiak
- Fix incorrect payment data for Klarna - #7150 by @IKarbowiak
- Drop deleted images from storage - #7129 by @IKarbowiak
- Fix export with empty assignment values - #7214 by @IKarbowiak
- Change exported file name - #7222 by @IKarbowiak
- Fix core sorting on related fields - #7195 by @tomaszszymanski129
- Use GraphQL IDs instead of database IDs in export - #7240 by @IKarbowiak
- Fix draft order tax mismatch - #7226 by @IKarbowiak
  - Introduce `calculate_order_line_total` plugin method
- Update core logging for better Celery tasks handling - #7251 by @tomaszszymanski129
- Raise `ValidationError` when refund cannot be performed - #7260 by @IKarbowiak
- Fix customer addresses missing after customer creation - #7327 by @tomaszszymanski129
- Fix invoice generation - #7376 by @tomaszszymanski129
- Allow defining only one field in translations - #7363 by @IKarbowiak
- Allow filtering pages by ids - #7393 by @IKarbowiak
- Fix validate `min_spent` on vouchers to use net or gross value depends on `settings.display_gross_prices` - #7408 by @d-wysocki
- Fix invoice generation - #7376 by tomaszszymanski129
- Add hash to uploading images #7453 by @IKarbowiak
- Add file format validation for uploaded images - #7447 by @IKarbowiak
- Fix attaching params for address form errors - #7485 by @IKarbowiak
- Update draft order validation - #7253 by @IKarbowiak
  - Extend Order type with errors: [OrderError!]! field
  - Create tasks for deleting order lines by deleting products or variants
- Fix doubled checkout total price for one line and zero shipping price - #7532 by @IKarbowiak
- Deprecate nested objects in `TranslatableContent` types - #7522 by @IKarbowiak
- Modify order of auth middleware calls - #7572 by @tomaszszymanski129
- Drop assigning cheapest shipping method in checkout - #7767 by @maarcingebala
- Deprecate `query` argument in `sales` and `vouchers` queries - #7806 by @maarcingebala
- Allow translating objects by translatable content ID - #7803 by @maarcingebala
- Configure a periodic task for removing empty allocations - #7885 by @fowczarek
- Fix missing transaction id in Braintree - #8110 by @fowczarek
- Fix GraphQL federation support - #7771 #8107 by @rafalp
- Fix cursor-based pagination in products search - #8011 #8211 by @rafalp
- Batch loads in queries for Apollo Federation - #8362 by @rafalp
- Add workaround for failing Avatax when line has price 0 - #8610 by @korycins
- Add option to set tax code for shipping in Avatax configuration view - #8596 by @korycins
- Fix Avalara tax fetching from cache - #8647 by @fowczarek
- Fix incorrect stock allocation - #8931 by @IKarbowiak
- Fix incorrect handling of unavailable products in checkout - #8978, #9119 by @IKarbowiak, @korycins
- Add draft orders webhooks - #8102 by @jakubkuc
- Handle `SameSite` cookie attribute in jwt refresh token middleware - #8209 by @jakubkuc
- Fix creating translations with app - #6804 by @krzysztofwolski
- Add possibility to provide external payment ID during the conversion draft order to order - #6320 by @korycins
- Add basic rating for `Products` - #6284 by @korycins
- Add metadata to shipping zones and shipping methods - #6340 by @maarcingebala
- Add Page Types - #6261 by @IKarbowiak
- Migrate draftjs content to editorjs format - #6430 by @IKarbowiak
- Add editorjs sanitizer - #6456 by @IKarbowiak
- Add generic FileUpload mutation - #6470 by @IKarbowiak
- Order confirmation backend - #6498 by @tomaszszymanski129
- Handle `SameSite` cookie attribute in JWT refresh token middleware - #8209 by @jakubkuc
- Add possibility to provide external payment ID during the conversion draft order to order - #6320 by @korycins9
- Fix password reset request - #6351 by @Manfred-Madelaine-pro, Ambroise and Pierre
- Refund products support - #6530 by @korycins
- Add possibility to exclude products from shipping method - #6506 by @korycins
- Add `Shop.availableShippingMethods` query - #6551 by @IKarbowiak
- Add delivery time to shipping method - #6564 by @IKarbowiak
- Shipping zone description - #6653 by @tomaszszymanski129
- Get tax rate from plugins - #6649 by @IKarbowiak
- Added support for querying user by email - #6632 @LeOndaz
- Add order shipping tax rate - #6678 by @IKarbowiak
- Deprecate field `descriptionJSON` from `Product`, `Category`, `Collection` and field `contentJSON` from `Page` - #6692 by @d-wysocki
- Fix products visibility - #6704 by @IKarbowiak
- Fix page `contentJson` field to return JSON - #6832 by @d-wysocki
- Add SearchRank to search product by name and description. New enum added to `ProductOrderField` - `RANK` - which returns results sorted by search rank - #6872 by @d-wysocki
- Allocate stocks for order lines in a bulk way - #6877 by @IKarbowiak
- Deallocate stocks for order lines in a bulk way - #6896 by @IKarbowiak
- Prevent negative available quantity - #6897 by @d-wysocki
- Add default sorting by rank for search products - #6936 by @d-wysocki
- Fix exporting product description to xlsx - #6959 by @IKarbowiak
- Add `Shop.version` field to query API version - #6980 by @maarcingebala
- Add new authorization header `Authorization-Bearer` - #6998 by @korycins
- Add field `paymentMethodType` to `Payment` object - #7073 by @korycins
- Unify Warehouse Address API - #7481 by @d-wysocki
  - deprecate `companyName` on `Warehouse` type
  - remove `companyName` on `WarehouseInput` type
  - remove `WarehouseAddressInput` on `WarehouseUpdateInput` and `WarehouseCreateInput`, and change it to `AddressInput`
- Fix passing incorrect customer email to payment gateways - #7486 by @korycins
- Add HTTP meta tag for Content-Security-Policy in GraphQL Playground - #7662 by @NyanKiyoshi
- Add additional validation for `from_global_id_or_error` function - #8780 by @CossackDex

# 2.11.1

- Add support for Apple Pay on the web - #6466 by @korycins

## 2.11.0

### Features

- Add products export - #5255 by @IKarbowiak
- Add external apps support - #5767 by @korycins
- Invoices backend - #5732 by @tomaszszymanski129
- Adyen drop-in integration - #5914 by @korycins, @IKarbowiak
- Add a callback view to plugins - #5884 by @korycins
- Support pushing webhook events to message queues - #5940 by @patrys, @korycins
- Send a confirmation email when the order is canceled or refunded - #6017
- No secure cookie in debug mode - #6082 by @patrys, @orzechdev
- Add searchable and available for purchase flags to product - #6060 by @IKarbowiak
- Add `TotalPrice` to `OrderLine` - #6068 @fowczarek
- Add `PRODUCT_UPDATED` webhook event - #6100 by @tomaszszymanski129
- Search orders by GraphQL payment ID - #6135 by @korycins
- Search orders by a custom key provided by payment gateway - #6135 by @korycins
- Add ability to set a default product variant - #6140 by @tomaszszymanski129
- Allow product variants to be sortable - #6138 by @tomaszszymanski129
- Allow fetching stocks for staff users only with `MANAGE_ORDERS` permissions - #6139 by @fowczarek
- Add filtering to `ProductVariants` query and option to fetch variant by SKU in `ProductVariant` query - #6190 by @fowczarek
- Add filtering by Product IDs to `products` query - #6224 by @GrzegorzDerdak
- Add `change_currency` command - #6016 by @maarcingebala
- Add dummy credit card payment - #5822 by @IKarbowiak
- Add custom implementation of UUID scalar - #5646 by @koradon
- Add `AppTokenVerify` mutation - #5716 by @korycins

### Breaking Changes

- Refactored JWT support. Requires handling of JWT token in the storefront (a case when the backend returns the exception about the invalid token). - #5734, #5816 by @korycins
- New logging setup will now output JSON logs in production mode for ease of feeding them into log collection systems like Logstash or CloudWatch Logs - #5699 by @patrys
- Deprecate `WebhookEventType.CHECKOUT_QUANTITY_CHANGED` - #5837 by @korycins
- Anonymize and update order and payment fields; drop `PaymentSecureConfirm` mutation, drop Payment type fields: `extraData`, `billingAddress`, `billingEmail`, drop `gatewayResponse` from `Transaction` type - #5926 by @IKarbowiak
- Switch the HTTP stack from WSGI to ASGI based on Uvicorn - #5960 by @patrys
- Add `MANAGE_PRODUCT_TYPES_AND_ATTRIBUTES` permission, which is now required to access all attributes and product types related mutations - #6219 by @IKarbowiak

### Fixes

- Fix payment fields in order payload for webhooks - #5862 by @korycins
- Fix specific product voucher in draft orders - #5727 by @fowczarek
- Explicit country assignment in default shipping zones - #5736 by @maarcingebala
- Drop `json_content` field from the `Menu` model - #5761 by @maarcingebala
- Strip warehouse name in mutations - #5766 by @koradon
- Add missing order events during checkout flow - #5684 by @koradon
- Update Google Merchant to get tax rate based by plugin manager - #5823 by @gabmartinez
- Allow unicode in slug fields - #5877 by @IKarbowiak
- Fix empty plugin object result after `PluginUpdate` mutation - #5968 by @gabmartinez
- Allow finishing checkout when price amount is 0 - #6064 by @IKarbowiak
- Fix incorrect tax calculation for Avatax - #6035 by @korycins
- Fix incorrect calculation of subtotal with active Avatax - #6035 by @korycins
- Fix incorrect assignment of tax code for Avatax - #6035 by @korycins
- Do not allow negative product price - #6091 by @IKarbowiak
- Handle None as attribute value - #6092 by @IKarbowiak
- Fix for calling `order_created` before the order was saved - #6095 by @korycins
- Update default decimal places - #6098 by @IKarbowiak
- Avoid assigning the same pictures twice to a variant - #6112 by @IKarbowiak
- Fix crashing system when Avalara is improperly configured - #6117 by @IKarbowiak
- Fix for failing finalising draft order - #6133 by @korycins
- Remove corresponding draft order lines when variant is removing - #6119 by @IKarbowiak
- Update required perms for apps management - #6173 by @IKarbowiak
- Raise an error for an empty key in metadata - #6176 by @IKarbowiak
- Add attributes to product error - #6181 by @IKarbowiak
- Allow to add product variant with 0 price to draft order - #6189 by @IKarbowiak
- Fix deleting product when default variant is deleted - #6186 by @IKarbowiak
- Fix get unpublished products, product variants and collection as app - #6194 by @fowczarek
- Set `OrderFulfillStockInput` fields as required - #6196 by @IKarbowiak
- Fix attribute filtering by categories and collections - #6214 by @fowczarek
- Fix `is_visible` when `publication_date` is today - #6225 by @korycins
- Fix filtering products by multiple attributes - #6215 by @GrzegorzDerdak
- Add attributes validation while creating/updating a product's variant - #6269 by @GrzegorzDerdak
- Add metadata to page model - #6292 by @dominik-zeglen
- Fix for unnecessary attributes validation while updating simple product - #6300 by @GrzegorzDerdak
- Include order line total price to webhook payload - #6354 by @korycins
- Fix for fulfilling an order when product quantity equals allocated quantity - #6333 by @GrzegorzDerdak
- Fix for the ability to filter products on collection - #6363 by @GrzegorzDerdak

## 2.10.2

- Add command to change currencies in the database - #5906 by @d-wysocki

## 2.10.1

- Fix multiplied stock quantity - #5675 by @fowczarek
- Fix invalid allocation after migration - #5678 by @fowczarek
- Fix order mutations as app - #5680 by @fowczarek
- Prevent creating checkout/draft order with unpublished product - #5676 by @d-wysocki

## 2.10.0

- OpenTracing support - #5188 by @tomaszszymanski129
- Account confirmation email - #5126 by @tomaszszymanski129
- Relocate `Checkout` and `CheckoutLine` methods into separate module and update checkout related plugins to use them - #4980 by @krzysztofwolski
- Fix problem with free shipping voucher - #4942 by @IKarbowiak
- Add sub-categories to random data - #4949 by @IKarbowiak
- Deprecate `localized` field in Money type - #4952 by @IKarbowiak
- Fix for shipping API not applying taxes - #4913 by @kswiatek92
- Query object translation with only `manage_translation` permission - #4914 by @fowczarek
- Add customer note to draft orders API - #4973 by @IKarbowiak
- Allow to delete category and leave products - #4970 by @IKarbowiak
- Remove thumbnail generation from migration - #3494 by @kswiatek92
- Rename 'shipping_date' field in fulfillment model to 'created' - #2433 by @kswiatek92
- Reduce number of queries for 'checkoutComplete' mutation - #4989 by @IKarbowiak
- Force PyTest to ignore the environment variable containing the Django settings module - #4992 by @NyanKiyoshi
- Extend JWT token payload with user information - #4987 by @salwator
- Optimize the queries for product list in the dashboard - #4995 by @IKarbowiak
- Drop dashboard 1.0 - #5000 by @IKarbowiak
- Fixed serialization error on weight fields when running `loaddata` and `dumpdb` - #5005 by @NyanKiyoshi
- Fixed JSON encoding error on Google Analytics reporting - #5004 by @NyanKiyoshi
- Create custom field to translation, use new translation types in translations query - #5007 by @fowczarek
- Take allocated stock into account in `StockAvailability` filter - #5019 by @simonbru
- Generate matching postal codes for US addresses - #5033 by @maarcingebala
- Update debug toolbar - #5032 by @IKarbowiak
- Allow staff member to receive notification about customers orders - #4993 by @kswiatek92
- Add user's global id to the JWT payload - #5039 by @salwator
- Make middleware path resolving lazy - #5041 by @NyanKiyoshi
- Generate slug on saving the attribute value - #5055 by @fowczarek
- Fix order status after order update - #5072 by @fowczarek
- Extend top-level connection resolvers with ability to sort results - #5018 by @fowczarek
- Drop storefront 1.0 - #5043 by @IKarbowiak
- Replace permissions strings with enums - #5038 by @kswiatek92
- Remove gateways forms and templates - #5075 by @IKarbowiak
- Add `Wishlist` models and GraphQL endpoints - #5021 by @derenio
- Remove deprecated code - #5107 by @IKarbowiak
- Fix voucher start date filtering - #5133 by @dominik-zeglen
- Search by sku in products query - #5117 by @fowczarek
- Send fulfillment update email - #5118 by @IKarbowiak
- Add address query - #5148 by @kswiatek92
- Add `checkout_quantity_changed` webhook - #5042 by @derenio
- Remove unnecessary `manage_orders` permission - #5142 by @kswiatek92
- Mutation to change the user email - #5076 by @kswiatek92
- Add MyPy checks - #5150 by @IKarbowiak
- Move extracting user or service account to utils - #5152 by @kswiatek92
- Deprecate order status/created arguments - #5076 by @kswiatek92
- Fix getting title field in page mutations #5160 by @maarcingebala
- Copy public and private metadata from the checkout to the order upon creation - #5165 by @dankolbman
- Add warehouses and stocks- #4986 by @szewczykmira
- Add permission groups - #5176, #5513 by @IKarbowiak
- Drop `gettext` occurrences - #5189 by @IKarbowiak
- Fix `product_created` webhook - #5187 by @dzkb
- Drop unused resolver `resolve_availability` - #5190 by @maarcingebala
- Fix permission for `checkoutCustomerAttach` mutation - #5192 by @maarcingebala
- Restrict access to user field - #5194 by @maarcingebala
- Unify permission for service account API client in test - #5197 by @fowczarek
- Add additional confirmation step to `checkoutComplete` mutation - #5179 by @salwator
- Allow sorting warehouses by name - #5211 by @dominik-zeglen
- Add anonymization to GraphQL's `webhookSamplePayload` endpoint - #5161 @derenio
- Add slug to `Warehouse`, `Product` and `ProductType` models - #5196 by @IKarbowiak
- Add mutation for assigning, unassigning shipping zones to warehouse - #5217 by @kswiatek92
- Fix passing addresses to `PaymentData` objects - #5223 by @maarcingebala
- Return `null` when querying `me` as an anonymous user - #5231 by @maarcingebala
- Added `PLAYGROUND_ENABLED` environment variable/setting to allow to enable the GraphQL playground when `DEBUG` is disabled - #5254 by @NyanKiyoshi
- Fix access to order query when request from service account - #5258 by @fowczarek
- Customer shouldn't be able to see draft orders by token - #5259 by @fowczarek
- Customer shouldn't be able to query checkout with another customer - #5268 by @fowczarek
- Added integration support of Jaeger Tracing - #5282 by @NyanKiyoshi
- Return `null` when querying `me` as an anonymous user - #5231 as @maarcingebala
- Add `fulfillment created` webhook - @szewczykmira
- Unify metadata API - #5178 by @fowczarek
- Add compiled versions of emails to the repository - #5260 by @tomaszszymanski129
- Add required prop to fields where applicable - #5293 by @dominik-zeglen
- Drop `get_absolute_url` methods - #5299 by @IKarbowiak
- Add `--force` flag to `cleardb` command - #5302 by @maarcingebala
- Require non-empty message in `orderAddNote` mutation - #5316 by @maarcingebala
- Stock management refactor - #5323 by @IKarbowiak
- Add discount error codes - #5348 by @IKarbowiak
- Add benchmarks to checkout mutations - #5339 by @fowczarek
- Add pagination tests - #5363 by @fowczarek
- Add ability to assign multiple warehouses in mutations to create/update a shipping zone - #5399 by @fowczarek
- Add filter by ids to the `warehouses` query - #5414 by @fowczarek
- Add shipping rate price validation - #5411 by @kswiatek92
- Remove unused settings and environment variables - #5420 by @maarcingebala
- Add product price validation - #5413 by @kswiatek92
- Add attribute validation to `attributeAssign` mutation - #5423 by @kswiatek92
- Add possibility to update/delete more than one item in metadata - #5446 by @koradon
- Check if image exists before validating - #5425 by @kswiatek92
- Fix warehouses query not working without id - #5441 by @koradon
- Add `accountErrors` to `CreateToken` mutation - #5437, #5465 by @koradon
- Raise `GraphQLError` if filter has invalid IDs - #5460 by @gabmartinez
- Use `AccountErrorCode.INVALID_CREDENTIALS` instead of `INVALID_PASSWORD` - #5495 by @koradon
- Add tests for pagination - #5468 by @koradon
- Add `Job` abstract model and interface - #5510 by @IKarbowiak
- Refactor implementation of allocation - #5445 by @fowczarek
- Fix `WeightScalar` - #5530 by @koradon
- Add `OrderFulfill` mutation - #5525 by @fowczarek
- Add "It Works" page - #5494 by @IKarbowiak and @dominik-zeglen
- Extend errors in `OrderFulfill` mutation - #5553 by @fowczarek
- Refactor `OrderCancel` mutation for multiple warehouses - #5554 by @fowczarek
- Add negative weight validation - #5564 by @fowczarek
- Add error when user pass empty object as address - #5585 by @fowczarek
- Fix payment creation without shipping method - #5444 by @d-wysocki
- Fix checkout and order flow with variant without inventory tracking - #5599 by @fowczarek
- Fixed JWT expired token being flagged as unhandled error rather than handled. - #5603 by @NyanKiyoshi
- Refactor read-only middleware - #5602 by @maarcingebala
- Fix availability for variants without inventory tracking - #5605 by @fowczarek
- Drop support for configuring Vatlayer plugin from settings file. - #5614 by @korycins
- Add ability to query category, collection or product by slug - #5574 by @koradon
- Add `quantityAvailable` field to `ProductVariant` type - #5628 by @fowczarek
- Use tags rather than time-based logs for information on requests - #5608 by @NyanKiyoshi

## 2.9.0

### API

- Add mutation to change customer's first name last name - #4489 by @fowczarek
- Add mutation to delete customer's account - #4494 by @fowczarek
- Add mutation to change customer's password - #4656 by @fowczarek
- Add ability to customize email sender address in emails sent by Saleor - #4820 by @NyanKiyoshi
- Add ability to filter attributes per global ID - #4640 by @NyanKiyoshi
- Add ability to search product types by value (through the name) - #4647 by @NyanKiyoshi
- Add queries and mutation for serving and saving the configuration of all plugins - #4576 by @korycins
- Add `redirectUrl` to staff and user create mutations - #4717 by @fowczarek
- Add error codes to mutations responses - #4676 by @Kwaidan00
- Add translations to countries in `shop` query - #4732 by @fowczarek
- Add support for sorting product by their attribute values through given attribute ID - #4740 by @NyanKiyoshi
- Add descriptions for queries and query arguments - #4758 by @maarcingebala
- Add support for Apollo Federation - #4825 by @salwator
- Add mutation to create multiple product variants at once - #4735 by @fowczarek
- Add default value to custom errors - #4797 by @fowczarek
- Extend `availablePaymentGateways` field with gateways' configuration data - #4774 by @salwator
- Change `AddressValidationRules` API - #4655 by @Kwaidan00
- Use search in a consistent way; add sort by product type name and publication status to `products` query. - #4715 by @fowczarek
- Unify `menuItemMove` mutation with other reordering mutations - #4734 by @NyanKiyoshi
- Don't create an order when the payment was unsuccessful - #4500 by @NyanKiyoshi
- Don't require shipping information in checkout for digital orders - #4573 by @NyanKiyoshi
- Drop `manage_users` permission from the `permissions` query - #4854 by @maarcingebala
- Deprecate `inCategory` and `inCollection` attributes filters in favor of `filter` argument - #4700 by @NyanKiyoshi & @khalibloo
- Remove `PaymentGatewayEnum` from the schema, as gateways now are dynamic plugins - #4756 by @salwator
- Require `manage_products` permission to query `costPrice` and `stockQuantity` fields - #4753 by @NyanKiyoshi
- Refactor account mutations - #4510, #4668 by @fowczarek
- Fix generating random avatars when updating staff accounts - #4521 by @maarcingebala
- Fix updating JSON menu representation in mutations - #4524 by @maarcingebala
- Fix setting variant's `priceOverride` and `costPrice` to `null` - #4754 by @NyanKiyoshi
- Fix fetching staff user without `manage_users` permission - #4835 by @fowczarek
- Ensure that a GraphQL query is a string - #4836 by @nix010
- Add ability to configure the password reset link - #4863 by @fowczarek
- Fixed a performance issue where Saleor would sometimes run huge, unneeded prefetches when resolving categories or collections - #5291 by @NyanKiyoshi
- uWSGI now forces the django application to directly load on startup instead of being lazy - #5357 by @NyanKiyoshi

### Core

- Add enterprise-grade attributes management - #4351 by @dominik-zeglen and @NyanKiyoshi
- Add extensions manager - #4497 by @korycins
- Add service accounts - backend support - #4689 by @korycins
- Add support for webhooks - #4731 by @korycins
- Migrate the attributes mapping from HStore to many-to-many relation - #4663 by @NyanKiyoshi
- Create general abstraction for object metadata - #4447 by @salwator
- Add metadata to `Order` and `Fulfillment` models - #4513, #4866 by @szewczykmira
- Migrate the tax calculations to plugins - #4497 by @korycins
- Rewrite payment gateways using plugin architecture - #4669 by @salwator
- Rewrite Stripe integration to use PaymentIntents API - #4606 by @salwator
- Refactor password recovery system - #4617 by @fowczarek
- Add functionality to sort products by their "minimal variant price" - #4416 by @derenio
- Add voucher's "once per customer" feature - #4442 by @fowczarek
- Add validations for minimum password length in settings - #4735 by @fowczarek
- Add form to configure payments in the dashboard - #4807 by @szewczykmira
- Change `unique_together` in `AttributeValue` - #4805 by @fowczarek
- Change max length of SKU to 255 characters - #4811 by @lex111
- Distinguish `OrderLine` product name and variant name - #4702 by @fowczarek
- Fix updating order status after automatic fulfillment of digital products - #4709 by @korycins
- Fix error when updating or creating a sale with missing required values - #4778 by @NyanKiyoshi
- Fix error filtering pages by URL in the dashboard 1.0 - #4776 by @NyanKiyoshi
- Fix display of the products tax rate in the details page of dashboard 1.0 - #4780 by @NyanKiyoshi
- Fix adding the same product into a collection multiple times - #4518 by @NyanKiyoshi
- Fix crash when placing an order when a customer happens to have the same address more than once - #4824 by @NyanKiyoshi
- Fix time zone based tests - #4468 by @fowczarek
- Fix serializing empty URLs as a string when creating menu items - #4616 by @maarcingebala
- The invalid IP address in HTTP requests now fallback to the requester's IP address. - #4597 by @NyanKiyoshi
- Fix product variant update with current attribute values - #4936 by @fowczarek
- Update checkout last field and add auto now fields to save with update_fields parameter - #5177 by @IKarbowiak

### Dashboard 2.0

- Allow selecting the number of rows displayed in dashboard's list views - #4414 by @benekex2
- Add ability to toggle visible columns in product list - #4608 by @dominik-zeglen
- Add voucher settings - #4556 by @benekex2
- Contrast improvements - #4508 by @benekex2
- Display menu item form errors - #4551 by @dominik-zeglen
- Do not allow random IDs to appear in snapshots - #4495 by @dominik-zeglen
- Input UI changes - #4542 by @benekex2
- Implement new menu design - #4476 by @benekex2
- Refetch attribute list after closing modal - #4615 by @dominik-zeglen
- Add config for Testcafe - #4553 by @dominik-zeglen
- Fix product type taxes select - #4453 by @benekex2
- Fix form reloading - #4467 by @dominik-zeglen
- Fix voucher limit value when checkbox unchecked - #4456 by @benekex2
- Fix searches and pickers - #4487 by @dominik-zeglen
- Fix dashboard menu styles - #4491 by @benekex2
- Fix menu responsiveness - #4511 by @benekex2
- Fix loosing focus while typing in the product description field - #4549 by @dominik-zeglen
- Fix MUI warnings - #4588 by @dominik-zeglen
- Fix bulk action checkboxes - #4618 by @dominik-zeglen
- Fix rendering user avatar when it's empty #4546 by @maarcingebala
- Remove Dashboard 2.0 files form Saleor repository - #4631 by @dominik-zeglen
- Fix CreateToken mutation to use NonNull on errors field #5415 by @gabmartinez

### Other notable changes

- Replace Pipenv with Poetry - #3894 by @michaljelonek
- Upgrade `django-prices` to v2.1 - #4639 by @NyanKiyoshi
- Disable reports from uWSGI about broken pipe and write errors from disconnected clients - #4596 by @NyanKiyoshi
- Fix the random failures of `populatedb` trying to create users with an existing email - #4769 by @NyanKiyoshi
- Enforce `pydocstyle` for Python docstrings over the project - #4562 by @NyanKiyoshi
- Move Django Debug Toolbar to dev requirements - #4454 by @derenio
- Change license for artwork to CC-BY 4.0
- New translations:
  - Greek

## 2.8.0

### Core

- Avatax backend support - #4310 by @korycins
- Add ability to store used payment sources in gateways (first implemented in Braintree) - #4195 by @salwator
- Add ability to specify a minimal quantity of checkout items for a voucher - #4427 by @fowczarek
- Change the type of start and end date fields from Date to DateTime - #4293 by @fowczarek
- Revert the custom dynamic middlewares - #4452 by @NyanKiyoshi

### Dashboard 2.0

- UX improvements in Vouchers section - #4362 by @benekex2
- Add company address configuration - #4432 by @benekex2
- Require name when saving a custom list filter - #4269 by @benekex2
- Use `esModuleInterop` flag in `tsconfig.json` to simplify imports - #4372 by @dominik-zeglen
- Use hooks instead of a class component in forms - #4374 by @dominik-zeglen
- Drop CSRF token header from API client - #4357 by @dominik-zeglen
- Fix various bugs in the product section - #4429 by @dominik-zeglen

### Other notable changes

- Fix error when creating a checkout with voucher code - #4292 by @NyanKiyoshi
- Fix error when users enter an invalid phone number in an address - #4404 by @NyanKiyoshi
- Fix error when adding a note to an anonymous order - #4319 by @NyanKiyoshi
- Fix gift card duplication error in the `populatedb` script - #4336 by @fowczarek
- Fix vouchers apply once per order - #4339 by @fowczarek
- Fix discount tests failing at random - #4401 by @korycins
- Add `SPECIFIC_PRODUCT` type to `VoucherType` - #4344 by @fowczarek
- New translations:
  - Icelandic
- Refactored the backend side of `checkoutCreate` to improve performances and prevent side effects over the user's checkout if the checkout creation was to fail. - #4367 by @NyanKiyoshi
- Refactored the logic of cleaning the checkout shipping method over the API, so users do not lose the shipping method when updating their checkout. If the shipping method becomes invalid, it will be replaced by the cheapest available. - #4367 by @NyanKiyoshi & @szewczykmira
- Refactored process of getting available shipping methods to make it easier to understand and prevent human-made errors. - #4367 by @NyanKiyoshi
- Moved 3D secure option to Braintree plugin configuration and update config structure mechanism - #4751 by @salwator

## 2.7.0

### API

- Create order only when payment is successful - #4154 by @NyanKiyoshi
- Order Events containing order lines or fulfillment lines now return the line object in the GraphQL API - #4114 by @NyanKiyoshi
- GraphQL now prints exceptions to stderr as well as returning them or not - #4148 by @NyanKiyoshi
- Refactored API resolvers to static methods with root typing - #4155 by @NyanKiyoshi
- Add phone validation in the GraphQL API to handle the library upgrade - #4156 by @NyanKiyoshi

### Core

- Add basic Gift Cards support in the backend - #4025 by @fowczarek
- Add the ability to sort products within a collection - #4123 by @NyanKiyoshi
- Implement customer events - #4094 by @NyanKiyoshi
- Merge "authorize" and "capture" operations - #4098 by @korycins, @NyanKiyoshi
- Separate the Django middlewares from the GraphQL API middlewares - #4102 by @NyanKiyoshi, #4186 by @cmiacz

### Dashboard 2.0

- Add navigation section - #4012 by @dominik-zeglen
- Add filtering on product list - #4193 by @dominik-zeglen
- Add filtering on orders list - #4237 by @dominik-zeglen
- Change input style and improve Storybook stories - #4115 by @dominik-zeglen
- Migrate deprecated fields in Dashboard 2.0 - #4121 by @benekex2
- Add multiple select checkbox - #4133, #4146 by @benekex2
- Rename menu items in Dashboard 2.0 - #4172 by @benekex2
- Category delete modal improvements - #4171 by @benekex2
- Close modals on click outside - #4236 - by @benekex2
- Use date localize hook in translations - #4202 by @dominik-zeglen
- Unify search API - #4200 by @dominik-zeglen
- Default default PAGINATE_BY - #4238 by @dominik-zeglen
- Create generic filtering interface - #4221 by @dominik-zeglen
- Add default state to rich text editor = #4281 by @dominik-zeglen
- Fix translation discard button - #4109 by @benekex2
- Fix draftail options and icons - #4132 by @benekex2
- Fix typos and messages in Dashboard 2.0 - #4168 by @benekex2
- Fix view all orders button - #4173 by @benekex2
- Fix visibility card view - #4198 by @benekex2
- Fix query refetch after selecting an object in list - #4272 by @dominik-zeglen
- Fix image selection in variants - #4270 by @benekex2
- Fix collection search - #4267 by @dominik-zeglen
- Fix quantity height in draft order edit - #4273 by @benekex2
- Fix checkbox clickable area size - #4280 by @dominik-zeglen
- Fix breaking object selection in menu section - #4282 by @dominik-zeglen
- Reset selected items when tab switch - #4268 by @benekex2

### Other notable changes

- Add support for Google Cloud Storage - #4127 by @chetabahana
- Adding a nonexistent variant to checkout no longer crashes - #4166 by @NyanKiyoshi
- Disable storage of Celery results - #4169 by @NyanKiyoshi
- Disable polling in Playground - #4188 by @maarcingebala
- Cleanup code for updated function names and unused argument - #4090 by @jxltom
- Users can now add multiple "Add to Cart" forms in a single page - #4165 by @NyanKiyoshi
- Fix incorrect argument in `get_client_token` in Braintree integration - #4182 by @maarcingebala
- Fix resolving attribute values when transforming them to HStore - #4161 by @maarcingebala
- Fix wrong calculation of subtotal in cart page - #4145 by @korycins
- Fix margin calculations when product/variant price is set to zero - #4170 by @MahmoudRizk
- Fix applying discounts in checkout's subtotal calculation in API - #4192 by @maarcingebala
- Fix GATEWAYS_ENUM to always contain all implemented payment gateways - #4108 by @koradon

## 2.6.0

### API

- Add unified filtering interface in resolvers - #3952, #4078 by @korycins
- Add mutations for bulk actions - #3935, #3954, #3967, #3969, #3970 by @akjanik
- Add mutation for reordering menu items - #3958 by @NyanKiyoshi
- Optimize queries for single nodes - #3968 @NyanKiyoshi
- Refactor error handling in mutations #3891 by @maarcingebala & @akjanik
- Specify mutation permissions through Meta classes - #3980 by @NyanKiyoshi
- Unify pricing access in products and variants - #3948 by @NyanKiyoshi
- Use only_fields instead of exclude_fields in type definitions - #3940 by @michaljelonek
- Prefetch collections when getting sales of a bunch of products - #3961 by @NyanKiyoshi
- Remove unnecessary dedents from GraphQL schema so new Playground can work - #4045 by @salwator
- Restrict resolving payment by ID - #4009 @NyanKiyoshi
- Require `checkoutId` for updating checkout's shipping and billing address - #4074 by @jxltom
- Handle errors in `TokenVerify` mutation - #3981 by @fowczarek
- Unify argument names in types and resolvers - #3942 by @NyanKiyoshi

### Core

- Use Black as the default code formatting tool - #3852 by @krzysztofwolski and @NyanKiyoshi
- Dropped Python 3.5 support - #4028 by @korycins
- Rename Cart to Checkout - #3963 by @michaljelonek
- Use data classes to exchange data with payment gateways - #4028 by @korycins
- Refactor order events - #4018 by @NyanKiyoshi

### Dashboard 2.0

- Add bulk actions - #3955 by @dominik-zeglen
- Add user avatar management - #4030 by @benekex2
- Add navigation drawer support on mobile devices - #3839 by @benekex2
- Fix rendering validation errors in product form - #4024 by @benekex2
- Move dialog windows to query string rather than router paths - #3953 by @dominik-zeglen
- Update order events types - #4089 by @jxltom
- Code cleanup by replacing render props with react hooks - #4010 by @dominik-zeglen

### Other notable changes

- Add setting to enable Django Debug Toolbar - #3983 by @koradon
- Use newest GraphQL Playground - #3971 by @salwator
- Ensure adding to quantities in the checkout is respecting the limits - #4005 by @NyanKiyoshi
- Fix country area choices - #4008 by @fowczarek
- Fix price_range_as_dict function - #3999 by @zodiacfireworks
- Fix the product listing not showing in the voucher when there were products selected - #4062 by @NyanKiyoshi
- Fix crash in Dashboard 1.0 when updating an order address's phone number - #4061 by @NyanKiyoshi
- Reduce the time of tests execution by using dummy password hasher - #4083 by @korycins
- Set up explicit **hash** function - #3979 by @akjanik
- Unit tests use none as media root - #3975 by @korycins
- Update file field styles with materializecss template filter - #3998 by @zodiacfireworks
- New translations:
  - Albanian
  - Colombian Spanish
  - Lithuanian

## 2.5.0

### API

- Add query to fetch draft orders - #3809 by @michaljelonek
- Add bulk delete mutations - #3838 by @michaljelonek
- Add `languageCode` enum to API - #3819 by @michaljelonek, #3854 by @jxltom
- Duplicate address instances in checkout mutations - #3866 by @pawelzar
- Restrict access to `orders` query for unauthorized users - #3861 by @pawelzar
- Support setting address as default in address mutations - #3787 by @jxltom
- Fix phone number validation in GraphQL when country prefix not given - #3905 by @patrys
- Report pretty stack traces in DEBUG mode - #3918 by @patrys

### Core

- Drop support for Django 2.1 and Django 1.11 (previous LTS) - #3929 by @patrys
- Fulfillment of digital products - #3868 by @korycins
- Introduce avatars for staff accounts - #3878 by @pawelzar
- Refactor the account avatars path from a relative to absolute - #3938 by @NyanKiyoshi

### Dashboard 2.0

- Add translations section - #3884 by @dominik-zeglen
- Add light/dark theme - #3856 by @dominik-zeglen
- Add customer's address book view - #3826 by @dominik-zeglen
- Add "Add variant" button on the variant details page = #3914 by @dominik-zeglen
- Add back arrows in "Configure" subsections - #3917 by @dominik-zeglen
- Display avatars in staff views - #3922 by @dominik-zeglen
- Prevent user from changing his own status and permissions - #3922 by @dominik-zeglen
- Fix crashing product create view - #3837, #3910 by @dominik-zeglen
- Fix layout in staff members details page - #3857 by @dominik-zeglen
- Fix unfocusing rich text editor - #3902 by @dominik-zeglen
- Improve accessibility - #3856 by @dominik-zeglen

### Other notable changes

- Improve user and staff management in dashboard 1.0 - #3781 by @jxltom
- Fix default product tax rate in Dashboard 1.0 - #3880 by @pawelzar
- Fix logo in docs - #3928 by @michaljelonek
- Fix name of logo file - #3867 by @jxltom
- Fix variants for juices in example data - #3926 by @michaljelonek
- Fix alignment of the cart dropdown on new bootstrap version - #3937 by @NyanKiyoshi
- Refactor the account avatars path from a relative to absolute - #3938 by @NyanKiyoshi
- New translations:
  - Armenian
  - Portuguese
  - Swahili
  - Thai

## 2.4.0

### API

- Add model translations support in GraphQL API - #3789 by @michaljelonek
- Add mutations to manage addresses for authenticated customers - #3772 by @Kwaidan00, @maarcingebala
- Add mutation to apply vouchers in checkout - #3739 by @Kwaidan00
- Add thumbnail field to `OrderLine` type - #3737 by @michaljelonek
- Add a query to fetch order by token - #3740 by @michaljelonek
- Add city choices and city area type to address validator API - #3788 by @jxltom
- Fix access to unpublished objects in API - #3724 by @Kwaidan00
- Fix bug where errors are not returned when creating fulfillment with a non-existent order line - #3777 by @jxltom
- Fix `productCreate` mutation when no product type was provided - #3804 by @michaljelonek
- Enable database search in products query - #3736 by @michaljelonek
- Use authenticated user's email as default email in creating checkout - #3726 by @jxltom
- Generate voucher code if it wasn't provided in mutation - #3717 by @Kwaidan00
- Improve limitation of vouchers by country - #3707 by @michaljelonek
- Only include canceled fulfillments for staff in fulfillment API - #3778 by @jxltom
- Support setting address as when creating customer address #3782 by @jxltom
- Fix generating slug from title - #3816 by @maarcingebala
- Add `variant` field to `OrderLine` type - #3820 by @maarcingebala

### Core

- Add JSON fields to store rich-text content - #3756 by @michaljelonek
- Add function to recalculate total order weight - #3755 by @Kwaidan00, @maarcingebala
- Unify cart creation logic in API and Django views - #3761, #3790 by @maarcingebala
- Unify payment creation logic in API and Django views - #3715 by @maarcingebala
- Support partially charged and refunded payments - #3735 by @jxltom
- Support partial fulfillment of ordered items - #3754 by @jxltom
- Fix applying discounts when a sale has no end date - #3595 by @cprinos

### Dashboard 2.0

- Add "Discounts" section - #3654 by @dominik-zeglen
- Add "Pages" section; introduce Draftail WYSIWYG editor - #3751 by @dominik-zeglen
- Add "Shipping Methods" section - #3770 by @dominik-zeglen
- Add support for date and datetime components - #3708 by @dominik-zeglen
- Restyle app layout - #3811 by @dominik-zeglen

### Other notable changes

- Unify model field names related to models' public access - `publication_date` and `is_published` - #3706 by @michaljelonek
- Improve filter orders by payment status - #3749 @jxltom
- Refactor translations in emails - #3701 by @Kwaidan00
- Use exact image versions in docker-compose - #3742 by @ashishnitinpatil
- Sort order payment and history in descending order - #3747 by @jxltom
- Disable style-loader in dev mode - #3720 by @jxltom
- Add ordering to shipping method - #3806 by @michaljelonek
- Add missing type definition for dashboard 2.0 - #3776 by @jxltom
- Add header and footer for checkout success pages #3752 by @jxltom
- Add instructions for using local assets in Docker - #3723 by @michaljelonek
- Update S3 deployment documentation to include CORS configuration note - #3743 by @NyanKiyoshi
- Fix missing migrations for is_published field of product and page model - #3757 by @jxltom
- Fix problem with l10n in Braintree payment gateway template - #3691 by @Kwaidan00
- Fix bug where payment is not filtered from active ones when creating payment - #3732 by @jxltom
- Fix incorrect cart badge location - #3786 by @jxltom
- Fix storefront styles after bootstrap is updated to 4.3.1 - #3753 by @jxltom
- Fix logo size in different browser and devices with different sizes - #3722 by @jxltom
- Rename dumpdata file `db.json` to `populatedb_data.json` - #3810 by @maarcingebala
- Prefetch collections for product availability - #3813 by @michaljelonek
- Bump django-graphql-jwt - #3814 by @michaljelonek
- Fix generating slug from title - #3816 by @maarcingebala
- New translations:
  - Estonian
  - Indonesian

## 2.3.1

- Fix access to private variant fields in API - #3773 by maarcingebala
- Limit access of quantity and allocated quantity to staff in GraphQL API #3780 by @jxltom

## 2.3.0

### API

- Return user's last checkout in the `User` type - #3578 by @fowczarek
- Automatically assign checkout to the logged in user - #3587 by @fowczarek
- Expose `chargeTaxesOnShipping` field in the `Shop` type - #3603 by @fowczarek
- Expose list of enabled payment gateways - #3639 by @fowczarek
- Validate uploaded files in a unified way - #3633 by @fowczarek
- Add mutation to trigger fetching tax rates - #3622 by @fowczarek
- Use USERNAME_FIELD instead of hard-code email field when resolving user - #3577 by @jxltom
- Require variant and quantity fields in `CheckoutLineInput` type - #3592 by @jxltom
- Preserve order of nodes in `get_nodes_or_error` function - #3632 by @jxltom
- Add list mutations for `Voucher` and `Sale` models - #3669 by @michaljelonek
- Use proper type for countries in `Voucher` type - #3664 by @michaljelonek
- Require email in when creating checkout in API - #3667 by @michaljelonek
- Unify returning errors in the `tokenCreate` mutation - #3666 by @michaljelonek
- Use `Date` field in Sale/Voucher inputs - #3672 by @michaljelonek
- Refactor checkout mutations - #3610 by @fowczarek
- Refactor `clean_instance`, so it does not returns errors anymore - #3597 by @akjanik
- Handle GraphqQL syntax errors - #3576 by @jxltom

### Core

- Refactor payments architecture - #3519 by @michaljelonek
- Improve Docker and `docker-compose` configuration - #3657 by @michaljelonek
- Allow setting payment status manually for dummy gateway in Storefront 1.0 - #3648 by @jxltom
- Infer default transaction kind from operation type - #3646 by @jxltom
- Get correct payment status for order without any payments - #3605 by @jxltom
- Add default ordering by `id` for `CartLine` model - #3593 by @jxltom
- Fix "set password" email sent to customer created in the dashboard - #3688 by @Kwaidan00

### Dashboard 2.0

- ️Add taxes section - #3622 by @dominik-zeglen
- Add drag'n'drop image upload - #3611 by @dominik-zeglen
- Unify grid handling - #3520 by @dominik-zeglen
- Add component generator - #3670 by @dominik-zeglen
- Throw Typescript errors while snapshotting - #3611 by @dominik-zeglen
- Simplify mutation's error checking - #3589 by @dominik-zeglen
- Fix order cancelling - #3624 by @dominik-zeglen
- Fix logo placement - #3602 by @dominik-zeglen

### Other notable changes

- Register Celery task for updating exchange rates - #3599 by @jxltom
- Fix handling different attributes with the same slug - #3626 by @jxltom
- Add missing migrations for tax rate choices - #3629 by @jxltom
- Fix `TypeError` on calling `get_client_token` - #3660 by @michaljelonek
- Make shipping required as default when creating product types - #3655 by @jxltom
- Display payment status on customer's account page in Storefront 1.0 - #3637 by @jxltom
- Make order fields sequence in Dashboard 1.0 same as in Dashboard 2.0 - #3606 by @jxltom
- Fix returning products for homepage for the currently viewing user - #3598 by @jxltom
- Allow filtering payments by status in Dashboard 1.0 - #3608 by @jxltom
- Fix typo in the definition of order status - #3649 by @jxltom
- Add margin for order notes section - #3650 by @jxltom
- Fix logo position - #3609, #3616 by @jxltom
- Storefront visual improvements - #3696 by @piotrgrundas
- Fix product list price filter - #3697 by @Kwaidan00
- Redirect to success page after successful payment - #3693 by @Kwaidan00

## 2.2.0

### API

- Use `PermissionEnum` as input parameter type for `permissions` field - #3434 by @maarcingebala
- Add "authorize" and "charge" mutations for payments - #3426 by @jxltom
- Add alt text to product thumbnails and background images of collections and categories - #3429 by @fowczarek
- Fix passing decimal arguments = #3457 by @fowczarek
- Allow sorting products by the update date - #3470 by @jxltom
- Validate and clear the shipping method in draft order mutations - #3472 by @fowczarek
- Change tax rate field to choice field - #3478 by @fowczarek
- Allow filtering attributes by collections - #3508 by @maarcingebala
- Resolve to `None` when empty object ID was passed as mutation argument - #3497 by @maarcingebala
- Change `errors` field type from [Error] to [Error!] - #3489 by @fowczarek
- Support creating default variant for product types that don't use multiple variants - #3505 by @fowczarek
- Validate SKU when creating a default variant - #3555 by @fowczarek
- Extract enums to separate files - #3523 by @maarcingebala

### Core

- Add Stripe payment gateway - #3408 by @jxltom
- Add `first_name` and `last_name` fields to the `User` model - #3101 by @fowczarek
- Improve several payment validations - #3418 by @jxltom
- Optimize payments related database queries - #3455 by @jxltom
- Add publication date to collections - #3369 by @k-brk
- Fix hard-coded site name in order PDFs - #3526 by @NyanKiyoshi
- Update favicons to the new style - #3483 by @dominik-zeglen
- Fix migrations for default currency - #3235 by @bykof
- Remove Elasticsearch from `docker-compose.yml` - #3482 by @maarcingebala
- Resort imports in tests - #3471 by @jxltom
- Fix the no shipping orders payment crash on Stripe - #3550 by @NyanKiyoshi
- Bump backend dependencies - #3557 by @maarcingebala. This PR removes security issue CVE-2019-3498 which was present in Django 2.1.4. Saleor however wasn't vulnerable to this issue as it doesn't use the affected `django.views.defaults.page_not_found()` view.
- Generate random data using the default currency - #3512 by @stephenmoloney
- New translations:
  - Catalan
  - Serbian

### Dashboard 2.0

- Restyle product selection dialogs - #3499 by @dominik-zeglen, @maarcingebala
- Fix minor visual bugs in Dashboard 2.0 - #3433 by @dominik-zeglen
- Display warning if order draft has missing data - #3431 by @dominik-zeglen
- Add description field to collections - #3435 by @dominik-zeglen
- Add query batching - #3443 by @dominik-zeglen
- Use autocomplete fields in country selection - #3443 by @dominik-zeglen
- Add alt text to categories and collections - #3461 by @dominik-zeglen
- Use first and last name of a customer or staff member in UI - #3247 by @Bonifacy1, @dominik-zeglen
- Show error page if an object was not found - #3463 by @dominik-zeglen
- Fix simple product's inventory data saving bug - #3474 by @dominik-zeglen
- Replace `thumbnailUrl` with `thumbnail { url }` - #3484 by @dominik-zeglen
- Change "Feature on Homepage" switch behavior - #3481 by @dominik-zeglen
- Expand payment section in order view - #3502 by @dominik-zeglen
- Change TypeScript loader to speed up the build process - #3545 by @patrys

### Bugfixes

- Do not show `Pay For Order` if order is partly paid since partial payment is not supported - #3398 by @jxltom
- Fix attribute filters in the products category view - #3535 by @fowczarek
- Fix storybook dependencies conflict - #3544 by @dominik-zeglen

## 2.1.0

### API

- Change selected connection fields to lists - #3307 by @fowczarek
- Require pagination in connections - #3352 by @maarcingebala
- Replace Graphene view with a custom one - #3263 by @patrys
- Change `sortBy` parameter to use enum type - #3345 by @fowczarek
- Add `me` query to fetch data of a logged-in user - #3202, #3316 by @fowczarek
- Add `canFinalize` field to the Order type - #3356 by @fowczarek
- Extract resolvers and mutations to separate files - #3248 by @fowczarek
- Add VAT tax rates field to country - #3392 by @michaljelonek
- Allow creating orders without users - #3396 by @fowczarek

### Core

- Add Razorpay payment gatway - #3205 by @NyanKiyoshi
- Use standard tax rate as a default tax rate value - #3340 by @fowczarek
- Add description field to the Collection model - #3275 by @fowczarek
- Enforce the POST method on VAT rates fetching - #3337 by @NyanKiyoshi
- Generate thumbnails for category/collection background images - #3270 by @NyanKiyoshi
- Add warm-up support in product image creation mutation - #3276 by @NyanKiyoshi
- Fix error in the `populatedb` script when running it not from the project root - #3272 by @NyanKiyoshi
- Make Webpack rebuilds fast - #3290 by @patrys
- Skip installing Chromium to make deployment faster - #3227 by @jxltom
- Add default test runner - #3258 by @jxltom
- Add Transifex client to Pipfile - #3321 by @jxltom
- Remove additional pytest arguments in tox - #3338 by @jxltom
- Remove test warnings - #3339 by @jxltom
- Remove runtime warning when product has discount - #3310 by @jxltom
- Remove `django-graphene-jwt` warnings - #3228 by @jxltom
- Disable deprecated warnings - #3229 by @jxltom
- Add `AWS_S3_ENDPOINT_URL` setting to support DigitalOcean spaces. - #3281 by @hairychris
- Add `.gitattributes` file to hide diffs for generated files on Github - #3055 by @NyanKiyoshi
- Add database sequence reset to `populatedb` - #3406 by @michaljelonek
- Get authorized amount from succeeded auth transactions - #3417 by @jxltom
- Resort imports by `isort` - #3412 by @jxltom

### Dashboard 2.0

- Add confirmation modal when leaving view with unsaved changes - #3375 by @dominik-zeglen
- Add dialog loading and error states - #3359 by @dominik-zeglen
- Split paths and urls - #3350 by @dominik-zeglen
- Derive state from props in forms - #3360 by @dominik-zeglen
- Apply debounce to autocomplete fields - #3351 by @dominik-zeglen
- Use Apollo signatures - #3353 by @dominik-zeglen
- Add order note field in the order details view - #3346 by @dominik-zeglen
- Add app-wide progress bar - #3312 by @dominik-zeglen
- Ensure that all queries are built on top of TypedQuery - #3309 by @dominik-zeglen
- Close modal windows automatically - #3296 by @dominik-zeglen
- Move URLs to separate files - #3295 by @dominik-zeglen
- Add basic filters for products and orders list - #3237 by @Bonifacy1
- Fetch default currency from API - #3280 by @dominik-zeglen
- Add `displayName` property to components - #3238 by @Bonifacy1
- Add window titles - #3279 by @dominik-zeglen
- Add paginator component - #3265 by @dominik-zeglen
- Update Material UI to 3.6 - #3387 by @patrys
- Upgrade React, Apollo, Webpack and Babel - #3393 by @patrys
- Add pagination for required connections - #3411 by @dominik-zeglen

### Bugfixes

- Fix language codes - #3311 by @jxltom
- Fix resolving empty attributes list - #3293 by @maarcingebala
- Fix range filters not being applied - #3385 by @michaljelonek
- Remove timeout for updating image height - #3344 by @jxltom
- Return error if checkout was not found - #3289 by @maarcingebala
- Solve an auto-resize conflict between Materialize and medium-editor - #3367 by @adonig
- Fix calls to `ngettext_lazy` - #3380 by @patrys
- Filter preauthorized order from succeeded transactions - #3399 by @jxltom
- Fix incorrect country code in fixtures - #3349 by @bingimar
- Fix updating background image of a collection - #3362 by @fowczarek & @dominik-zeglen

### Docs

- Document settings related to generating thumbnails on demand - #3329 by @NyanKiyoshi
- Improve documentation for Heroku deployment - #3170 by @raybesiga
- Update documentation on Docker deployment - #3326 by @jxltom
- Document payment gateway configuration - #3376 by @NyanKiyoshi

## 2.0.0

### API

- Add mutation to delete a customer; add `isActive` field in `customerUpdate` mutation - #3177 by @maarcingebala
- Add mutations to manage authorization keys - #3082 by @maarcingebala
- Add queries for dashboard homepage - #3146 by @maarcingebala
- Allows user to unset homepage collection - #3140 by @oldPadavan
- Use enums as permission codes - #3095 by @the-bionic
- Return absolute image URLs - #3182 by @maarcingebala
- Add `backgroundImage` field to `CategoryInput` - #3153 by @oldPadavan
- Add `dateJoined` and `lastLogin` fields in `User` type - #3169 by @maarcingebala
- Separate `parent` input field from `CategoryInput` - #3150 by @akjanik
- Remove duplicated field in Order type - #3180 by @maarcingebala
- Handle empty `backgroundImage` field in API - #3159 by @maarcingebala
- Generate name-based slug in collection mutations - #3145 by @akjanik
- Remove products field from `collectionUpdate` mutation - #3141 by @oldPadavan
- Change `items` field in `Menu` type from connection to list - #3032 by @oldPadavan
- Make `Meta.description` required in `BaseMutation` - #3034 by @oldPadavan
- Apply `textwrap.dedent` to GraphQL descriptions - #3167 by @fowczarek

### Dashboard 2.0

- Add collection management - #3135 by @dominik-zeglen
- Add customer management - #3176 by @dominik-zeglen
- Add homepage view - #3155, #3178 by @Bonifacy1 and @dominik-zeglen
- Add product type management - #3052 by @dominik-zeglen
- Add site settings management - #3071 by @dominik-zeglen
- Escape node IDs in URLs - #3115 by @dominik-zeglen
- Restyle categories section - #3072 by @Bonifacy1

### Other

- Change relation between `ProductType` and `Attribute` models - #3097 by @maarcingebala
- Remove `quantity-allocated` generation in `populatedb` script - #3084 by @MartinSeibert
- Handle `Money` serialization - #3131 by @Pacu2
- Do not collect unnecessary static files - #3050 by @jxltom
- Remove host mounted volume in `docker-compose` - #3091 by @tiangolo
- Remove custom services names in `docker-compose` - #3092 by @tiangolo
- Replace COUNTRIES with countries.countries - #3079 by @neeraj1909
- Installing dev packages in docker since tests are needed - #3078 by @jxltom
- Remove comparing string in address-form-panel template - #3074 by @tomcio1205
- Move updating variant names to a Celery task - #3189 by @fowczarek

### Bugfixes

- Fix typo in `clean_input` method - #3100 by @the-bionic
- Fix typo in `ShippingMethod` model - #3099 by @the-bionic
- Remove duplicated variable declaration - #3094 by @the-bionic

### Docs

- Add createdb note to getting started for Windows - #3106 by @ajostergaard
- Update docs on pipenv - #3045 by @jxltom<|MERGE_RESOLUTION|>--- conflicted
+++ resolved
@@ -14,11 +14,9 @@
 - Migrate order discount id from int to UUID - #9729 by @IKarbowiak
   - Changed the order discount `id` from `int` to `UUID`, the old ids still can be used
   for old order discounts.
-<<<<<<< HEAD
 - Unify checkout's ID fields. - #9862 by @korycins
   - Deprecate `checkoutID` and `token` in all Checkout's mutations. Use `id` instead.
   - Deprecate `token` in `checkout` query. Use `id` instead.
-=======
 - Add `unitPrice`, `undiscountedUnitPrice`, `undiscountedTotalPrice` fields to `CheckoutLine` type - #9821 by @fowczarek
 
 
@@ -26,7 +24,6 @@
 
 - Hide private metadata in notification payloads - #9849 by @maarcingebala
   - From now on, the `private_metadata` field in `NOTIFY_USER` webhook payload is deprecated and it will return an empty dictionary. This change also affects `AdminEmailPlugin`, `UserEmailPlugin`, an d `SendgridEmailPlugin`.
->>>>>>> f2f142aa
 
 ### Other changes
 - Fix for sending incorrect prices to Avatax - #9633 by @korycins
