--- conflicted
+++ resolved
@@ -52,12 +52,9 @@
 - Add a new `product` field on `AssignedProductAttributeValue`. First part of a simplification of Attribute - Product relation from #12881. by @aniav
 - Lazy legacy webhooks payload generation - #13758 by @maarcingebala
 - Fix NoneType in `prodcutChannelsListingUpdate` - #13694 by @Manoj-gowra
-<<<<<<< HEAD
-- Update workflow actions with poetry dependencies - #13736 by @rafiwts
-=======
 - Extended `AttributeValueTranslation.name` to 250 characters - #13776 by @aniav
 - Add a new `page` field on `AssignedPageAttributeValue`. First stage (migration) of a simplification of Attribute - Page relation from #13403. by michal-macioszczyk
->>>>>>> b17b3061
+- Update workflow actions with poetry dependencies - #13736 by @rafiwts
 
 # 3.15.0
 
