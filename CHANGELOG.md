# Changelog

All notable, unreleased changes to this project will be documented in this file. For the released changes, please visit the [Releases](https://github.com/mirumee/saleor/releases) page.

# 3.10.0 [Unreleased]

### Breaking changes

### GraphQL API

- Add ability to filter and sort products of a category - #10917 by @yemeksepeti-cihankarluk, @ogunheper
  - Add `filter` argument to `Category.products`
  - Add `sortBy` argument to `Category.products`

### Other changes
<<<<<<< HEAD
- Fix fetching the `checkout.availableCollectionPoints` - #11489 by @IKarbowiak
=======
- Move checkout metadata to separate model - #11264  by @jakubkuc
>>>>>>> 10356eb2

# 3.9.0

### Highlights

- Flat tax rates - #9784 by @maarcingebala

### Breaking changes

- Drop Vatlayer plugin - #9784 by @maarcingebala
  - The following fields are no longer used:
    - `Product.chargeTaxes` - from now on, presence of `Product.taxClass` instance decides whether to charge taxes for a product. As a result, the "Charge Taxes" column in CSV product exports returns empty values.
    - `Shop.chargeTaxesOnShipping` - from now on, presence of `ShippingMethod.taxClass` decides whether to charge taxes for a shipping method.
    - `Shop.includeTaxesInPrices`, `Shop.displayGrossPrices` - configuration moved to `Channel.taxConfiguration`.
  - Removed the following plugin manager methods:
    - `assign_tax_code_to_object_meta`
    - `apply_taxes_to_product`
    - `fetch_taxes_data`
    - `get_tax_rate_percentage_value`
    - `update_taxes_for_order_lines`

### GraphQL API

- Add `attribute` field to `AttributeValueTranslatableContent` type. #11028 by @zedzior
- Add new properties in the `Product` type - #10537 by @kadewu
  - Add new fields: `Product.attribute`, `Product.variant`
  - Add `sortBy` argument to `Product.media`
- Allow assigning attribute value using its ID. Add to `AttributeValueInput` dedicated field for each input type. #11206 by @zedzior

### Other changes

- Re-enable 5 minute database connection persistence by default - #11074 + #11100 by @NyanKiyoshi
  <br/>Set `DB_CONN_MAX_AGE=0` to disable this behavior (adds overhead to requests)
- Bump cryptography to 38.0.3: use OpenSSL 3.0.7 - #11126 by @NyanKiyoshi
- Add exif image validation - #11224 by @IKarbowiak
- Include fully qualified API URL `Saleor-Api-Url` in communication with Apps. #11223 by @przlada
- Add metadata on order line payload notifications. #10954 by @CarlesLopezMagem
- Make email authentication case-insensitive. #11284 by @zedzior
- Fix the observability reporter to obfuscate URLs. #11282 by @przlada
- Add HTTP headers filtering to observability reporter. #11285 by @przlada
- Deactivate Webhook before deleting and handle IntegrityErrors - #11239 @jakubkuc

# 3.8.0

### Highlights

- Add tax exemption API for checkouts (`taxExemptionManage` mutation) - #10344 by @SzymJ
- Switch GraphQL Playground to GraphiQL V2

### Breaking changes

- Verify JWT tokens whenever they are provided with the request. Before, they were only validated when an operation required any permissions. For example: when refreshing a token, the request shouldn't include the expired one.

### GraphQL API

- Add the ability to filter by slug. #10578 by @kadewu
  - Affected types: Attribute, Category, Collection, Menu, Page, Product, ProductType, Warehouse
  - Deprecated `slug` in filter for `menus`. Use `slugs` instead
- Add new `products` filters. #10784 by @kadewu
  - `isAvailable`
  - `publishedFrom`
  - `availableFrom`
  - `isVisibleInListing`
- Add the ability to filter payments by a list of ids. #10821 by @kadewu
- Add the ability to filter customers by ids. #10694 by @kadewu
- Add `User.checkouts` field. #10862 by @zedzior
- Add optional field `audience` to mutation `tokenCreate`. If provided, the created tokens will have key `aud` with value: `custom:{audience-input-value}` - #10845 by @korycins
- Use `AttributeValue.name` instead of `AttributeValue.slug` to determine uniqueness of a value instance for dropdown and multi-select attributes. - #10881 by @jakubkuc
- Allow sorting products by `CREATED_AT` field. #10900 by @zedzior
- Add ability to pass metadata directly in create/update mutations for product app models - #10689 by @SzymJ
- Add ability to use SKU argument in `productVariantUpdate`, `productVariantDelete`, `productVariantBulkDelete`, `productVariantStocksUpdate`, `productVariantStocksDelete`, `productVariantChannelListingUpdate` mutations - #10861 by @SzymJ
- Add sorting by `CREATED_AT` field. #10911 by @zedzior
  - Affected types: GiftCard, Page.
  - Deprecated `CREATION_DATE` sort field on Page type. Use `CREATED_AT` instead.

### Other changes

- Reference attribute linking to product variants - #10468 by @IKarbowiak
- Add base shipping price to `Order` - #10771 by @fowczarek
- GraphQL view no longer generates error logs when the HTTP request doesn't contain a GraphQL query - #10901 by @NyanKiyoshi
- Add `iss` field to JWT tokens - #10842 by @korycins
- Drop `py` and `tox` dependencies from dev requirements - #11054 by @NyanKiyoshi

### Saleor Apps

- Add `iss` field to JWT tokens - #10842 by @korycins
- Add new field `audience` to App manifest. If provided, App's JWT access token will have `aud` field. - #10845 by @korycins
- Add new asynchronous events for objects metadata updates - #10520 by @rafalp
  - `CHECKOUT_METADATA_UPDATED`
  - `COLLECTION_METADATA_UPDATED`
  - `CUSTOMER_METADATA_UPDATED`
  - `FULFILLMENT_METADATA_UPDATED`
  - `GIFT_CARD_METADATA_UPDATED`
  - `ORDER_METADATA_UPDATED`
  - `PRODUCT_METADATA_UPDATED`
  - `PRODUCT_VARIANT_METADATA_UPDATED`
  - `SHIPPING_ZONE_METADATA_UPDATED`
  - `TRANSACTION_ITEM_METADATA_UPDATED`
  - `WAREHOUSE_METADATA_UPDATED`
  - `VOUCHER_METADATA_UPDATED`

# 3.7.0

### Highlights

- Allow explicitly setting the name of a product variant - #10456 by @SzymJ
  - Added `name` parameter to the `ProductVariantInput` input
- Add a new stock allocation strategy based on the order of warehouses within a channel - #10416 by @IKarbowiak
  - Add `channelReorderWarehouses` mutation to sort warehouses to set their priority
  - Extend the `Channel` type with the `stockSettings` field
  - Extend `ChannelCreateInput` and `ChannelUpdateInput` with `stockSettings`

### Breaking changes

- Refactor warehouse mutations - #10239 by @IKarbowiak
  - Providing the value in `shippingZone` filed in `WarehouseCreate` mutation will raise a ValidationError.
    Use `WarehouseShippingZoneAssign` to assign shipping zones to a warehouse.

### GraphQL API

- Hide Subscription type from Apollo Federation (#10439) (f5132dfd3)
- Mark `Webhook.secretKey` as deprecated (#10436) (ba445e6e8)

### Saleor Apps

- Trigger the `SALE_DELETED` webhook when deleting sales in bulk (#10461) (2052841e9)
- Add `FULFILLMENT_APPROVED` webhook - #10621 by @IKarbowiak

### Other changes

- Add support for `bcrypt` password hashes - #10346 by @pkucmus
- Add the ability to set taxes configuration per channel in the Avatax plugin - #10445 by @mociepka

# 3.6.0

### Breaking changes

- Drop `django-versatileimagefield` package; add a proxy view to generate thumbnails on-demand - #9988 by @IKarbowiak
  - Drop `create_thumbnails` command
- Change return type from `CheckoutTaxedPricesData` to `TaxedMoney` in plugin manager methods `calculate_checkout_line_total`, `calculate_checkout_line_unit_price` - #9526 by @fowczarek, @mateuszgrzyb, @stnatic

### Saleor Apps

- Add GraphQL subscription support for synchronous webhook events - #9763 by @jakubkuc
- Add support for the CUSTOMER\_\* app mount points (#10163) by @krzysztofwolski
- Add permission group webhooks: `PERMISSION_GROUP_CREATED`, `PERMISSION_GROUP_UPDATED`, `PERMISSION_GROUP_DELETED` - #10214 by @SzymJ
- Add `ACCOUNT_ACTIVATED` and `ACCOUNT_DEACTIVATED` events - #10136 by @tomaszszymanski129
- Allow apps to query data protected by MANAGE_STAFF permission (#10103) (4eb93d3f5)
- Fix returning sale's GraphQL ID in the `SALE_TOGGLE` payload (#10227) (0625c43bf)
- Add descriptions to async webhooks event types (#10250) (7a906bf7f)

### GraphQL API

- Add `CHECKOUT_CALCULATE_TAXES` and `ORDER_CALCULATE_TAXES` to `WebhookEventTypeSyncEnum` #9526 by @fowczarek, @mateuszgrzyb, @stnatic
- Add `forceNewLine` flag to lines input in `CheckoutLinesAdd`, `CheckoutCreate`, `DraftOrderCreate`, `OrderCreate`, `OrderLinesCreate` mutations to support same variant in multiple lines - #10095 by @SzymJ
- Add `VoucherFilter.ids` filter - #10157 by @Jakubkuc
- Add API to display shippable countries for a channel - #10111 by @korycins
- Improve filters' descriptions - #10240 by @dekoza
- Add query for transaction item and extend transaction item type with order (#10154) (b19423a86)

### Plugins

- Add a new method to plugin manager: `get_taxes_for_checkout`, `get_taxes_for_order` - #9526 by @fowczarek, @mateuszgrzyb, @stnatic
- Allow promoting customer users to staff (#10115) (2d56af4e3)
- Allow values of different attributes to share the same slug (#10138) (834d9500b)
- Fix payment status for orders with total 0 (#10147) (ec2c9a820)
- Fix failed event delivery request headers (#10108) (d1b652115)
- Fix create_fake_user ID generation (#10186) (86e2c69a9)
- Fix returning values in JSONString scalar (#10124) (248d2b604)
- Fix problem with updating draft order with active Avalara (#10183) (af270b8c9)
- Make API not strip query params from redirect URL (#10116) (75176e568)
- Update method for setting filter descriptions (#10240) (65643ec7c)
- Add expires option to CELERY_BEAT_SCHEDULE (#10205) (c6c5e46bd)
- Recalculate order prices on marking as paid mutations (#10260) (4e45b83e7)
- Fix triggering `ORDER_CANCELED` event at the end of transaction (#10242) (d9eecb2ca)
- Fix post-migrate called for each app module (#10252) (60205eb56)
- Only handle known URLs (disable appending slash to URLs automatically) - #10290 by @patrys

### Other changes

- Add synchronous tax calculation via webhooks - #9526 by @fowczarek, @mateuszgrzyb, @stnatic
- Allow values of different attributes to share the same slug - #10138 by @IKarbowiak
- Add query for transaction item and extend transaction item type with order - #10154 by @IKarbowiak
- Populate the initial database with default warehouse, channel, category, and product type - #10244 by @jakubkuc
- Fix inconsistent beat scheduling and compatibility with DB scheduler - #10185 by @NyanKiyoshi<br/>
  This fixes the following bugs:
  - `tick()` could decide to never schedule anything else than `send-sale-toggle-notifications` if `send-sale-toggle-notifications` doesn't return `is_due = False` (stuck forever until beat restart or a `is_due = True`)
  - `tick()` was sometimes scheduling other schedulers such as observability to be run every 5m instead of every 20s
  - `is_due()` from `send-sale-toggle-notifications` was being invoked every 5s on django-celery-beat instead of every 60s
  - `send-sale-toggle-notifications` would crash on django-celery-beat with `Cannot convert schedule type <saleor.core.schedules.sale_webhook_schedule object at 0x7fabfdaacb20> to model`
    Usage:
  - Database backend: `celery --app saleor.celeryconf:app beat --scheduler saleor.schedulers.schedulers.DatabaseScheduler`
  - Shelve backend: `celery --app saleor.celeryconf:app beat --scheduler saleor.schedulers.schedulers.PersistentScheduler`
- Fix problem with updating draft order with active Avalara - #10183 by @IKarbowiak
- Fix stock validation and allocation for order with local collection point - #10218 by @IKarbowiak
- Fix stock allocation for order with global collection point - #10225 by @IKarbowiak
- Fix assigning an email address that does not belong to an existing user to draft order (#10320) (97129cf0c)
- Fix gift cards automatic fulfillment (#10325) (6a528259e)

# 3.5.4 [Unreleased]

- Fix ORM crash when generating hundreds of search vector in SQL - #10261 by @NyanKiyoshi
- Fix "stack depth limit exceeded" crash when generating thousands of search vector in SQL - #10279 by @NyanKiyoshi

# 3.5.3 [Released]

- Use custom search vector in order search - #10247 by @fowczarek
- Optimize filtering attributes by dates - #10199 by @tomaszszymanski129

# 3.5.2 [Released]

- Fix stock allocation for order with global collection point - #10225 by @IKarbowiak
- Fix stock validation and allocation for order with local collection point - #10218 @IKarbowiak
- Fix returning GraphQL IDs in the `SALE_TOGGLE` webhook - #10227 by @IKarbowiak

# 3.5.1 [Released]

- Fix inconsistent beat scheduling and compatibility with db scheduler - #10185 by @NyanKiyoshi<br/>
  This fixes the following bugs:

  - `tick()` could decide to never schedule anything else than `send-sale-toggle-notifications` if `send-sale-toggle-notifications` doesn't return `is_due = False` (stuck forever until beat restart or a `is_due = True`)
  - `tick()` was sometimes scheduling other schedulers such as observability to be ran every 5m instead of every 20s
  - `is_due()` from `send-sale-toggle-notifications` was being invoked every 5s on django-celery-beat instead of every 60s
  - `send-sale-toggle-notifications` would crash on django-celery-beat with `Cannot convert schedule type <saleor.core.schedules.sale_webhook_schedule object at 0x7fabfdaacb20> to model`

  Usage:

  - Database backend: `celery --app saleor.celeryconf:app beat --scheduler saleor.schedulers.schedulers.DatabaseScheduler`
  - Shelve backend: `celery --app saleor.celeryconf:app beat --scheduler saleor.schedulers.schedulers.PersistentScheduler`

- Fix problem with updating draft order with active avalara - #10183 by @IKarbowiak
- Fix stock validation and allocation for order with local collection point - #10218 by @IKarbowiak
- Fix stock allocation for order with global collection point - #10225 by @IKarbowiak

# 3.5.0

### GraphQL API

- Allow skipping address validation for checkout mutations (#10084) (7de33b145)
- Add `OrderFilter.numbers` filter - #9967 by @SzymJ
- Expose manifest in the `App` type (#10055) (f0f944066)
- Deprecate `configurationUrl` and `dataPrivacy` fields in apps (#10046) (68bd7c8a2)
- Fix `ProductVariant.created` resolver (#10072) (6c77053a9)
- Add `schemaVersion` field to `Shop` type. #11275 by @zedzior

### Saleor Apps

- Add webhooks `PAGE_TYPE_CREATED`, `PAGE_TYPE_UPDATED` and `PAGE_TYPE_DELETED` - #9859 by @SzymJ
- Add webhooks `ADDRESS_CREATED`, `ADDRESS_UPDATED` and `ADDRESS_DELETED` - #9860 by @SzymJ
- Add webhooks `STAFF_CREATED`, `STAFF_UPDATED` and `STAFF_DELETED` - #9949 by @SzymJ
- Add webhooks `ATTRIBUTE_CREATED`, `ATTRIBUTE_UPDATED` and `ATTRIBUTE_DELETED` - #9991 by @SzymJ
- Add webhooks `ATTRIBUTE_VALUE_CREATED`, `ATTRIBUTE_VALUE_UPDATED` and `ATTRIBUTE_VALUE_DELETED` - #10035 by @SzymJ
- Add webhook `CUSTOMER_DELETED` - #10060 by @SzymJ
- Add webhook for starting and ending sales - #10110 by @IKarbowiak
- Fix returning errors in subscription webhooks payloads - #9905 by @SzymJ
- Build JWT signature when secret key is an empty string (#10139) (c47de896c)
- Use JWS to sign webhooks with secretKey instead of obscure signature (ac065cdce)
- Sign webhook payload using RS256 and private key used JWT infrastructure (#9977) (df7c7d4e8)
- Unquote secret access when calling SQS (#10076) (3ac9714b5)

### Performance

- Add payment transactions data loader (#9940) (799a9f1c9)
- Optimize 0139_fulfil_orderline_token_old_id_created_at migration (#9935) (63073a86b)

### Other changes

- Introduce plain text attribute - #9907 by @IKarbowiak
- Add `metadata` fields to `OrderLine` and `CheckoutLine` models - #10040 by @SzymJ
- Add full-text search for Orders (#9937) (61aa89f06)
- Stop auto-assigning default addresses to checkout - #9933 by @SzymJ
- Fix inaccurate tax calculations - #9799 by @IKarbowiak
- Fix incorrect default value used in `PaymentInput.storePaymentMethod` - #9943 by @korycins
- Improve checkout total base calculations - #10048 by @IKarbowiak
- Improve click & collect and stock allocation - #10043 by @IKarbowiak
- Fix product media reordering (#10118) (de8a1847f)
- Add custom SearchVector class (#10109) (bf74f5efb)
- Improve checkout total base calculations (527b67f9b)
- Fix invoice download URL in send-invoice email (#10014) (667837a09)
- Fix invalid undiscounted total on order line (22ccacb59)
- Fix Avalara for free shipping (#9973) (90c076e33)
- Fix Avalara when voucher with `apply_once_per_order` settings is used (#9959) (fad5cdf46)
- Use Saleor's custom UvicornWorker to avoid lifespan warnings (#9915) (9090814b9)
- Add Azure blob storage support (#9866) (ceee97e83)

# 3.4.0

### Breaking changes

- Hide private metadata in notification payloads - #9849 by @maarcingebala
  - From now on, the `private_metadata` field in `NOTIFY_USER` webhook payload is deprecated and it will return an empty dictionary. This change also affects `AdminEmailPlugin`, `UserEmailPlugin`, and `SendgridEmailPlugin`.

### Other changes

#### GraphQL API

- Add new fields to `Order` type to show authorize/charge status #9795
  - Add new fields to Order type:
    - `totalAuthorized`
    - `totalCharged`
    - `authorizeStatus`
    - `chargeStatus`
  - Add filters to `Order`:
    - `authorizeStatus`
    - `chargeStatus`
- Add mutations for managing a payment transaction attached to order/checkout. - #9564 by @korycins
  - add fields:
    - `order.transactions`
    - `checkout.transactions`
  - add mutations:
    - `transactionCreate`
    - `transactionUpdate`
    - `transactionRequestAction`
  - add new webhook event:
    - `TRANSACTION_ACTION_REQUEST`
- Unify checkout's ID fields. - #9862 by @korycins
  - Deprecate `checkoutID` and `token` in all Checkout's mutations. Use `id` instead.
  - Deprecate `token` in `checkout` query. Use `id` instead.
- Add `unitPrice`, `undiscountedUnitPrice`, `undiscountedTotalPrice` fields to `CheckoutLine` type - #9821 by @fowczarek
- Fix invalid `ADDED_PRODUCTS` event parameter for `OrderLinesCreate` mutation - #9653 by @IKarbowiak
- Update sorting field descriptions - add info where channel slug is required (#9695) (391743098)
- Fix using enum values in permission descriptions (#9697) (dbb783e1f)
- Change gateway validation in `checkoutPaymentCreate` mutation (#9530) (cf1d49bdc)
- Fix invalid `ADDED_PRODUCTS` event parameter for `OrderLinesCreate` mutation (#9653) (a0d8aa8f1)
- Fix resolver for `Product.created` field (#9737) (0af00cb70)
- Allow fetching by id all order data for new orders (#9728) (71c19c951)
- Provide a reference for the rich text format (#9744) (f2207c408)
- Improve event schema field descriptions - #9880 by @patrys

#### Saleor Apps

- Add menu webhooks: `MENU_CREATED`, `MENU_UPDATED`, `MENU_DELETED`, `MENU_ITEM_CREATED`, `MENU_ITEM_UPDATED`, `MENU_ITEM_DELETED` - #9651 by @SzymJ
- Add voucher webhooks: `VOUCHER_CREATED`, `VOUCHER_UPDATED`, `VOUCHER_DELETED` - #9657 by @SzymJ
- Add app webhooks: `APP_INSTALLED`, `APP_UPDATED`, `APP_DELETED`, `APP_STATUS_CHANGED` - #9698 by @SzymJ
- Add warehouse webhoks: `WAREHOUSE_CREATED`, `WAREHOUSE_UPDATED`, `WAREHOUSE_DELETED` - #9746 by @SzymJ
- Expose order alongside fulfillment in fulfillment-based subscriptions used by webhooks (#9847)
- Fix webhooks payload not having field for `is_published` (#9800) (723f93c50)
- Add support for `ORDER_*` mounting points for Apps (#9694) (cc728ef7e)
- Add missing shipping method data in order and checkout events payloads. (#9692) (dabd1a221)
- Use the human-readable order number in notification payloads (#9863) (f10c5fd5f)

#### Models

- Migrate order discount id from int to UUID - #9729 by @IKarbowiak
  - Changed the order discount `id` from `int` to `UUID`, the old ids still can be used
    for old order discounts.
- Migrate order line id from int to UUID - #9637 by @IKarbowiak
  - Changed the order line `id` from `int` to `UUID`, the old ids still can be used
    for old order lines.
- Migrate checkout line id from int to UUID - #9675 by @IKarbowiak
  - Changed the checkout line `id` from `int` to `UUID`, the old ids still can be used
    for old checkout lines.

#### Performance

- Fix memory consumption of `delete_event_payloads_task` (#9806) (2823edc68)
- Add webhook events dataloader (#9790) (e88eef35e)
- Add dataloader for fulfillment warehouse resolver (#9740) (9d14fadb2)
- Fix order type resolvers performance (#9723) (13b5a95e7)
- Improve warehouse filtering performance (#9622) (a1a7a223b)
- Add dataloader for fulfillment lines (#9707) (68fb4bf4a)

#### Other

- Observability reporter - #9803 by @przlada
- Update sample products set - #9796 by @mirekm
- Fix for sending incorrect prices to Avatax - #9633 by @korycins
- Fix tax-included flag sending to Avatax - #9820
- Fix AttributeError: 'Options' object has no attribute 'Model' in `search_tasks.py` - #9824
- Fix Braintree merchant accounts mismatch error - #9778
- Stricter signatures for resolvers and mutations - #9649

# 3.3.1

- Drop manual calls to emit post_migrate in migrations (#9647) (b32308802)
- Fix search indexing of empty variants (#9640) (31833a717)

# 3.3.0

### Breaking changes

- PREVIEW_FEATURE: replace error code `NOT_FOUND` with `CHECKOUT_NOT_FOUND` for mutation `OrderCreateFromCheckout` - #9569 by @korycins

### Other changes

- Fix filtering product attributes by date range - #9543 by @IKarbowiak
- Fix for raising Permission Denied when anonymous user calls `checkout.customer` field - #9573 by @korycins
- Use fulltext search for products (#9344) (4b6f25964) by @patrys
- Precise timestamps for publication dates - #9581 by @IKarbowiak
  - Change `publicationDate` fields to `publishedAt` date time fields.
    - Types and inputs where `publicationDate` is deprecated and `publishedAt` field should be used instead:
      - `Product`
      - `ProductChannelListing`
      - `CollectionChannelListing`
      - `Page`
      - `PublishableChannelListingInput`
      - `ProductChannelListingAddInput`
      - `PageCreateInput`
      - `PageInput`
  - Change `availableForPurchaseDate` fields to `availableForPurchaseAt` date time field.
    - Deprecate `Product.availableForPurchase` field, the `Product.availableForPurchaseAt` should be used instead.
    - Deprecate `ProductChannelListing.availableForPurchase` field, the `ProductChannelListing.availableForPurchaseAt` should be used instead.
  - Deprecate `publicationDate` on `CollectionInput` and `CollectionCreateInput`.
  - Deprecate `PUBLICATION_DATE` in `CollectionSortField`, the `PUBLISHED_AT` should be used instead.
  - Deprecate `PUBLICATION_DATE` in `PageSortField`, the `PUBLISHED_AT` should be used instead.
  - Add a new column `published at` to export products. The new field should be used instead of `publication_date`.
- Add an alternative API for fetching metadata - #9231 by @patrys
- New webhook events related to gift card changes (#9588) (52adcd10d) by @SzymJ
- New webhook events for changes related to channels (#9570) (e5d78c63e) by @SzymJ
- Tighten the schema types for output fields (#9605) (81418cb4c) by @patrys
- Include permissions in schema descriptions of protected fields (#9428) (f0a988e79) by @maarcingebala
- Update address database (#9585) (1f5e84e4a) by @patrys
- Handle pagination with invalid cursor that is valid base64 (#9521) (3c12a1e95) by @jakubkuc
- Handle all Braintree errors (#9503) (20f21c34a) by @L3str4nge
- Fix `recalculate_order` dismissing weight unit (#9527) (9aea31774)
- Fix filtering product attributes by date range - #9543 by @IKarbowiak
- Fix for raising Permission Denied when anonymous user calls `checkout.customer` field - #9573 by @korycins
- Optimize stock warehouse resolver performance (955489bff) by @tomaszszymanski129
- Improve shipping zone filters performance (#9540) (7841ec536) by @tomaszszymanski129

# 3.2.0

### Breaking changes

- Convert IDs from DB to GraphQL format in all notification payloads (email plugins and the `NOTIFY` webhook)- #9388 by @L3str4nge
- Migrate order id from int to UUID - #9324 by @IKarbowiak
  - Changed the order `id` changed from `int` to `UUID`, the old ids still can be used
    for old orders.
  - Deprecated the `order.token` field, the `order.id` should be used instead.
  - Deprecated the `token` field in order payload, the `id` field should be used
    instead.
- Enable JWT expiration by default - #9483 by @maarcingebala

### Other changes

#### Saleor Apps

- Introduce custom prices - #9393 by @IKarbowiak
  - Add `HANDLE_CHECKOUTS` permission (only for apps)
- Add subscription webhooks (#9394) @jakubkuc
- Add `language_code` field to webhook payload for `Order`, `Checkout` and `Customer` - #9433 by @rafalp
- Refactor app tokens - #9438 by @IKarbowiak
  - Store app tokens hashes instead of plain text.
- Add category webhook events - #9490 by @SzymJ
- Fix access to own resources by App - #9425 by @korycins
- Add `handle_checkouts` permission - #9402 by @korycins
- Return `user_email` or order user's email in order payload `user_email` field (#9419) (c2d248655)
- Mutation `CategoryBulkDelete` now trigger `category_delete` event - #9533 by @SzymJ
- Add webhooks `SHIPPING_PRICE_CREATED`, `SHIPPING_PRICE_UPDATED`, `SHIPPING_PRICE_DELETED`, `SHIPPING_ZONE_CREATED`, `SHIPPING_ZONE_UPDATED`, `SHIPPING_ZONE_DELETED` - #9522 by @SzymJ

#### Plugins

- Add OpenID Connect Plugin - #9406 by @korycins
- Allow plugins to create their custom error code - #9300 by @LeOndaz

#### Other

- Use full-text search for products search API - #9344 by @patrys

- Include required permission in mutations' descriptions - #9363 by @maarcingebala
- Make GraphQL list items non-nullable - #9391 by @maarcingebala
- Port a better schema printer from GraphQL Core 3.x - #9389 by @patrys
- Fix failing `checkoutCustomerAttach` mutation - #9401 by @IKarbowiak
- Add new mutation `orderCreateFromCheckout` - #9343 by @korycins
- Assign missing user to context - #9520 by @korycins
- Add default ordering to order discounts - #9517 by @fowczarek
- Raise formatted error when trying to assign assigned media to variant - #9496 by @L3str4nge
- Update `orderNumber` field in `OrderEvent` type - #9447 by @IKarbowiak
- Do not create `AttributeValues` when values are not provided - #9446 @IKarbowiak
- Add response status code to event delivery attempt - #9456 by @przlada
- Don't rely on counting objects when reindexing - #9442 by @patrys
- Allow filtering attribute values by ids - #9399 by @IKarbowiak
- Fix errors handling for `orderFulfillApprove` mutation - #9491 by @SzymJ
- Fix shipping methods caching - #9472 by @tomaszszymanski129
- Fix payment flow - #9504 by @IKarbowiak
- Fix etting external methods did not throw an error when that method didn't exist - #9498 by @SethThoburn
- Reduce placeholder image size - #9484 by @jbergstroem
- Improve menus filtering performance - #9539 by @tomaszszymanski129
- Remove EventDeliveries without webhooks and make webhook field non-nullable - #9507 by @jakubkuc
- Improve discount filters performance - #9541 by @tomaszszymanski129
- Change webhooks to be called on commit in atomic transactions - #9532 by @jakubkuc
- Drop distinct and icontains in favor of ilike in apps filtering - #9534 by @tomaszszymanski129
- Refactor csv filters to improve performance - #9535 by @tomaszszymanski129
- Improve attributes filters performance - #9542 by @tomaszszymanski129
- Rename models fields from created to created_at - #9537 by @IKarbowiak

# 3.1.10

- Migration dependencies fix - #9590 by @SzymJ

# 3.1.9

- Use ordering by PK in `queryset_in_batches` (#9493) (4e49c52d2)

# 3.1.8

- Fix shipping methods caching (#9472) (0361f40)
- Fix logging of excessive logger informations (#9441) (d1c5d26)

# 3.1.7

- Handle `ValidationError` in metadata mutations (#9380) (75deaf6ea)
- Fix order and checkout payload serializers (#9369) (8219b6e9b)
- Fix filtering products ordered by collection (#9285) (57aed02a2)
- Cast `shipping_method_id` to int (#9364) (8d0584710)
- Catch "update_fields did not affect any rows" errors and return response with message (#9225) (29c7644fc)
- Fix "str object has no attribute input type" error (#9345) (34c64b5ee)
- Fix `graphene-django` middleware imports (#9360) (2af1cc55d)
- Fix preorders to update stock `quantity_allocated` (#9308) (8cf83df81)
- Do not drop attribute value files when value is deleted (#9320) (57b2888bf)
- Always cast database ID to int in data loader (#9340) (dbc5ec3e3)
- Fix removing references when user removes the referenced object (#9162) (68b33d95a)
- Pass correct list of order lines to `order_added_products_event` (#9286) (db3550f64)
- Fix flaky order payload serializer test (#9387) (d73bd6f9d)

# 3.1.6

- Fix unhandled GraphQL errors after removing `graphene-django` (#9398) (4090e6f2a)

# 3.1.5

- Fix checkout payload (#9333) (61b928e33)
- Revert "3.1 Add checking if given attributes are variant attributes in ProductVariantCreate mutation (#9134)" (#9334) (dfee09db3)

# 3.1.4

- Add `CREATED_AT` and `LAST_MODIFIED_AT` sorting to some GraphQL fields - #9245 by @rafalp
  - Added `LAST_MODIFIED_AT` sort option to `ExportFileSortingInput`
  - Added `CREATED_AT` and `LAST_MODIFIED_AT` sort options to `OrderSortingInput` type
  - Added `LAST_MODIFIED_AT` and `PUBLISHED_AT` sort options to `ProductOrder` type
  - Added `CREATED_AT` and `LAST_MODIFIED_AT` sort options to `SaleSortingInput` type
  - Added `CREATED_AT` and `LAST_MODIFIED_AT` sort options to `UserSortingInput` type
  - Added `ProductVariantSortingInput` type with `LAST_MODIFIED_AT` sort option
  - Deprecated `UPDATED_AT` sort option on `ExportFileSortingInput`
  - Deprecated `LAST_MODIFIED` and `PUBLICATION_DATE` sort options on `ProductOrder` type
  - Deprecated `CREATION_DATE` sort option on `OrderSortingInput` type
- Fix sending empty emails (#9317) (3e8503d8a)
- Add checking if given attributes are variant attributes in ProductVariantCreate mutation (#9134) (409ca7d23)
- Add command to update search indexes (#9315) (fdd81bbfe)
- Upgrade required Node and NPM versions used by release-it tool (#9293) (3f96a9c30)
- Update link to community pages (#9291) (2d96f5c60)
- General cleanup (#9282) (78f59c6a3)
- Fix `countries` resolver performance (#9318) (dc58ef2c4)
- Fix multiple refunds in NP Atobarai - #9222
- Fix dataloaders, filter out productmedia to be removed (#9299) (825ec3cad)
- Fix migration issue between 3.0 and main (#9323) (fec80cd63)
- Drop wishlist models (#9313) (7c9576925)

# 3.1.3

- Add command to update search indexes (#9315) (6be8461c0)
- Fix countries resolver performance (#9318) (e177f3957)

# 3.1.2

### Breaking changes

- Require `MANAGE_ORDERS` permission in `User.orders` query (#9128) (521dfd639)
  - only staff with `manage orders` and can fetch customer orders
  - the customer can fetch his own orders, except drafts

### Other changes

- Fix failing `on_failure` export tasks method (#9160) (efab6db9d)
- Fix mutations breaks on partially invalid IDs (#9227) (e3b6df2eb)
- Fix voucher migrations (#9249) (3c565ba0c)
- List the missing permissions where possible (#9250) (f8df1aa0d)
- Invalidate stocks dataloader (#9188) (e2366a5e6)
- Override `graphene.JSONString` to have more meaningful message in error message (#9171) (2a0c5a71a)
- Small schema fixes (#9224) (932e64808)
- Support Braintree subaccounts (#9191) (035bf705c)
- Split checkout mutations into separate files (#9266) (1d37b0aa3)

# 3.1.1

- Drop product channel listings when removing last available variant (#9232) (b92d3b686)
- Handle product media deletion in a Celery task (#9187) (2b10fc236)
- Filter Customer/Order/Sale/Product/ProductVariant by datetime of last modification (#9137) (55a845c7b)
- Add support for hiding plugins (#9219) (bc9405307)
- Fix missing update of payment methods when using stored payment method (#9158) (ee4bf520b)
- Fix invalid paths in VCR cassettes (#9236) (f6c268d2e)
- Fix Razorpay comment to be inline with code (#9238) (de417af24)
- Remove `graphene-federation` dependency (#9184) (dd43364f7)

# 3.1.0

### Breaking changes

#### Plugins

- Don't run plugins when calculating checkout's total price for available shipping methods resolution - #9121 by @rafalp
  - Use either net or gross price depending on store configuration.

### Other changes

#### Saleor Apps

- Add API for webhook payloads and deliveries - #8227 by @jakubkuc
- Extend app by `AppExtension` - #7701 by @korycins
- Add webhooks for stock changes: `PRODUCT_VARIANT_OUT_OF_STOCK` and `PRODUCT_VARIANT_BACK_IN_STOCK` - #7590 by @mstrumeck
- Add `COLLECTION_CREATED`, `COLLECTION_UPDATED`, `COLLECTION_DELETED` events and webhooks - #8974 by @rafalp
- Add draft orders webhooks by @jakubkuc
- Add support for providing shipping methods by Saleor Apps - #7975 by @bogdal:
  - Add `SHIPPING_LIST_METHODS_FOR_CHECKOUT` sync webhook
- Add sales webhooks - #8157 @kuchichan
- Allow fetching unpublished pages by apps with manage pages permission - #9181 by @IKarbowiak

#### Metadata

- Add ability to use metadata mutations with tokens as an identifier for orders and checkouts - #8426 by @IKarbowiak

#### Attributes

- Introduce swatch attributes - #7261 by @IKarbowiak
- Add `variant_selection` to `ProductAttributeAssign` operations - #8235 by @kuchichan
- Refactor attributes validation - #8905 by @IKarbowiak
  - in create mutations: require all required attributes
  - in update mutations: do not require providing any attributes; when any attribute is given, validate provided values.

#### Other features and changes

- Add gift cards - #7827 by @IKarbowiak, @tomaszszymanski129
- Add Click & Collect - #7673 by @kuchichan
- Add fulfillment confirmation - #7675 by @tomaszszymanski129
- Make SKU an optional field on `ProductVariant` - #7633 by @rafalp
- Possibility to pass metadata in input of `checkoutPaymentCreate` - #8076 by @mateuszgrzyb
- Add `ExternalNotificationTrigger` mutation - #7821 by @mstrumeck
- Extend `accountRegister` mutation to consume first & last name - #8184 by @piotrgrundas
- Introduce sales/vouchers per product variant - #8064 by @kuchichan
- Batch loads in queries for Apollo Federation - #8273 by @rafalp
- Reserve stocks for checkouts - #7589 by @rafalp
- Add query complexity limit to GraphQL API - #8526 by @rafalp
- Add `quantity_limit_per_customer` field to ProductVariant #8405 by @kuchichan
- Make collections names non-unique - #8986 by @rafalp
- Add validation of unavailable products in the checkout. Mutations: `CheckoutShippingMethodUpdate`,
  `CheckoutAddPromoCode`, `CheckoutPaymentCreate` will raise a ValidationError when product in the checkout is
  unavailable - #8978 by @IKarbowiak
- Add `withChoices` flag for Attribute type - #7733 by @dexon44
- Update required permissions for attribute options - #9204 by @IKarbowiak
  - Product attribute options can be fetched by requestors with manage product types and attributes permission.
  - Page attribute options can be fetched by requestors with manage page types and attributes permission.
- Deprecate interface field `PaymentData.reuse_source` - #7988 by @mateuszgrzyb
- Deprecate `setup_future_usage` from `checkoutComplete.paymentData` input - will be removed in Saleor 4.0 - #7994 by @mateuszgrzyb
- Fix shipping address issue in `availableCollectionPoints` resolver for checkout - #8143 by @kuchichan
- Fix cursor-based pagination in products search - #8011 by @rafalp
- Fix crash when querying external shipping methods `translation` field - #8971 by @rafalp
- Fix crash when too long translation strings were passed to `translate` mutations - #8942 by @rafalp
- Raise ValidationError in `CheckoutAddPromoCode`, `CheckoutPaymentCreate` when product in the checkout is
  unavailable - #8978 by @IKarbowiak
- Remove `graphene-django` dependency - #9170 by @rafalp
- Fix disabled warehouses appearing as valid click and collect points when checkout contains only preorders - #9052 by @rafalp
- Fix failing `on_failure` export tasks method - #9160 by @IKarbowiak

# 3.0.0

### Breaking changes

#### Behavior

- Add multichannel - #6242 by @fowczarek @d-wysocki
- Add email interface as a plugin - #6301 by @korycins
- Add unconfirmed order editing - #6829 by @tomaszszymanski129
  - Removed mutations for draft order lines manipulation: `draftOrderLinesCreate`, `draftOrderLineDelete`, `draftOrderLineUpdate`
  - Added instead: `orderLinesCreate`, `orderLineDelete`, `orderLineUpdate` mutations instead.
  - Order events enums `DRAFT_ADDED_PRODUCTS` and `DRAFT_REMOVED_PRODUCTS` are now `ADDED_PRODUCTS` and `REMOVED_PRODUCTS`
- Remove resolving users location from GeoIP; drop `PaymentInput.billingAddress` input field - #6784 by @maarcingebala
- Always create new checkout in `checkoutCreate` mutation - #7318 by @IKarbowiak
  - deprecate `created` return field on `checkoutCreate` mutation
- Return empty values list for attribute without choices - #7394 by @fowczarek
  - `values` for attributes without choices from now are empty list.
  - attributes with choices - `DROPDOWN` and `MULTISELECT`
  - attributes without choices - `FILE`, `REFERENCE`, `NUMERIC` and `RICH_TEXT`
- Unify checkout identifier in checkout mutations and queries - #7511 by @IKarbowiak
- Propagate sale and voucher discounts over specific lines - #8793 by @korycins
  - Use a new interface for response received from plugins/pluginManager. Methods `calculate_checkout_line_unit_price`
    and `calculate_checkout_line_total` returns `TaxedPricesData` instead of `TaxedMoney`.
- Attach sale discount info to the line when adding variant to order - #8821 by @IKarbowiak
  - Use a new interface for the response received from plugins/pluginManager.
    Methods `calculate_order_line_unit` and `calculate_order_line_total` returns
    `OrderTaxedPricesData` instead of `TaxedMoney`.
  - Rename checkout interfaces: `CheckoutTaxedPricesData` instead of `TaxedPricesData`
    and `CheckoutPricesData` instead of `PricesData`
- Sign JWT tokens with RS256 instead of HS256 - #7990 by @korycins
- Add support for filtering available shipping methods by Saleor Apps - #8399 by @kczan, @stnatic
  - Introduce `ShippingMethodData` interface as a root object type for ShippingMethod object
- Limit number of user addresses - #9173 by @IKarbowiak

#### GraphQL Schema

- Drop deprecated meta mutations - #6422 by @maarcingebala
- Drop deprecated service accounts and webhooks API - #6431 by @maarcingebala
- Drop deprecated fields from the `ProductVariant` type: `quantity`, `quantityAllocated`, `stockQuantity`, `isAvailable` - #6436 by @maarcingebala
- Drop authorization keys API - #6631 by @maarcingebala
- Drop `type` field from `AttributeValue` type - #6710 by @IKarbowiak
- Drop deprecated `taxRate` field from `ProductType` - #6795 by @d-wysocki
- Drop deprecated queries and mutations - #7199 by @IKarbowiak
  - drop `url` field from `Category` type
  - drop `url` field from `Category` type
  - drop `url` field from `Product` type
  - drop `localized` fild from `Money` type
  - drop `permissions` field from `User` type
  - drop `navigation` field from `Shop` type
  - drop `isActive` from `AppInput`
  - drop `value` from `AttributeInput`
  - drop `customerId` from `checkoutCustomerAttach`
  - drop `stockAvailability` argument from `products` query
  - drop `created` and `status` arguments from `orders` query
  - drop `created` argument from `draftOrders` query
  - drop `productType` from `ProductFilter`
  - deprecate specific error fields `<TypeName>Errors`, typed `errors` fields and remove deprecation
- Drop top-level `checkoutLine` query from the schema with related resolver, use `checkout` query instead - #7623 by @dexon44
- Change error class in `CollectionBulkDelete` to `CollectionErrors` - #7061 by @d-wysocki
- Make quantity field on `StockInput` required - #7082 by @IKarbowiak
- Add description to shipping method - #7116 by @IKarbowiak
  - `ShippingMethod` was extended with `description` field.
  - `ShippingPriceInput` was extended with `description` field
  - Extended `shippingPriceUpdate`, `shippingPriceCreate` mutation to add/edit description
  - Input field in `shippingPriceTranslate` changed to `ShippingPriceTranslationInput`
- Split `ShippingMethod` into `ShippingMethod` and `ShippingMethodType` (#8399):
  - `ShippingMethod` is used to represent methods offered for checkouts and orders
  - `ShippingMethodType` is used to manage shipping method configurations in Saleor
  - Deprecate `availableShippingMethods` on `Order` and `Checkout`. Use `shippingMethods` and refer to the `active` field instead

#### Saleor Apps

- Drop `CHECKOUT_QUANTITY_CHANGED` webhook - #6797 by @d-wysocki
- Change the payload of the order webhook to handle discounts list - #6874 by @korycins:
  - added fields: `Order.discounts`, `OrderLine.unit_discount_amount`, `OrderLine.unit_discount_type`, `OrderLine.unit_discount_reason`,
  - removed fields: `Order.discount_amount`, `Order.discount_name`, `Order.translated_discount_name`
- Remove triggering a webhook event `PRODUCT_UPDATED` when calling `ProductVariantCreate` mutation. Use `PRODUCT_VARIANT_CREATED` instead - #6963 by @piotrgrundas
- Make `order` property of invoice webhook payload contain order instead of order lines - #7081 by @pdblaszczyk
  - Affected webhook events: `INVOICE_REQUESTED`, `INVOICE_SENT`, `INVOICE_DELETED`
- Added `CHECKOUT_FILTER_SHIPPING_METHODS`, `ORDER_FILTER_SHIPPING_METHODS` sync webhooks - #8399 by @kczan, @stnatic

#### Plugins

- Drop `apply_taxes_to_shipping_price_range` plugin hook - #6746 by @maarcingebala
- Refactor listing payment gateways - #7050 by @maarcingebala:
  - Breaking changes in plugin methods: removed `get_payment_gateway` and `get_payment_gateway_for_checkout`; instead `get_payment_gateways` was added.
- Improve checkout performance - introduce `CheckoutInfo` data class - #6958 by @IKarbowiak;
  - Introduced changes in plugin methods definitions in the following methods, the `checkout` parameter changed to `checkout_info`:
    - `calculate_checkout_total`
    - `calculate_checkout_subtotal`
    - `calculate_checkout_shipping`
    - `get_checkout_shipping_tax_rate`
    - `calculate_checkout_line_total`
    - `calculate_checkout_line_unit_price`
    - `get_checkout_line_tax_rate`
    - `preprocess_order_creation`
  - `preprocess_order_creation` was extend with `lines_info` parameter
- Fix Avalara caching - #7036 by @fowczarek:
  - Introduced changes in plugin methods definitions:
    - `calculate_checkout_line_total` was extended with `lines` parameter
    - `calculate_checkout_line_unit_price` was extended with `lines` parameter
    - `get_checkout_line_tax_rate` was extended with `lines` parameter
  - To get proper taxes we should always send the whole checkout to Avalara.
- Extend plugins manager to configure plugins for each plugins - #7198 by @korycins:
  - Introduce changes in API:
    - `paymentInitialize` - add `channel` parameter. Optional when only one channel exists.
    - `pluginUpdate` - add `channel` parameter.
    - `availablePaymentGateways` - add `channel` parameter.
    - `storedPaymentSources` - add `channel` parameter.
    - `requestPasswordReset` - add `channel` parameter.
    - `requestEmailChange` - add `channel` parameter.
    - `confirmEmailChange` - add `channel` parameter.
    - `accountRequestDeletion` - add `channel` parameter.
    - change structure of type `Plugin`:
      - add `globalConfiguration` field for storing configuration when a plugin is globally configured
      - add `channelConfigurations` field for storing plugin configuration for each channel
      - removed `configuration` field, use `globalConfiguration` and `channelConfigurations` instead
    - change structure of input `PluginFilterInput`:
      - add `statusInChannels` field
      - add `type` field
      - removed `active` field. Use `statusInChannels` instead
  - Change plugin webhook endpoint - #7332 by @korycins.
    - Use /plugins/channel/<channel_slug>/<plugin_id> for plugins with channel configuration
    - Use /plugins/global/<plugin_id> for plugins with global configuration
    - Remove /plugin/<plugin_id> endpoint
- Fix doubling price in checkout for products without tax - #7056 by @IKarbowiak:
  - Introduce changes in plugins method:
    - `calculate_checkout_subtotal` has been dropped from plugins;
    - for correct subtotal calculation, `calculate_checkout_line_total` must be set (manager method for calculating checkout subtotal uses `calculate_checkout_line_total` method)
- Deprecated Stripe plugin - will be removed in Saleor 4.0
  - rename `StripeGatewayPlugin` to `DeprecatedStripeGatewayPlugin`.
  - introduce new `StripeGatewayPlugin` plugin.

### Other changes

#### Features

- Migrate from Draft.js to Editor.js format - #6430, #6456 by @IKarbowiak
- Allow using `Bearer` as an authorization prefix - #6996 by @korycins
- Add product rating - #6284 by @korycins
- Add order confirmation - #6498 by @tomaszszymanski12
- Extend Vatlayer functionalities - #7101 by @korycins:
  - Allow users to enter a list of exceptions (country ISO codes) that will use the source country rather than the destination country for tax purposes.
  - Allow users to enter a list of countries for which no VAT will be added.
- Extend order with origin and original order values - #7326 by @IKarbowiak
- Allow impersonating user by an app/staff - #7754 by @korycins:
  - Add `customerId` to `checkoutCustomerAttach` mutation
  - Add new permission `IMPERSONATE_USER`
- Add possibility to apply a discount to order/order line with status `DRAFT` - #6930 by @korycins
- Implement database read replicas - #8516, #8751 by @fowczarek
- Propagate sale and voucher discounts over specific lines - #8793 by @korycins
  - The created order lines from checkout will now have fulfilled all undiscounted fields with a default price value
    (without any discounts).
  - Order line will now include a voucher discount (in the case when the voucher is for specific products or have a
    flag apply_once_per_order). In that case, `Order.discounts` will not have a relation to `OrderDiscount` object.
  - Webhook payload for `OrderLine` will now include two new fields, `sale_id` (graphql ID of applied sale) and
    `voucher_code` (code of the valid voucher applied to this line).
  - When any sale or voucher discount was applied, `line.discount_reason` will be fulfilled.
  - New interface for handling more data for prices: `PricesData` and `TaxedPricesData` used in checkout calculations
    and in plugins/pluginManager.
- Attach sale discount info to the line when adding variant to order - #8821 by @IKarbowiak
  - Rename checkout interfaces: `CheckoutTaxedPricesData` instead of `TaxedPricesData`
    and `CheckoutPricesData` instead of `PricesData`
  - New interface for handling more data for prices: `OrderTaxedPricesData` used in plugins/pluginManager.
- Add uploading video URLs to product gallery - #6838 by @GrzegorzDerdak
- Add generic `FileUpload` mutation - #6470 by @IKarbowiak

#### Metadata

- Allow passing metadata to `accountRegister` mutation - #7152 by @piotrgrundas
- Copy metadata fields when creating reissue - #7358 by @IKarbowiak
- Add metadata to shipping zones and shipping methods - #6340 by @maarcingebala
- Add metadata to menu and menu item - #6648 by @tomaszszymanski129
- Add metadata to warehouse - #6727 by @d-wysocki
- Added support for querying objects by metadata fields - #6683 by @LeOndaz, #7421 by @korycins
- Change metadata mutations to use token for order and checkout as an identifier - #8542 by @IKarbowiak
  - After changes, using the order `id` for changing order metadata is deprecated

#### Attributes

- Add rich text attribute input - #7059 by @piotrgrundas
- Support setting value for AttributeValue mutations - #7037 by @piotrgrundas
- Add boolean attributes - #7454 by @piotrgrundas
- Add date & date time attributes - #7500 by @piotrgrundas
- Add file attributes - #6568 by @IKarbowiak
- Add page reference attributes - #6624 by @IKarbowiak
- Add product reference attributes - #6711 by @IKarbowiak
- Add numeric attributes - #6790 by @IKarbowiak
- Add `withChoices` flag for Attribute type - #7733 by @CossackDex
- Return empty results when filtering by non-existing attribute - #7025 by @maarcingebala
- Add Page Types - #6261 by @IKarbowiak

#### Plugins

- Add interface for integrating the auth plugins - #6799 by @korycins
- Add Sendgrid plugin - #6793 by @korycins
- Trigger `checkout_updated` plugin method for checkout metadata mutations - #7392 by @maarcingebala

#### Saleor Apps

- Add synchronous payment webhooks - #7044 by @maarcingebala
- Add `CUSTOMER_UPDATED` webhook, add addresses field to customer `CUSTOMER_CREATED` webhook - #6898 by @piotrgrundas
- Add `PRODUCT_VARIANT_CREATED`, `PRODUCT_VARIANT_UPDATED`, `PRODUCT_VARIANT_DELETED` webhooks, fix attributes field for `PRODUCT_CREATED`, `PRODUCT_UPDATED` webhooks - #6963 by @piotrgrundas
- Trigger `PRODUCT_UPDATED` webhook for collections and categories mutations - #7051 by @d-wysocki
- Extend order webhook payload with fulfillment fields - #7364, #7347 by @korycins
  - fulfillments extended with:
    - `total_refund_amount`
    - `shipping_refund_amount`
    - `lines`
  - fulfillment lines extended with:
    - `total_price_net_amount`
    - `total_price_gross_amount`
    - `undiscounted_unit_price_net`
    - `undiscounted_unit_price_gross`
    - `unit_price_net`
- Extend order payload with undiscounted prices and add psp_reference to payment model - #7339 by @IKarbowiak
  - order payload extended with the following fields:
    - `undiscounted_total_net_amount`
    - `undiscounted_total_gross_amount`
    - `psp_reference` on `payment`
  - order lines extended with:
    - `undiscounted_unit_price_net_amount`
    - `undiscounted_unit_price_gross_amount`
    - `undiscounted_total_price_net_amount`
    - `undiscounted_total_price_gross_amount`
- Add `product_id`, `product_variant_id`, `attribute_id` and `page_id` when it is possible for `AttributeValue` translations webhook - #7783 by @fowczarek
- Add draft orders webhooks - #8102 by @jakubkuc
- Add page webhooks: `PAGE_CREATED`, `PAGE_UPDATED` and `PAGE_DELETED` - #6787 by @d-wysocki
- Add `PRODUCT_DELETED` webhook - #6794 by @d-wysocki
- Add `page_type_id` in translations webhook - #7825 by @fowczarek
- Fix failing account mutations for app - #7569 by @IKarbowiak
- Add app support for events - #7622 by @IKarbowiak
- Fix creating translations with app - #6804 by @krzysztofwolski
- Change the `app` query to return info about the currently authenticated app - #6928 by @d-wysocki
- Mark `X-` headers as deprecated and add headers without prefix. All deprecated headers will be removed in Saleor 4.0 - #8179 by @L3str4nge
  - X-Saleor-Event -> Saleor-Event
  - X-Saleor-Domain -> Saleor-Domain
  - X-Saleor-Signature -> Saleor-Signature
  - X-Saleor-HMAC-SHA256 -> Saleor-HMAC-SHA256

#### Other changes

- Add query contains only schema validation - #6827 by @fowczarek
- Add introspection caching - #6871 by @fowczarek
- Fix Sentry reporting - #6902 by @fowczarek
- Deprecate API fields `Order.discount`, `Order.discountName`, `Order.translatedDiscountName` - #6874 by @korycins
- Fix argument validation in page resolver - #6960 by @fowczarek
- Drop `data` field from checkout line model - #6961 by @fowczarek
- Fix `totalCount` on connection resolver without `first` or `last` - #6975 by @fowczarek
- Fix variant resolver on `DigitalContent` - #6983 by @fowczarek
- Fix resolver by id and slug for product and product variant - #6985 by @d-wysocki
- Add optional support for reporting resource limits via a stub field in `shop` - #6967 by @NyanKiyoshi
- Update checkout quantity when checkout lines are deleted - #7002 by @IKarbowiak
- Fix available shipping methods - return also weight methods without weight limits - #7021 by @IKarbowiak
- Validate discount value for percentage vouchers and sales - #7033 by @d-wysocki
- Add field `languageCode` to types: `AccountInput`, `AccountRegisterInput`, `CheckoutCreateInput`, `CustomerInput`, `Order`, `User`. Add field `languageCodeEnum` to `Order` type. Add new mutation `CheckoutLanguageCodeUpdate`. Deprecate field `Order.languageCode`. - #6609 by @korycins
- Extend `Transaction` type with gateway response and `Payment` type with filter - #7062 by @IKarbowiak
- Fix invalid tax rates for lines - #7058 by @IKarbowiak
- Allow seeing unconfirmed orders - #7072 by @IKarbowiak
- Raise `GraphQLError` when too big integer value is provided - #7076 by @IKarbowiak
- Do not update draft order addresses when user is changing - #7088 by @IKarbowiak
- Recalculate draft order when product/variant was deleted - #7085 by @d-wysocki
- Added validation for `DraftOrderCreate` with negative quantity line - #7085 by @d-wysocki
- Remove HTML tags from product `description_plaintext` - #7094 by @d-wysocki
- Fix failing product tasks when instances are removed - #7092 by @IKarbowiak
- Update GraphQL endpoint to only match exactly `/graphql/` without trailing characters - #7117 by @IKarbowiak
- Introduce `traced_resolver` decorator instead of Graphene middleware - #7159 by @tomaszszymanski129
- Fix failing export when exporting attribute without values - #7131 by @IKarbowiak
- Fix incorrect payment data for Klarna - #7150 by @IKarbowiak
- Drop deleted images from storage - #7129 by @IKarbowiak
- Fix export with empty assignment values - #7214 by @IKarbowiak
- Change exported file name - #7222 by @IKarbowiak
- Fix core sorting on related fields - #7195 by @tomaszszymanski129
- Use GraphQL IDs instead of database IDs in export - #7240 by @IKarbowiak
- Fix draft order tax mismatch - #7226 by @IKarbowiak
  - Introduce `calculate_order_line_total` plugin method
- Update core logging for better Celery tasks handling - #7251 by @tomaszszymanski129
- Raise `ValidationError` when refund cannot be performed - #7260 by @IKarbowiak
- Fix customer addresses missing after customer creation - #7327 by @tomaszszymanski129
- Fix invoice generation - #7376 by @tomaszszymanski129
- Allow defining only one field in translations - #7363 by @IKarbowiak
- Allow filtering pages by ids - #7393 by @IKarbowiak
- Fix validate `min_spent` on vouchers to use net or gross value depends on `settings.display_gross_prices` - #7408 by @d-wysocki
- Fix invoice generation - #7376 by tomaszszymanski129
- Add hash to uploading images #7453 by @IKarbowiak
- Add file format validation for uploaded images - #7447 by @IKarbowiak
- Fix attaching params for address form errors - #7485 by @IKarbowiak
- Update draft order validation - #7253 by @IKarbowiak
  - Extend Order type with errors: [OrderError!]! field
  - Create tasks for deleting order lines by deleting products or variants
- Fix doubled checkout total price for one line and zero shipping price - #7532 by @IKarbowiak
- Deprecate nested objects in `TranslatableContent` types - #7522 by @IKarbowiak
- Modify order of auth middleware calls - #7572 by @tomaszszymanski129
- Drop assigning cheapest shipping method in checkout - #7767 by @maarcingebala
- Deprecate `query` argument in `sales` and `vouchers` queries - #7806 by @maarcingebala
- Allow translating objects by translatable content ID - #7803 by @maarcingebala
- Configure a periodic task for removing empty allocations - #7885 by @fowczarek
- Fix missing transaction id in Braintree - #8110 by @fowczarek
- Fix GraphQL federation support - #7771 #8107 by @rafalp
- Fix cursor-based pagination in products search - #8011 #8211 by @rafalp
- Batch loads in queries for Apollo Federation - #8362 by @rafalp
- Add workaround for failing Avatax when line has price 0 - #8610 by @korycins
- Add option to set tax code for shipping in Avatax configuration view - #8596 by @korycins
- Fix Avalara tax fetching from cache - #8647 by @fowczarek
- Fix incorrect stock allocation - #8931 by @IKarbowiak
- Fix incorrect handling of unavailable products in checkout - #8978, #9119 by @IKarbowiak, @korycins
- Add draft orders webhooks - #8102 by @jakubkuc
- Handle `SameSite` cookie attribute in jwt refresh token middleware - #8209 by @jakubkuc
- Fix creating translations with app - #6804 by @krzysztofwolski
- Add possibility to provide external payment ID during the conversion draft order to order - #6320 by @korycins
- Add basic rating for `Products` - #6284 by @korycins
- Add metadata to shipping zones and shipping methods - #6340 by @maarcingebala
- Add Page Types - #6261 by @IKarbowiak
- Migrate draftjs content to editorjs format - #6430 by @IKarbowiak
- Add editorjs sanitizer - #6456 by @IKarbowiak
- Add generic FileUpload mutation - #6470 by @IKarbowiak
- Order confirmation backend - #6498 by @tomaszszymanski129
- Handle `SameSite` cookie attribute in JWT refresh token middleware - #8209 by @jakubkuc
- Add possibility to provide external payment ID during the conversion draft order to order - #6320 by @korycins9
- Fix password reset request - #6351 by @Manfred-Madelaine-pro, Ambroise and Pierre
- Refund products support - #6530 by @korycins
- Add possibility to exclude products from shipping method - #6506 by @korycins
- Add `Shop.availableShippingMethods` query - #6551 by @IKarbowiak
- Add delivery time to shipping method - #6564 by @IKarbowiak
- Shipping zone description - #6653 by @tomaszszymanski129
- Get tax rate from plugins - #6649 by @IKarbowiak
- Added support for querying user by email - #6632 @LeOndaz
- Add order shipping tax rate - #6678 by @IKarbowiak
- Deprecate field `descriptionJSON` from `Product`, `Category`, `Collection` and field `contentJSON` from `Page` - #6692 by @d-wysocki
- Fix products visibility - #6704 by @IKarbowiak
- Fix page `contentJson` field to return JSON - #6832 by @d-wysocki
- Add SearchRank to search product by name and description. New enum added to `ProductOrderField` - `RANK` - which returns results sorted by search rank - #6872 by @d-wysocki
- Allocate stocks for order lines in a bulk way - #6877 by @IKarbowiak
- Deallocate stocks for order lines in a bulk way - #6896 by @IKarbowiak
- Prevent negative available quantity - #6897 by @d-wysocki
- Add default sorting by rank for search products - #6936 by @d-wysocki
- Fix exporting product description to xlsx - #6959 by @IKarbowiak
- Add `Shop.version` field to query API version - #6980 by @maarcingebala
- Add new authorization header `Authorization-Bearer` - #6998 by @korycins
- Add field `paymentMethodType` to `Payment` object - #7073 by @korycins
- Unify Warehouse Address API - #7481 by @d-wysocki
  - deprecate `companyName` on `Warehouse` type
  - remove `companyName` on `WarehouseInput` type
  - remove `WarehouseAddressInput` on `WarehouseUpdateInput` and `WarehouseCreateInput`, and change it to `AddressInput`
- Fix passing incorrect customer email to payment gateways - #7486 by @korycins
- Add HTTP meta tag for Content-Security-Policy in GraphQL Playground - #7662 by @NyanKiyoshi
- Add additional validation for `from_global_id_or_error` function - #8780 by @CossackDex

# 2.11.1

- Add support for Apple Pay on the web - #6466 by @korycins

## 2.11.0

### Features

- Add products export - #5255 by @IKarbowiak
- Add external apps support - #5767 by @korycins
- Invoices backend - #5732 by @tomaszszymanski129
- Adyen drop-in integration - #5914 by @korycins, @IKarbowiak
- Add a callback view to plugins - #5884 by @korycins
- Support pushing webhook events to message queues - #5940 by @patrys, @korycins
- Send a confirmation email when the order is canceled or refunded - #6017
- No secure cookie in debug mode - #6082 by @patrys, @orzechdev
- Add searchable and available for purchase flags to product - #6060 by @IKarbowiak
- Add `TotalPrice` to `OrderLine` - #6068 @fowczarek
- Add `PRODUCT_UPDATED` webhook event - #6100 by @tomaszszymanski129
- Search orders by GraphQL payment ID - #6135 by @korycins
- Search orders by a custom key provided by payment gateway - #6135 by @korycins
- Add ability to set a default product variant - #6140 by @tomaszszymanski129
- Allow product variants to be sortable - #6138 by @tomaszszymanski129
- Allow fetching stocks for staff users only with `MANAGE_ORDERS` permissions - #6139 by @fowczarek
- Add filtering to `ProductVariants` query and option to fetch variant by SKU in `ProductVariant` query - #6190 by @fowczarek
- Add filtering by Product IDs to `products` query - #6224 by @GrzegorzDerdak
- Add `change_currency` command - #6016 by @maarcingebala
- Add dummy credit card payment - #5822 by @IKarbowiak
- Add custom implementation of UUID scalar - #5646 by @koradon
- Add `AppTokenVerify` mutation - #5716 by @korycins

### Breaking Changes

- Refactored JWT support. Requires handling of JWT token in the storefront (a case when the backend returns the exception about the invalid token). - #5734, #5816 by @korycins
- New logging setup will now output JSON logs in production mode for ease of feeding them into log collection systems like Logstash or CloudWatch Logs - #5699 by @patrys
- Deprecate `WebhookEventType.CHECKOUT_QUANTITY_CHANGED` - #5837 by @korycins
- Anonymize and update order and payment fields; drop `PaymentSecureConfirm` mutation, drop Payment type fields: `extraData`, `billingAddress`, `billingEmail`, drop `gatewayResponse` from `Transaction` type - #5926 by @IKarbowiak
- Switch the HTTP stack from WSGI to ASGI based on Uvicorn - #5960 by @patrys
- Add `MANAGE_PRODUCT_TYPES_AND_ATTRIBUTES` permission, which is now required to access all attributes and product types related mutations - #6219 by @IKarbowiak

### Fixes

- Fix payment fields in order payload for webhooks - #5862 by @korycins
- Fix specific product voucher in draft orders - #5727 by @fowczarek
- Explicit country assignment in default shipping zones - #5736 by @maarcingebala
- Drop `json_content` field from the `Menu` model - #5761 by @maarcingebala
- Strip warehouse name in mutations - #5766 by @koradon
- Add missing order events during checkout flow - #5684 by @koradon
- Update Google Merchant to get tax rate based by plugin manager - #5823 by @gabmartinez
- Allow unicode in slug fields - #5877 by @IKarbowiak
- Fix empty plugin object result after `PluginUpdate` mutation - #5968 by @gabmartinez
- Allow finishing checkout when price amount is 0 - #6064 by @IKarbowiak
- Fix incorrect tax calculation for Avatax - #6035 by @korycins
- Fix incorrect calculation of subtotal with active Avatax - #6035 by @korycins
- Fix incorrect assignment of tax code for Avatax - #6035 by @korycins
- Do not allow negative product price - #6091 by @IKarbowiak
- Handle None as attribute value - #6092 by @IKarbowiak
- Fix for calling `order_created` before the order was saved - #6095 by @korycins
- Update default decimal places - #6098 by @IKarbowiak
- Avoid assigning the same pictures twice to a variant - #6112 by @IKarbowiak
- Fix crashing system when Avalara is improperly configured - #6117 by @IKarbowiak
- Fix for failing finalising draft order - #6133 by @korycins
- Remove corresponding draft order lines when variant is removing - #6119 by @IKarbowiak
- Update required perms for apps management - #6173 by @IKarbowiak
- Raise an error for an empty key in metadata - #6176 by @IKarbowiak
- Add attributes to product error - #6181 by @IKarbowiak
- Allow to add product variant with 0 price to draft order - #6189 by @IKarbowiak
- Fix deleting product when default variant is deleted - #6186 by @IKarbowiak
- Fix get unpublished products, product variants and collection as app - #6194 by @fowczarek
- Set `OrderFulfillStockInput` fields as required - #6196 by @IKarbowiak
- Fix attribute filtering by categories and collections - #6214 by @fowczarek
- Fix `is_visible` when `publication_date` is today - #6225 by @korycins
- Fix filtering products by multiple attributes - #6215 by @GrzegorzDerdak
- Add attributes validation while creating/updating a product's variant - #6269 by @GrzegorzDerdak
- Add metadata to page model - #6292 by @dominik-zeglen
- Fix for unnecessary attributes validation while updating simple product - #6300 by @GrzegorzDerdak
- Include order line total price to webhook payload - #6354 by @korycins
- Fix for fulfilling an order when product quantity equals allocated quantity - #6333 by @GrzegorzDerdak
- Fix for the ability to filter products on collection - #6363 by @GrzegorzDerdak

## 2.10.2

- Add command to change currencies in the database - #5906 by @d-wysocki

## 2.10.1

- Fix multiplied stock quantity - #5675 by @fowczarek
- Fix invalid allocation after migration - #5678 by @fowczarek
- Fix order mutations as app - #5680 by @fowczarek
- Prevent creating checkout/draft order with unpublished product - #5676 by @d-wysocki

## 2.10.0

- OpenTracing support - #5188 by @tomaszszymanski129
- Account confirmation email - #5126 by @tomaszszymanski129
- Relocate `Checkout` and `CheckoutLine` methods into separate module and update checkout related plugins to use them - #4980 by @krzysztofwolski
- Fix problem with free shipping voucher - #4942 by @IKarbowiak
- Add sub-categories to random data - #4949 by @IKarbowiak
- Deprecate `localized` field in Money type - #4952 by @IKarbowiak
- Fix for shipping API not applying taxes - #4913 by @kswiatek92
- Query object translation with only `manage_translation` permission - #4914 by @fowczarek
- Add customer note to draft orders API - #4973 by @IKarbowiak
- Allow to delete category and leave products - #4970 by @IKarbowiak
- Remove thumbnail generation from migration - #3494 by @kswiatek92
- Rename 'shipping_date' field in fulfillment model to 'created' - #2433 by @kswiatek92
- Reduce number of queries for 'checkoutComplete' mutation - #4989 by @IKarbowiak
- Force PyTest to ignore the environment variable containing the Django settings module - #4992 by @NyanKiyoshi
- Extend JWT token payload with user information - #4987 by @salwator
- Optimize the queries for product list in the dashboard - #4995 by @IKarbowiak
- Drop dashboard 1.0 - #5000 by @IKarbowiak
- Fixed serialization error on weight fields when running `loaddata` and `dumpdb` - #5005 by @NyanKiyoshi
- Fixed JSON encoding error on Google Analytics reporting - #5004 by @NyanKiyoshi
- Create custom field to translation, use new translation types in translations query - #5007 by @fowczarek
- Take allocated stock into account in `StockAvailability` filter - #5019 by @simonbru
- Generate matching postal codes for US addresses - #5033 by @maarcingebala
- Update debug toolbar - #5032 by @IKarbowiak
- Allow staff member to receive notification about customers orders - #4993 by @kswiatek92
- Add user's global id to the JWT payload - #5039 by @salwator
- Make middleware path resolving lazy - #5041 by @NyanKiyoshi
- Generate slug on saving the attribute value - #5055 by @fowczarek
- Fix order status after order update - #5072 by @fowczarek
- Extend top-level connection resolvers with ability to sort results - #5018 by @fowczarek
- Drop storefront 1.0 - #5043 by @IKarbowiak
- Replace permissions strings with enums - #5038 by @kswiatek92
- Remove gateways forms and templates - #5075 by @IKarbowiak
- Add `Wishlist` models and GraphQL endpoints - #5021 by @derenio
- Remove deprecated code - #5107 by @IKarbowiak
- Fix voucher start date filtering - #5133 by @dominik-zeglen
- Search by sku in products query - #5117 by @fowczarek
- Send fulfillment update email - #5118 by @IKarbowiak
- Add address query - #5148 by @kswiatek92
- Add `checkout_quantity_changed` webhook - #5042 by @derenio
- Remove unnecessary `manage_orders` permission - #5142 by @kswiatek92
- Mutation to change the user email - #5076 by @kswiatek92
- Add MyPy checks - #5150 by @IKarbowiak
- Move extracting user or service account to utils - #5152 by @kswiatek92
- Deprecate order status/created arguments - #5076 by @kswiatek92
- Fix getting title field in page mutations #5160 by @maarcingebala
- Copy public and private metadata from the checkout to the order upon creation - #5165 by @dankolbman
- Add warehouses and stocks- #4986 by @szewczykmira
- Add permission groups - #5176, #5513 by @IKarbowiak
- Drop `gettext` occurrences - #5189 by @IKarbowiak
- Fix `product_created` webhook - #5187 by @dzkb
- Drop unused resolver `resolve_availability` - #5190 by @maarcingebala
- Fix permission for `checkoutCustomerAttach` mutation - #5192 by @maarcingebala
- Restrict access to user field - #5194 by @maarcingebala
- Unify permission for service account API client in test - #5197 by @fowczarek
- Add additional confirmation step to `checkoutComplete` mutation - #5179 by @salwator
- Allow sorting warehouses by name - #5211 by @dominik-zeglen
- Add anonymization to GraphQL's `webhookSamplePayload` endpoint - #5161 @derenio
- Add slug to `Warehouse`, `Product` and `ProductType` models - #5196 by @IKarbowiak
- Add mutation for assigning, unassigning shipping zones to warehouse - #5217 by @kswiatek92
- Fix passing addresses to `PaymentData` objects - #5223 by @maarcingebala
- Return `null` when querying `me` as an anonymous user - #5231 by @maarcingebala
- Added `PLAYGROUND_ENABLED` environment variable/setting to allow to enable the GraphQL playground when `DEBUG` is disabled - #5254 by @NyanKiyoshi
- Fix access to order query when request from service account - #5258 by @fowczarek
- Customer shouldn't be able to see draft orders by token - #5259 by @fowczarek
- Customer shouldn't be able to query checkout with another customer - #5268 by @fowczarek
- Added integration support of Jaeger Tracing - #5282 by @NyanKiyoshi
- Return `null` when querying `me` as an anonymous user - #5231 as @maarcingebala
- Add `fulfillment created` webhook - @szewczykmira
- Unify metadata API - #5178 by @fowczarek
- Add compiled versions of emails to the repository - #5260 by @tomaszszymanski129
- Add required prop to fields where applicable - #5293 by @dominik-zeglen
- Drop `get_absolute_url` methods - #5299 by @IKarbowiak
- Add `--force` flag to `cleardb` command - #5302 by @maarcingebala
- Require non-empty message in `orderAddNote` mutation - #5316 by @maarcingebala
- Stock management refactor - #5323 by @IKarbowiak
- Add discount error codes - #5348 by @IKarbowiak
- Add benchmarks to checkout mutations - #5339 by @fowczarek
- Add pagination tests - #5363 by @fowczarek
- Add ability to assign multiple warehouses in mutations to create/update a shipping zone - #5399 by @fowczarek
- Add filter by ids to the `warehouses` query - #5414 by @fowczarek
- Add shipping rate price validation - #5411 by @kswiatek92
- Remove unused settings and environment variables - #5420 by @maarcingebala
- Add product price validation - #5413 by @kswiatek92
- Add attribute validation to `attributeAssign` mutation - #5423 by @kswiatek92
- Add possibility to update/delete more than one item in metadata - #5446 by @koradon
- Check if image exists before validating - #5425 by @kswiatek92
- Fix warehouses query not working without id - #5441 by @koradon
- Add `accountErrors` to `CreateToken` mutation - #5437, #5465 by @koradon
- Raise `GraphQLError` if filter has invalid IDs - #5460 by @gabmartinez
- Use `AccountErrorCode.INVALID_CREDENTIALS` instead of `INVALID_PASSWORD` - #5495 by @koradon
- Add tests for pagination - #5468 by @koradon
- Add `Job` abstract model and interface - #5510 by @IKarbowiak
- Refactor implementation of allocation - #5445 by @fowczarek
- Fix `WeightScalar` - #5530 by @koradon
- Add `OrderFulfill` mutation - #5525 by @fowczarek
- Add "It Works" page - #5494 by @IKarbowiak and @dominik-zeglen
- Extend errors in `OrderFulfill` mutation - #5553 by @fowczarek
- Refactor `OrderCancel` mutation for multiple warehouses - #5554 by @fowczarek
- Add negative weight validation - #5564 by @fowczarek
- Add error when user pass empty object as address - #5585 by @fowczarek
- Fix payment creation without shipping method - #5444 by @d-wysocki
- Fix checkout and order flow with variant without inventory tracking - #5599 by @fowczarek
- Fixed JWT expired token being flagged as unhandled error rather than handled. - #5603 by @NyanKiyoshi
- Refactor read-only middleware - #5602 by @maarcingebala
- Fix availability for variants without inventory tracking - #5605 by @fowczarek
- Drop support for configuring Vatlayer plugin from settings file. - #5614 by @korycins
- Add ability to query category, collection or product by slug - #5574 by @koradon
- Add `quantityAvailable` field to `ProductVariant` type - #5628 by @fowczarek
- Use tags rather than time-based logs for information on requests - #5608 by @NyanKiyoshi

## 2.9.0

### API

- Add mutation to change customer's first name last name - #4489 by @fowczarek
- Add mutation to delete customer's account - #4494 by @fowczarek
- Add mutation to change customer's password - #4656 by @fowczarek
- Add ability to customize email sender address in emails sent by Saleor - #4820 by @NyanKiyoshi
- Add ability to filter attributes per global ID - #4640 by @NyanKiyoshi
- Add ability to search product types by value (through the name) - #4647 by @NyanKiyoshi
- Add queries and mutation for serving and saving the configuration of all plugins - #4576 by @korycins
- Add `redirectUrl` to staff and user create mutations - #4717 by @fowczarek
- Add error codes to mutations responses - #4676 by @Kwaidan00
- Add translations to countries in `shop` query - #4732 by @fowczarek
- Add support for sorting product by their attribute values through given attribute ID - #4740 by @NyanKiyoshi
- Add descriptions for queries and query arguments - #4758 by @maarcingebala
- Add support for Apollo Federation - #4825 by @salwator
- Add mutation to create multiple product variants at once - #4735 by @fowczarek
- Add default value to custom errors - #4797 by @fowczarek
- Extend `availablePaymentGateways` field with gateways' configuration data - #4774 by @salwator
- Change `AddressValidationRules` API - #4655 by @Kwaidan00
- Use search in a consistent way; add sort by product type name and publication status to `products` query. - #4715 by @fowczarek
- Unify `menuItemMove` mutation with other reordering mutations - #4734 by @NyanKiyoshi
- Don't create an order when the payment was unsuccessful - #4500 by @NyanKiyoshi
- Don't require shipping information in checkout for digital orders - #4573 by @NyanKiyoshi
- Drop `manage_users` permission from the `permissions` query - #4854 by @maarcingebala
- Deprecate `inCategory` and `inCollection` attributes filters in favor of `filter` argument - #4700 by @NyanKiyoshi & @khalibloo
- Remove `PaymentGatewayEnum` from the schema, as gateways now are dynamic plugins - #4756 by @salwator
- Require `manage_products` permission to query `costPrice` and `stockQuantity` fields - #4753 by @NyanKiyoshi
- Refactor account mutations - #4510, #4668 by @fowczarek
- Fix generating random avatars when updating staff accounts - #4521 by @maarcingebala
- Fix updating JSON menu representation in mutations - #4524 by @maarcingebala
- Fix setting variant's `priceOverride` and `costPrice` to `null` - #4754 by @NyanKiyoshi
- Fix fetching staff user without `manage_users` permission - #4835 by @fowczarek
- Ensure that a GraphQL query is a string - #4836 by @nix010
- Add ability to configure the password reset link - #4863 by @fowczarek
- Fixed a performance issue where Saleor would sometimes run huge, unneeded prefetches when resolving categories or collections - #5291 by @NyanKiyoshi
- uWSGI now forces the django application to directly load on startup instead of being lazy - #5357 by @NyanKiyoshi

### Core

- Add enterprise-grade attributes management - #4351 by @dominik-zeglen and @NyanKiyoshi
- Add extensions manager - #4497 by @korycins
- Add service accounts - backend support - #4689 by @korycins
- Add support for webhooks - #4731 by @korycins
- Migrate the attributes mapping from HStore to many-to-many relation - #4663 by @NyanKiyoshi
- Create general abstraction for object metadata - #4447 by @salwator
- Add metadata to `Order` and `Fulfillment` models - #4513, #4866 by @szewczykmira
- Migrate the tax calculations to plugins - #4497 by @korycins
- Rewrite payment gateways using plugin architecture - #4669 by @salwator
- Rewrite Stripe integration to use PaymentIntents API - #4606 by @salwator
- Refactor password recovery system - #4617 by @fowczarek
- Add functionality to sort products by their "minimal variant price" - #4416 by @derenio
- Add voucher's "once per customer" feature - #4442 by @fowczarek
- Add validations for minimum password length in settings - #4735 by @fowczarek
- Add form to configure payments in the dashboard - #4807 by @szewczykmira
- Change `unique_together` in `AttributeValue` - #4805 by @fowczarek
- Change max length of SKU to 255 characters - #4811 by @lex111
- Distinguish `OrderLine` product name and variant name - #4702 by @fowczarek
- Fix updating order status after automatic fulfillment of digital products - #4709 by @korycins
- Fix error when updating or creating a sale with missing required values - #4778 by @NyanKiyoshi
- Fix error filtering pages by URL in the dashboard 1.0 - #4776 by @NyanKiyoshi
- Fix display of the products tax rate in the details page of dashboard 1.0 - #4780 by @NyanKiyoshi
- Fix adding the same product into a collection multiple times - #4518 by @NyanKiyoshi
- Fix crash when placing an order when a customer happens to have the same address more than once - #4824 by @NyanKiyoshi
- Fix time zone based tests - #4468 by @fowczarek
- Fix serializing empty URLs as a string when creating menu items - #4616 by @maarcingebala
- The invalid IP address in HTTP requests now fallback to the requester's IP address. - #4597 by @NyanKiyoshi
- Fix product variant update with current attribute values - #4936 by @fowczarek
- Update checkout last field and add auto now fields to save with update_fields parameter - #5177 by @IKarbowiak

### Dashboard 2.0

- Allow selecting the number of rows displayed in dashboard's list views - #4414 by @benekex2
- Add ability to toggle visible columns in product list - #4608 by @dominik-zeglen
- Add voucher settings - #4556 by @benekex2
- Contrast improvements - #4508 by @benekex2
- Display menu item form errors - #4551 by @dominik-zeglen
- Do not allow random IDs to appear in snapshots - #4495 by @dominik-zeglen
- Input UI changes - #4542 by @benekex2
- Implement new menu design - #4476 by @benekex2
- Refetch attribute list after closing modal - #4615 by @dominik-zeglen
- Add config for Testcafe - #4553 by @dominik-zeglen
- Fix product type taxes select - #4453 by @benekex2
- Fix form reloading - #4467 by @dominik-zeglen
- Fix voucher limit value when checkbox unchecked - #4456 by @benekex2
- Fix searches and pickers - #4487 by @dominik-zeglen
- Fix dashboard menu styles - #4491 by @benekex2
- Fix menu responsiveness - #4511 by @benekex2
- Fix loosing focus while typing in the product description field - #4549 by @dominik-zeglen
- Fix MUI warnings - #4588 by @dominik-zeglen
- Fix bulk action checkboxes - #4618 by @dominik-zeglen
- Fix rendering user avatar when it's empty #4546 by @maarcingebala
- Remove Dashboard 2.0 files form Saleor repository - #4631 by @dominik-zeglen
- Fix CreateToken mutation to use NonNull on errors field #5415 by @gabmartinez

### Other notable changes

- Replace Pipenv with Poetry - #3894 by @michaljelonek
- Upgrade `django-prices` to v2.1 - #4639 by @NyanKiyoshi
- Disable reports from uWSGI about broken pipe and write errors from disconnected clients - #4596 by @NyanKiyoshi
- Fix the random failures of `populatedb` trying to create users with an existing email - #4769 by @NyanKiyoshi
- Enforce `pydocstyle` for Python docstrings over the project - #4562 by @NyanKiyoshi
- Move Django Debug Toolbar to dev requirements - #4454 by @derenio
- Change license for artwork to CC-BY 4.0
- New translations:
  - Greek

## 2.8.0

### Core

- Avatax backend support - #4310 by @korycins
- Add ability to store used payment sources in gateways (first implemented in Braintree) - #4195 by @salwator
- Add ability to specify a minimal quantity of checkout items for a voucher - #4427 by @fowczarek
- Change the type of start and end date fields from Date to DateTime - #4293 by @fowczarek
- Revert the custom dynamic middlewares - #4452 by @NyanKiyoshi

### Dashboard 2.0

- UX improvements in Vouchers section - #4362 by @benekex2
- Add company address configuration - #4432 by @benekex2
- Require name when saving a custom list filter - #4269 by @benekex2
- Use `esModuleInterop` flag in `tsconfig.json` to simplify imports - #4372 by @dominik-zeglen
- Use hooks instead of a class component in forms - #4374 by @dominik-zeglen
- Drop CSRF token header from API client - #4357 by @dominik-zeglen
- Fix various bugs in the product section - #4429 by @dominik-zeglen

### Other notable changes

- Fix error when creating a checkout with voucher code - #4292 by @NyanKiyoshi
- Fix error when users enter an invalid phone number in an address - #4404 by @NyanKiyoshi
- Fix error when adding a note to an anonymous order - #4319 by @NyanKiyoshi
- Fix gift card duplication error in the `populatedb` script - #4336 by @fowczarek
- Fix vouchers apply once per order - #4339 by @fowczarek
- Fix discount tests failing at random - #4401 by @korycins
- Add `SPECIFIC_PRODUCT` type to `VoucherType` - #4344 by @fowczarek
- New translations:
  - Icelandic
- Refactored the backend side of `checkoutCreate` to improve performances and prevent side effects over the user's checkout if the checkout creation was to fail. - #4367 by @NyanKiyoshi
- Refactored the logic of cleaning the checkout shipping method over the API, so users do not lose the shipping method when updating their checkout. If the shipping method becomes invalid, it will be replaced by the cheapest available. - #4367 by @NyanKiyoshi & @szewczykmira
- Refactored process of getting available shipping methods to make it easier to understand and prevent human-made errors. - #4367 by @NyanKiyoshi
- Moved 3D secure option to Braintree plugin configuration and update config structure mechanism - #4751 by @salwator

## 2.7.0

### API

- Create order only when payment is successful - #4154 by @NyanKiyoshi
- Order Events containing order lines or fulfillment lines now return the line object in the GraphQL API - #4114 by @NyanKiyoshi
- GraphQL now prints exceptions to stderr as well as returning them or not - #4148 by @NyanKiyoshi
- Refactored API resolvers to static methods with root typing - #4155 by @NyanKiyoshi
- Add phone validation in the GraphQL API to handle the library upgrade - #4156 by @NyanKiyoshi

### Core

- Add basic Gift Cards support in the backend - #4025 by @fowczarek
- Add the ability to sort products within a collection - #4123 by @NyanKiyoshi
- Implement customer events - #4094 by @NyanKiyoshi
- Merge "authorize" and "capture" operations - #4098 by @korycins, @NyanKiyoshi
- Separate the Django middlewares from the GraphQL API middlewares - #4102 by @NyanKiyoshi, #4186 by @cmiacz

### Dashboard 2.0

- Add navigation section - #4012 by @dominik-zeglen
- Add filtering on product list - #4193 by @dominik-zeglen
- Add filtering on orders list - #4237 by @dominik-zeglen
- Change input style and improve Storybook stories - #4115 by @dominik-zeglen
- Migrate deprecated fields in Dashboard 2.0 - #4121 by @benekex2
- Add multiple select checkbox - #4133, #4146 by @benekex2
- Rename menu items in Dashboard 2.0 - #4172 by @benekex2
- Category delete modal improvements - #4171 by @benekex2
- Close modals on click outside - #4236 - by @benekex2
- Use date localize hook in translations - #4202 by @dominik-zeglen
- Unify search API - #4200 by @dominik-zeglen
- Default default PAGINATE_BY - #4238 by @dominik-zeglen
- Create generic filtering interface - #4221 by @dominik-zeglen
- Add default state to rich text editor = #4281 by @dominik-zeglen
- Fix translation discard button - #4109 by @benekex2
- Fix draftail options and icons - #4132 by @benekex2
- Fix typos and messages in Dashboard 2.0 - #4168 by @benekex2
- Fix view all orders button - #4173 by @benekex2
- Fix visibility card view - #4198 by @benekex2
- Fix query refetch after selecting an object in list - #4272 by @dominik-zeglen
- Fix image selection in variants - #4270 by @benekex2
- Fix collection search - #4267 by @dominik-zeglen
- Fix quantity height in draft order edit - #4273 by @benekex2
- Fix checkbox clickable area size - #4280 by @dominik-zeglen
- Fix breaking object selection in menu section - #4282 by @dominik-zeglen
- Reset selected items when tab switch - #4268 by @benekex2

### Other notable changes

- Add support for Google Cloud Storage - #4127 by @chetabahana
- Adding a nonexistent variant to checkout no longer crashes - #4166 by @NyanKiyoshi
- Disable storage of Celery results - #4169 by @NyanKiyoshi
- Disable polling in Playground - #4188 by @maarcingebala
- Cleanup code for updated function names and unused argument - #4090 by @jxltom
- Users can now add multiple "Add to Cart" forms in a single page - #4165 by @NyanKiyoshi
- Fix incorrect argument in `get_client_token` in Braintree integration - #4182 by @maarcingebala
- Fix resolving attribute values when transforming them to HStore - #4161 by @maarcingebala
- Fix wrong calculation of subtotal in cart page - #4145 by @korycins
- Fix margin calculations when product/variant price is set to zero - #4170 by @MahmoudRizk
- Fix applying discounts in checkout's subtotal calculation in API - #4192 by @maarcingebala
- Fix GATEWAYS_ENUM to always contain all implemented payment gateways - #4108 by @koradon

## 2.6.0

### API

- Add unified filtering interface in resolvers - #3952, #4078 by @korycins
- Add mutations for bulk actions - #3935, #3954, #3967, #3969, #3970 by @akjanik
- Add mutation for reordering menu items - #3958 by @NyanKiyoshi
- Optimize queries for single nodes - #3968 @NyanKiyoshi
- Refactor error handling in mutations #3891 by @maarcingebala & @akjanik
- Specify mutation permissions through Meta classes - #3980 by @NyanKiyoshi
- Unify pricing access in products and variants - #3948 by @NyanKiyoshi
- Use only_fields instead of exclude_fields in type definitions - #3940 by @michaljelonek
- Prefetch collections when getting sales of a bunch of products - #3961 by @NyanKiyoshi
- Remove unnecessary dedents from GraphQL schema so new Playground can work - #4045 by @salwator
- Restrict resolving payment by ID - #4009 @NyanKiyoshi
- Require `checkoutId` for updating checkout's shipping and billing address - #4074 by @jxltom
- Handle errors in `TokenVerify` mutation - #3981 by @fowczarek
- Unify argument names in types and resolvers - #3942 by @NyanKiyoshi

### Core

- Use Black as the default code formatting tool - #3852 by @krzysztofwolski and @NyanKiyoshi
- Dropped Python 3.5 support - #4028 by @korycins
- Rename Cart to Checkout - #3963 by @michaljelonek
- Use data classes to exchange data with payment gateways - #4028 by @korycins
- Refactor order events - #4018 by @NyanKiyoshi

### Dashboard 2.0

- Add bulk actions - #3955 by @dominik-zeglen
- Add user avatar management - #4030 by @benekex2
- Add navigation drawer support on mobile devices - #3839 by @benekex2
- Fix rendering validation errors in product form - #4024 by @benekex2
- Move dialog windows to query string rather than router paths - #3953 by @dominik-zeglen
- Update order events types - #4089 by @jxltom
- Code cleanup by replacing render props with react hooks - #4010 by @dominik-zeglen

### Other notable changes

- Add setting to enable Django Debug Toolbar - #3983 by @koradon
- Use newest GraphQL Playground - #3971 by @salwator
- Ensure adding to quantities in the checkout is respecting the limits - #4005 by @NyanKiyoshi
- Fix country area choices - #4008 by @fowczarek
- Fix price_range_as_dict function - #3999 by @zodiacfireworks
- Fix the product listing not showing in the voucher when there were products selected - #4062 by @NyanKiyoshi
- Fix crash in Dashboard 1.0 when updating an order address's phone number - #4061 by @NyanKiyoshi
- Reduce the time of tests execution by using dummy password hasher - #4083 by @korycins
- Set up explicit **hash** function - #3979 by @akjanik
- Unit tests use none as media root - #3975 by @korycins
- Update file field styles with materializecss template filter - #3998 by @zodiacfireworks
- New translations:
  - Albanian
  - Colombian Spanish
  - Lithuanian

## 2.5.0

### API

- Add query to fetch draft orders - #3809 by @michaljelonek
- Add bulk delete mutations - #3838 by @michaljelonek
- Add `languageCode` enum to API - #3819 by @michaljelonek, #3854 by @jxltom
- Duplicate address instances in checkout mutations - #3866 by @pawelzar
- Restrict access to `orders` query for unauthorized users - #3861 by @pawelzar
- Support setting address as default in address mutations - #3787 by @jxltom
- Fix phone number validation in GraphQL when country prefix not given - #3905 by @patrys
- Report pretty stack traces in DEBUG mode - #3918 by @patrys

### Core

- Drop support for Django 2.1 and Django 1.11 (previous LTS) - #3929 by @patrys
- Fulfillment of digital products - #3868 by @korycins
- Introduce avatars for staff accounts - #3878 by @pawelzar
- Refactor the account avatars path from a relative to absolute - #3938 by @NyanKiyoshi

### Dashboard 2.0

- Add translations section - #3884 by @dominik-zeglen
- Add light/dark theme - #3856 by @dominik-zeglen
- Add customer's address book view - #3826 by @dominik-zeglen
- Add "Add variant" button on the variant details page = #3914 by @dominik-zeglen
- Add back arrows in "Configure" subsections - #3917 by @dominik-zeglen
- Display avatars in staff views - #3922 by @dominik-zeglen
- Prevent user from changing his own status and permissions - #3922 by @dominik-zeglen
- Fix crashing product create view - #3837, #3910 by @dominik-zeglen
- Fix layout in staff members details page - #3857 by @dominik-zeglen
- Fix unfocusing rich text editor - #3902 by @dominik-zeglen
- Improve accessibility - #3856 by @dominik-zeglen

### Other notable changes

- Improve user and staff management in dashboard 1.0 - #3781 by @jxltom
- Fix default product tax rate in Dashboard 1.0 - #3880 by @pawelzar
- Fix logo in docs - #3928 by @michaljelonek
- Fix name of logo file - #3867 by @jxltom
- Fix variants for juices in example data - #3926 by @michaljelonek
- Fix alignment of the cart dropdown on new bootstrap version - #3937 by @NyanKiyoshi
- Refactor the account avatars path from a relative to absolute - #3938 by @NyanKiyoshi
- New translations:
  - Armenian
  - Portuguese
  - Swahili
  - Thai

## 2.4.0

### API

- Add model translations support in GraphQL API - #3789 by @michaljelonek
- Add mutations to manage addresses for authenticated customers - #3772 by @Kwaidan00, @maarcingebala
- Add mutation to apply vouchers in checkout - #3739 by @Kwaidan00
- Add thumbnail field to `OrderLine` type - #3737 by @michaljelonek
- Add a query to fetch order by token - #3740 by @michaljelonek
- Add city choices and city area type to address validator API - #3788 by @jxltom
- Fix access to unpublished objects in API - #3724 by @Kwaidan00
- Fix bug where errors are not returned when creating fulfillment with a non-existent order line - #3777 by @jxltom
- Fix `productCreate` mutation when no product type was provided - #3804 by @michaljelonek
- Enable database search in products query - #3736 by @michaljelonek
- Use authenticated user's email as default email in creating checkout - #3726 by @jxltom
- Generate voucher code if it wasn't provided in mutation - #3717 by @Kwaidan00
- Improve limitation of vouchers by country - #3707 by @michaljelonek
- Only include canceled fulfillments for staff in fulfillment API - #3778 by @jxltom
- Support setting address as when creating customer address #3782 by @jxltom
- Fix generating slug from title - #3816 by @maarcingebala
- Add `variant` field to `OrderLine` type - #3820 by @maarcingebala

### Core

- Add JSON fields to store rich-text content - #3756 by @michaljelonek
- Add function to recalculate total order weight - #3755 by @Kwaidan00, @maarcingebala
- Unify cart creation logic in API and Django views - #3761, #3790 by @maarcingebala
- Unify payment creation logic in API and Django views - #3715 by @maarcingebala
- Support partially charged and refunded payments - #3735 by @jxltom
- Support partial fulfillment of ordered items - #3754 by @jxltom
- Fix applying discounts when a sale has no end date - #3595 by @cprinos

### Dashboard 2.0

- Add "Discounts" section - #3654 by @dominik-zeglen
- Add "Pages" section; introduce Draftail WYSIWYG editor - #3751 by @dominik-zeglen
- Add "Shipping Methods" section - #3770 by @dominik-zeglen
- Add support for date and datetime components - #3708 by @dominik-zeglen
- Restyle app layout - #3811 by @dominik-zeglen

### Other notable changes

- Unify model field names related to models' public access - `publication_date` and `is_published` - #3706 by @michaljelonek
- Improve filter orders by payment status - #3749 @jxltom
- Refactor translations in emails - #3701 by @Kwaidan00
- Use exact image versions in docker-compose - #3742 by @ashishnitinpatil
- Sort order payment and history in descending order - #3747 by @jxltom
- Disable style-loader in dev mode - #3720 by @jxltom
- Add ordering to shipping method - #3806 by @michaljelonek
- Add missing type definition for dashboard 2.0 - #3776 by @jxltom
- Add header and footer for checkout success pages #3752 by @jxltom
- Add instructions for using local assets in Docker - #3723 by @michaljelonek
- Update S3 deployment documentation to include CORS configuration note - #3743 by @NyanKiyoshi
- Fix missing migrations for is_published field of product and page model - #3757 by @jxltom
- Fix problem with l10n in Braintree payment gateway template - #3691 by @Kwaidan00
- Fix bug where payment is not filtered from active ones when creating payment - #3732 by @jxltom
- Fix incorrect cart badge location - #3786 by @jxltom
- Fix storefront styles after bootstrap is updated to 4.3.1 - #3753 by @jxltom
- Fix logo size in different browser and devices with different sizes - #3722 by @jxltom
- Rename dumpdata file `db.json` to `populatedb_data.json` - #3810 by @maarcingebala
- Prefetch collections for product availability - #3813 by @michaljelonek
- Bump django-graphql-jwt - #3814 by @michaljelonek
- Fix generating slug from title - #3816 by @maarcingebala
- New translations:
  - Estonian
  - Indonesian

## 2.3.1

- Fix access to private variant fields in API - #3773 by maarcingebala
- Limit access of quantity and allocated quantity to staff in GraphQL API #3780 by @jxltom

## 2.3.0

### API

- Return user's last checkout in the `User` type - #3578 by @fowczarek
- Automatically assign checkout to the logged in user - #3587 by @fowczarek
- Expose `chargeTaxesOnShipping` field in the `Shop` type - #3603 by @fowczarek
- Expose list of enabled payment gateways - #3639 by @fowczarek
- Validate uploaded files in a unified way - #3633 by @fowczarek
- Add mutation to trigger fetching tax rates - #3622 by @fowczarek
- Use USERNAME_FIELD instead of hard-code email field when resolving user - #3577 by @jxltom
- Require variant and quantity fields in `CheckoutLineInput` type - #3592 by @jxltom
- Preserve order of nodes in `get_nodes_or_error` function - #3632 by @jxltom
- Add list mutations for `Voucher` and `Sale` models - #3669 by @michaljelonek
- Use proper type for countries in `Voucher` type - #3664 by @michaljelonek
- Require email in when creating checkout in API - #3667 by @michaljelonek
- Unify returning errors in the `tokenCreate` mutation - #3666 by @michaljelonek
- Use `Date` field in Sale/Voucher inputs - #3672 by @michaljelonek
- Refactor checkout mutations - #3610 by @fowczarek
- Refactor `clean_instance`, so it does not returns errors anymore - #3597 by @akjanik
- Handle GraphqQL syntax errors - #3576 by @jxltom

### Core

- Refactor payments architecture - #3519 by @michaljelonek
- Improve Docker and `docker-compose` configuration - #3657 by @michaljelonek
- Allow setting payment status manually for dummy gateway in Storefront 1.0 - #3648 by @jxltom
- Infer default transaction kind from operation type - #3646 by @jxltom
- Get correct payment status for order without any payments - #3605 by @jxltom
- Add default ordering by `id` for `CartLine` model - #3593 by @jxltom
- Fix "set password" email sent to customer created in the dashboard - #3688 by @Kwaidan00

### Dashboard 2.0

- ️Add taxes section - #3622 by @dominik-zeglen
- Add drag'n'drop image upload - #3611 by @dominik-zeglen
- Unify grid handling - #3520 by @dominik-zeglen
- Add component generator - #3670 by @dominik-zeglen
- Throw Typescript errors while snapshotting - #3611 by @dominik-zeglen
- Simplify mutation's error checking - #3589 by @dominik-zeglen
- Fix order cancelling - #3624 by @dominik-zeglen
- Fix logo placement - #3602 by @dominik-zeglen

### Other notable changes

- Register Celery task for updating exchange rates - #3599 by @jxltom
- Fix handling different attributes with the same slug - #3626 by @jxltom
- Add missing migrations for tax rate choices - #3629 by @jxltom
- Fix `TypeError` on calling `get_client_token` - #3660 by @michaljelonek
- Make shipping required as default when creating product types - #3655 by @jxltom
- Display payment status on customer's account page in Storefront 1.0 - #3637 by @jxltom
- Make order fields sequence in Dashboard 1.0 same as in Dashboard 2.0 - #3606 by @jxltom
- Fix returning products for homepage for the currently viewing user - #3598 by @jxltom
- Allow filtering payments by status in Dashboard 1.0 - #3608 by @jxltom
- Fix typo in the definition of order status - #3649 by @jxltom
- Add margin for order notes section - #3650 by @jxltom
- Fix logo position - #3609, #3616 by @jxltom
- Storefront visual improvements - #3696 by @piotrgrundas
- Fix product list price filter - #3697 by @Kwaidan00
- Redirect to success page after successful payment - #3693 by @Kwaidan00

## 2.2.0

### API

- Use `PermissionEnum` as input parameter type for `permissions` field - #3434 by @maarcingebala
- Add "authorize" and "charge" mutations for payments - #3426 by @jxltom
- Add alt text to product thumbnails and background images of collections and categories - #3429 by @fowczarek
- Fix passing decimal arguments = #3457 by @fowczarek
- Allow sorting products by the update date - #3470 by @jxltom
- Validate and clear the shipping method in draft order mutations - #3472 by @fowczarek
- Change tax rate field to choice field - #3478 by @fowczarek
- Allow filtering attributes by collections - #3508 by @maarcingebala
- Resolve to `None` when empty object ID was passed as mutation argument - #3497 by @maarcingebala
- Change `errors` field type from [Error] to [Error!] - #3489 by @fowczarek
- Support creating default variant for product types that don't use multiple variants - #3505 by @fowczarek
- Validate SKU when creating a default variant - #3555 by @fowczarek
- Extract enums to separate files - #3523 by @maarcingebala

### Core

- Add Stripe payment gateway - #3408 by @jxltom
- Add `first_name` and `last_name` fields to the `User` model - #3101 by @fowczarek
- Improve several payment validations - #3418 by @jxltom
- Optimize payments related database queries - #3455 by @jxltom
- Add publication date to collections - #3369 by @k-brk
- Fix hard-coded site name in order PDFs - #3526 by @NyanKiyoshi
- Update favicons to the new style - #3483 by @dominik-zeglen
- Fix migrations for default currency - #3235 by @bykof
- Remove Elasticsearch from `docker-compose.yml` - #3482 by @maarcingebala
- Resort imports in tests - #3471 by @jxltom
- Fix the no shipping orders payment crash on Stripe - #3550 by @NyanKiyoshi
- Bump backend dependencies - #3557 by @maarcingebala. This PR removes security issue CVE-2019-3498 which was present in Django 2.1.4. Saleor however wasn't vulnerable to this issue as it doesn't use the affected `django.views.defaults.page_not_found()` view.
- Generate random data using the default currency - #3512 by @stephenmoloney
- New translations:
  - Catalan
  - Serbian

### Dashboard 2.0

- Restyle product selection dialogs - #3499 by @dominik-zeglen, @maarcingebala
- Fix minor visual bugs in Dashboard 2.0 - #3433 by @dominik-zeglen
- Display warning if order draft has missing data - #3431 by @dominik-zeglen
- Add description field to collections - #3435 by @dominik-zeglen
- Add query batching - #3443 by @dominik-zeglen
- Use autocomplete fields in country selection - #3443 by @dominik-zeglen
- Add alt text to categories and collections - #3461 by @dominik-zeglen
- Use first and last name of a customer or staff member in UI - #3247 by @Bonifacy1, @dominik-zeglen
- Show error page if an object was not found - #3463 by @dominik-zeglen
- Fix simple product's inventory data saving bug - #3474 by @dominik-zeglen
- Replace `thumbnailUrl` with `thumbnail { url }` - #3484 by @dominik-zeglen
- Change "Feature on Homepage" switch behavior - #3481 by @dominik-zeglen
- Expand payment section in order view - #3502 by @dominik-zeglen
- Change TypeScript loader to speed up the build process - #3545 by @patrys

### Bugfixes

- Do not show `Pay For Order` if order is partly paid since partial payment is not supported - #3398 by @jxltom
- Fix attribute filters in the products category view - #3535 by @fowczarek
- Fix storybook dependencies conflict - #3544 by @dominik-zeglen

## 2.1.0

### API

- Change selected connection fields to lists - #3307 by @fowczarek
- Require pagination in connections - #3352 by @maarcingebala
- Replace Graphene view with a custom one - #3263 by @patrys
- Change `sortBy` parameter to use enum type - #3345 by @fowczarek
- Add `me` query to fetch data of a logged-in user - #3202, #3316 by @fowczarek
- Add `canFinalize` field to the Order type - #3356 by @fowczarek
- Extract resolvers and mutations to separate files - #3248 by @fowczarek
- Add VAT tax rates field to country - #3392 by @michaljelonek
- Allow creating orders without users - #3396 by @fowczarek

### Core

- Add Razorpay payment gatway - #3205 by @NyanKiyoshi
- Use standard tax rate as a default tax rate value - #3340 by @fowczarek
- Add description field to the Collection model - #3275 by @fowczarek
- Enforce the POST method on VAT rates fetching - #3337 by @NyanKiyoshi
- Generate thumbnails for category/collection background images - #3270 by @NyanKiyoshi
- Add warm-up support in product image creation mutation - #3276 by @NyanKiyoshi
- Fix error in the `populatedb` script when running it not from the project root - #3272 by @NyanKiyoshi
- Make Webpack rebuilds fast - #3290 by @patrys
- Skip installing Chromium to make deployment faster - #3227 by @jxltom
- Add default test runner - #3258 by @jxltom
- Add Transifex client to Pipfile - #3321 by @jxltom
- Remove additional pytest arguments in tox - #3338 by @jxltom
- Remove test warnings - #3339 by @jxltom
- Remove runtime warning when product has discount - #3310 by @jxltom
- Remove `django-graphene-jwt` warnings - #3228 by @jxltom
- Disable deprecated warnings - #3229 by @jxltom
- Add `AWS_S3_ENDPOINT_URL` setting to support DigitalOcean spaces. - #3281 by @hairychris
- Add `.gitattributes` file to hide diffs for generated files on Github - #3055 by @NyanKiyoshi
- Add database sequence reset to `populatedb` - #3406 by @michaljelonek
- Get authorized amount from succeeded auth transactions - #3417 by @jxltom
- Resort imports by `isort` - #3412 by @jxltom

### Dashboard 2.0

- Add confirmation modal when leaving view with unsaved changes - #3375 by @dominik-zeglen
- Add dialog loading and error states - #3359 by @dominik-zeglen
- Split paths and urls - #3350 by @dominik-zeglen
- Derive state from props in forms - #3360 by @dominik-zeglen
- Apply debounce to autocomplete fields - #3351 by @dominik-zeglen
- Use Apollo signatures - #3353 by @dominik-zeglen
- Add order note field in the order details view - #3346 by @dominik-zeglen
- Add app-wide progress bar - #3312 by @dominik-zeglen
- Ensure that all queries are built on top of TypedQuery - #3309 by @dominik-zeglen
- Close modal windows automatically - #3296 by @dominik-zeglen
- Move URLs to separate files - #3295 by @dominik-zeglen
- Add basic filters for products and orders list - #3237 by @Bonifacy1
- Fetch default currency from API - #3280 by @dominik-zeglen
- Add `displayName` property to components - #3238 by @Bonifacy1
- Add window titles - #3279 by @dominik-zeglen
- Add paginator component - #3265 by @dominik-zeglen
- Update Material UI to 3.6 - #3387 by @patrys
- Upgrade React, Apollo, Webpack and Babel - #3393 by @patrys
- Add pagination for required connections - #3411 by @dominik-zeglen

### Bugfixes

- Fix language codes - #3311 by @jxltom
- Fix resolving empty attributes list - #3293 by @maarcingebala
- Fix range filters not being applied - #3385 by @michaljelonek
- Remove timeout for updating image height - #3344 by @jxltom
- Return error if checkout was not found - #3289 by @maarcingebala
- Solve an auto-resize conflict between Materialize and medium-editor - #3367 by @adonig
- Fix calls to `ngettext_lazy` - #3380 by @patrys
- Filter preauthorized order from succeeded transactions - #3399 by @jxltom
- Fix incorrect country code in fixtures - #3349 by @bingimar
- Fix updating background image of a collection - #3362 by @fowczarek & @dominik-zeglen

### Docs

- Document settings related to generating thumbnails on demand - #3329 by @NyanKiyoshi
- Improve documentation for Heroku deployment - #3170 by @raybesiga
- Update documentation on Docker deployment - #3326 by @jxltom
- Document payment gateway configuration - #3376 by @NyanKiyoshi

## 2.0.0

### API

- Add mutation to delete a customer; add `isActive` field in `customerUpdate` mutation - #3177 by @maarcingebala
- Add mutations to manage authorization keys - #3082 by @maarcingebala
- Add queries for dashboard homepage - #3146 by @maarcingebala
- Allows user to unset homepage collection - #3140 by @oldPadavan
- Use enums as permission codes - #3095 by @the-bionic
- Return absolute image URLs - #3182 by @maarcingebala
- Add `backgroundImage` field to `CategoryInput` - #3153 by @oldPadavan
- Add `dateJoined` and `lastLogin` fields in `User` type - #3169 by @maarcingebala
- Separate `parent` input field from `CategoryInput` - #3150 by @akjanik
- Remove duplicated field in Order type - #3180 by @maarcingebala
- Handle empty `backgroundImage` field in API - #3159 by @maarcingebala
- Generate name-based slug in collection mutations - #3145 by @akjanik
- Remove products field from `collectionUpdate` mutation - #3141 by @oldPadavan
- Change `items` field in `Menu` type from connection to list - #3032 by @oldPadavan
- Make `Meta.description` required in `BaseMutation` - #3034 by @oldPadavan
- Apply `textwrap.dedent` to GraphQL descriptions - #3167 by @fowczarek

### Dashboard 2.0

- Add collection management - #3135 by @dominik-zeglen
- Add customer management - #3176 by @dominik-zeglen
- Add homepage view - #3155, #3178 by @Bonifacy1 and @dominik-zeglen
- Add product type management - #3052 by @dominik-zeglen
- Add site settings management - #3071 by @dominik-zeglen
- Escape node IDs in URLs - #3115 by @dominik-zeglen
- Restyle categories section - #3072 by @Bonifacy1

### Other

- Change relation between `ProductType` and `Attribute` models - #3097 by @maarcingebala
- Remove `quantity-allocated` generation in `populatedb` script - #3084 by @MartinSeibert
- Handle `Money` serialization - #3131 by @Pacu2
- Do not collect unnecessary static files - #3050 by @jxltom
- Remove host mounted volume in `docker-compose` - #3091 by @tiangolo
- Remove custom services names in `docker-compose` - #3092 by @tiangolo
- Replace COUNTRIES with countries.countries - #3079 by @neeraj1909
- Installing dev packages in docker since tests are needed - #3078 by @jxltom
- Remove comparing string in address-form-panel template - #3074 by @tomcio1205
- Move updating variant names to a Celery task - #3189 by @fowczarek

### Bugfixes

- Fix typo in `clean_input` method - #3100 by @the-bionic
- Fix typo in `ShippingMethod` model - #3099 by @the-bionic
- Remove duplicated variable declaration - #3094 by @the-bionic

### Docs

- Add createdb note to getting started for Windows - #3106 by @ajostergaard
- Update docs on pipenv - #3045 by @jxltom<|MERGE_RESOLUTION|>--- conflicted
+++ resolved
@@ -13,11 +13,8 @@
   - Add `sortBy` argument to `Category.products`
 
 ### Other changes
-<<<<<<< HEAD
 - Fix fetching the `checkout.availableCollectionPoints` - #11489 by @IKarbowiak
-=======
 - Move checkout metadata to separate model - #11264  by @jakubkuc
->>>>>>> 10356eb2
 
 # 3.9.0
 
