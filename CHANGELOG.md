--- conflicted
+++ resolved
@@ -18,12 +18,9 @@
 - Unittests use none as media root - #3975 by @korycins
 - Rename Cart to Checkout - #3963 by @michaljelonek
 - Implement menus items reordering into the GraphQL API - #3958 by @NyanKiyoshi
-<<<<<<< HEAD
+- Simplify permission management in API through the meta classes - #3980 by @NyanKiyoshi
 - Add settings to enable Django Debug Toolbar - #3983 by @koradon
 
-=======
-- Simplify permission management in API through the meta classes - #3980 by @NyanKiyoshi
->>>>>>> 09dbdd82
 
 ## 2.5.0
 
