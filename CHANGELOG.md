--- conflicted
+++ resolved
@@ -19,13 +19,10 @@
     - `staffUpdate`
     - `accountUpdate`
     - `customerBulkUpdate`
-<<<<<<< HEAD
 - Add mutation to create checkout from order - #12628 by @korycins
-=======
 - Allow setting metadata during invoice creating and updating - #12641 by @IKarbowiak
 - Introduce channel permissions - #10423 by @IKarbowiak
   - Limit staff users to access only certain channels. Granted permissions only apply to channels that the user has already been given access to.
->>>>>>> 41455862
 
 ### Saleor Apps
 - Introduce channel permissions - #10423 by @IKarbowiak
