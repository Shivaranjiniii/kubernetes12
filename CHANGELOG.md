# Changelog

All notable, unreleased changes to this project will be documented in this file. For the released changes, please visit the [Releases](https://github.com/mirumee/saleor/releases) page.

# 3.12.0 [Unreleased]
### Highlights
- Improve support for handling transactions - #10350 by @korycins
  - API changes:
    - Add new mutations:
      - `transactionEventReport` - Report the event for the transaction.
      - `orderGrantRefundCreate` - Add granted refund to the order.
      - `orderGrantRefundUpdate` - Update granted refund.
    - Add new types:
      - `OrderGrantedRefund` - The details of granted refund.
    - Add new webhooks:
      - `TRANSACTION_CHARGE_REQUESTED` - triggered when a staff user request charge for the transaction.
      - `TRANSACTION_REFUND_REQUESTED` - triggered when a staff user request refund for the transaction.
      - `TRANSACTION_CANCELATION_REQUESTED` - triggered when a staff user request cancelation for the transaction.
    - Add new webhook subscriptions:
      - `TransactionChargeRequested` - Event sent when transaction charge is requested.
      - `TransactionRefundRequested` - Event sent when transaction refund is requested.
      - `TransactionCancelationRequested` - Event sent when transaction cancelation is requested.
    - Add new fields:
      - `OrderSettings.markAsPaidStrategy` - Determine what strategy will be used to mark the order as paid.
      - `TransactionItem`:
        - `authorizePendingAmount` - Total amount of ongoing authorization requests for the transaction.
        - `refundPendingAmount` - Total amount of ongoing refund requests for the transaction.
        - `cancelPendingAmount` - Total amount of ongoing cancel requests for the transaction.
        - `chargePendingAmount` - Total amount of ongoing charge requests for the transaction.
        - `canceledAmount` - Total amount canceled for this transaction.
        - `name` - Name of the transaction.
        - `message` - Message related to the transaction.
        - `pspReference` -  PSP reference of transaction.
        - `createdBy` - User or App that created the transaction.
        - `externalUrl` - The url that will allow to redirect user to payment provider page with transaction details.
      - `TransactionEvent`:
        - `pspReference` -  PSP reference related to the event.
        - `message` - Message related to the transaction's event.
        - `externalUrl` - The url that will allow to redirect user to payment provider page with transaction event details.
        - `amount` - The amount related to this event.
        - `type` - The type of action related to this event.
        - `createdBy` - User or App that created the event.
      - `Order`:
        - `totalCharged` - Amount charged for the order.
        - `totalCanceled` - Amount canceled for the order.
        - `grantedRefunds` - List of granted refunds.
        - `totalGrantedRefund` - Total amount of granted refund.
        - `totalRefunded` - Total refund amount for the order.
        - `totalRefundPending` - Total amount of ongoing refund requests for the order's transactions.
        - `totalAuthorizePending` - Total amount of ongoing authorize requests for the order's transactions.
        - `totalChargePending` - Total amount of ongoing charge requests for the order's transactions.
        - `totalCancelPending` - Total amount of ongoing cancel requests for the order's transactions.
        - `totalRemainingGrant` - The difference amount between granted refund and the amounts that are pending and refunded.
      - `OrderEventsEnum`:
        - `TRANSACTION_CHARGE_REQUESTED`
        - `TRANSACTION_CANCEL_REQUESTED`
        - `TRANSACTION_MARK_AS_PAID_FAILED`
    - Add new input fields:
      - `TransactionCreateInput` & `TransactionUpdateInput`:
        - `name` - The name of the transaction.
        - `message` -  The message of the transaction.
        - `pspReference` - The PSP Reference of the transaction.
        - `amountCanceled` - Amount canceled by this transaction.
        - `externalUrl` - The url that will allow to redirect user to payment provider page with transaction.
      - `TransactionEventInput`:
        - `pspReference` - The PSP Reference of the transaction.
        - `message` - Message related to the transaction's event.

    - Deprecate webhooks:
      - `TRANSACTION_ACTION_REQUEST` - Use `TRANSACTION_CHARGE_REQUESTED`, `TRANSACTION_REFUND_REQUESTED`, `TRANSACTION_CANCELATION_REQUESTED` instead.
    - Deprecate object fields:
      - `TransactionItem`:
        - `voidedAmount` - Use `canceledAmount`. This field will be removed in Saleor 3.13 (Preview feature).
        - `status` - Not needed anymore. The transaction amounts will be used to determine a current status of transactions. This field will be removed in Saleor 3.13 (Preview feature).
        - `reference` - Use `pspReference` instead. This field will be removed in Saleor 3.13 (Preview feature).
      - `TransactionEvent`:
        - `status` - Use `type` instead. This field will be removed in Saleor 3.13 (Preview feature).
        - `reference` - Use `pspReference` instead. This field will be removed in Saleor 3.13 (Preview feature).
        - `name` - Use `message` instead. This field will be removed in Saleor 3.13 (Preview feature).
      - `TransactionActionEnum`
        - `VOID` - Use `CANCEL` instead. This field will be removed in Saleor 3.13 (Preview feature).
      - `Order`:
        - `totalCaptured` - Use `totalCharged` instead. Will be removed in Saleor 4.0
      - `OrderEvent`:
        - `status` - Use `TransactionEvent` to track the status of `TransactionItem`. This field will be removed in Saleor 3.13 (Preview feature).
      - `OrderEventsEnum`:
        - `TRANSACTION_CAPTURE_REQUESTED` - Use `TRANSACTION_CHARGE_REQUESTED` instead. This field will be removed in Saleor 3.13 (Preview feature).
        - `TRANSACTION_VOID_REQUESTED` - Use `TRANSACTION_CANCEL_REQUESTED` instead. This field will be removed in Saleor 3.13 (Preview feature).

    - Deprecate input fields:
      - `TransactionCreateInput` & `TransactionUpdateInput`:
        - `status` - Not needed anymore. The transaction amounts will be used to determine a current status of transactions. This input field will be removed in Saleor 3.13 (Preview feature).
        - `type` - Use `name` and `message` instead. This input field will be removed in Saleor 3.13 (Preview feature).
        - `reference` - Use `pspReference` instead. This input field will be removed in Saleor 3.13 (Preview feature).
        - `amountVoided` - Use `amountCanceled` instead. This input field will be removed in Saleor 3.13 (Preview feature).
      - `TransactionEventInput`:
        - `status` - Status will be calculated by Saleor. This input field will be removed in Saleor 3.13 (Preview feature).
        - `reference` - Use `pspReference` instead. This input field will be removed in Saleor 3.13 (Preview feature).
        - `name` - Use `message` instead. This field will be removed in Saleor 3.13 (Preview feature).


### Breaking changes
<<<<<<< HEAD
  - **Feature preview breaking change**:
    - Improve support for handling transactions - #10350 by @korycins
      - For all new `transactionItem` created by `transactionCreate`, any update action can be done only by the same app/user that performed `transactionCreate` action. This changes has impact only on new `transactionItem`, already existing will work in the same way as previously.
      - `transactionRequestAction` mutation can't be executed with `MANAGE_ORDERS` permission. Permission `HANDLE_PAYMENTS` is required.
      - Drop calling `TRANSACTION_ACTION_REQUEST` webhook inside a mutation related to `Payment` types. The related mutations: `orderVoid`, `orderCapture`, `orderRefund`, `orderFulfillmentRefundProducts`, `orderFulfillmentReturnProducts`. Use dedicated mutation for triggering an action: `transactionRequestAction`.
      - When calling `transactionUpdate` mutation, the amounts from the previous state should not be reduced.
=======
- `stocks` and `channelListings` inputs for preview `ProductVariantBulkUpdate` mutation has been changed. Both inputs have been extended by:
    - `create` input - list of items that should be created
    - `update` input - list of items that should be updated
    - `remove` input - list of objects ID's that should be removed

  If your platform relies on this [Preview] feature, make sure you update your mutations stocks and channel listings inputs from:
    ```
       {
        "stocks/channelListings": [
          {
            ...
          }
        ]
       }
    ```
    to:
    ```
       {
        "stocks/channelListings": {
          "create": [
            {
             ...
            }
          ]
        }
       }
    ```


>>>>>>> 06b69430

### GraphQL API
- Add possibility  to remove `stocks` and `channel listings` in `ProductVariantBulkUpdate` mutation.
- Move `orderSettings` query to `Channel` type - #11417 by @kadewu:
  - Mutation `Channel.channelCreate` and `Channel.channelUpdate` have new `orderSettings` input.
  - Deprecate `Shop.orderSettings` query. Use `Channel.orderSettings` query instead.
  - Deprecate `Shop.orderSettingsUpdate` mutation. Use `Channel.channelUpdate` instead.
- Add meta fields to `ProductMedia` model - #11894 by @zedzior
- Make `oldPassword` argument on `passwordChange` mutation optional; support accounts without usable passwords - @11999 by @rafalp
- Added support for AVIF images, added `AVIF` and `ORIGINAL` to `ThumbnailFormatEnum` - #11998 by @patrys


### Other changes

- Enhance webhook's subscription query validation. Apply the validation and event inheritance to manifest validation - #11797 by @zedzior
- Fix GraphQL playground when the `operationName` is set across different tabs - #11936 by @zaiste
- Add new asynchronous events related to media: #11918 by @zedzior
  - `PRODUCT_MEDIA CREATED`
  - `PRODUCT_MEDIA_UPDATED`
  - `PRODUCT_MEDIA_DELETED`
  - `THUMBNAIL_CREATED`
- CORS is now handled in the ASGI layer - #11415 by @patrys
- Added native support for gzip compression - #11833 by @patrys

# 3.11.0

### Highlights

Just so you know, changes mentioned in this section are in a preview state and can be subject to changes in the future.

- Bulk mutations for creating and updating multiple product variants in one mutation call - #11392 by @SzymJ
- Ability to run subscription webhooks in a dry-run mode - #11548 by @zedzior
- Preview of new `where` filtering API which allows joining multiple filters with `AND`/`OR` operators; currently available only in the `attributes` query - #11737 by @IKarbowiak

### GraphQL API

- [Preview] Add `productVariantBulkUpdate` mutation - #11392 by @SzymJ
- [Preview] Add new error handling policies in `productVariantBulkCreate` mutation - #11392 by @SzymJ
- [Preview] Add `webhookDryRun` mutation - #11548 by @zedzior
- [Preview] Add `webhookTrigger` mutation - #11687 by @zedzior
- Fix adding an invalid label to meta fields - #11718 by @IKarbowiak
- Add filter by `checkoutToken` to `Query.orders`. - #11689 by @kadewu
- [Preview] Attribute filters improvement - #11737 by @IKarbowiak
  - introduce `where` option on `attributes` query
  - add `search` option on `attributes` query
  - deprecate `product.variant` field
  - deprecate the following `Attribute` fields: `filterableInStorefront`, `storefrontSearchPosition`, `availableInGrid`.

### Other changes

- Allow `webhookCreate` and `webhookUpdate` mutations to inherit events from `query` field - #11736 by @zedzior
- Add new `PRODUCT_VARIANT_STOCK_UPDATED` event - #11665 by @jakubkuc
- Disable websocket support by default in `uvicorn` worker configuration - #11785 by @NyanKiyoshi
- Fix send user email change notification - #11840 by @jakubkuc
- Fix trigger the `FULFILLMENT_APPPROVED` webhook for partial fulfillments - #11824 by @d-wysocki

# 3.10.0 [Unreleased]

### Breaking changes

### GraphQL API
- Add ability to filter and sort products of a category - #10917 by @yemeksepeti-cihankarluk, @ogunheper
  - Add `filter` argument to `Category.products`
  - Add `sortBy` argument to `Category.products`
- Extend invoice object types with `Order` references - #11505 by @przlada
  - Add `Invoice.order` field
  - Add `InvoiceRequested.order`, `InvoiceDeleted.order` and `InvoiceSent.order` fields
- Add support for metadata for `Address` model - #11701 by @IKarbowiak
- Allow to mutate objects, by newly added `externalReference` field, instead of Saleor-assigned ID. Apply to following models: #11410 by @zedzior
  - `Product`
  - `ProductVariant`
  - `Attribute`
  - `AttributeValue`
  - `Order`
  - `User`
  - `Warehouse`

### Other changes

- Fix fetching the `checkout.availableCollectionPoints` - #11489 by @IKarbowiak
- Move checkout metadata to separate model - #11264 by @jakubkuc
- Add ability to set a custom Celery queue for async webhook - #11511 by @NyanKiyoshi
- Remove `CUSTOMER_UPDATED` webhook trigger from address mutations - #11395 by @jakubkuc
- Drop `Django.Auth` - #11305 by @fowczarek
- Add address validation to AddressCreate - #11639 by @jakubkuc
- Propagate voucher discount between checkout lines when charge_taxes is disabled - #11632 by @maarcingebala
- Fix stock events triggers - #11714 by @jakubkuc
- Accept the gift card code provided in the input - by @mociepka
- Fix `GIFT_CARD_CREATED` event not firing when order with gift cards is fulfilled - #11924 by @rafalp

# 3.9.0

### Highlights

- Flat tax rates - #9784 by @maarcingebala

### Breaking changes

- Drop Vatlayer plugin - #9784 by @maarcingebala
  - The following fields are no longer used:
    - `Product.chargeTaxes` - from now on, presence of `Product.taxClass` instance decides whether to charge taxes for a product. As a result, the "Charge Taxes" column in CSV product exports returns empty values.
    - `Shop.chargeTaxesOnShipping` - from now on, presence of `ShippingMethod.taxClass` decides whether to charge taxes for a shipping method.
    - `Shop.includeTaxesInPrices`, `Shop.displayGrossPrices` - configuration moved to `Channel.taxConfiguration`.
  - Removed the following plugin manager methods:
    - `assign_tax_code_to_object_meta`
    - `apply_taxes_to_product`
    - `fetch_taxes_data`
    - `get_tax_rate_percentage_value`
    - `update_taxes_for_order_lines`

### GraphQL API

- Add `attribute` field to `AttributeValueTranslatableContent` type. #11028 by @zedzior
- Add new properties in the `Product` type - #10537 by @kadewu
  - Add new fields: `Product.attribute`, `Product.variant`
  - Add `sortBy` argument to `Product.media`
- Allow assigning attribute value using its ID. Add to `AttributeValueInput` dedicated field for each input type. #11206 by @zedzior

### Other changes

- Re-enable 5 minute database connection persistence by default - #11074 + #11100 by @NyanKiyoshi
  <br/>Set `DB_CONN_MAX_AGE=0` to disable this behavior (adds overhead to requests)
- Bump cryptography to 38.0.3: use OpenSSL 3.0.7 - #11126 by @NyanKiyoshi
- Add exif image validation - #11224 by @IKarbowiak
- Include fully qualified API URL `Saleor-Api-Url` in communication with Apps. #11223 by @przlada
- Add metadata on order line payload notifications. #10954 by @CarlesLopezMagem
- Make email authentication case-insensitive. #11284 by @zedzior
- Fix the observability reporter to obfuscate URLs. #11282 by @przlada
- Add HTTP headers filtering to observability reporter. #11285 by @przlada
- Deactivate Webhook before deleting and handle IntegrityErrors - #11239 @jakubkuc

# 3.8.0

### Highlights

- Add tax exemption API for checkouts (`taxExemptionManage` mutation) - #10344 by @SzymJ
- Switch GraphQL Playground to GraphiQL V2

### Breaking changes

- Verify JWT tokens whenever they are provided with the request. Before, they were only validated when an operation required any permissions. For example: when refreshing a token, the request shouldn't include the expired one.

### GraphQL API

- Add the ability to filter by slug. #10578 by @kadewu
  - Affected types: Attribute, Category, Collection, Menu, Page, Product, ProductType, Warehouse
  - Deprecated `slug` in filter for `menus`. Use `slugs` instead
- Add new `products` filters. #10784 by @kadewu
  - `isAvailable`
  - `publishedFrom`
  - `availableFrom`
  - `isVisibleInListing`
- Add the ability to filter payments by a list of ids. #10821 by @kadewu
- Add the ability to filter customers by ids. #10694 by @kadewu
- Add `User.checkouts` field. #10862 by @zedzior
- Add optional field `audience` to mutation `tokenCreate`. If provided, the created tokens will have key `aud` with value: `custom:{audience-input-value}` - #10845 by @korycins
- Use `AttributeValue.name` instead of `AttributeValue.slug` to determine uniqueness of a value instance for dropdown and multi-select attributes. - #10881 by @jakubkuc
- Allow sorting products by `CREATED_AT` field. #10900 by @zedzior
- Add ability to pass metadata directly in create/update mutations for product app models - #10689 by @SzymJ
- Add ability to use SKU argument in `productVariantUpdate`, `productVariantDelete`, `productVariantBulkDelete`, `productVariantStocksUpdate`, `productVariantStocksDelete`, `productVariantChannelListingUpdate` mutations - #10861 by @SzymJ
- Add sorting by `CREATED_AT` field. #10911 by @zedzior
  - Affected types: GiftCard, Page.
  - Deprecated `CREATION_DATE` sort field on Page type. Use `CREATED_AT` instead.

### Other changes

- Reference attribute linking to product variants - #10468 by @IKarbowiak
- Add base shipping price to `Order` - #10771 by @fowczarek
- GraphQL view no longer generates error logs when the HTTP request doesn't contain a GraphQL query - #10901 by @NyanKiyoshi
- Add `iss` field to JWT tokens - #10842 by @korycins
- Drop `py` and `tox` dependencies from dev requirements - #11054 by @NyanKiyoshi

### Saleor Apps

- Add `iss` field to JWT tokens - #10842 by @korycins
- Add new field `audience` to App manifest. If provided, App's JWT access token will have `aud` field. - #10845 by @korycins
- Add new asynchronous events for objects metadata updates - #10520 by @rafalp
  - `CHECKOUT_METADATA_UPDATED`
  - `COLLECTION_METADATA_UPDATED`
  - `CUSTOMER_METADATA_UPDATED`
  - `FULFILLMENT_METADATA_UPDATED`
  - `GIFT_CARD_METADATA_UPDATED`
  - `ORDER_METADATA_UPDATED`
  - `PRODUCT_METADATA_UPDATED`
  - `PRODUCT_VARIANT_METADATA_UPDATED`
  - `SHIPPING_ZONE_METADATA_UPDATED`
  - `TRANSACTION_ITEM_METADATA_UPDATED`
  - `WAREHOUSE_METADATA_UPDATED`
  - `VOUCHER_METADATA_UPDATED`

# 3.7.0

### Highlights

- Allow explicitly setting the name of a product variant - #10456 by @SzymJ
  - Added `name` parameter to the `ProductVariantInput` input
- Add a new stock allocation strategy based on the order of warehouses within a channel - #10416 by @IKarbowiak
  - Add `channelReorderWarehouses` mutation to sort warehouses to set their priority
  - Extend the `Channel` type with the `stockSettings` field
  - Extend `ChannelCreateInput` and `ChannelUpdateInput` with `stockSettings`

### Breaking changes

- Refactor warehouse mutations - #10239 by @IKarbowiak
  - Providing the value in `shippingZone` filed in `WarehouseCreate` mutation will raise a ValidationError.
    Use `WarehouseShippingZoneAssign` to assign shipping zones to a warehouse.

### GraphQL API

- Hide Subscription type from Apollo Federation (#10439) (f5132dfd3)
- Mark `Webhook.secretKey` as deprecated (#10436) (ba445e6e8)

### Saleor Apps

- Trigger the `SALE_DELETED` webhook when deleting sales in bulk (#10461) (2052841e9)
- Add `FULFILLMENT_APPROVED` webhook - #10621 by @IKarbowiak

### Other changes

- Add support for `bcrypt` password hashes - #10346 by @pkucmus
- Add the ability to set taxes configuration per channel in the Avatax plugin - #10445 by @mociepka

# 3.6.0

### Breaking changes

- Drop `django-versatileimagefield` package; add a proxy view to generate thumbnails on-demand - #9988 by @IKarbowiak
  - Drop `create_thumbnails` command
- Change return type from `CheckoutTaxedPricesData` to `TaxedMoney` in plugin manager methods `calculate_checkout_line_total`, `calculate_checkout_line_unit_price` - #9526 by @fowczarek, @mateuszgrzyb, @stnatic

### Saleor Apps

- Add GraphQL subscription support for synchronous webhook events - #9763 by @jakubkuc
- Add support for the CUSTOMER\_\* app mount points (#10163) by @krzysztofwolski
- Add permission group webhooks: `PERMISSION_GROUP_CREATED`, `PERMISSION_GROUP_UPDATED`, `PERMISSION_GROUP_DELETED` - #10214 by @SzymJ
- Add `ACCOUNT_ACTIVATED` and `ACCOUNT_DEACTIVATED` events - #10136 by @tomaszszymanski129
- Allow apps to query data protected by MANAGE_STAFF permission (#10103) (4eb93d3f5)
- Fix returning sale's GraphQL ID in the `SALE_TOGGLE` payload (#10227) (0625c43bf)
- Add descriptions to async webhooks event types (#10250) (7a906bf7f)

### GraphQL API

- Add `CHECKOUT_CALCULATE_TAXES` and `ORDER_CALCULATE_TAXES` to `WebhookEventTypeSyncEnum` #9526 by @fowczarek, @mateuszgrzyb, @stnatic
- Add `forceNewLine` flag to lines input in `CheckoutLinesAdd`, `CheckoutCreate`, `DraftOrderCreate`, `OrderCreate`, `OrderLinesCreate` mutations to support same variant in multiple lines - #10095 by @SzymJ
- Add `VoucherFilter.ids` filter - #10157 by @Jakubkuc
- Add API to display shippable countries for a channel - #10111 by @korycins
- Improve filters' descriptions - #10240 by @dekoza
- Add query for transaction item and extend transaction item type with order (#10154) (b19423a86)

### Plugins

- Add a new method to plugin manager: `get_taxes_for_checkout`, `get_taxes_for_order` - #9526 by @fowczarek, @mateuszgrzyb, @stnatic
- Allow promoting customer users to staff (#10115) (2d56af4e3)
- Allow values of different attributes to share the same slug (#10138) (834d9500b)
- Fix payment status for orders with total 0 (#10147) (ec2c9a820)
- Fix failed event delivery request headers (#10108) (d1b652115)
- Fix create_fake_user ID generation (#10186) (86e2c69a9)
- Fix returning values in JSONString scalar (#10124) (248d2b604)
- Fix problem with updating draft order with active Avalara (#10183) (af270b8c9)
- Make API not strip query params from redirect URL (#10116) (75176e568)
- Update method for setting filter descriptions (#10240) (65643ec7c)
- Add expires option to CELERY_BEAT_SCHEDULE (#10205) (c6c5e46bd)
- Recalculate order prices on marking as paid mutations (#10260) (4e45b83e7)
- Fix triggering `ORDER_CANCELED` event at the end of transaction (#10242) (d9eecb2ca)
- Fix post-migrate called for each app module (#10252) (60205eb56)
- Only handle known URLs (disable appending slash to URLs automatically) - #10290 by @patrys

### Other changes

- Add synchronous tax calculation via webhooks - #9526 by @fowczarek, @mateuszgrzyb, @stnatic
- Allow values of different attributes to share the same slug - #10138 by @IKarbowiak
- Add query for transaction item and extend transaction item type with order - #10154 by @IKarbowiak
- Populate the initial database with default warehouse, channel, category, and product type - #10244 by @jakubkuc
- Fix inconsistent beat scheduling and compatibility with DB scheduler - #10185 by @NyanKiyoshi<br/>
  This fixes the following bugs:
  - `tick()` could decide to never schedule anything else than `send-sale-toggle-notifications` if `send-sale-toggle-notifications` doesn't return `is_due = False` (stuck forever until beat restart or a `is_due = True`)
  - `tick()` was sometimes scheduling other schedulers such as observability to be run every 5m instead of every 20s
  - `is_due()` from `send-sale-toggle-notifications` was being invoked every 5s on django-celery-beat instead of every 60s
  - `send-sale-toggle-notifications` would crash on django-celery-beat with `Cannot convert schedule type <saleor.core.schedules.sale_webhook_schedule object at 0x7fabfdaacb20> to model`
    Usage:
  - Database backend: `celery --app saleor.celeryconf:app beat --scheduler saleor.schedulers.schedulers.DatabaseScheduler`
  - Shelve backend: `celery --app saleor.celeryconf:app beat --scheduler saleor.schedulers.schedulers.PersistentScheduler`
- Fix problem with updating draft order with active Avalara - #10183 by @IKarbowiak
- Fix stock validation and allocation for order with local collection point - #10218 by @IKarbowiak
- Fix stock allocation for order with global collection point - #10225 by @IKarbowiak
- Fix assigning an email address that does not belong to an existing user to draft order (#10320) (97129cf0c)
- Fix gift cards automatic fulfillment (#10325) (6a528259e)

# 3.5.4 [Unreleased]

- Fix ORM crash when generating hundreds of search vector in SQL - #10261 by @NyanKiyoshi
- Fix "stack depth limit exceeded" crash when generating thousands of search vector in SQL - #10279 by @NyanKiyoshi

# 3.5.3 [Released]

- Use custom search vector in order search - #10247 by @fowczarek
- Optimize filtering attributes by dates - #10199 by @tomaszszymanski129

# 3.5.2 [Released]

- Fix stock allocation for order with global collection point - #10225 by @IKarbowiak
- Fix stock validation and allocation for order with local collection point - #10218 @IKarbowiak
- Fix returning GraphQL IDs in the `SALE_TOGGLE` webhook - #10227 by @IKarbowiak

# 3.5.1 [Released]

- Fix inconsistent beat scheduling and compatibility with db scheduler - #10185 by @NyanKiyoshi<br/>
  This fixes the following bugs:

  - `tick()` could decide to never schedule anything else than `send-sale-toggle-notifications` if `send-sale-toggle-notifications` doesn't return `is_due = False` (stuck forever until beat restart or a `is_due = True`)
  - `tick()` was sometimes scheduling other schedulers such as observability to be ran every 5m instead of every 20s
  - `is_due()` from `send-sale-toggle-notifications` was being invoked every 5s on django-celery-beat instead of every 60s
  - `send-sale-toggle-notifications` would crash on django-celery-beat with `Cannot convert schedule type <saleor.core.schedules.sale_webhook_schedule object at 0x7fabfdaacb20> to model`

  Usage:

  - Database backend: `celery --app saleor.celeryconf:app beat --scheduler saleor.schedulers.schedulers.DatabaseScheduler`
  - Shelve backend: `celery --app saleor.celeryconf:app beat --scheduler saleor.schedulers.schedulers.PersistentScheduler`

- Fix problem with updating draft order with active avalara - #10183 by @IKarbowiak
- Fix stock validation and allocation for order with local collection point - #10218 by @IKarbowiak
- Fix stock allocation for order with global collection point - #10225 by @IKarbowiak

# 3.5.0

### GraphQL API

- Allow skipping address validation for checkout mutations (#10084) (7de33b145)
- Add `OrderFilter.numbers` filter - #9967 by @SzymJ
- Expose manifest in the `App` type (#10055) (f0f944066)
- Deprecate `configurationUrl` and `dataPrivacy` fields in apps (#10046) (68bd7c8a2)
- Fix `ProductVariant.created` resolver (#10072) (6c77053a9)
- Add `schemaVersion` field to `Shop` type. #11275 by @zedzior

### Saleor Apps

- Add webhooks `PAGE_TYPE_CREATED`, `PAGE_TYPE_UPDATED` and `PAGE_TYPE_DELETED` - #9859 by @SzymJ
- Add webhooks `ADDRESS_CREATED`, `ADDRESS_UPDATED` and `ADDRESS_DELETED` - #9860 by @SzymJ
- Add webhooks `STAFF_CREATED`, `STAFF_UPDATED` and `STAFF_DELETED` - #9949 by @SzymJ
- Add webhooks `ATTRIBUTE_CREATED`, `ATTRIBUTE_UPDATED` and `ATTRIBUTE_DELETED` - #9991 by @SzymJ
- Add webhooks `ATTRIBUTE_VALUE_CREATED`, `ATTRIBUTE_VALUE_UPDATED` and `ATTRIBUTE_VALUE_DELETED` - #10035 by @SzymJ
- Add webhook `CUSTOMER_DELETED` - #10060 by @SzymJ
- Add webhook for starting and ending sales - #10110 by @IKarbowiak
- Fix returning errors in subscription webhooks payloads - #9905 by @SzymJ
- Build JWT signature when secret key is an empty string (#10139) (c47de896c)
- Use JWS to sign webhooks with secretKey instead of obscure signature (ac065cdce)
- Sign webhook payload using RS256 and private key used JWT infrastructure (#9977) (df7c7d4e8)
- Unquote secret access when calling SQS (#10076) (3ac9714b5)

### Performance

- Add payment transactions data loader (#9940) (799a9f1c9)
- Optimize 0139_fulfil_orderline_token_old_id_created_at migration (#9935) (63073a86b)

### Other changes

- Introduce plain text attribute - #9907 by @IKarbowiak
- Add `metadata` fields to `OrderLine` and `CheckoutLine` models - #10040 by @SzymJ
- Add full-text search for Orders (#9937) (61aa89f06)
- Stop auto-assigning default addresses to checkout - #9933 by @SzymJ
- Fix inaccurate tax calculations - #9799 by @IKarbowiak
- Fix incorrect default value used in `PaymentInput.storePaymentMethod` - #9943 by @korycins
- Improve checkout total base calculations - #10048 by @IKarbowiak
- Improve click & collect and stock allocation - #10043 by @IKarbowiak
- Fix product media reordering (#10118) (de8a1847f)
- Add custom SearchVector class (#10109) (bf74f5efb)
- Improve checkout total base calculations (527b67f9b)
- Fix invoice download URL in send-invoice email (#10014) (667837a09)
- Fix invalid undiscounted total on order line (22ccacb59)
- Fix Avalara for free shipping (#9973) (90c076e33)
- Fix Avalara when voucher with `apply_once_per_order` settings is used (#9959) (fad5cdf46)
- Use Saleor's custom UvicornWorker to avoid lifespan warnings (#9915) (9090814b9)
- Add Azure blob storage support (#9866) (ceee97e83)

# 3.4.0

### Breaking changes

- Hide private metadata in notification payloads - #9849 by @maarcingebala
  - From now on, the `private_metadata` field in `NOTIFY_USER` webhook payload is deprecated and it will return an empty dictionary. This change also affects `AdminEmailPlugin`, `UserEmailPlugin`, and `SendgridEmailPlugin`.

### Other changes

#### GraphQL API

- Add new fields to `Order` type to show authorize/charge status #9795
  - Add new fields to Order type:
    - `totalAuthorized`
    - `totalCharged`
    - `authorizeStatus`
    - `chargeStatus`
  - Add filters to `Order`:
    - `authorizeStatus`
    - `chargeStatus`
- Add mutations for managing a payment transaction attached to order/checkout. - #9564 by @korycins
  - add fields:
    - `order.transactions`
    - `checkout.transactions`
  - add mutations:
    - `transactionCreate`
    - `transactionUpdate`
    - `transactionRequestAction`
  - add new webhook event:
    - `TRANSACTION_ACTION_REQUEST`
- Unify checkout's ID fields. - #9862 by @korycins
  - Deprecate `checkoutID` and `token` in all Checkout's mutations. Use `id` instead.
  - Deprecate `token` in `checkout` query. Use `id` instead.
- Add `unitPrice`, `undiscountedUnitPrice`, `undiscountedTotalPrice` fields to `CheckoutLine` type - #9821 by @fowczarek
- Fix invalid `ADDED_PRODUCTS` event parameter for `OrderLinesCreate` mutation - #9653 by @IKarbowiak
- Update sorting field descriptions - add info where channel slug is required (#9695) (391743098)
- Fix using enum values in permission descriptions (#9697) (dbb783e1f)
- Change gateway validation in `checkoutPaymentCreate` mutation (#9530) (cf1d49bdc)
- Fix invalid `ADDED_PRODUCTS` event parameter for `OrderLinesCreate` mutation (#9653) (a0d8aa8f1)
- Fix resolver for `Product.created` field (#9737) (0af00cb70)
- Allow fetching by id all order data for new orders (#9728) (71c19c951)
- Provide a reference for the rich text format (#9744) (f2207c408)
- Improve event schema field descriptions - #9880 by @patrys

#### Saleor Apps

- Add menu webhooks: `MENU_CREATED`, `MENU_UPDATED`, `MENU_DELETED`, `MENU_ITEM_CREATED`, `MENU_ITEM_UPDATED`, `MENU_ITEM_DELETED` - #9651 by @SzymJ
- Add voucher webhooks: `VOUCHER_CREATED`, `VOUCHER_UPDATED`, `VOUCHER_DELETED` - #9657 by @SzymJ
- Add app webhooks: `APP_INSTALLED`, `APP_UPDATED`, `APP_DELETED`, `APP_STATUS_CHANGED` - #9698 by @SzymJ
- Add warehouse webhoks: `WAREHOUSE_CREATED`, `WAREHOUSE_UPDATED`, `WAREHOUSE_DELETED` - #9746 by @SzymJ
- Expose order alongside fulfillment in fulfillment-based subscriptions used by webhooks (#9847)
- Fix webhooks payload not having field for `is_published` (#9800) (723f93c50)
- Add support for `ORDER_*` mounting points for Apps (#9694) (cc728ef7e)
- Add missing shipping method data in order and checkout events payloads. (#9692) (dabd1a221)
- Use the human-readable order number in notification payloads (#9863) (f10c5fd5f)

#### Models

- Migrate order discount id from int to UUID - #9729 by @IKarbowiak
  - Changed the order discount `id` from `int` to `UUID`, the old ids still can be used
    for old order discounts.
- Migrate order line id from int to UUID - #9637 by @IKarbowiak
  - Changed the order line `id` from `int` to `UUID`, the old ids still can be used
    for old order lines.
- Migrate checkout line id from int to UUID - #9675 by @IKarbowiak
  - Changed the checkout line `id` from `int` to `UUID`, the old ids still can be used
    for old checkout lines.

#### Performance

- Fix memory consumption of `delete_event_payloads_task` (#9806) (2823edc68)
- Add webhook events dataloader (#9790) (e88eef35e)
- Add dataloader for fulfillment warehouse resolver (#9740) (9d14fadb2)
- Fix order type resolvers performance (#9723) (13b5a95e7)
- Improve warehouse filtering performance (#9622) (a1a7a223b)
- Add dataloader for fulfillment lines (#9707) (68fb4bf4a)

#### Other

- Observability reporter - #9803 by @przlada
- Update sample products set - #9796 by @mirekm
- Fix for sending incorrect prices to Avatax - #9633 by @korycins
- Fix tax-included flag sending to Avatax - #9820
- Fix AttributeError: 'Options' object has no attribute 'Model' in `search_tasks.py` - #9824
- Fix Braintree merchant accounts mismatch error - #9778
- Stricter signatures for resolvers and mutations - #9649

# 3.3.1

- Drop manual calls to emit post_migrate in migrations (#9647) (b32308802)
- Fix search indexing of empty variants (#9640) (31833a717)

# 3.3.0

### Breaking changes

- PREVIEW_FEATURE: replace error code `NOT_FOUND` with `CHECKOUT_NOT_FOUND` for mutation `OrderCreateFromCheckout` - #9569 by @korycins

### Other changes

- Fix filtering product attributes by date range - #9543 by @IKarbowiak
- Fix for raising Permission Denied when anonymous user calls `checkout.customer` field - #9573 by @korycins
- Use fulltext search for products (#9344) (4b6f25964) by @patrys
- Precise timestamps for publication dates - #9581 by @IKarbowiak
  - Change `publicationDate` fields to `publishedAt` date time fields.
    - Types and inputs where `publicationDate` is deprecated and `publishedAt` field should be used instead:
      - `Product`
      - `ProductChannelListing`
      - `CollectionChannelListing`
      - `Page`
      - `PublishableChannelListingInput`
      - `ProductChannelListingAddInput`
      - `PageCreateInput`
      - `PageInput`
  - Change `availableForPurchaseDate` fields to `availableForPurchaseAt` date time field.
    - Deprecate `Product.availableForPurchase` field, the `Product.availableForPurchaseAt` should be used instead.
    - Deprecate `ProductChannelListing.availableForPurchase` field, the `ProductChannelListing.availableForPurchaseAt` should be used instead.
  - Deprecate `publicationDate` on `CollectionInput` and `CollectionCreateInput`.
  - Deprecate `PUBLICATION_DATE` in `CollectionSortField`, the `PUBLISHED_AT` should be used instead.
  - Deprecate `PUBLICATION_DATE` in `PageSortField`, the `PUBLISHED_AT` should be used instead.
  - Add a new column `published at` to export products. The new field should be used instead of `publication_date`.
- Add an alternative API for fetching metadata - #9231 by @patrys
- New webhook events related to gift card changes (#9588) (52adcd10d) by @SzymJ
- New webhook events for changes related to channels (#9570) (e5d78c63e) by @SzymJ
- Tighten the schema types for output fields (#9605) (81418cb4c) by @patrys
- Include permissions in schema descriptions of protected fields (#9428) (f0a988e79) by @maarcingebala
- Update address database (#9585) (1f5e84e4a) by @patrys
- Handle pagination with invalid cursor that is valid base64 (#9521) (3c12a1e95) by @jakubkuc
- Handle all Braintree errors (#9503) (20f21c34a) by @L3str4nge
- Fix `recalculate_order` dismissing weight unit (#9527) (9aea31774)
- Fix filtering product attributes by date range - #9543 by @IKarbowiak
- Fix for raising Permission Denied when anonymous user calls `checkout.customer` field - #9573 by @korycins
- Optimize stock warehouse resolver performance (955489bff) by @tomaszszymanski129
- Improve shipping zone filters performance (#9540) (7841ec536) by @tomaszszymanski129

# 3.2.0

### Breaking changes

- Convert IDs from DB to GraphQL format in all notification payloads (email plugins and the `NOTIFY` webhook)- #9388 by @L3str4nge
- Migrate order id from int to UUID - #9324 by @IKarbowiak
  - Changed the order `id` changed from `int` to `UUID`, the old ids still can be used
    for old orders.
  - Deprecated the `order.token` field, the `order.id` should be used instead.
  - Deprecated the `token` field in order payload, the `id` field should be used
    instead.
- Enable JWT expiration by default - #9483 by @maarcingebala

### Other changes

#### Saleor Apps

- Introduce custom prices - #9393 by @IKarbowiak
  - Add `HANDLE_CHECKOUTS` permission (only for apps)
- Add subscription webhooks (#9394) @jakubkuc
- Add `language_code` field to webhook payload for `Order`, `Checkout` and `Customer` - #9433 by @rafalp
- Refactor app tokens - #9438 by @IKarbowiak
  - Store app tokens hashes instead of plain text.
- Add category webhook events - #9490 by @SzymJ
- Fix access to own resources by App - #9425 by @korycins
- Add `handle_checkouts` permission - #9402 by @korycins
- Return `user_email` or order user's email in order payload `user_email` field (#9419) (c2d248655)
- Mutation `CategoryBulkDelete` now trigger `category_delete` event - #9533 by @SzymJ
- Add webhooks `SHIPPING_PRICE_CREATED`, `SHIPPING_PRICE_UPDATED`, `SHIPPING_PRICE_DELETED`, `SHIPPING_ZONE_CREATED`, `SHIPPING_ZONE_UPDATED`, `SHIPPING_ZONE_DELETED` - #9522 by @SzymJ

#### Plugins

- Add OpenID Connect Plugin - #9406 by @korycins
- Allow plugins to create their custom error code - #9300 by @LeOndaz

#### Other

- Use full-text search for products search API - #9344 by @patrys

- Include required permission in mutations' descriptions - #9363 by @maarcingebala
- Make GraphQL list items non-nullable - #9391 by @maarcingebala
- Port a better schema printer from GraphQL Core 3.x - #9389 by @patrys
- Fix failing `checkoutCustomerAttach` mutation - #9401 by @IKarbowiak
- Add new mutation `orderCreateFromCheckout` - #9343 by @korycins
- Assign missing user to context - #9520 by @korycins
- Add default ordering to order discounts - #9517 by @fowczarek
- Raise formatted error when trying to assign assigned media to variant - #9496 by @L3str4nge
- Update `orderNumber` field in `OrderEvent` type - #9447 by @IKarbowiak
- Do not create `AttributeValues` when values are not provided - #9446 @IKarbowiak
- Add response status code to event delivery attempt - #9456 by @przlada
- Don't rely on counting objects when reindexing - #9442 by @patrys
- Allow filtering attribute values by ids - #9399 by @IKarbowiak
- Fix errors handling for `orderFulfillApprove` mutation - #9491 by @SzymJ
- Fix shipping methods caching - #9472 by @tomaszszymanski129
- Fix payment flow - #9504 by @IKarbowiak
- Fix etting external methods did not throw an error when that method didn't exist - #9498 by @SethThoburn
- Reduce placeholder image size - #9484 by @jbergstroem
- Improve menus filtering performance - #9539 by @tomaszszymanski129
- Remove EventDeliveries without webhooks and make webhook field non-nullable - #9507 by @jakubkuc
- Improve discount filters performance - #9541 by @tomaszszymanski129
- Change webhooks to be called on commit in atomic transactions - #9532 by @jakubkuc
- Drop distinct and icontains in favor of ilike in apps filtering - #9534 by @tomaszszymanski129
- Refactor csv filters to improve performance - #9535 by @tomaszszymanski129
- Improve attributes filters performance - #9542 by @tomaszszymanski129
- Rename models fields from created to created_at - #9537 by @IKarbowiak

# 3.1.10

- Migration dependencies fix - #9590 by @SzymJ

# 3.1.9

- Use ordering by PK in `queryset_in_batches` (#9493) (4e49c52d2)

# 3.1.8

- Fix shipping methods caching (#9472) (0361f40)
- Fix logging of excessive logger informations (#9441) (d1c5d26)

# 3.1.7

- Handle `ValidationError` in metadata mutations (#9380) (75deaf6ea)
- Fix order and checkout payload serializers (#9369) (8219b6e9b)
- Fix filtering products ordered by collection (#9285) (57aed02a2)
- Cast `shipping_method_id` to int (#9364) (8d0584710)
- Catch "update_fields did not affect any rows" errors and return response with message (#9225) (29c7644fc)
- Fix "str object has no attribute input type" error (#9345) (34c64b5ee)
- Fix `graphene-django` middleware imports (#9360) (2af1cc55d)
- Fix preorders to update stock `quantity_allocated` (#9308) (8cf83df81)
- Do not drop attribute value files when value is deleted (#9320) (57b2888bf)
- Always cast database ID to int in data loader (#9340) (dbc5ec3e3)
- Fix removing references when user removes the referenced object (#9162) (68b33d95a)
- Pass correct list of order lines to `order_added_products_event` (#9286) (db3550f64)
- Fix flaky order payload serializer test (#9387) (d73bd6f9d)

# 3.1.6

- Fix unhandled GraphQL errors after removing `graphene-django` (#9398) (4090e6f2a)

# 3.1.5

- Fix checkout payload (#9333) (61b928e33)
- Revert "3.1 Add checking if given attributes are variant attributes in ProductVariantCreate mutation (#9134)" (#9334) (dfee09db3)

# 3.1.4

- Add `CREATED_AT` and `LAST_MODIFIED_AT` sorting to some GraphQL fields - #9245 by @rafalp
  - Added `LAST_MODIFIED_AT` sort option to `ExportFileSortingInput`
  - Added `CREATED_AT` and `LAST_MODIFIED_AT` sort options to `OrderSortingInput` type
  - Added `LAST_MODIFIED_AT` and `PUBLISHED_AT` sort options to `ProductOrder` type
  - Added `CREATED_AT` and `LAST_MODIFIED_AT` sort options to `SaleSortingInput` type
  - Added `CREATED_AT` and `LAST_MODIFIED_AT` sort options to `UserSortingInput` type
  - Added `ProductVariantSortingInput` type with `LAST_MODIFIED_AT` sort option
  - Deprecated `UPDATED_AT` sort option on `ExportFileSortingInput`
  - Deprecated `LAST_MODIFIED` and `PUBLICATION_DATE` sort options on `ProductOrder` type
  - Deprecated `CREATION_DATE` sort option on `OrderSortingInput` type
- Fix sending empty emails (#9317) (3e8503d8a)
- Add checking if given attributes are variant attributes in ProductVariantCreate mutation (#9134) (409ca7d23)
- Add command to update search indexes (#9315) (fdd81bbfe)
- Upgrade required Node and NPM versions used by release-it tool (#9293) (3f96a9c30)
- Update link to community pages (#9291) (2d96f5c60)
- General cleanup (#9282) (78f59c6a3)
- Fix `countries` resolver performance (#9318) (dc58ef2c4)
- Fix multiple refunds in NP Atobarai - #9222
- Fix dataloaders, filter out productmedia to be removed (#9299) (825ec3cad)
- Fix migration issue between 3.0 and main (#9323) (fec80cd63)
- Drop wishlist models (#9313) (7c9576925)

# 3.1.3

- Add command to update search indexes (#9315) (6be8461c0)
- Fix countries resolver performance (#9318) (e177f3957)

# 3.1.2

### Breaking changes

- Require `MANAGE_ORDERS` permission in `User.orders` query (#9128) (521dfd639)
  - only staff with `manage orders` and can fetch customer orders
  - the customer can fetch his own orders, except drafts

### Other changes

- Fix failing `on_failure` export tasks method (#9160) (efab6db9d)
- Fix mutations breaks on partially invalid IDs (#9227) (e3b6df2eb)
- Fix voucher migrations (#9249) (3c565ba0c)
- List the missing permissions where possible (#9250) (f8df1aa0d)
- Invalidate stocks dataloader (#9188) (e2366a5e6)
- Override `graphene.JSONString` to have more meaningful message in error message (#9171) (2a0c5a71a)
- Small schema fixes (#9224) (932e64808)
- Support Braintree subaccounts (#9191) (035bf705c)
- Split checkout mutations into separate files (#9266) (1d37b0aa3)

# 3.1.1

- Drop product channel listings when removing last available variant (#9232) (b92d3b686)
- Handle product media deletion in a Celery task (#9187) (2b10fc236)
- Filter Customer/Order/Sale/Product/ProductVariant by datetime of last modification (#9137) (55a845c7b)
- Add support for hiding plugins (#9219) (bc9405307)
- Fix missing update of payment methods when using stored payment method (#9158) (ee4bf520b)
- Fix invalid paths in VCR cassettes (#9236) (f6c268d2e)
- Fix Razorpay comment to be inline with code (#9238) (de417af24)
- Remove `graphene-federation` dependency (#9184) (dd43364f7)

# 3.1.0

### Breaking changes

#### Plugins

- Don't run plugins when calculating checkout's total price for available shipping methods resolution - #9121 by @rafalp
  - Use either net or gross price depending on store configuration.

### Other changes

#### Saleor Apps

- Add API for webhook payloads and deliveries - #8227 by @jakubkuc
- Extend app by `AppExtension` - #7701 by @korycins
- Add webhooks for stock changes: `PRODUCT_VARIANT_OUT_OF_STOCK` and `PRODUCT_VARIANT_BACK_IN_STOCK` - #7590 by @mstrumeck
- Add `COLLECTION_CREATED`, `COLLECTION_UPDATED`, `COLLECTION_DELETED` events and webhooks - #8974 by @rafalp
- Add draft orders webhooks by @jakubkuc
- Add support for providing shipping methods by Saleor Apps - #7975 by @bogdal:
  - Add `SHIPPING_LIST_METHODS_FOR_CHECKOUT` sync webhook
- Add sales webhooks - #8157 @kuchichan
- Allow fetching unpublished pages by apps with manage pages permission - #9181 by @IKarbowiak

#### Metadata

- Add ability to use metadata mutations with tokens as an identifier for orders and checkouts - #8426 by @IKarbowiak

#### Attributes

- Introduce swatch attributes - #7261 by @IKarbowiak
- Add `variant_selection` to `ProductAttributeAssign` operations - #8235 by @kuchichan
- Refactor attributes validation - #8905 by @IKarbowiak
  - in create mutations: require all required attributes
  - in update mutations: do not require providing any attributes; when any attribute is given, validate provided values.

#### Other features and changes

- Add gift cards - #7827 by @IKarbowiak, @tomaszszymanski129
- Add Click & Collect - #7673 by @kuchichan
- Add fulfillment confirmation - #7675 by @tomaszszymanski129
- Make SKU an optional field on `ProductVariant` - #7633 by @rafalp
- Possibility to pass metadata in input of `checkoutPaymentCreate` - #8076 by @mateuszgrzyb
- Add `ExternalNotificationTrigger` mutation - #7821 by @mstrumeck
- Extend `accountRegister` mutation to consume first & last name - #8184 by @piotrgrundas
- Introduce sales/vouchers per product variant - #8064 by @kuchichan
- Batch loads in queries for Apollo Federation - #8273 by @rafalp
- Reserve stocks for checkouts - #7589 by @rafalp
- Add query complexity limit to GraphQL API - #8526 by @rafalp
- Add `quantity_limit_per_customer` field to ProductVariant #8405 by @kuchichan
- Make collections names non-unique - #8986 by @rafalp
- Add validation of unavailable products in the checkout. Mutations: `CheckoutShippingMethodUpdate`,
  `CheckoutAddPromoCode`, `CheckoutPaymentCreate` will raise a ValidationError when product in the checkout is
  unavailable - #8978 by @IKarbowiak
- Add `withChoices` flag for Attribute type - #7733 by @dexon44
- Update required permissions for attribute options - #9204 by @IKarbowiak
  - Product attribute options can be fetched by requestors with manage product types and attributes permission.
  - Page attribute options can be fetched by requestors with manage page types and attributes permission.
- Deprecate interface field `PaymentData.reuse_source` - #7988 by @mateuszgrzyb
- Deprecate `setup_future_usage` from `checkoutComplete.paymentData` input - will be removed in Saleor 4.0 - #7994 by @mateuszgrzyb
- Fix shipping address issue in `availableCollectionPoints` resolver for checkout - #8143 by @kuchichan
- Fix cursor-based pagination in products search - #8011 by @rafalp
- Fix crash when querying external shipping methods `translation` field - #8971 by @rafalp
- Fix crash when too long translation strings were passed to `translate` mutations - #8942 by @rafalp
- Raise ValidationError in `CheckoutAddPromoCode`, `CheckoutPaymentCreate` when product in the checkout is
  unavailable - #8978 by @IKarbowiak
- Remove `graphene-django` dependency - #9170 by @rafalp
- Fix disabled warehouses appearing as valid click and collect points when checkout contains only preorders - #9052 by @rafalp
- Fix failing `on_failure` export tasks method - #9160 by @IKarbowiak

# 3.0.0

### Breaking changes

#### Behavior

- Add multichannel - #6242 by @fowczarek @d-wysocki
- Add email interface as a plugin - #6301 by @korycins
- Add unconfirmed order editing - #6829 by @tomaszszymanski129
  - Removed mutations for draft order lines manipulation: `draftOrderLinesCreate`, `draftOrderLineDelete`, `draftOrderLineUpdate`
  - Added instead: `orderLinesCreate`, `orderLineDelete`, `orderLineUpdate` mutations instead.
  - Order events enums `DRAFT_ADDED_PRODUCTS` and `DRAFT_REMOVED_PRODUCTS` are now `ADDED_PRODUCTS` and `REMOVED_PRODUCTS`
- Remove resolving users location from GeoIP; drop `PaymentInput.billingAddress` input field - #6784 by @maarcingebala
- Always create new checkout in `checkoutCreate` mutation - #7318 by @IKarbowiak
  - deprecate `created` return field on `checkoutCreate` mutation
- Return empty values list for attribute without choices - #7394 by @fowczarek
  - `values` for attributes without choices from now are empty list.
  - attributes with choices - `DROPDOWN` and `MULTISELECT`
  - attributes without choices - `FILE`, `REFERENCE`, `NUMERIC` and `RICH_TEXT`
- Unify checkout identifier in checkout mutations and queries - #7511 by @IKarbowiak
- Propagate sale and voucher discounts over specific lines - #8793 by @korycins
  - Use a new interface for response received from plugins/pluginManager. Methods `calculate_checkout_line_unit_price`
    and `calculate_checkout_line_total` returns `TaxedPricesData` instead of `TaxedMoney`.
- Attach sale discount info to the line when adding variant to order - #8821 by @IKarbowiak
  - Use a new interface for the response received from plugins/pluginManager.
    Methods `calculate_order_line_unit` and `calculate_order_line_total` returns
    `OrderTaxedPricesData` instead of `TaxedMoney`.
  - Rename checkout interfaces: `CheckoutTaxedPricesData` instead of `TaxedPricesData`
    and `CheckoutPricesData` instead of `PricesData`
- Sign JWT tokens with RS256 instead of HS256 - #7990 by @korycins
- Add support for filtering available shipping methods by Saleor Apps - #8399 by @kczan, @stnatic
  - Introduce `ShippingMethodData` interface as a root object type for ShippingMethod object
- Limit number of user addresses - #9173 by @IKarbowiak

#### GraphQL Schema

- Drop deprecated meta mutations - #6422 by @maarcingebala
- Drop deprecated service accounts and webhooks API - #6431 by @maarcingebala
- Drop deprecated fields from the `ProductVariant` type: `quantity`, `quantityAllocated`, `stockQuantity`, `isAvailable` - #6436 by @maarcingebala
- Drop authorization keys API - #6631 by @maarcingebala
- Drop `type` field from `AttributeValue` type - #6710 by @IKarbowiak
- Drop deprecated `taxRate` field from `ProductType` - #6795 by @d-wysocki
- Drop deprecated queries and mutations - #7199 by @IKarbowiak
  - drop `url` field from `Category` type
  - drop `url` field from `Category` type
  - drop `url` field from `Product` type
  - drop `localized` fild from `Money` type
  - drop `permissions` field from `User` type
  - drop `navigation` field from `Shop` type
  - drop `isActive` from `AppInput`
  - drop `value` from `AttributeInput`
  - drop `customerId` from `checkoutCustomerAttach`
  - drop `stockAvailability` argument from `products` query
  - drop `created` and `status` arguments from `orders` query
  - drop `created` argument from `draftOrders` query
  - drop `productType` from `ProductFilter`
  - deprecate specific error fields `<TypeName>Errors`, typed `errors` fields and remove deprecation
- Drop top-level `checkoutLine` query from the schema with related resolver, use `checkout` query instead - #7623 by @dexon44
- Change error class in `CollectionBulkDelete` to `CollectionErrors` - #7061 by @d-wysocki
- Make quantity field on `StockInput` required - #7082 by @IKarbowiak
- Add description to shipping method - #7116 by @IKarbowiak
  - `ShippingMethod` was extended with `description` field.
  - `ShippingPriceInput` was extended with `description` field
  - Extended `shippingPriceUpdate`, `shippingPriceCreate` mutation to add/edit description
  - Input field in `shippingPriceTranslate` changed to `ShippingPriceTranslationInput`
- Split `ShippingMethod` into `ShippingMethod` and `ShippingMethodType` (#8399):
  - `ShippingMethod` is used to represent methods offered for checkouts and orders
  - `ShippingMethodType` is used to manage shipping method configurations in Saleor
  - Deprecate `availableShippingMethods` on `Order` and `Checkout`. Use `shippingMethods` and refer to the `active` field instead

#### Saleor Apps

- Drop `CHECKOUT_QUANTITY_CHANGED` webhook - #6797 by @d-wysocki
- Change the payload of the order webhook to handle discounts list - #6874 by @korycins:
  - added fields: `Order.discounts`, `OrderLine.unit_discount_amount`, `OrderLine.unit_discount_type`, `OrderLine.unit_discount_reason`,
  - removed fields: `Order.discount_amount`, `Order.discount_name`, `Order.translated_discount_name`
- Remove triggering a webhook event `PRODUCT_UPDATED` when calling `ProductVariantCreate` mutation. Use `PRODUCT_VARIANT_CREATED` instead - #6963 by @piotrgrundas
- Make `order` property of invoice webhook payload contain order instead of order lines - #7081 by @pdblaszczyk
  - Affected webhook events: `INVOICE_REQUESTED`, `INVOICE_SENT`, `INVOICE_DELETED`
- Added `CHECKOUT_FILTER_SHIPPING_METHODS`, `ORDER_FILTER_SHIPPING_METHODS` sync webhooks - #8399 by @kczan, @stnatic

#### Plugins

- Drop `apply_taxes_to_shipping_price_range` plugin hook - #6746 by @maarcingebala
- Refactor listing payment gateways - #7050 by @maarcingebala:
  - Breaking changes in plugin methods: removed `get_payment_gateway` and `get_payment_gateway_for_checkout`; instead `get_payment_gateways` was added.
- Improve checkout performance - introduce `CheckoutInfo` data class - #6958 by @IKarbowiak;
  - Introduced changes in plugin methods definitions in the following methods, the `checkout` parameter changed to `checkout_info`:
    - `calculate_checkout_total`
    - `calculate_checkout_subtotal`
    - `calculate_checkout_shipping`
    - `get_checkout_shipping_tax_rate`
    - `calculate_checkout_line_total`
    - `calculate_checkout_line_unit_price`
    - `get_checkout_line_tax_rate`
    - `preprocess_order_creation`
  - `preprocess_order_creation` was extend with `lines_info` parameter
- Fix Avalara caching - #7036 by @fowczarek:
  - Introduced changes in plugin methods definitions:
    - `calculate_checkout_line_total` was extended with `lines` parameter
    - `calculate_checkout_line_unit_price` was extended with `lines` parameter
    - `get_checkout_line_tax_rate` was extended with `lines` parameter
  - To get proper taxes we should always send the whole checkout to Avalara.
- Extend plugins manager to configure plugins for each plugins - #7198 by @korycins:
  - Introduce changes in API:
    - `paymentInitialize` - add `channel` parameter. Optional when only one channel exists.
    - `pluginUpdate` - add `channel` parameter.
    - `availablePaymentGateways` - add `channel` parameter.
    - `storedPaymentSources` - add `channel` parameter.
    - `requestPasswordReset` - add `channel` parameter.
    - `requestEmailChange` - add `channel` parameter.
    - `confirmEmailChange` - add `channel` parameter.
    - `accountRequestDeletion` - add `channel` parameter.
    - change structure of type `Plugin`:
      - add `globalConfiguration` field for storing configuration when a plugin is globally configured
      - add `channelConfigurations` field for storing plugin configuration for each channel
      - removed `configuration` field, use `globalConfiguration` and `channelConfigurations` instead
    - change structure of input `PluginFilterInput`:
      - add `statusInChannels` field
      - add `type` field
      - removed `active` field. Use `statusInChannels` instead
  - Change plugin webhook endpoint - #7332 by @korycins.
    - Use /plugins/channel/<channel_slug>/<plugin_id> for plugins with channel configuration
    - Use /plugins/global/<plugin_id> for plugins with global configuration
    - Remove /plugin/<plugin_id> endpoint
- Fix doubling price in checkout for products without tax - #7056 by @IKarbowiak:
  - Introduce changes in plugins method:
    - `calculate_checkout_subtotal` has been dropped from plugins;
    - for correct subtotal calculation, `calculate_checkout_line_total` must be set (manager method for calculating checkout subtotal uses `calculate_checkout_line_total` method)
- Deprecated Stripe plugin - will be removed in Saleor 4.0
  - rename `StripeGatewayPlugin` to `DeprecatedStripeGatewayPlugin`.
  - introduce new `StripeGatewayPlugin` plugin.

### Other changes

#### Features

- Migrate from Draft.js to Editor.js format - #6430, #6456 by @IKarbowiak
- Allow using `Bearer` as an authorization prefix - #6996 by @korycins
- Add product rating - #6284 by @korycins
- Add order confirmation - #6498 by @tomaszszymanski12
- Extend Vatlayer functionalities - #7101 by @korycins:
  - Allow users to enter a list of exceptions (country ISO codes) that will use the source country rather than the destination country for tax purposes.
  - Allow users to enter a list of countries for which no VAT will be added.
- Extend order with origin and original order values - #7326 by @IKarbowiak
- Allow impersonating user by an app/staff - #7754 by @korycins:
  - Add `customerId` to `checkoutCustomerAttach` mutation
  - Add new permission `IMPERSONATE_USER`
- Add possibility to apply a discount to order/order line with status `DRAFT` - #6930 by @korycins
- Implement database read replicas - #8516, #8751 by @fowczarek
- Propagate sale and voucher discounts over specific lines - #8793 by @korycins
  - The created order lines from checkout will now have fulfilled all undiscounted fields with a default price value
    (without any discounts).
  - Order line will now include a voucher discount (in the case when the voucher is for specific products or have a
    flag apply_once_per_order). In that case, `Order.discounts` will not have a relation to `OrderDiscount` object.
  - Webhook payload for `OrderLine` will now include two new fields, `sale_id` (graphql ID of applied sale) and
    `voucher_code` (code of the valid voucher applied to this line).
  - When any sale or voucher discount was applied, `line.discount_reason` will be fulfilled.
  - New interface for handling more data for prices: `PricesData` and `TaxedPricesData` used in checkout calculations
    and in plugins/pluginManager.
- Attach sale discount info to the line when adding variant to order - #8821 by @IKarbowiak
  - Rename checkout interfaces: `CheckoutTaxedPricesData` instead of `TaxedPricesData`
    and `CheckoutPricesData` instead of `PricesData`
  - New interface for handling more data for prices: `OrderTaxedPricesData` used in plugins/pluginManager.
- Add uploading video URLs to product gallery - #6838 by @GrzegorzDerdak
- Add generic `FileUpload` mutation - #6470 by @IKarbowiak

#### Metadata

- Allow passing metadata to `accountRegister` mutation - #7152 by @piotrgrundas
- Copy metadata fields when creating reissue - #7358 by @IKarbowiak
- Add metadata to shipping zones and shipping methods - #6340 by @maarcingebala
- Add metadata to menu and menu item - #6648 by @tomaszszymanski129
- Add metadata to warehouse - #6727 by @d-wysocki
- Added support for querying objects by metadata fields - #6683 by @LeOndaz, #7421 by @korycins
- Change metadata mutations to use token for order and checkout as an identifier - #8542 by @IKarbowiak
  - After changes, using the order `id` for changing order metadata is deprecated

#### Attributes

- Add rich text attribute input - #7059 by @piotrgrundas
- Support setting value for AttributeValue mutations - #7037 by @piotrgrundas
- Add boolean attributes - #7454 by @piotrgrundas
- Add date & date time attributes - #7500 by @piotrgrundas
- Add file attributes - #6568 by @IKarbowiak
- Add page reference attributes - #6624 by @IKarbowiak
- Add product reference attributes - #6711 by @IKarbowiak
- Add numeric attributes - #6790 by @IKarbowiak
- Add `withChoices` flag for Attribute type - #7733 by @CossackDex
- Return empty results when filtering by non-existing attribute - #7025 by @maarcingebala
- Add Page Types - #6261 by @IKarbowiak

#### Plugins

- Add interface for integrating the auth plugins - #6799 by @korycins
- Add Sendgrid plugin - #6793 by @korycins
- Trigger `checkout_updated` plugin method for checkout metadata mutations - #7392 by @maarcingebala

#### Saleor Apps

- Add synchronous payment webhooks - #7044 by @maarcingebala
- Add `CUSTOMER_UPDATED` webhook, add addresses field to customer `CUSTOMER_CREATED` webhook - #6898 by @piotrgrundas
- Add `PRODUCT_VARIANT_CREATED`, `PRODUCT_VARIANT_UPDATED`, `PRODUCT_VARIANT_DELETED` webhooks, fix attributes field for `PRODUCT_CREATED`, `PRODUCT_UPDATED` webhooks - #6963 by @piotrgrundas
- Trigger `PRODUCT_UPDATED` webhook for collections and categories mutations - #7051 by @d-wysocki
- Extend order webhook payload with fulfillment fields - #7364, #7347 by @korycins
  - fulfillments extended with:
    - `total_refund_amount`
    - `shipping_refund_amount`
    - `lines`
  - fulfillment lines extended with:
    - `total_price_net_amount`
    - `total_price_gross_amount`
    - `undiscounted_unit_price_net`
    - `undiscounted_unit_price_gross`
    - `unit_price_net`
- Extend order payload with undiscounted prices and add psp_reference to payment model - #7339 by @IKarbowiak
  - order payload extended with the following fields:
    - `undiscounted_total_net_amount`
    - `undiscounted_total_gross_amount`
    - `psp_reference` on `payment`
  - order lines extended with:
    - `undiscounted_unit_price_net_amount`
    - `undiscounted_unit_price_gross_amount`
    - `undiscounted_total_price_net_amount`
    - `undiscounted_total_price_gross_amount`
- Add `product_id`, `product_variant_id`, `attribute_id` and `page_id` when it is possible for `AttributeValue` translations webhook - #7783 by @fowczarek
- Add draft orders webhooks - #8102 by @jakubkuc
- Add page webhooks: `PAGE_CREATED`, `PAGE_UPDATED` and `PAGE_DELETED` - #6787 by @d-wysocki
- Add `PRODUCT_DELETED` webhook - #6794 by @d-wysocki
- Add `page_type_id` in translations webhook - #7825 by @fowczarek
- Fix failing account mutations for app - #7569 by @IKarbowiak
- Add app support for events - #7622 by @IKarbowiak
- Fix creating translations with app - #6804 by @krzysztofwolski
- Change the `app` query to return info about the currently authenticated app - #6928 by @d-wysocki
- Mark `X-` headers as deprecated and add headers without prefix. All deprecated headers will be removed in Saleor 4.0 - #8179 by @L3str4nge
  - X-Saleor-Event -> Saleor-Event
  - X-Saleor-Domain -> Saleor-Domain
  - X-Saleor-Signature -> Saleor-Signature
  - X-Saleor-HMAC-SHA256 -> Saleor-HMAC-SHA256

#### Other changes

- Add query contains only schema validation - #6827 by @fowczarek
- Add introspection caching - #6871 by @fowczarek
- Fix Sentry reporting - #6902 by @fowczarek
- Deprecate API fields `Order.discount`, `Order.discountName`, `Order.translatedDiscountName` - #6874 by @korycins
- Fix argument validation in page resolver - #6960 by @fowczarek
- Drop `data` field from checkout line model - #6961 by @fowczarek
- Fix `totalCount` on connection resolver without `first` or `last` - #6975 by @fowczarek
- Fix variant resolver on `DigitalContent` - #6983 by @fowczarek
- Fix resolver by id and slug for product and product variant - #6985 by @d-wysocki
- Add optional support for reporting resource limits via a stub field in `shop` - #6967 by @NyanKiyoshi
- Update checkout quantity when checkout lines are deleted - #7002 by @IKarbowiak
- Fix available shipping methods - return also weight methods without weight limits - #7021 by @IKarbowiak
- Validate discount value for percentage vouchers and sales - #7033 by @d-wysocki
- Add field `languageCode` to types: `AccountInput`, `AccountRegisterInput`, `CheckoutCreateInput`, `CustomerInput`, `Order`, `User`. Add field `languageCodeEnum` to `Order` type. Add new mutation `CheckoutLanguageCodeUpdate`. Deprecate field `Order.languageCode`. - #6609 by @korycins
- Extend `Transaction` type with gateway response and `Payment` type with filter - #7062 by @IKarbowiak
- Fix invalid tax rates for lines - #7058 by @IKarbowiak
- Allow seeing unconfirmed orders - #7072 by @IKarbowiak
- Raise `GraphQLError` when too big integer value is provided - #7076 by @IKarbowiak
- Do not update draft order addresses when user is changing - #7088 by @IKarbowiak
- Recalculate draft order when product/variant was deleted - #7085 by @d-wysocki
- Added validation for `DraftOrderCreate` with negative quantity line - #7085 by @d-wysocki
- Remove HTML tags from product `description_plaintext` - #7094 by @d-wysocki
- Fix failing product tasks when instances are removed - #7092 by @IKarbowiak
- Update GraphQL endpoint to only match exactly `/graphql/` without trailing characters - #7117 by @IKarbowiak
- Introduce `traced_resolver` decorator instead of Graphene middleware - #7159 by @tomaszszymanski129
- Fix failing export when exporting attribute without values - #7131 by @IKarbowiak
- Fix incorrect payment data for Klarna - #7150 by @IKarbowiak
- Drop deleted images from storage - #7129 by @IKarbowiak
- Fix export with empty assignment values - #7214 by @IKarbowiak
- Change exported file name - #7222 by @IKarbowiak
- Fix core sorting on related fields - #7195 by @tomaszszymanski129
- Use GraphQL IDs instead of database IDs in export - #7240 by @IKarbowiak
- Fix draft order tax mismatch - #7226 by @IKarbowiak
  - Introduce `calculate_order_line_total` plugin method
- Update core logging for better Celery tasks handling - #7251 by @tomaszszymanski129
- Raise `ValidationError` when refund cannot be performed - #7260 by @IKarbowiak
- Fix customer addresses missing after customer creation - #7327 by @tomaszszymanski129
- Fix invoice generation - #7376 by @tomaszszymanski129
- Allow defining only one field in translations - #7363 by @IKarbowiak
- Allow filtering pages by ids - #7393 by @IKarbowiak
- Fix validate `min_spent` on vouchers to use net or gross value depends on `settings.display_gross_prices` - #7408 by @d-wysocki
- Fix invoice generation - #7376 by tomaszszymanski129
- Add hash to uploading images #7453 by @IKarbowiak
- Add file format validation for uploaded images - #7447 by @IKarbowiak
- Fix attaching params for address form errors - #7485 by @IKarbowiak
- Update draft order validation - #7253 by @IKarbowiak
  - Extend Order type with errors: [OrderError!]! field
  - Create tasks for deleting order lines by deleting products or variants
- Fix doubled checkout total price for one line and zero shipping price - #7532 by @IKarbowiak
- Deprecate nested objects in `TranslatableContent` types - #7522 by @IKarbowiak
- Modify order of auth middleware calls - #7572 by @tomaszszymanski129
- Drop assigning cheapest shipping method in checkout - #7767 by @maarcingebala
- Deprecate `query` argument in `sales` and `vouchers` queries - #7806 by @maarcingebala
- Allow translating objects by translatable content ID - #7803 by @maarcingebala
- Configure a periodic task for removing empty allocations - #7885 by @fowczarek
- Fix missing transaction id in Braintree - #8110 by @fowczarek
- Fix GraphQL federation support - #7771 #8107 by @rafalp
- Fix cursor-based pagination in products search - #8011 #8211 by @rafalp
- Batch loads in queries for Apollo Federation - #8362 by @rafalp
- Add workaround for failing Avatax when line has price 0 - #8610 by @korycins
- Add option to set tax code for shipping in Avatax configuration view - #8596 by @korycins
- Fix Avalara tax fetching from cache - #8647 by @fowczarek
- Fix incorrect stock allocation - #8931 by @IKarbowiak
- Fix incorrect handling of unavailable products in checkout - #8978, #9119 by @IKarbowiak, @korycins
- Add draft orders webhooks - #8102 by @jakubkuc
- Handle `SameSite` cookie attribute in jwt refresh token middleware - #8209 by @jakubkuc
- Fix creating translations with app - #6804 by @krzysztofwolski
- Add possibility to provide external payment ID during the conversion draft order to order - #6320 by @korycins
- Add basic rating for `Products` - #6284 by @korycins
- Add metadata to shipping zones and shipping methods - #6340 by @maarcingebala
- Add Page Types - #6261 by @IKarbowiak
- Migrate draftjs content to editorjs format - #6430 by @IKarbowiak
- Add editorjs sanitizer - #6456 by @IKarbowiak
- Add generic FileUpload mutation - #6470 by @IKarbowiak
- Order confirmation backend - #6498 by @tomaszszymanski129
- Handle `SameSite` cookie attribute in JWT refresh token middleware - #8209 by @jakubkuc
- Add possibility to provide external payment ID during the conversion draft order to order - #6320 by @korycins9
- Fix password reset request - #6351 by @Manfred-Madelaine-pro, Ambroise and Pierre
- Refund products support - #6530 by @korycins
- Add possibility to exclude products from shipping method - #6506 by @korycins
- Add `Shop.availableShippingMethods` query - #6551 by @IKarbowiak
- Add delivery time to shipping method - #6564 by @IKarbowiak
- Shipping zone description - #6653 by @tomaszszymanski129
- Get tax rate from plugins - #6649 by @IKarbowiak
- Added support for querying user by email - #6632 @LeOndaz
- Add order shipping tax rate - #6678 by @IKarbowiak
- Deprecate field `descriptionJSON` from `Product`, `Category`, `Collection` and field `contentJSON` from `Page` - #6692 by @d-wysocki
- Fix products visibility - #6704 by @IKarbowiak
- Fix page `contentJson` field to return JSON - #6832 by @d-wysocki
- Add SearchRank to search product by name and description. New enum added to `ProductOrderField` - `RANK` - which returns results sorted by search rank - #6872 by @d-wysocki
- Allocate stocks for order lines in a bulk way - #6877 by @IKarbowiak
- Deallocate stocks for order lines in a bulk way - #6896 by @IKarbowiak
- Prevent negative available quantity - #6897 by @d-wysocki
- Add default sorting by rank for search products - #6936 by @d-wysocki
- Fix exporting product description to xlsx - #6959 by @IKarbowiak
- Add `Shop.version` field to query API version - #6980 by @maarcingebala
- Add new authorization header `Authorization-Bearer` - #6998 by @korycins
- Add field `paymentMethodType` to `Payment` object - #7073 by @korycins
- Unify Warehouse Address API - #7481 by @d-wysocki
  - deprecate `companyName` on `Warehouse` type
  - remove `companyName` on `WarehouseInput` type
  - remove `WarehouseAddressInput` on `WarehouseUpdateInput` and `WarehouseCreateInput`, and change it to `AddressInput`
- Fix passing incorrect customer email to payment gateways - #7486 by @korycins
- Add HTTP meta tag for Content-Security-Policy in GraphQL Playground - #7662 by @NyanKiyoshi
- Add additional validation for `from_global_id_or_error` function - #8780 by @CossackDex

# 2.11.1

- Add support for Apple Pay on the web - #6466 by @korycins

## 2.11.0

### Features

- Add products export - #5255 by @IKarbowiak
- Add external apps support - #5767 by @korycins
- Invoices backend - #5732 by @tomaszszymanski129
- Adyen drop-in integration - #5914 by @korycins, @IKarbowiak
- Add a callback view to plugins - #5884 by @korycins
- Support pushing webhook events to message queues - #5940 by @patrys, @korycins
- Send a confirmation email when the order is canceled or refunded - #6017
- No secure cookie in debug mode - #6082 by @patrys, @orzechdev
- Add searchable and available for purchase flags to product - #6060 by @IKarbowiak
- Add `TotalPrice` to `OrderLine` - #6068 @fowczarek
- Add `PRODUCT_UPDATED` webhook event - #6100 by @tomaszszymanski129
- Search orders by GraphQL payment ID - #6135 by @korycins
- Search orders by a custom key provided by payment gateway - #6135 by @korycins
- Add ability to set a default product variant - #6140 by @tomaszszymanski129
- Allow product variants to be sortable - #6138 by @tomaszszymanski129
- Allow fetching stocks for staff users only with `MANAGE_ORDERS` permissions - #6139 by @fowczarek
- Add filtering to `ProductVariants` query and option to fetch variant by SKU in `ProductVariant` query - #6190 by @fowczarek
- Add filtering by Product IDs to `products` query - #6224 by @GrzegorzDerdak
- Add `change_currency` command - #6016 by @maarcingebala
- Add dummy credit card payment - #5822 by @IKarbowiak
- Add custom implementation of UUID scalar - #5646 by @koradon
- Add `AppTokenVerify` mutation - #5716 by @korycins

### Breaking Changes

- Refactored JWT support. Requires handling of JWT token in the storefront (a case when the backend returns the exception about the invalid token). - #5734, #5816 by @korycins
- New logging setup will now output JSON logs in production mode for ease of feeding them into log collection systems like Logstash or CloudWatch Logs - #5699 by @patrys
- Deprecate `WebhookEventType.CHECKOUT_QUANTITY_CHANGED` - #5837 by @korycins
- Anonymize and update order and payment fields; drop `PaymentSecureConfirm` mutation, drop Payment type fields: `extraData`, `billingAddress`, `billingEmail`, drop `gatewayResponse` from `Transaction` type - #5926 by @IKarbowiak
- Switch the HTTP stack from WSGI to ASGI based on Uvicorn - #5960 by @patrys
- Add `MANAGE_PRODUCT_TYPES_AND_ATTRIBUTES` permission, which is now required to access all attributes and product types related mutations - #6219 by @IKarbowiak

### Fixes

- Fix payment fields in order payload for webhooks - #5862 by @korycins
- Fix specific product voucher in draft orders - #5727 by @fowczarek
- Explicit country assignment in default shipping zones - #5736 by @maarcingebala
- Drop `json_content` field from the `Menu` model - #5761 by @maarcingebala
- Strip warehouse name in mutations - #5766 by @koradon
- Add missing order events during checkout flow - #5684 by @koradon
- Update Google Merchant to get tax rate based by plugin manager - #5823 by @gabmartinez
- Allow unicode in slug fields - #5877 by @IKarbowiak
- Fix empty plugin object result after `PluginUpdate` mutation - #5968 by @gabmartinez
- Allow finishing checkout when price amount is 0 - #6064 by @IKarbowiak
- Fix incorrect tax calculation for Avatax - #6035 by @korycins
- Fix incorrect calculation of subtotal with active Avatax - #6035 by @korycins
- Fix incorrect assignment of tax code for Avatax - #6035 by @korycins
- Do not allow negative product price - #6091 by @IKarbowiak
- Handle None as attribute value - #6092 by @IKarbowiak
- Fix for calling `order_created` before the order was saved - #6095 by @korycins
- Update default decimal places - #6098 by @IKarbowiak
- Avoid assigning the same pictures twice to a variant - #6112 by @IKarbowiak
- Fix crashing system when Avalara is improperly configured - #6117 by @IKarbowiak
- Fix for failing finalising draft order - #6133 by @korycins
- Remove corresponding draft order lines when variant is removing - #6119 by @IKarbowiak
- Update required perms for apps management - #6173 by @IKarbowiak
- Raise an error for an empty key in metadata - #6176 by @IKarbowiak
- Add attributes to product error - #6181 by @IKarbowiak
- Allow to add product variant with 0 price to draft order - #6189 by @IKarbowiak
- Fix deleting product when default variant is deleted - #6186 by @IKarbowiak
- Fix get unpublished products, product variants and collection as app - #6194 by @fowczarek
- Set `OrderFulfillStockInput` fields as required - #6196 by @IKarbowiak
- Fix attribute filtering by categories and collections - #6214 by @fowczarek
- Fix `is_visible` when `publication_date` is today - #6225 by @korycins
- Fix filtering products by multiple attributes - #6215 by @GrzegorzDerdak
- Add attributes validation while creating/updating a product's variant - #6269 by @GrzegorzDerdak
- Add metadata to page model - #6292 by @dominik-zeglen
- Fix for unnecessary attributes validation while updating simple product - #6300 by @GrzegorzDerdak
- Include order line total price to webhook payload - #6354 by @korycins
- Fix for fulfilling an order when product quantity equals allocated quantity - #6333 by @GrzegorzDerdak
- Fix for the ability to filter products on collection - #6363 by @GrzegorzDerdak

## 2.10.2

- Add command to change currencies in the database - #5906 by @d-wysocki

## 2.10.1

- Fix multiplied stock quantity - #5675 by @fowczarek
- Fix invalid allocation after migration - #5678 by @fowczarek
- Fix order mutations as app - #5680 by @fowczarek
- Prevent creating checkout/draft order with unpublished product - #5676 by @d-wysocki

## 2.10.0

- OpenTracing support - #5188 by @tomaszszymanski129
- Account confirmation email - #5126 by @tomaszszymanski129
- Relocate `Checkout` and `CheckoutLine` methods into separate module and update checkout related plugins to use them - #4980 by @krzysztofwolski
- Fix problem with free shipping voucher - #4942 by @IKarbowiak
- Add sub-categories to random data - #4949 by @IKarbowiak
- Deprecate `localized` field in Money type - #4952 by @IKarbowiak
- Fix for shipping API not applying taxes - #4913 by @kswiatek92
- Query object translation with only `manage_translation` permission - #4914 by @fowczarek
- Add customer note to draft orders API - #4973 by @IKarbowiak
- Allow to delete category and leave products - #4970 by @IKarbowiak
- Remove thumbnail generation from migration - #3494 by @kswiatek92
- Rename 'shipping_date' field in fulfillment model to 'created' - #2433 by @kswiatek92
- Reduce number of queries for 'checkoutComplete' mutation - #4989 by @IKarbowiak
- Force PyTest to ignore the environment variable containing the Django settings module - #4992 by @NyanKiyoshi
- Extend JWT token payload with user information - #4987 by @salwator
- Optimize the queries for product list in the dashboard - #4995 by @IKarbowiak
- Drop dashboard 1.0 - #5000 by @IKarbowiak
- Fixed serialization error on weight fields when running `loaddata` and `dumpdb` - #5005 by @NyanKiyoshi
- Fixed JSON encoding error on Google Analytics reporting - #5004 by @NyanKiyoshi
- Create custom field to translation, use new translation types in translations query - #5007 by @fowczarek
- Take allocated stock into account in `StockAvailability` filter - #5019 by @simonbru
- Generate matching postal codes for US addresses - #5033 by @maarcingebala
- Update debug toolbar - #5032 by @IKarbowiak
- Allow staff member to receive notification about customers orders - #4993 by @kswiatek92
- Add user's global id to the JWT payload - #5039 by @salwator
- Make middleware path resolving lazy - #5041 by @NyanKiyoshi
- Generate slug on saving the attribute value - #5055 by @fowczarek
- Fix order status after order update - #5072 by @fowczarek
- Extend top-level connection resolvers with ability to sort results - #5018 by @fowczarek
- Drop storefront 1.0 - #5043 by @IKarbowiak
- Replace permissions strings with enums - #5038 by @kswiatek92
- Remove gateways forms and templates - #5075 by @IKarbowiak
- Add `Wishlist` models and GraphQL endpoints - #5021 by @derenio
- Remove deprecated code - #5107 by @IKarbowiak
- Fix voucher start date filtering - #5133 by @dominik-zeglen
- Search by sku in products query - #5117 by @fowczarek
- Send fulfillment update email - #5118 by @IKarbowiak
- Add address query - #5148 by @kswiatek92
- Add `checkout_quantity_changed` webhook - #5042 by @derenio
- Remove unnecessary `manage_orders` permission - #5142 by @kswiatek92
- Mutation to change the user email - #5076 by @kswiatek92
- Add MyPy checks - #5150 by @IKarbowiak
- Move extracting user or service account to utils - #5152 by @kswiatek92
- Deprecate order status/created arguments - #5076 by @kswiatek92
- Fix getting title field in page mutations #5160 by @maarcingebala
- Copy public and private metadata from the checkout to the order upon creation - #5165 by @dankolbman
- Add warehouses and stocks- #4986 by @szewczykmira
- Add permission groups - #5176, #5513 by @IKarbowiak
- Drop `gettext` occurrences - #5189 by @IKarbowiak
- Fix `product_created` webhook - #5187 by @dzkb
- Drop unused resolver `resolve_availability` - #5190 by @maarcingebala
- Fix permission for `checkoutCustomerAttach` mutation - #5192 by @maarcingebala
- Restrict access to user field - #5194 by @maarcingebala
- Unify permission for service account API client in test - #5197 by @fowczarek
- Add additional confirmation step to `checkoutComplete` mutation - #5179 by @salwator
- Allow sorting warehouses by name - #5211 by @dominik-zeglen
- Add anonymization to GraphQL's `webhookSamplePayload` endpoint - #5161 @derenio
- Add slug to `Warehouse`, `Product` and `ProductType` models - #5196 by @IKarbowiak
- Add mutation for assigning, unassigning shipping zones to warehouse - #5217 by @kswiatek92
- Fix passing addresses to `PaymentData` objects - #5223 by @maarcingebala
- Return `null` when querying `me` as an anonymous user - #5231 by @maarcingebala
- Added `PLAYGROUND_ENABLED` environment variable/setting to allow to enable the GraphQL playground when `DEBUG` is disabled - #5254 by @NyanKiyoshi
- Fix access to order query when request from service account - #5258 by @fowczarek
- Customer shouldn't be able to see draft orders by token - #5259 by @fowczarek
- Customer shouldn't be able to query checkout with another customer - #5268 by @fowczarek
- Added integration support of Jaeger Tracing - #5282 by @NyanKiyoshi
- Return `null` when querying `me` as an anonymous user - #5231 as @maarcingebala
- Add `fulfillment created` webhook - @szewczykmira
- Unify metadata API - #5178 by @fowczarek
- Add compiled versions of emails to the repository - #5260 by @tomaszszymanski129
- Add required prop to fields where applicable - #5293 by @dominik-zeglen
- Drop `get_absolute_url` methods - #5299 by @IKarbowiak
- Add `--force` flag to `cleardb` command - #5302 by @maarcingebala
- Require non-empty message in `orderAddNote` mutation - #5316 by @maarcingebala
- Stock management refactor - #5323 by @IKarbowiak
- Add discount error codes - #5348 by @IKarbowiak
- Add benchmarks to checkout mutations - #5339 by @fowczarek
- Add pagination tests - #5363 by @fowczarek
- Add ability to assign multiple warehouses in mutations to create/update a shipping zone - #5399 by @fowczarek
- Add filter by ids to the `warehouses` query - #5414 by @fowczarek
- Add shipping rate price validation - #5411 by @kswiatek92
- Remove unused settings and environment variables - #5420 by @maarcingebala
- Add product price validation - #5413 by @kswiatek92
- Add attribute validation to `attributeAssign` mutation - #5423 by @kswiatek92
- Add possibility to update/delete more than one item in metadata - #5446 by @koradon
- Check if image exists before validating - #5425 by @kswiatek92
- Fix warehouses query not working without id - #5441 by @koradon
- Add `accountErrors` to `CreateToken` mutation - #5437, #5465 by @koradon
- Raise `GraphQLError` if filter has invalid IDs - #5460 by @gabmartinez
- Use `AccountErrorCode.INVALID_CREDENTIALS` instead of `INVALID_PASSWORD` - #5495 by @koradon
- Add tests for pagination - #5468 by @koradon
- Add `Job` abstract model and interface - #5510 by @IKarbowiak
- Refactor implementation of allocation - #5445 by @fowczarek
- Fix `WeightScalar` - #5530 by @koradon
- Add `OrderFulfill` mutation - #5525 by @fowczarek
- Add "It Works" page - #5494 by @IKarbowiak and @dominik-zeglen
- Extend errors in `OrderFulfill` mutation - #5553 by @fowczarek
- Refactor `OrderCancel` mutation for multiple warehouses - #5554 by @fowczarek
- Add negative weight validation - #5564 by @fowczarek
- Add error when user pass empty object as address - #5585 by @fowczarek
- Fix payment creation without shipping method - #5444 by @d-wysocki
- Fix checkout and order flow with variant without inventory tracking - #5599 by @fowczarek
- Fixed JWT expired token being flagged as unhandled error rather than handled. - #5603 by @NyanKiyoshi
- Refactor read-only middleware - #5602 by @maarcingebala
- Fix availability for variants without inventory tracking - #5605 by @fowczarek
- Drop support for configuring Vatlayer plugin from settings file. - #5614 by @korycins
- Add ability to query category, collection or product by slug - #5574 by @koradon
- Add `quantityAvailable` field to `ProductVariant` type - #5628 by @fowczarek
- Use tags rather than time-based logs for information on requests - #5608 by @NyanKiyoshi

## 2.9.0

### API

- Add mutation to change customer's first name last name - #4489 by @fowczarek
- Add mutation to delete customer's account - #4494 by @fowczarek
- Add mutation to change customer's password - #4656 by @fowczarek
- Add ability to customize email sender address in emails sent by Saleor - #4820 by @NyanKiyoshi
- Add ability to filter attributes per global ID - #4640 by @NyanKiyoshi
- Add ability to search product types by value (through the name) - #4647 by @NyanKiyoshi
- Add queries and mutation for serving and saving the configuration of all plugins - #4576 by @korycins
- Add `redirectUrl` to staff and user create mutations - #4717 by @fowczarek
- Add error codes to mutations responses - #4676 by @Kwaidan00
- Add translations to countries in `shop` query - #4732 by @fowczarek
- Add support for sorting product by their attribute values through given attribute ID - #4740 by @NyanKiyoshi
- Add descriptions for queries and query arguments - #4758 by @maarcingebala
- Add support for Apollo Federation - #4825 by @salwator
- Add mutation to create multiple product variants at once - #4735 by @fowczarek
- Add default value to custom errors - #4797 by @fowczarek
- Extend `availablePaymentGateways` field with gateways' configuration data - #4774 by @salwator
- Change `AddressValidationRules` API - #4655 by @Kwaidan00
- Use search in a consistent way; add sort by product type name and publication status to `products` query. - #4715 by @fowczarek
- Unify `menuItemMove` mutation with other reordering mutations - #4734 by @NyanKiyoshi
- Don't create an order when the payment was unsuccessful - #4500 by @NyanKiyoshi
- Don't require shipping information in checkout for digital orders - #4573 by @NyanKiyoshi
- Drop `manage_users` permission from the `permissions` query - #4854 by @maarcingebala
- Deprecate `inCategory` and `inCollection` attributes filters in favor of `filter` argument - #4700 by @NyanKiyoshi & @khalibloo
- Remove `PaymentGatewayEnum` from the schema, as gateways now are dynamic plugins - #4756 by @salwator
- Require `manage_products` permission to query `costPrice` and `stockQuantity` fields - #4753 by @NyanKiyoshi
- Refactor account mutations - #4510, #4668 by @fowczarek
- Fix generating random avatars when updating staff accounts - #4521 by @maarcingebala
- Fix updating JSON menu representation in mutations - #4524 by @maarcingebala
- Fix setting variant's `priceOverride` and `costPrice` to `null` - #4754 by @NyanKiyoshi
- Fix fetching staff user without `manage_users` permission - #4835 by @fowczarek
- Ensure that a GraphQL query is a string - #4836 by @nix010
- Add ability to configure the password reset link - #4863 by @fowczarek
- Fixed a performance issue where Saleor would sometimes run huge, unneeded prefetches when resolving categories or collections - #5291 by @NyanKiyoshi
- uWSGI now forces the django application to directly load on startup instead of being lazy - #5357 by @NyanKiyoshi

### Core

- Add enterprise-grade attributes management - #4351 by @dominik-zeglen and @NyanKiyoshi
- Add extensions manager - #4497 by @korycins
- Add service accounts - backend support - #4689 by @korycins
- Add support for webhooks - #4731 by @korycins
- Migrate the attributes mapping from HStore to many-to-many relation - #4663 by @NyanKiyoshi
- Create general abstraction for object metadata - #4447 by @salwator
- Add metadata to `Order` and `Fulfillment` models - #4513, #4866 by @szewczykmira
- Migrate the tax calculations to plugins - #4497 by @korycins
- Rewrite payment gateways using plugin architecture - #4669 by @salwator
- Rewrite Stripe integration to use PaymentIntents API - #4606 by @salwator
- Refactor password recovery system - #4617 by @fowczarek
- Add functionality to sort products by their "minimal variant price" - #4416 by @derenio
- Add voucher's "once per customer" feature - #4442 by @fowczarek
- Add validations for minimum password length in settings - #4735 by @fowczarek
- Add form to configure payments in the dashboard - #4807 by @szewczykmira
- Change `unique_together` in `AttributeValue` - #4805 by @fowczarek
- Change max length of SKU to 255 characters - #4811 by @lex111
- Distinguish `OrderLine` product name and variant name - #4702 by @fowczarek
- Fix updating order status after automatic fulfillment of digital products - #4709 by @korycins
- Fix error when updating or creating a sale with missing required values - #4778 by @NyanKiyoshi
- Fix error filtering pages by URL in the dashboard 1.0 - #4776 by @NyanKiyoshi
- Fix display of the products tax rate in the details page of dashboard 1.0 - #4780 by @NyanKiyoshi
- Fix adding the same product into a collection multiple times - #4518 by @NyanKiyoshi
- Fix crash when placing an order when a customer happens to have the same address more than once - #4824 by @NyanKiyoshi
- Fix time zone based tests - #4468 by @fowczarek
- Fix serializing empty URLs as a string when creating menu items - #4616 by @maarcingebala
- The invalid IP address in HTTP requests now fallback to the requester's IP address. - #4597 by @NyanKiyoshi
- Fix product variant update with current attribute values - #4936 by @fowczarek
- Update checkout last field and add auto now fields to save with update_fields parameter - #5177 by @IKarbowiak

### Dashboard 2.0

- Allow selecting the number of rows displayed in dashboard's list views - #4414 by @benekex2
- Add ability to toggle visible columns in product list - #4608 by @dominik-zeglen
- Add voucher settings - #4556 by @benekex2
- Contrast improvements - #4508 by @benekex2
- Display menu item form errors - #4551 by @dominik-zeglen
- Do not allow random IDs to appear in snapshots - #4495 by @dominik-zeglen
- Input UI changes - #4542 by @benekex2
- Implement new menu design - #4476 by @benekex2
- Refetch attribute list after closing modal - #4615 by @dominik-zeglen
- Add config for Testcafe - #4553 by @dominik-zeglen
- Fix product type taxes select - #4453 by @benekex2
- Fix form reloading - #4467 by @dominik-zeglen
- Fix voucher limit value when checkbox unchecked - #4456 by @benekex2
- Fix searches and pickers - #4487 by @dominik-zeglen
- Fix dashboard menu styles - #4491 by @benekex2
- Fix menu responsiveness - #4511 by @benekex2
- Fix loosing focus while typing in the product description field - #4549 by @dominik-zeglen
- Fix MUI warnings - #4588 by @dominik-zeglen
- Fix bulk action checkboxes - #4618 by @dominik-zeglen
- Fix rendering user avatar when it's empty #4546 by @maarcingebala
- Remove Dashboard 2.0 files form Saleor repository - #4631 by @dominik-zeglen
- Fix CreateToken mutation to use NonNull on errors field #5415 by @gabmartinez

### Other notable changes

- Replace Pipenv with Poetry - #3894 by @michaljelonek
- Upgrade `django-prices` to v2.1 - #4639 by @NyanKiyoshi
- Disable reports from uWSGI about broken pipe and write errors from disconnected clients - #4596 by @NyanKiyoshi
- Fix the random failures of `populatedb` trying to create users with an existing email - #4769 by @NyanKiyoshi
- Enforce `pydocstyle` for Python docstrings over the project - #4562 by @NyanKiyoshi
- Move Django Debug Toolbar to dev requirements - #4454 by @derenio
- Change license for artwork to CC-BY 4.0
- New translations:
  - Greek

## 2.8.0

### Core

- Avatax backend support - #4310 by @korycins
- Add ability to store used payment sources in gateways (first implemented in Braintree) - #4195 by @salwator
- Add ability to specify a minimal quantity of checkout items for a voucher - #4427 by @fowczarek
- Change the type of start and end date fields from Date to DateTime - #4293 by @fowczarek
- Revert the custom dynamic middlewares - #4452 by @NyanKiyoshi

### Dashboard 2.0

- UX improvements in Vouchers section - #4362 by @benekex2
- Add company address configuration - #4432 by @benekex2
- Require name when saving a custom list filter - #4269 by @benekex2
- Use `esModuleInterop` flag in `tsconfig.json` to simplify imports - #4372 by @dominik-zeglen
- Use hooks instead of a class component in forms - #4374 by @dominik-zeglen
- Drop CSRF token header from API client - #4357 by @dominik-zeglen
- Fix various bugs in the product section - #4429 by @dominik-zeglen

### Other notable changes

- Fix error when creating a checkout with voucher code - #4292 by @NyanKiyoshi
- Fix error when users enter an invalid phone number in an address - #4404 by @NyanKiyoshi
- Fix error when adding a note to an anonymous order - #4319 by @NyanKiyoshi
- Fix gift card duplication error in the `populatedb` script - #4336 by @fowczarek
- Fix vouchers apply once per order - #4339 by @fowczarek
- Fix discount tests failing at random - #4401 by @korycins
- Add `SPECIFIC_PRODUCT` type to `VoucherType` - #4344 by @fowczarek
- New translations:
  - Icelandic
- Refactored the backend side of `checkoutCreate` to improve performances and prevent side effects over the user's checkout if the checkout creation was to fail. - #4367 by @NyanKiyoshi
- Refactored the logic of cleaning the checkout shipping method over the API, so users do not lose the shipping method when updating their checkout. If the shipping method becomes invalid, it will be replaced by the cheapest available. - #4367 by @NyanKiyoshi & @szewczykmira
- Refactored process of getting available shipping methods to make it easier to understand and prevent human-made errors. - #4367 by @NyanKiyoshi
- Moved 3D secure option to Braintree plugin configuration and update config structure mechanism - #4751 by @salwator

## 2.7.0

### API

- Create order only when payment is successful - #4154 by @NyanKiyoshi
- Order Events containing order lines or fulfillment lines now return the line object in the GraphQL API - #4114 by @NyanKiyoshi
- GraphQL now prints exceptions to stderr as well as returning them or not - #4148 by @NyanKiyoshi
- Refactored API resolvers to static methods with root typing - #4155 by @NyanKiyoshi
- Add phone validation in the GraphQL API to handle the library upgrade - #4156 by @NyanKiyoshi

### Core

- Add basic Gift Cards support in the backend - #4025 by @fowczarek
- Add the ability to sort products within a collection - #4123 by @NyanKiyoshi
- Implement customer events - #4094 by @NyanKiyoshi
- Merge "authorize" and "capture" operations - #4098 by @korycins, @NyanKiyoshi
- Separate the Django middlewares from the GraphQL API middlewares - #4102 by @NyanKiyoshi, #4186 by @cmiacz

### Dashboard 2.0

- Add navigation section - #4012 by @dominik-zeglen
- Add filtering on product list - #4193 by @dominik-zeglen
- Add filtering on orders list - #4237 by @dominik-zeglen
- Change input style and improve Storybook stories - #4115 by @dominik-zeglen
- Migrate deprecated fields in Dashboard 2.0 - #4121 by @benekex2
- Add multiple select checkbox - #4133, #4146 by @benekex2
- Rename menu items in Dashboard 2.0 - #4172 by @benekex2
- Category delete modal improvements - #4171 by @benekex2
- Close modals on click outside - #4236 - by @benekex2
- Use date localize hook in translations - #4202 by @dominik-zeglen
- Unify search API - #4200 by @dominik-zeglen
- Default default PAGINATE_BY - #4238 by @dominik-zeglen
- Create generic filtering interface - #4221 by @dominik-zeglen
- Add default state to rich text editor = #4281 by @dominik-zeglen
- Fix translation discard button - #4109 by @benekex2
- Fix draftail options and icons - #4132 by @benekex2
- Fix typos and messages in Dashboard 2.0 - #4168 by @benekex2
- Fix view all orders button - #4173 by @benekex2
- Fix visibility card view - #4198 by @benekex2
- Fix query refetch after selecting an object in list - #4272 by @dominik-zeglen
- Fix image selection in variants - #4270 by @benekex2
- Fix collection search - #4267 by @dominik-zeglen
- Fix quantity height in draft order edit - #4273 by @benekex2
- Fix checkbox clickable area size - #4280 by @dominik-zeglen
- Fix breaking object selection in menu section - #4282 by @dominik-zeglen
- Reset selected items when tab switch - #4268 by @benekex2

### Other notable changes

- Add support for Google Cloud Storage - #4127 by @chetabahana
- Adding a nonexistent variant to checkout no longer crashes - #4166 by @NyanKiyoshi
- Disable storage of Celery results - #4169 by @NyanKiyoshi
- Disable polling in Playground - #4188 by @maarcingebala
- Cleanup code for updated function names and unused argument - #4090 by @jxltom
- Users can now add multiple "Add to Cart" forms in a single page - #4165 by @NyanKiyoshi
- Fix incorrect argument in `get_client_token` in Braintree integration - #4182 by @maarcingebala
- Fix resolving attribute values when transforming them to HStore - #4161 by @maarcingebala
- Fix wrong calculation of subtotal in cart page - #4145 by @korycins
- Fix margin calculations when product/variant price is set to zero - #4170 by @MahmoudRizk
- Fix applying discounts in checkout's subtotal calculation in API - #4192 by @maarcingebala
- Fix GATEWAYS_ENUM to always contain all implemented payment gateways - #4108 by @koradon

## 2.6.0

### API

- Add unified filtering interface in resolvers - #3952, #4078 by @korycins
- Add mutations for bulk actions - #3935, #3954, #3967, #3969, #3970 by @akjanik
- Add mutation for reordering menu items - #3958 by @NyanKiyoshi
- Optimize queries for single nodes - #3968 @NyanKiyoshi
- Refactor error handling in mutations #3891 by @maarcingebala & @akjanik
- Specify mutation permissions through Meta classes - #3980 by @NyanKiyoshi
- Unify pricing access in products and variants - #3948 by @NyanKiyoshi
- Use only_fields instead of exclude_fields in type definitions - #3940 by @michaljelonek
- Prefetch collections when getting sales of a bunch of products - #3961 by @NyanKiyoshi
- Remove unnecessary dedents from GraphQL schema so new Playground can work - #4045 by @salwator
- Restrict resolving payment by ID - #4009 @NyanKiyoshi
- Require `checkoutId` for updating checkout's shipping and billing address - #4074 by @jxltom
- Handle errors in `TokenVerify` mutation - #3981 by @fowczarek
- Unify argument names in types and resolvers - #3942 by @NyanKiyoshi

### Core

- Use Black as the default code formatting tool - #3852 by @krzysztofwolski and @NyanKiyoshi
- Dropped Python 3.5 support - #4028 by @korycins
- Rename Cart to Checkout - #3963 by @michaljelonek
- Use data classes to exchange data with payment gateways - #4028 by @korycins
- Refactor order events - #4018 by @NyanKiyoshi

### Dashboard 2.0

- Add bulk actions - #3955 by @dominik-zeglen
- Add user avatar management - #4030 by @benekex2
- Add navigation drawer support on mobile devices - #3839 by @benekex2
- Fix rendering validation errors in product form - #4024 by @benekex2
- Move dialog windows to query string rather than router paths - #3953 by @dominik-zeglen
- Update order events types - #4089 by @jxltom
- Code cleanup by replacing render props with react hooks - #4010 by @dominik-zeglen

### Other notable changes

- Add setting to enable Django Debug Toolbar - #3983 by @koradon
- Use newest GraphQL Playground - #3971 by @salwator
- Ensure adding to quantities in the checkout is respecting the limits - #4005 by @NyanKiyoshi
- Fix country area choices - #4008 by @fowczarek
- Fix price_range_as_dict function - #3999 by @zodiacfireworks
- Fix the product listing not showing in the voucher when there were products selected - #4062 by @NyanKiyoshi
- Fix crash in Dashboard 1.0 when updating an order address's phone number - #4061 by @NyanKiyoshi
- Reduce the time of tests execution by using dummy password hasher - #4083 by @korycins
- Set up explicit **hash** function - #3979 by @akjanik
- Unit tests use none as media root - #3975 by @korycins
- Update file field styles with materializecss template filter - #3998 by @zodiacfireworks
- New translations:
  - Albanian
  - Colombian Spanish
  - Lithuanian

## 2.5.0

### API

- Add query to fetch draft orders - #3809 by @michaljelonek
- Add bulk delete mutations - #3838 by @michaljelonek
- Add `languageCode` enum to API - #3819 by @michaljelonek, #3854 by @jxltom
- Duplicate address instances in checkout mutations - #3866 by @pawelzar
- Restrict access to `orders` query for unauthorized users - #3861 by @pawelzar
- Support setting address as default in address mutations - #3787 by @jxltom
- Fix phone number validation in GraphQL when country prefix not given - #3905 by @patrys
- Report pretty stack traces in DEBUG mode - #3918 by @patrys

### Core

- Drop support for Django 2.1 and Django 1.11 (previous LTS) - #3929 by @patrys
- Fulfillment of digital products - #3868 by @korycins
- Introduce avatars for staff accounts - #3878 by @pawelzar
- Refactor the account avatars path from a relative to absolute - #3938 by @NyanKiyoshi

### Dashboard 2.0

- Add translations section - #3884 by @dominik-zeglen
- Add light/dark theme - #3856 by @dominik-zeglen
- Add customer's address book view - #3826 by @dominik-zeglen
- Add "Add variant" button on the variant details page = #3914 by @dominik-zeglen
- Add back arrows in "Configure" subsections - #3917 by @dominik-zeglen
- Display avatars in staff views - #3922 by @dominik-zeglen
- Prevent user from changing his own status and permissions - #3922 by @dominik-zeglen
- Fix crashing product create view - #3837, #3910 by @dominik-zeglen
- Fix layout in staff members details page - #3857 by @dominik-zeglen
- Fix unfocusing rich text editor - #3902 by @dominik-zeglen
- Improve accessibility - #3856 by @dominik-zeglen

### Other notable changes

- Improve user and staff management in dashboard 1.0 - #3781 by @jxltom
- Fix default product tax rate in Dashboard 1.0 - #3880 by @pawelzar
- Fix logo in docs - #3928 by @michaljelonek
- Fix name of logo file - #3867 by @jxltom
- Fix variants for juices in example data - #3926 by @michaljelonek
- Fix alignment of the cart dropdown on new bootstrap version - #3937 by @NyanKiyoshi
- Refactor the account avatars path from a relative to absolute - #3938 by @NyanKiyoshi
- New translations:
  - Armenian
  - Portuguese
  - Swahili
  - Thai

## 2.4.0

### API

- Add model translations support in GraphQL API - #3789 by @michaljelonek
- Add mutations to manage addresses for authenticated customers - #3772 by @Kwaidan00, @maarcingebala
- Add mutation to apply vouchers in checkout - #3739 by @Kwaidan00
- Add thumbnail field to `OrderLine` type - #3737 by @michaljelonek
- Add a query to fetch order by token - #3740 by @michaljelonek
- Add city choices and city area type to address validator API - #3788 by @jxltom
- Fix access to unpublished objects in API - #3724 by @Kwaidan00
- Fix bug where errors are not returned when creating fulfillment with a non-existent order line - #3777 by @jxltom
- Fix `productCreate` mutation when no product type was provided - #3804 by @michaljelonek
- Enable database search in products query - #3736 by @michaljelonek
- Use authenticated user's email as default email in creating checkout - #3726 by @jxltom
- Generate voucher code if it wasn't provided in mutation - #3717 by @Kwaidan00
- Improve limitation of vouchers by country - #3707 by @michaljelonek
- Only include canceled fulfillments for staff in fulfillment API - #3778 by @jxltom
- Support setting address as when creating customer address #3782 by @jxltom
- Fix generating slug from title - #3816 by @maarcingebala
- Add `variant` field to `OrderLine` type - #3820 by @maarcingebala

### Core

- Add JSON fields to store rich-text content - #3756 by @michaljelonek
- Add function to recalculate total order weight - #3755 by @Kwaidan00, @maarcingebala
- Unify cart creation logic in API and Django views - #3761, #3790 by @maarcingebala
- Unify payment creation logic in API and Django views - #3715 by @maarcingebala
- Support partially charged and refunded payments - #3735 by @jxltom
- Support partial fulfillment of ordered items - #3754 by @jxltom
- Fix applying discounts when a sale has no end date - #3595 by @cprinos

### Dashboard 2.0

- Add "Discounts" section - #3654 by @dominik-zeglen
- Add "Pages" section; introduce Draftail WYSIWYG editor - #3751 by @dominik-zeglen
- Add "Shipping Methods" section - #3770 by @dominik-zeglen
- Add support for date and datetime components - #3708 by @dominik-zeglen
- Restyle app layout - #3811 by @dominik-zeglen

### Other notable changes

- Unify model field names related to models' public access - `publication_date` and `is_published` - #3706 by @michaljelonek
- Improve filter orders by payment status - #3749 @jxltom
- Refactor translations in emails - #3701 by @Kwaidan00
- Use exact image versions in docker-compose - #3742 by @ashishnitinpatil
- Sort order payment and history in descending order - #3747 by @jxltom
- Disable style-loader in dev mode - #3720 by @jxltom
- Add ordering to shipping method - #3806 by @michaljelonek
- Add missing type definition for dashboard 2.0 - #3776 by @jxltom
- Add header and footer for checkout success pages #3752 by @jxltom
- Add instructions for using local assets in Docker - #3723 by @michaljelonek
- Update S3 deployment documentation to include CORS configuration note - #3743 by @NyanKiyoshi
- Fix missing migrations for is_published field of product and page model - #3757 by @jxltom
- Fix problem with l10n in Braintree payment gateway template - #3691 by @Kwaidan00
- Fix bug where payment is not filtered from active ones when creating payment - #3732 by @jxltom
- Fix incorrect cart badge location - #3786 by @jxltom
- Fix storefront styles after bootstrap is updated to 4.3.1 - #3753 by @jxltom
- Fix logo size in different browser and devices with different sizes - #3722 by @jxltom
- Rename dumpdata file `db.json` to `populatedb_data.json` - #3810 by @maarcingebala
- Prefetch collections for product availability - #3813 by @michaljelonek
- Bump django-graphql-jwt - #3814 by @michaljelonek
- Fix generating slug from title - #3816 by @maarcingebala
- New translations:
  - Estonian
  - Indonesian

## 2.3.1

- Fix access to private variant fields in API - #3773 by maarcingebala
- Limit access of quantity and allocated quantity to staff in GraphQL API #3780 by @jxltom

## 2.3.0

### API

- Return user's last checkout in the `User` type - #3578 by @fowczarek
- Automatically assign checkout to the logged in user - #3587 by @fowczarek
- Expose `chargeTaxesOnShipping` field in the `Shop` type - #3603 by @fowczarek
- Expose list of enabled payment gateways - #3639 by @fowczarek
- Validate uploaded files in a unified way - #3633 by @fowczarek
- Add mutation to trigger fetching tax rates - #3622 by @fowczarek
- Use USERNAME_FIELD instead of hard-code email field when resolving user - #3577 by @jxltom
- Require variant and quantity fields in `CheckoutLineInput` type - #3592 by @jxltom
- Preserve order of nodes in `get_nodes_or_error` function - #3632 by @jxltom
- Add list mutations for `Voucher` and `Sale` models - #3669 by @michaljelonek
- Use proper type for countries in `Voucher` type - #3664 by @michaljelonek
- Require email in when creating checkout in API - #3667 by @michaljelonek
- Unify returning errors in the `tokenCreate` mutation - #3666 by @michaljelonek
- Use `Date` field in Sale/Voucher inputs - #3672 by @michaljelonek
- Refactor checkout mutations - #3610 by @fowczarek
- Refactor `clean_instance`, so it does not returns errors anymore - #3597 by @akjanik
- Handle GraphqQL syntax errors - #3576 by @jxltom

### Core

- Refactor payments architecture - #3519 by @michaljelonek
- Improve Docker and `docker-compose` configuration - #3657 by @michaljelonek
- Allow setting payment status manually for dummy gateway in Storefront 1.0 - #3648 by @jxltom
- Infer default transaction kind from operation type - #3646 by @jxltom
- Get correct payment status for order without any payments - #3605 by @jxltom
- Add default ordering by `id` for `CartLine` model - #3593 by @jxltom
- Fix "set password" email sent to customer created in the dashboard - #3688 by @Kwaidan00

### Dashboard 2.0

- ️Add taxes section - #3622 by @dominik-zeglen
- Add drag'n'drop image upload - #3611 by @dominik-zeglen
- Unify grid handling - #3520 by @dominik-zeglen
- Add component generator - #3670 by @dominik-zeglen
- Throw Typescript errors while snapshotting - #3611 by @dominik-zeglen
- Simplify mutation's error checking - #3589 by @dominik-zeglen
- Fix order cancelling - #3624 by @dominik-zeglen
- Fix logo placement - #3602 by @dominik-zeglen

### Other notable changes

- Register Celery task for updating exchange rates - #3599 by @jxltom
- Fix handling different attributes with the same slug - #3626 by @jxltom
- Add missing migrations for tax rate choices - #3629 by @jxltom
- Fix `TypeError` on calling `get_client_token` - #3660 by @michaljelonek
- Make shipping required as default when creating product types - #3655 by @jxltom
- Display payment status on customer's account page in Storefront 1.0 - #3637 by @jxltom
- Make order fields sequence in Dashboard 1.0 same as in Dashboard 2.0 - #3606 by @jxltom
- Fix returning products for homepage for the currently viewing user - #3598 by @jxltom
- Allow filtering payments by status in Dashboard 1.0 - #3608 by @jxltom
- Fix typo in the definition of order status - #3649 by @jxltom
- Add margin for order notes section - #3650 by @jxltom
- Fix logo position - #3609, #3616 by @jxltom
- Storefront visual improvements - #3696 by @piotrgrundas
- Fix product list price filter - #3697 by @Kwaidan00
- Redirect to success page after successful payment - #3693 by @Kwaidan00

## 2.2.0

### API

- Use `PermissionEnum` as input parameter type for `permissions` field - #3434 by @maarcingebala
- Add "authorize" and "charge" mutations for payments - #3426 by @jxltom
- Add alt text to product thumbnails and background images of collections and categories - #3429 by @fowczarek
- Fix passing decimal arguments = #3457 by @fowczarek
- Allow sorting products by the update date - #3470 by @jxltom
- Validate and clear the shipping method in draft order mutations - #3472 by @fowczarek
- Change tax rate field to choice field - #3478 by @fowczarek
- Allow filtering attributes by collections - #3508 by @maarcingebala
- Resolve to `None` when empty object ID was passed as mutation argument - #3497 by @maarcingebala
- Change `errors` field type from [Error] to [Error!] - #3489 by @fowczarek
- Support creating default variant for product types that don't use multiple variants - #3505 by @fowczarek
- Validate SKU when creating a default variant - #3555 by @fowczarek
- Extract enums to separate files - #3523 by @maarcingebala

### Core

- Add Stripe payment gateway - #3408 by @jxltom
- Add `first_name` and `last_name` fields to the `User` model - #3101 by @fowczarek
- Improve several payment validations - #3418 by @jxltom
- Optimize payments related database queries - #3455 by @jxltom
- Add publication date to collections - #3369 by @k-brk
- Fix hard-coded site name in order PDFs - #3526 by @NyanKiyoshi
- Update favicons to the new style - #3483 by @dominik-zeglen
- Fix migrations for default currency - #3235 by @bykof
- Remove Elasticsearch from `docker-compose.yml` - #3482 by @maarcingebala
- Resort imports in tests - #3471 by @jxltom
- Fix the no shipping orders payment crash on Stripe - #3550 by @NyanKiyoshi
- Bump backend dependencies - #3557 by @maarcingebala. This PR removes security issue CVE-2019-3498 which was present in Django 2.1.4. Saleor however wasn't vulnerable to this issue as it doesn't use the affected `django.views.defaults.page_not_found()` view.
- Generate random data using the default currency - #3512 by @stephenmoloney
- New translations:
  - Catalan
  - Serbian

### Dashboard 2.0

- Restyle product selection dialogs - #3499 by @dominik-zeglen, @maarcingebala
- Fix minor visual bugs in Dashboard 2.0 - #3433 by @dominik-zeglen
- Display warning if order draft has missing data - #3431 by @dominik-zeglen
- Add description field to collections - #3435 by @dominik-zeglen
- Add query batching - #3443 by @dominik-zeglen
- Use autocomplete fields in country selection - #3443 by @dominik-zeglen
- Add alt text to categories and collections - #3461 by @dominik-zeglen
- Use first and last name of a customer or staff member in UI - #3247 by @Bonifacy1, @dominik-zeglen
- Show error page if an object was not found - #3463 by @dominik-zeglen
- Fix simple product's inventory data saving bug - #3474 by @dominik-zeglen
- Replace `thumbnailUrl` with `thumbnail { url }` - #3484 by @dominik-zeglen
- Change "Feature on Homepage" switch behavior - #3481 by @dominik-zeglen
- Expand payment section in order view - #3502 by @dominik-zeglen
- Change TypeScript loader to speed up the build process - #3545 by @patrys

### Bugfixes

- Do not show `Pay For Order` if order is partly paid since partial payment is not supported - #3398 by @jxltom
- Fix attribute filters in the products category view - #3535 by @fowczarek
- Fix storybook dependencies conflict - #3544 by @dominik-zeglen

## 2.1.0

### API

- Change selected connection fields to lists - #3307 by @fowczarek
- Require pagination in connections - #3352 by @maarcingebala
- Replace Graphene view with a custom one - #3263 by @patrys
- Change `sortBy` parameter to use enum type - #3345 by @fowczarek
- Add `me` query to fetch data of a logged-in user - #3202, #3316 by @fowczarek
- Add `canFinalize` field to the Order type - #3356 by @fowczarek
- Extract resolvers and mutations to separate files - #3248 by @fowczarek
- Add VAT tax rates field to country - #3392 by @michaljelonek
- Allow creating orders without users - #3396 by @fowczarek

### Core

- Add Razorpay payment gatway - #3205 by @NyanKiyoshi
- Use standard tax rate as a default tax rate value - #3340 by @fowczarek
- Add description field to the Collection model - #3275 by @fowczarek
- Enforce the POST method on VAT rates fetching - #3337 by @NyanKiyoshi
- Generate thumbnails for category/collection background images - #3270 by @NyanKiyoshi
- Add warm-up support in product image creation mutation - #3276 by @NyanKiyoshi
- Fix error in the `populatedb` script when running it not from the project root - #3272 by @NyanKiyoshi
- Make Webpack rebuilds fast - #3290 by @patrys
- Skip installing Chromium to make deployment faster - #3227 by @jxltom
- Add default test runner - #3258 by @jxltom
- Add Transifex client to Pipfile - #3321 by @jxltom
- Remove additional pytest arguments in tox - #3338 by @jxltom
- Remove test warnings - #3339 by @jxltom
- Remove runtime warning when product has discount - #3310 by @jxltom
- Remove `django-graphene-jwt` warnings - #3228 by @jxltom
- Disable deprecated warnings - #3229 by @jxltom
- Add `AWS_S3_ENDPOINT_URL` setting to support DigitalOcean spaces. - #3281 by @hairychris
- Add `.gitattributes` file to hide diffs for generated files on Github - #3055 by @NyanKiyoshi
- Add database sequence reset to `populatedb` - #3406 by @michaljelonek
- Get authorized amount from succeeded auth transactions - #3417 by @jxltom
- Resort imports by `isort` - #3412 by @jxltom

### Dashboard 2.0

- Add confirmation modal when leaving view with unsaved changes - #3375 by @dominik-zeglen
- Add dialog loading and error states - #3359 by @dominik-zeglen
- Split paths and urls - #3350 by @dominik-zeglen
- Derive state from props in forms - #3360 by @dominik-zeglen
- Apply debounce to autocomplete fields - #3351 by @dominik-zeglen
- Use Apollo signatures - #3353 by @dominik-zeglen
- Add order note field in the order details view - #3346 by @dominik-zeglen
- Add app-wide progress bar - #3312 by @dominik-zeglen
- Ensure that all queries are built on top of TypedQuery - #3309 by @dominik-zeglen
- Close modal windows automatically - #3296 by @dominik-zeglen
- Move URLs to separate files - #3295 by @dominik-zeglen
- Add basic filters for products and orders list - #3237 by @Bonifacy1
- Fetch default currency from API - #3280 by @dominik-zeglen
- Add `displayName` property to components - #3238 by @Bonifacy1
- Add window titles - #3279 by @dominik-zeglen
- Add paginator component - #3265 by @dominik-zeglen
- Update Material UI to 3.6 - #3387 by @patrys
- Upgrade React, Apollo, Webpack and Babel - #3393 by @patrys
- Add pagination for required connections - #3411 by @dominik-zeglen

### Bugfixes

- Fix language codes - #3311 by @jxltom
- Fix resolving empty attributes list - #3293 by @maarcingebala
- Fix range filters not being applied - #3385 by @michaljelonek
- Remove timeout for updating image height - #3344 by @jxltom
- Return error if checkout was not found - #3289 by @maarcingebala
- Solve an auto-resize conflict between Materialize and medium-editor - #3367 by @adonig
- Fix calls to `ngettext_lazy` - #3380 by @patrys
- Filter preauthorized order from succeeded transactions - #3399 by @jxltom
- Fix incorrect country code in fixtures - #3349 by @bingimar
- Fix updating background image of a collection - #3362 by @fowczarek & @dominik-zeglen

### Docs

- Document settings related to generating thumbnails on demand - #3329 by @NyanKiyoshi
- Improve documentation for Heroku deployment - #3170 by @raybesiga
- Update documentation on Docker deployment - #3326 by @jxltom
- Document payment gateway configuration - #3376 by @NyanKiyoshi

## 2.0.0

### API

- Add mutation to delete a customer; add `isActive` field in `customerUpdate` mutation - #3177 by @maarcingebala
- Add mutations to manage authorization keys - #3082 by @maarcingebala
- Add queries for dashboard homepage - #3146 by @maarcingebala
- Allows user to unset homepage collection - #3140 by @oldPadavan
- Use enums as permission codes - #3095 by @the-bionic
- Return absolute image URLs - #3182 by @maarcingebala
- Add `backgroundImage` field to `CategoryInput` - #3153 by @oldPadavan
- Add `dateJoined` and `lastLogin` fields in `User` type - #3169 by @maarcingebala
- Separate `parent` input field from `CategoryInput` - #3150 by @akjanik
- Remove duplicated field in Order type - #3180 by @maarcingebala
- Handle empty `backgroundImage` field in API - #3159 by @maarcingebala
- Generate name-based slug in collection mutations - #3145 by @akjanik
- Remove products field from `collectionUpdate` mutation - #3141 by @oldPadavan
- Change `items` field in `Menu` type from connection to list - #3032 by @oldPadavan
- Make `Meta.description` required in `BaseMutation` - #3034 by @oldPadavan
- Apply `textwrap.dedent` to GraphQL descriptions - #3167 by @fowczarek

### Dashboard 2.0

- Add collection management - #3135 by @dominik-zeglen
- Add customer management - #3176 by @dominik-zeglen
- Add homepage view - #3155, #3178 by @Bonifacy1 and @dominik-zeglen
- Add product type management - #3052 by @dominik-zeglen
- Add site settings management - #3071 by @dominik-zeglen
- Escape node IDs in URLs - #3115 by @dominik-zeglen
- Restyle categories section - #3072 by @Bonifacy1

### Other

- Change relation between `ProductType` and `Attribute` models - #3097 by @maarcingebala
- Remove `quantity-allocated` generation in `populatedb` script - #3084 by @MartinSeibert
- Handle `Money` serialization - #3131 by @Pacu2
- Do not collect unnecessary static files - #3050 by @jxltom
- Remove host mounted volume in `docker-compose` - #3091 by @tiangolo
- Remove custom services names in `docker-compose` - #3092 by @tiangolo
- Replace COUNTRIES with countries.countries - #3079 by @neeraj1909
- Installing dev packages in docker since tests are needed - #3078 by @jxltom
- Remove comparing string in address-form-panel template - #3074 by @tomcio1205
- Move updating variant names to a Celery task - #3189 by @fowczarek

### Bugfixes

- Fix typo in `clean_input` method - #3100 by @the-bionic
- Fix typo in `ShippingMethod` model - #3099 by @the-bionic
- Remove duplicated variable declaration - #3094 by @the-bionic

### Docs

- Add createdb note to getting started for Windows - #3106 by @ajostergaard
- Update docs on pipenv - #3045 by @jxltom<|MERGE_RESOLUTION|>--- conflicted
+++ resolved
@@ -100,44 +100,39 @@
 
 
 ### Breaking changes
-<<<<<<< HEAD
-  - **Feature preview breaking change**:
-    - Improve support for handling transactions - #10350 by @korycins
-      - For all new `transactionItem` created by `transactionCreate`, any update action can be done only by the same app/user that performed `transactionCreate` action. This changes has impact only on new `transactionItem`, already existing will work in the same way as previously.
-      - `transactionRequestAction` mutation can't be executed with `MANAGE_ORDERS` permission. Permission `HANDLE_PAYMENTS` is required.
-      - Drop calling `TRANSACTION_ACTION_REQUEST` webhook inside a mutation related to `Payment` types. The related mutations: `orderVoid`, `orderCapture`, `orderRefund`, `orderFulfillmentRefundProducts`, `orderFulfillmentReturnProducts`. Use dedicated mutation for triggering an action: `transactionRequestAction`.
-      - When calling `transactionUpdate` mutation, the amounts from the previous state should not be reduced.
-=======
-- `stocks` and `channelListings` inputs for preview `ProductVariantBulkUpdate` mutation has been changed. Both inputs have been extended by:
-    - `create` input - list of items that should be created
-    - `update` input - list of items that should be updated
-    - `remove` input - list of objects ID's that should be removed
-
-  If your platform relies on this [Preview] feature, make sure you update your mutations stocks and channel listings inputs from:
-    ```
-       {
-        "stocks/channelListings": [
-          {
-            ...
-          }
-        ]
-       }
-    ```
-    to:
-    ```
-       {
-        "stocks/channelListings": {
-          "create": [
+- **Feature preview breaking change**:
+  - Improve support for handling transactions - #10350 by @korycins
+    - For all new `transactionItem` created by `transactionCreate`, any update action can be done only by the same app/user that performed `transactionCreate` action. This changes has impact only on new `transactionItem`, already existing will work in the same way as previously.
+    - `transactionRequestAction` mutation can't be executed with `MANAGE_ORDERS` permission. Permission `HANDLE_PAYMENTS` is required.
+    - Drop calling `TRANSACTION_ACTION_REQUEST` webhook inside a mutation related to `Payment` types. The related mutations: `orderVoid`, `orderCapture`, `orderRefund`, `orderFulfillmentRefundProducts`, `orderFulfillmentReturnProducts`. Use dedicated mutation for triggering an action: `transactionRequestAction`.
+    - When calling `transactionUpdate` mutation, the amounts from the previous state should not be reduced.
+  - `stocks` and `channelListings` inputs for preview `ProductVariantBulkUpdate` mutation has been changed. Both inputs have been extended by:
+      - `create` input - list of items that should be created
+      - `update` input - list of items that should be updated
+      - `remove` input - list of objects ID's that should be removed
+
+    If your platform relies on this [Preview] feature, make sure you update your mutations stocks and channel listings inputs from:
+      ```
+         {
+          "stocks/channelListings": [
             {
-             ...
+              ...
             }
           ]
-        }
-       }
-    ```
-
-
->>>>>>> 06b69430
+         }
+      ```
+      to:
+      ```
+         {
+          "stocks/channelListings": {
+            "create": [
+              {
+               ...
+              }
+            ]
+          }
+         }
+      ```
 
 ### GraphQL API
 - Add possibility  to remove `stocks` and `channel listings` in `ProductVariantBulkUpdate` mutation.
