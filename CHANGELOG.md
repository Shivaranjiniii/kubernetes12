# Changelog

All notable, unreleased changes to this project will be documented in this file. For the released changes, please visit the [Releases](https://github.com/mirumee/saleor/releases) page.

# 3.8.0 [Unreleased]

### GraphQL API
- Add ability to filter by slug. #10578 by @kadewu
  - Affected types: Attribute, Category, Collection, Menu, Page, Product, ProductType, Warehouse
  - Deprecated `slug` in filter for `menus`. Use `slugs` instead
- Add ability to filter payments by list of ids. #10821 by @kadewu
- Add ability to filter customers by ids. #10694 by @kadewu
- Add optional field `audience` to mutation `tokenCreate`. If provided, the created tokens will have key `aud` with value: `custom:{audience-input-value}` - #10845 by @korycins
- Use `AttributeValue.name` instead of `AttributeValue.slug` to determine uniqueness of a value instance for dropdown and multiselect attributes. - #10881 by @jakubkuc

### Other changes

- Reference attribute linking to product variants - #10468 by @IKarbowiak
- Add base shipping price to `Order` - #10771 by @fowczarek
<<<<<<< HEAD
- GraphQL view no longer generates error logs when the HTTP request doesn't contain a GraphQL query - #10901 by @NyanKiyoshi

=======
- Add new field `audience` to App manifest. If provided, App's JWT access token will have `aud` field. - #10845 by @korycins
>>>>>>> 230490df
### GraphQL API

- Add `taxExemptionManage` mutation - #10344 by @SzymJ

# 3.7.0

### Highlights

- Allow explicitly setting the name of a product variant - #10456 by @SzymJ
  - Added `name` parameter to the `ProductVariantInput` input
- Add a new stock allocation strategy based on the order of warehouses within a channel - #10416 by @IKarbowiak
  - Add `channelReorderWarehouses` mutation to sort warehouses to set their priority
  - Extend the `Channel` type with the `stockSettings` field
  - Extend `ChannelCreateInput` and `ChannelUpdateInput` with `stockSettings`

### Breaking changes

- Refactor warehouse mutations - #10239 by @IKarbowiak
  - Providing the value in `shippingZone` filed in `WarehouseCreate` mutation will raise a ValidationError.
    Use `WarehouseShippingZoneAssign` to assign shipping zones to a warehouse.

### GraphQL API

- Hide Subscription type from Apollo Federation (#10439) (f5132dfd3)
- Mark `Webhook.secretKey` as deprecated (#10436) (ba445e6e8)

### Saleor Apps

- Trigger the `SALE_DELETED` webhook when deleting sales in bulk (#10461) (2052841e9)
- Add `FULFILLMENT_APPROVED` webhook - #10621 by @IKarbowiak

### Other changes

- Add support for `bcrypt` password hashes - #10346 by @pkucmus
- Add the ability to set taxes configuration per channel in the Avatax plugin - #10445 by @mociepka

# 3.6.0

### Breaking changes

- Drop `django-versatileimagefield` package; add a proxy view to generate thumbnails on-demand - #9988 by @IKarbowiak
  - Drop `create_thumbnails` command
- Change return type from `CheckoutTaxedPricesData` to `TaxedMoney` in plugin manager methods `calculate_checkout_line_total`, `calculate_checkout_line_unit_price` - #9526 by @fowczarek, @mateuszgrzyb, @stnatic

### Saleor Apps

- Add GraphQL subscription support for synchronous webhook events - #9763 by @jakubkuc
- Add support for the CUSTOMER\_\* app mount points (#10163) by @krzysztofwolski
- Add permission group webhooks: `PERMISSION_GROUP_CREATED`, `PERMISSION_GROUP_UPDATED`, `PERMISSION_GROUP_DELETED` - #10214 by @SzymJ
- Add `ACCOUNT_ACTIVATED` and `ACCOUNT_DEACTIVATED` events - #10136 by @tomaszszymanski129
- Allow apps to query data protected by MANAGE_STAFF permission (#10103) (4eb93d3f5)
- Fix returning sale's GraphQL ID in the `SALE_TOGGLE` payload (#10227) (0625c43bf)
- Add descriptions to async webhooks event types (#10250) (7a906bf7f)

### GraphQL API

- Add `CHECKOUT_CALCULATE_TAXES` and `ORDER_CALCULATE_TAXES` to `WebhookEventTypeSyncEnum` #9526 by @fowczarek, @mateuszgrzyb, @stnatic
- Add `forceNewLine` flag to lines input in `CheckoutLinesAdd`, `CheckoutCreate`, `DraftOrderCreate`, `OrderCreate`, `OrderLinesCreate` mutations to support same variant in multiple lines - #10095 by @SzymJ
- Add `VoucherFilter.ids` filter - #10157 by @Jakubkuc
- Add API to display shippable countries for a channel - #10111 by @korycins
- Improve filters' descriptions - #10240 by @dekoza
- Add query for transaction item and extend transaction item type with order (#10154) (b19423a86)

### Plugins

- Add a new method to plugin manager: `get_taxes_for_checkout`, `get_taxes_for_order` - #9526 by @fowczarek, @mateuszgrzyb, @stnatic
- Allow promoting customer users to staff (#10115) (2d56af4e3)
- Allow values of different attributes to share the same slug (#10138) (834d9500b)
- Fix payment status for orders with total 0 (#10147) (ec2c9a820)
- Fix failed event delivery request headers (#10108) (d1b652115)
- Fix create_fake_user ID generation (#10186) (86e2c69a9)
- Fix returning values in JSONString scalar (#10124) (248d2b604)
- Fix problem with updating draft order with active Avalara (#10183) (af270b8c9)
- Make API not strip query params from redirect URL (#10116) (75176e568)
- Update method for setting filter descriptions (#10240) (65643ec7c)
- Add expires option to CELERY_BEAT_SCHEDULE (#10205) (c6c5e46bd)
- Recalculate order prices on marking as paid mutations (#10260) (4e45b83e7)
- Fix triggering `ORDER_CANCELED` event at the end of transaction (#10242) (d9eecb2ca)
- Fix post-migrate called for each app module (#10252) (60205eb56)
- Only handle known URLs (disable appending slash to URLs automatically) - #10290 by @patrys

### Other changes

- Add synchronous tax calculation via webhooks - #9526 by @fowczarek, @mateuszgrzyb, @stnatic
- Allow values of different attributes to share the same slug - #10138 by @IKarbowiak
- Add query for transaction item and extend transaction item type with order - #10154 by @IKarbowiak
- Populate the initial database with default warehouse, channel, category, and product type - #10244 by @jakubkuc
- Fix inconsistent beat scheduling and compatibility with DB scheduler - #10185 by @NyanKiyoshi<br/>
  This fixes the following bugs:
  - `tick()` could decide to never schedule anything else than `send-sale-toggle-notifications` if `send-sale-toggle-notifications` doesn't return `is_due = False` (stuck forever until beat restart or a `is_due = True`)
  - `tick()` was sometimes scheduling other schedulers such as observability to be run every 5m instead of every 20s
  - `is_due()` from `send-sale-toggle-notifications` was being invoked every 5s on django-celery-beat instead of every 60s
  - `send-sale-toggle-notifications` would crash on django-celery-beat with `Cannot convert schedule type <saleor.core.schedules.sale_webhook_schedule object at 0x7fabfdaacb20> to model`
    Usage:
  - Database backend: `celery --app saleor.celeryconf:app beat --scheduler saleor.schedulers.schedulers.DatabaseScheduler`
  - Shelve backend: `celery --app saleor.celeryconf:app beat --scheduler saleor.schedulers.schedulers.PersistentScheduler`
- Fix problem with updating draft order with active Avalara - #10183 by @IKarbowiak
- Fix stock validation and allocation for order with local collection point - #10218 by @IKarbowiak
- Fix stock allocation for order with global collection point - #10225 by @IKarbowiak
- Fix assigning an email address that does not belong to an existing user to draft order (#10320) (97129cf0c)
- Fix gift cards automatic fulfillment (#10325) (6a528259e)

# 3.5.4 [Unreleased]

- Fix ORM crash when generating hundreds of search vector in SQL - #10261 by @NyanKiyoshi
- Fix "stack depth limit exceeded" crash when generating thousands of search vector in SQL - #10279 by @NyanKiyoshi

# 3.5.3 [Released]

- Use custom search vector in order search - #10247 by @fowczarek
- Optimize filtering attributes by dates - #10199 by @tomaszszymanski129

# 3.5.2 [Released]

- Fix stock allocation for order with global collection point - #10225 by @IKarbowiak
- Fix stock validation and allocation for order with local collection point - #10218 @IKarbowiak
- Fix returning GraphQL IDs in the `SALE_TOGGLE` webhook - #10227 by @IKarbowiak

# 3.5.1 [Released]

- Fix inconsistent beat scheduling and compatibility with db scheduler - #10185 by @NyanKiyoshi<br/>
  This fixes the following bugs:

  - `tick()` could decide to never schedule anything else than `send-sale-toggle-notifications` if `send-sale-toggle-notifications` doesn't return `is_due = False` (stuck forever until beat restart or a `is_due = True`)
  - `tick()` was sometimes scheduling other schedulers such as observability to be ran every 5m instead of every 20s
  - `is_due()` from `send-sale-toggle-notifications` was being invoked every 5s on django-celery-beat instead of every 60s
  - `send-sale-toggle-notifications` would crash on django-celery-beat with `Cannot convert schedule type <saleor.core.schedules.sale_webhook_schedule object at 0x7fabfdaacb20> to model`

  Usage:

  - Database backend: `celery --app saleor.celeryconf:app beat --scheduler saleor.schedulers.schedulers.DatabaseScheduler`
  - Shelve backend: `celery --app saleor.celeryconf:app beat --scheduler saleor.schedulers.schedulers.PersistentScheduler`

- Fix problem with updating draft order with active avalara - #10183 by @IKarbowiak
- Fix stock validation and allocation for order with local collection point - #10218 by @IKarbowiak
- Fix stock allocation for order with global collection point - #10225 by @IKarbowiak

# 3.5.0

### GraphQL API

- Allow skipping address validation for checkout mutations (#10084) (7de33b145)
- Add `OrderFilter.numbers` filter - #9967 by @SzymJ
- Expose manifest in the `App` type (#10055) (f0f944066)
- Deprecate `configurationUrl` and `dataPrivacy` fields in apps (#10046) (68bd7c8a2)
- Fix `ProductVariant.created` resolver (#10072) (6c77053a9)

### Saleor Apps

- Add webhooks `PAGE_TYPE_CREATED`, `PAGE_TYPE_UPDATED` and `PAGE_TYPE_DELETED` - #9859 by @SzymJ
- Add webhooks `ADDRESS_CREATED`, `ADDRESS_UPDATED` and `ADDRESS_DELETED` - #9860 by @SzymJ
- Add webhooks `STAFF_CREATED`, `STAFF_UPDATED` and `STAFF_DELETED` - #9949 by @SzymJ
- Add webhooks `ATTRIBUTE_CREATED`, `ATTRIBUTE_UPDATED` and `ATTRIBUTE_DELETED` - #9991 by @SzymJ
- Add webhooks `ATTRIBUTE_VALUE_CREATED`, `ATTRIBUTE_VALUE_UPDATED` and `ATTRIBUTE_VALUE_DELETED` - #10035 by @SzymJ
- Add webhook `CUSTOMER_DELETED` - #10060 by @SzymJ
- Add webhook for starting and ending sales - #10110 by @IKarbowiak
- Fix returning errors in subscription webhooks payloads - #9905 by @SzymJ
- Build JWT signature when secret key is an empty string (#10139) (c47de896c)
- Use JWS to sign webhooks with secretKey instead of obscure signature (ac065cdce)
- Sign webhook payload using RS256 and private key used JWT infrastructure (#9977) (df7c7d4e8)
- Unquote secret access when calling SQS (#10076) (3ac9714b5)

### Performance

- Add payment transactions data loader (#9940) (799a9f1c9)
- Optimize 0139_fulfil_orderline_token_old_id_created_at migration (#9935) (63073a86b)

### Other changes

- Introduce plain text attribute - #9907 by @IKarbowiak
- Add `metadata` fields to `OrderLine` and `CheckoutLine` models - #10040 by @SzymJ
- Add full-text search for Orders (#9937) (61aa89f06)
- Stop auto-assigning default addresses to checkout - #9933 by @SzymJ
- Fix inaccurate tax calculations - #9799 by @IKarbowiak
- Fix incorrect default value used in `PaymentInput.storePaymentMethod` - #9943 by @korycins
- Improve checkout total base calculations - #10048 by @IKarbowiak
- Improve click & collect and stock allocation - #10043 by @IKarbowiak
- Fix product media reordering (#10118) (de8a1847f)
- Add custom SearchVector class (#10109) (bf74f5efb)
- Improve checkout total base calculations (527b67f9b)
- Fix invoice download URL in send-invoice email (#10014) (667837a09)
- Fix invalid undiscounted total on order line (22ccacb59)
- Fix Avalara for free shipping (#9973) (90c076e33)
- Fix Avalara when voucher with `apply_once_per_order` settings is used (#9959) (fad5cdf46)
- Use Saleor's custom UvicornWorker to avoid lifespan warnings (#9915) (9090814b9)
- Add Azure blob storage support (#9866) (ceee97e83)

# 3.4.0

### Breaking changes

- Hide private metadata in notification payloads - #9849 by @maarcingebala
  - From now on, the `private_metadata` field in `NOTIFY_USER` webhook payload is deprecated and it will return an empty dictionary. This change also affects `AdminEmailPlugin`, `UserEmailPlugin`, and `SendgridEmailPlugin`.

### Other changes

#### GraphQL API

- Add new fields to `Order` type to show authorize/charge status #9795
  - Add new fields to Order type:
    - `totalAuthorized`
    - `totalCharged`
    - `authorizeStatus`
    - `chargeStatus`
  - Add filters to `Order`:
    - `authorizeStatus`
    - `chargeStatus`
- Add mutations for managing a payment transaction attached to order/checkout. - #9564 by @korycins
  - add fields:
    - `order.transactions`
    - `checkout.transactions`
  - add mutations:
    - `transactionCreate`
    - `transactionUpdate`
    - `transactionRequestAction`
  - add new webhook event:
    - `TRANSACTION_ACTION_REQUEST`
- Unify checkout's ID fields. - #9862 by @korycins
  - Deprecate `checkoutID` and `token` in all Checkout's mutations. Use `id` instead.
  - Deprecate `token` in `checkout` query. Use `id` instead.
- Add `unitPrice`, `undiscountedUnitPrice`, `undiscountedTotalPrice` fields to `CheckoutLine` type - #9821 by @fowczarek
- Fix invalid `ADDED_PRODUCTS` event parameter for `OrderLinesCreate` mutation - #9653 by @IKarbowiak
- Update sorting field descriptions - add info where channel slug is required (#9695) (391743098)
- Fix using enum values in permission descriptions (#9697) (dbb783e1f)
- Change gateway validation in `checkoutPaymentCreate` mutation (#9530) (cf1d49bdc)
- Fix invalid `ADDED_PRODUCTS` event parameter for `OrderLinesCreate` mutation (#9653) (a0d8aa8f1)
- Fix resolver for `Product.created` field (#9737) (0af00cb70)
- Allow fetching by id all order data for new orders (#9728) (71c19c951)
- Provide a reference for the rich text format (#9744) (f2207c408)
- Improve event schema field descriptions - #9880 by @patrys

#### Saleor Apps

- Add menu webhooks: `MENU_CREATED`, `MENU_UPDATED`, `MENU_DELETED`, `MENU_ITEM_CREATED`, `MENU_ITEM_UPDATED`, `MENU_ITEM_DELETED` - #9651 by @SzymJ
- Add voucher webhooks: `VOUCHER_CREATED`, `VOUCHER_UPDATED`, `VOUCHER_DELETED` - #9657 by @SzymJ
- Add app webhooks: `APP_INSTALLED`, `APP_UPDATED`, `APP_DELETED`, `APP_STATUS_CHANGED` - #9698 by @SzymJ
- Add warehouse webhoks: `WAREHOUSE_CREATED`, `WAREHOUSE_UPDATED`, `WAREHOUSE_DELETED` - #9746 by @SzymJ
- Expose order alongside fulfillment in fulfillment-based subscriptions used by webhooks (#9847)
- Fix webhooks payload not having field for `is_published` (#9800) (723f93c50)
- Add support for `ORDER_*` mounting points for Apps (#9694) (cc728ef7e)
- Add missing shipping method data in order and checkout events payloads. (#9692) (dabd1a221)
- Use the human-readable order number in notification payloads (#9863) (f10c5fd5f)

#### Models

- Migrate order discount id from int to UUID - #9729 by @IKarbowiak
  - Changed the order discount `id` from `int` to `UUID`, the old ids still can be used
    for old order discounts.
- Migrate order line id from int to UUID - #9637 by @IKarbowiak
  - Changed the order line `id` from `int` to `UUID`, the old ids still can be used
    for old order lines.
- Migrate checkout line id from int to UUID - #9675 by @IKarbowiak
  - Changed the checkout line `id` from `int` to `UUID`, the old ids still can be used
    for old checkout lines.

#### Performance

- Fix memory consumption of `delete_event_payloads_task` (#9806) (2823edc68)
- Add webhook events dataloader (#9790) (e88eef35e)
- Add dataloader for fulfillment warehouse resolver (#9740) (9d14fadb2)
- Fix order type resolvers performance (#9723) (13b5a95e7)
- Improve warehouse filtering performance (#9622) (a1a7a223b)
- Add dataloader for fulfillment lines (#9707) (68fb4bf4a)

#### Other

- Observability reporter - #9803 by @przlada
- Update sample products set - #9796 by @mirekm
- Fix for sending incorrect prices to Avatax - #9633 by @korycins
- Fix tax-included flag sending to Avatax - #9820
- Fix AttributeError: 'Options' object has no attribute 'Model' in `search_tasks.py` - #9824
- Fix Braintree merchant accounts mismatch error - #9778
- Stricter signatures for resolvers and mutations - #9649

# 3.3.1

- Drop manual calls to emit post_migrate in migrations (#9647) (b32308802)
- Fix search indexing of empty variants (#9640) (31833a717)

# 3.3.0

### Breaking changes

- PREVIEW_FEATURE: replace error code `NOT_FOUND` with `CHECKOUT_NOT_FOUND` for mutation `OrderCreateFromCheckout` - #9569 by @korycins

### Other changes

- Fix filtering product attributes by date range - #9543 by @IKarbowiak
- Fix for raising Permission Denied when anonymous user calls `checkout.customer` field - #9573 by @korycins
- Use fulltext search for products (#9344) (4b6f25964) by @patrys
- Precise timestamps for publication dates - #9581 by @IKarbowiak
  - Change `publicationDate` fields to `publishedAt` date time fields.
    - Types and inputs where `publicationDate` is deprecated and `publishedAt` field should be used instead:
      - `Product`
      - `ProductChannelListing`
      - `CollectionChannelListing`
      - `Page`
      - `PublishableChannelListingInput`
      - `ProductChannelListingAddInput`
      - `PageCreateInput`
      - `PageInput`
  - Change `availableForPurchaseDate` fields to `availableForPurchaseAt` date time field.
    - Deprecate `Product.availableForPurchase` field, the `Product.availableForPurchaseAt` should be used instead.
    - Deprecate `ProductChannelListing.availableForPurchase` field, the `ProductChannelListing.availableForPurchaseAt` should be used instead.
  - Deprecate `publicationDate` on `CollectionInput` and `CollectionCreateInput`.
  - Deprecate `PUBLICATION_DATE` in `CollectionSortField`, the `PUBLISHED_AT` should be used instead.
  - Deprecate `PUBLICATION_DATE` in `PageSortField`, the `PUBLISHED_AT` should be used instead.
  - Add a new column `published at` to export products. The new field should be used instead of `publication_date`.
- Add an alternative API for fetching metadata - #9231 by @patrys
- New webhook events related to gift card changes (#9588) (52adcd10d) by @SzymJ
- New webhook events for changes related to channels (#9570) (e5d78c63e) by @SzymJ
- Tighten the schema types for output fields (#9605) (81418cb4c) by @patrys
- Include permissions in schema descriptions of protected fields (#9428) (f0a988e79) by @maarcingebala
- Update address database (#9585) (1f5e84e4a) by @patrys
- Handle pagination with invalid cursor that is valid base64 (#9521) (3c12a1e95) by @jakubkuc
- Handle all Braintree errors (#9503) (20f21c34a) by @L3str4nge
- Fix `recalculate_order` dismissing weight unit (#9527) (9aea31774)
- Fix filtering product attributes by date range - #9543 by @IKarbowiak
- Fix for raising Permission Denied when anonymous user calls `checkout.customer` field - #9573 by @korycins
- Optimize stock warehouse resolver performance (955489bff) by @tomaszszymanski129
- Improve shipping zone filters performance (#9540) (7841ec536) by @tomaszszymanski129

# 3.2.0

### Breaking changes

- Convert IDs from DB to GraphQL format in all notification payloads (email plugins and the `NOTIFY` webhook)- #9388 by @L3str4nge
- Migrate order id from int to UUID - #9324 by @IKarbowiak
  - Changed the order `id` changed from `int` to `UUID`, the old ids still can be used
    for old orders.
  - Deprecated the `order.token` field, the `order.id` should be used instead.
  - Deprecated the `token` field in order payload, the `id` field should be used
    instead.
- Enable JWT expiration by default - #9483 by @maarcingebala

### Other changes

#### Saleor Apps

- Introduce custom prices - #9393 by @IKarbowiak
  - Add `HANDLE_CHECKOUTS` permission (only for apps)
- Add subscription webhooks (#9394) @jakubkuc
- Add `language_code` field to webhook payload for `Order`, `Checkout` and `Customer` - #9433 by @rafalp
- Refactor app tokens - #9438 by @IKarbowiak
  - Store app tokens hashes instead of plain text.
- Add category webhook events - #9490 by @SzymJ
- Fix access to own resources by App - #9425 by @korycins
- Add `handle_checkouts` permission - #9402 by @korycins
- Return `user_email` or order user's email in order payload `user_email` field (#9419) (c2d248655)
- Mutation `CategoryBulkDelete` now trigger `category_delete` event - #9533 by @SzymJ
- Add webhooks `SHIPPING_PRICE_CREATED`, `SHIPPING_PRICE_UPDATED`, `SHIPPING_PRICE_DELETED`, `SHIPPING_ZONE_CREATED`, `SHIPPING_ZONE_UPDATED`, `SHIPPING_ZONE_DELETED` - #9522 by @SzymJ

#### Plugins

- Add OpenID Connect Plugin - #9406 by @korycins
- Allow plugins to create their custom error code - #9300 by @LeOndaz

#### Other

- Use full-text search for products search API - #9344 by @patrys

- Include required permission in mutations' descriptions - #9363 by @maarcingebala
- Make GraphQL list items non-nullable - #9391 by @maarcingebala
- Port a better schema printer from GraphQL Core 3.x - #9389 by @patrys
- Fix failing `checkoutCustomerAttach` mutation - #9401 by @IKarbowiak
- Add new mutation `orderCreateFromCheckout` - #9343 by @korycins
- Assign missing user to context - #9520 by @korycins
- Add default ordering to order discounts - #9517 by @fowczarek
- Raise formatted error when trying to assign assigned media to variant - #9496 by @L3str4nge
- Update `orderNumber` field in `OrderEvent` type - #9447 by @IKarbowiak
- Do not create `AttributeValues` when values are not provided - #9446 @IKarbowiak
- Add response status code to event delivery attempt - #9456 by @przlada
- Don't rely on counting objects when reindexing - #9442 by @patrys
- Allow filtering attribute values by ids - #9399 by @IKarbowiak
- Fix errors handling for `orderFulfillApprove` mutation - #9491 by @SzymJ
- Fix shipping methods caching - #9472 by @tomaszszymanski129
- Fix payment flow - #9504 by @IKarbowiak
- Fix etting external methods did not throw an error when that method didn't exist - #9498 by @SethThoburn
- Reduce placeholder image size - #9484 by @jbergstroem
- Improve menus filtering performance - #9539 by @tomaszszymanski129
- Remove EventDeliveries without webhooks and make webhook field non-nullable - #9507 by @jakubkuc
- Improve discount filters performance - #9541 by @tomaszszymanski129
- Change webhooks to be called on commit in atomic transactions - #9532 by @jakubkuc
- Drop distinct and icontains in favor of ilike in apps filtering - #9534 by @tomaszszymanski129
- Refactor csv filters to improve performance - #9535 by @tomaszszymanski129
- Improve attributes filters performance - #9542 by @tomaszszymanski129
- Rename models fields from created to created_at - #9537 by @IKarbowiak

# 3.1.10

- Migration dependencies fix - #9590 by @SzymJ

# 3.1.9

- Use ordering by PK in `queryset_in_batches` (#9493) (4e49c52d2)

# 3.1.8

- Fix shipping methods caching (#9472) (0361f40)
- Fix logging of excessive logger informations (#9441) (d1c5d26)

# 3.1.7

- Handle `ValidationError` in metadata mutations (#9380) (75deaf6ea)
- Fix order and checkout payload serializers (#9369) (8219b6e9b)
- Fix filtering products ordered by collection (#9285) (57aed02a2)
- Cast `shipping_method_id` to int (#9364) (8d0584710)
- Catch "update_fields did not affect any rows" errors and return response with message (#9225) (29c7644fc)
- Fix "str object has no attribute input type" error (#9345) (34c64b5ee)
- Fix `graphene-django` middleware imports (#9360) (2af1cc55d)
- Fix preorders to update stock `quantity_allocated` (#9308) (8cf83df81)
- Do not drop attribute value files when value is deleted (#9320) (57b2888bf)
- Always cast database ID to int in data loader (#9340) (dbc5ec3e3)
- Fix removing references when user removes the referenced object (#9162) (68b33d95a)
- Pass correct list of order lines to `order_added_products_event` (#9286) (db3550f64)
- Fix flaky order payload serializer test (#9387) (d73bd6f9d)

# 3.1.6

- Fix unhandled GraphQL errors after removing `graphene-django` (#9398) (4090e6f2a)

# 3.1.5

- Fix checkout payload (#9333) (61b928e33)
- Revert "3.1 Add checking if given attributes are variant attributes in ProductVariantCreate mutation (#9134)" (#9334) (dfee09db3)

# 3.1.4

- Add `CREATED_AT` and `LAST_MODIFIED_AT` sorting to some GraphQL fields - #9245 by @rafalp
  - Added `LAST_MODIFIED_AT` sort option to `ExportFileSortingInput`
  - Added `CREATED_AT` and `LAST_MODIFIED_AT` sort options to `OrderSortingInput` type
  - Added `LAST_MODIFIED_AT` and `PUBLISHED_AT` sort options to `ProductOrder` type
  - Added `CREATED_AT` and `LAST_MODIFIED_AT` sort options to `SaleSortingInput` type
  - Added `CREATED_AT` and `LAST_MODIFIED_AT` sort options to `UserSortingInput` type
  - Added `ProductVariantSortingInput` type with `LAST_MODIFIED_AT` sort option
  - Deprecated `UPDATED_AT` sort option on `ExportFileSortingInput`
  - Deprecated `LAST_MODIFIED` and `PUBLICATION_DATE` sort options on `ProductOrder` type
  - Deprecated `CREATION_DATE` sort option on `OrderSortingInput` type
- Fix sending empty emails (#9317) (3e8503d8a)
- Add checking if given attributes are variant attributes in ProductVariantCreate mutation (#9134) (409ca7d23)
- Add command to update search indexes (#9315) (fdd81bbfe)
- Upgrade required Node and NPM versions used by release-it tool (#9293) (3f96a9c30)
- Update link to community pages (#9291) (2d96f5c60)
- General cleanup (#9282) (78f59c6a3)
- Fix `countries` resolver performance (#9318) (dc58ef2c4)
- Fix multiple refunds in NP Atobarai - #9222
- Fix dataloaders, filter out productmedia to be removed (#9299) (825ec3cad)
- Fix migration issue between 3.0 and main (#9323) (fec80cd63)
- Drop wishlist models (#9313) (7c9576925)

# 3.1.3

- Add command to update search indexes (#9315) (6be8461c0)
- Fix countries resolver performance (#9318) (e177f3957)

# 3.1.2

### Breaking changes

- Require `MANAGE_ORDERS` permission in `User.orders` query (#9128) (521dfd639)
  - only staff with `manage orders` and can fetch customer orders
  - the customer can fetch his own orders, except drafts

### Other changes

- Fix failing `on_failure` export tasks method (#9160) (efab6db9d)
- Fix mutations breaks on partially invalid IDs (#9227) (e3b6df2eb)
- Fix voucher migrations (#9249) (3c565ba0c)
- List the missing permissions where possible (#9250) (f8df1aa0d)
- Invalidate stocks dataloader (#9188) (e2366a5e6)
- Override `graphene.JSONString` to have more meaningful message in error message (#9171) (2a0c5a71a)
- Small schema fixes (#9224) (932e64808)
- Support Braintree subaccounts (#9191) (035bf705c)
- Split checkout mutations into separate files (#9266) (1d37b0aa3)

# 3.1.1

- Drop product channel listings when removing last available variant (#9232) (b92d3b686)
- Handle product media deletion in a Celery task (#9187) (2b10fc236)
- Filter Customer/Order/Sale/Product/ProductVariant by datetime of last modification (#9137) (55a845c7b)
- Add support for hiding plugins (#9219) (bc9405307)
- Fix missing update of payment methods when using stored payment method (#9158) (ee4bf520b)
- Fix invalid paths in VCR cassettes (#9236) (f6c268d2e)
- Fix Razorpay comment to be inline with code (#9238) (de417af24)
- Remove `graphene-federation` dependency (#9184) (dd43364f7)

# 3.1.0

### Breaking changes

#### Plugins

- Don't run plugins when calculating checkout's total price for available shipping methods resolution - #9121 by @rafalp
  - Use either net or gross price depending on store configuration.

### Other changes

#### Saleor Apps

- Add API for webhook payloads and deliveries - #8227 by @jakubkuc
- Extend app by `AppExtension` - #7701 by @korycins
- Add webhooks for stock changes: `PRODUCT_VARIANT_OUT_OF_STOCK` and `PRODUCT_VARIANT_BACK_IN_STOCK` - #7590 by @mstrumeck
- Add `COLLECTION_CREATED`, `COLLECTION_UPDATED`, `COLLECTION_DELETED` events and webhooks - #8974 by @rafalp
- Add draft orders webhooks by @jakubkuc
- Add support for providing shipping methods by Saleor Apps - #7975 by @bogdal:
  - Add `SHIPPING_LIST_METHODS_FOR_CHECKOUT` sync webhook
- Add sales webhooks - #8157 @kuchichan
- Allow fetching unpublished pages by apps with manage pages permission - #9181 by @IKarbowiak

#### Metadata

- Add ability to use metadata mutations with tokens as an identifier for orders and checkouts - #8426 by @IKarbowiak

#### Attributes

- Introduce swatch attributes - #7261 by @IKarbowiak
- Add `variant_selection` to `ProductAttributeAssign` operations - #8235 by @kuchichan
- Refactor attributes validation - #8905 by @IKarbowiak
  - in create mutations: require all required attributes
  - in update mutations: do not require providing any attributes; when any attribute is given, validate provided values.

#### Other features and changes

- Add gift cards - #7827 by @IKarbowiak, @tomaszszymanski129
- Add Click & Collect - #7673 by @kuchichan
- Add fulfillment confirmation - #7675 by @tomaszszymanski129
- Make SKU an optional field on `ProductVariant` - #7633 by @rafalp
- Possibility to pass metadata in input of `checkoutPaymentCreate` - #8076 by @mateuszgrzyb
- Add `ExternalNotificationTrigger` mutation - #7821 by @mstrumeck
- Extend `accountRegister` mutation to consume first & last name - #8184 by @piotrgrundas
- Introduce sales/vouchers per product variant - #8064 by @kuchichan
- Batch loads in queries for Apollo Federation - #8273 by @rafalp
- Reserve stocks for checkouts - #7589 by @rafalp
- Add query complexity limit to GraphQL API - #8526 by @rafalp
- Add `quantity_limit_per_customer` field to ProductVariant #8405 by @kuchichan
- Make collections names non-unique - #8986 by @rafalp
- Add validation of unavailable products in the checkout. Mutations: `CheckoutShippingMethodUpdate`,
  `CheckoutAddPromoCode`, `CheckoutPaymentCreate` will raise a ValidationError when product in the checkout is
  unavailable - #8978 by @IKarbowiak
- Add `withChoices` flag for Attribute type - #7733 by @dexon44
- Update required permissions for attribute options - #9204 by @IKarbowiak
  - Product attribute options can be fetched by requestors with manage product types and attributes permission.
  - Page attribute options can be fetched by requestors with manage page types and attributes permission.
- Deprecate interface field `PaymentData.reuse_source` - #7988 by @mateuszgrzyb
- Deprecate `setup_future_usage` from `checkoutComplete.paymentData` input - will be removed in Saleor 4.0 - #7994 by @mateuszgrzyb
- Fix shipping address issue in `availableCollectionPoints` resolver for checkout - #8143 by @kuchichan
- Fix cursor-based pagination in products search - #8011 by @rafalp
- Fix crash when querying external shipping methods `translation` field - #8971 by @rafalp
- Fix crash when too long translation strings were passed to `translate` mutations - #8942 by @rafalp
- Raise ValidationError in `CheckoutAddPromoCode`, `CheckoutPaymentCreate` when product in the checkout is
  unavailable - #8978 by @IKarbowiak
- Remove `graphene-django` dependency - #9170 by @rafalp
- Fix disabled warehouses appearing as valid click and collect points when checkout contains only preorders - #9052 by @rafalp
- Fix failing `on_failure` export tasks method - #9160 by @IKarbowiak

# 3.0.0

### Breaking changes

#### Behavior

- Add multichannel - #6242 by @fowczarek @d-wysocki
- Add email interface as a plugin - #6301 by @korycins
- Add unconfirmed order editing - #6829 by @tomaszszymanski129
  - Removed mutations for draft order lines manipulation: `draftOrderLinesCreate`, `draftOrderLineDelete`, `draftOrderLineUpdate`
  - Added instead: `orderLinesCreate`, `orderLineDelete`, `orderLineUpdate` mutations instead.
  - Order events enums `DRAFT_ADDED_PRODUCTS` and `DRAFT_REMOVED_PRODUCTS` are now `ADDED_PRODUCTS` and `REMOVED_PRODUCTS`
- Remove resolving users location from GeoIP; drop `PaymentInput.billingAddress` input field - #6784 by @maarcingebala
- Always create new checkout in `checkoutCreate` mutation - #7318 by @IKarbowiak
  - deprecate `created` return field on `checkoutCreate` mutation
- Return empty values list for attribute without choices - #7394 by @fowczarek
  - `values` for attributes without choices from now are empty list.
  - attributes with choices - `DROPDOWN` and `MULTISELECT`
  - attributes without choices - `FILE`, `REFERENCE`, `NUMERIC` and `RICH_TEXT`
- Unify checkout identifier in checkout mutations and queries - #7511 by @IKarbowiak
- Propagate sale and voucher discounts over specific lines - #8793 by @korycins
  - Use a new interface for response received from plugins/pluginManager. Methods `calculate_checkout_line_unit_price`
    and `calculate_checkout_line_total` returns `TaxedPricesData` instead of `TaxedMoney`.
- Attach sale discount info to the line when adding variant to order - #8821 by @IKarbowiak
  - Use a new interface for the response received from plugins/pluginManager.
    Methods `calculate_order_line_unit` and `calculate_order_line_total` returns
    `OrderTaxedPricesData` instead of `TaxedMoney`.
  - Rename checkout interfaces: `CheckoutTaxedPricesData` instead of `TaxedPricesData`
    and `CheckoutPricesData` instead of `PricesData`
- Sign JWT tokens with RS256 instead of HS256 - #7990 by @korycins
- Add support for filtering available shipping methods by Saleor Apps - #8399 by @kczan, @stnatic
  - Introduce `ShippingMethodData` interface as a root object type for ShippingMethod object
- Limit number of user addresses - #9173 by @IKarbowiak

#### GraphQL Schema

- Drop deprecated meta mutations - #6422 by @maarcingebala
- Drop deprecated service accounts and webhooks API - #6431 by @maarcingebala
- Drop deprecated fields from the `ProductVariant` type: `quantity`, `quantityAllocated`, `stockQuantity`, `isAvailable` - #6436 by @maarcingebala
- Drop authorization keys API - #6631 by @maarcingebala
- Drop `type` field from `AttributeValue` type - #6710 by @IKarbowiak
- Drop deprecated `taxRate` field from `ProductType` - #6795 by @d-wysocki
- Drop deprecated queries and mutations - #7199 by @IKarbowiak
  - drop `url` field from `Category` type
  - drop `url` field from `Category` type
  - drop `url` field from `Product` type
  - drop `localized` fild from `Money` type
  - drop `permissions` field from `User` type
  - drop `navigation` field from `Shop` type
  - drop `isActive` from `AppInput`
  - drop `value` from `AttributeInput`
  - drop `customerId` from `checkoutCustomerAttach`
  - drop `stockAvailability` argument from `products` query
  - drop `created` and `status` arguments from `orders` query
  - drop `created` argument from `draftOrders` query
  - drop `productType` from `ProductFilter`
  - deprecate specific error fields `<TypeName>Errors`, typed `errors` fields and remove deprecation
- Drop top-level `checkoutLine` query from the schema with related resolver, use `checkout` query instead - #7623 by @dexon44
- Change error class in `CollectionBulkDelete` to `CollectionErrors` - #7061 by @d-wysocki
- Make quantity field on `StockInput` required - #7082 by @IKarbowiak
- Add description to shipping method - #7116 by @IKarbowiak
  - `ShippingMethod` was extended with `description` field.
  - `ShippingPriceInput` was extended with `description` field
  - Extended `shippingPriceUpdate`, `shippingPriceCreate` mutation to add/edit description
  - Input field in `shippingPriceTranslate` changed to `ShippingPriceTranslationInput`
- Split `ShippingMethod` into `ShippingMethod` and `ShippingMethodType` (#8399):
  - `ShippingMethod` is used to represent methods offered for checkouts and orders
  - `ShippingMethodType` is used to manage shipping method configurations in Saleor
  - Deprecate `availableShippingMethods` on `Order` and `Checkout`. Use `shippingMethods` and refer to the `active` field instead

#### Saleor Apps

- Drop `CHECKOUT_QUANTITY_CHANGED` webhook - #6797 by @d-wysocki
- Change the payload of the order webhook to handle discounts list - #6874 by @korycins:
  - added fields: `Order.discounts`, `OrderLine.unit_discount_amount`, `OrderLine.unit_discount_type`, `OrderLine.unit_discount_reason`,
  - removed fields: `Order.discount_amount`, `Order.discount_name`, `Order.translated_discount_name`
- Remove triggering a webhook event `PRODUCT_UPDATED` when calling `ProductVariantCreate` mutation. Use `PRODUCT_VARIANT_CREATED` instead - #6963 by @piotrgrundas
- Make `order` property of invoice webhook payload contain order instead of order lines - #7081 by @pdblaszczyk
  - Affected webhook events: `INVOICE_REQUESTED`, `INVOICE_SENT`, `INVOICE_DELETED`
- Added `CHECKOUT_FILTER_SHIPPING_METHODS`, `ORDER_FILTER_SHIPPING_METHODS` sync webhooks - #8399 by @kczan, @stnatic

#### Plugins

- Drop `apply_taxes_to_shipping_price_range` plugin hook - #6746 by @maarcingebala
- Refactor listing payment gateways - #7050 by @maarcingebala:
  - Breaking changes in plugin methods: removed `get_payment_gateway` and `get_payment_gateway_for_checkout`; instead `get_payment_gateways` was added.
- Improve checkout performance - introduce `CheckoutInfo` data class - #6958 by @IKarbowiak;
  - Introduced changes in plugin methods definitions in the following methods, the `checkout` parameter changed to `checkout_info`:
    - `calculate_checkout_total`
    - `calculate_checkout_subtotal`
    - `calculate_checkout_shipping`
    - `get_checkout_shipping_tax_rate`
    - `calculate_checkout_line_total`
    - `calculate_checkout_line_unit_price`
    - `get_checkout_line_tax_rate`
    - `preprocess_order_creation`
  - `preprocess_order_creation` was extend with `lines_info` parameter
- Fix Avalara caching - #7036 by @fowczarek:
  - Introduced changes in plugin methods definitions:
    - `calculate_checkout_line_total` was extended with `lines` parameter
    - `calculate_checkout_line_unit_price` was extended with `lines` parameter
    - `get_checkout_line_tax_rate` was extended with `lines` parameter
  - To get proper taxes we should always send the whole checkout to Avalara.
- Extend plugins manager to configure plugins for each plugins - #7198 by @korycins:
  - Introduce changes in API:
    - `paymentInitialize` - add `channel` parameter. Optional when only one channel exists.
    - `pluginUpdate` - add `channel` parameter.
    - `availablePaymentGateways` - add `channel` parameter.
    - `storedPaymentSources` - add `channel` parameter.
    - `requestPasswordReset` - add `channel` parameter.
    - `requestEmailChange` - add `channel` parameter.
    - `confirmEmailChange` - add `channel` parameter.
    - `accountRequestDeletion` - add `channel` parameter.
    - change structure of type `Plugin`:
      - add `globalConfiguration` field for storing configuration when a plugin is globally configured
      - add `channelConfigurations` field for storing plugin configuration for each channel
      - removed `configuration` field, use `globalConfiguration` and `channelConfigurations` instead
    - change structure of input `PluginFilterInput`:
      - add `statusInChannels` field
      - add `type` field
      - removed `active` field. Use `statusInChannels` instead
  - Change plugin webhook endpoint - #7332 by @korycins.
    - Use /plugins/channel/<channel_slug>/<plugin_id> for plugins with channel configuration
    - Use /plugins/global/<plugin_id> for plugins with global configuration
    - Remove /plugin/<plugin_id> endpoint
- Fix doubling price in checkout for products without tax - #7056 by @IKarbowiak:
  - Introduce changes in plugins method:
    - `calculate_checkout_subtotal` has been dropped from plugins;
    - for correct subtotal calculation, `calculate_checkout_line_total` must be set (manager method for calculating checkout subtotal uses `calculate_checkout_line_total` method)
- Deprecated Stripe plugin - will be removed in Saleor 4.0
  - rename `StripeGatewayPlugin` to `DeprecatedStripeGatewayPlugin`.
  - introduce new `StripeGatewayPlugin` plugin.

### Other changes

#### Features

- Migrate from Draft.js to Editor.js format - #6430, #6456 by @IKarbowiak
- Allow using `Bearer` as an authorization prefix - #6996 by @korycins
- Add product rating - #6284 by @korycins
- Add order confirmation - #6498 by @tomaszszymanski12
- Extend Vatlayer functionalities - #7101 by @korycins:
  - Allow users to enter a list of exceptions (country ISO codes) that will use the source country rather than the destination country for tax purposes.
  - Allow users to enter a list of countries for which no VAT will be added.
- Extend order with origin and original order values - #7326 by @IKarbowiak
- Allow impersonating user by an app/staff - #7754 by @korycins:
  - Add `customerId` to `checkoutCustomerAttach` mutation
  - Add new permission `IMPERSONATE_USER`
- Add possibility to apply a discount to order/order line with status `DRAFT` - #6930 by @korycins
- Implement database read replicas - #8516, #8751 by @fowczarek
- Propagate sale and voucher discounts over specific lines - #8793 by @korycins
  - The created order lines from checkout will now have fulfilled all undiscounted fields with a default price value
    (without any discounts).
  - Order line will now include a voucher discount (in the case when the voucher is for specific products or have a
    flag apply_once_per_order). In that case, `Order.discounts` will not have a relation to `OrderDiscount` object.
  - Webhook payload for `OrderLine` will now include two new fields, `sale_id` (graphql ID of applied sale) and
    `voucher_code` (code of the valid voucher applied to this line).
  - When any sale or voucher discount was applied, `line.discount_reason` will be fulfilled.
  - New interface for handling more data for prices: `PricesData` and `TaxedPricesData` used in checkout calculations
    and in plugins/pluginManager.
- Attach sale discount info to the line when adding variant to order - #8821 by @IKarbowiak
  - Rename checkout interfaces: `CheckoutTaxedPricesData` instead of `TaxedPricesData`
    and `CheckoutPricesData` instead of `PricesData`
  - New interface for handling more data for prices: `OrderTaxedPricesData` used in plugins/pluginManager.
- Add uploading video URLs to product gallery - #6838 by @GrzegorzDerdak
- Add generic `FileUpload` mutation - #6470 by @IKarbowiak

#### Metadata

- Allow passing metadata to `accountRegister` mutation - #7152 by @piotrgrundas
- Copy metadata fields when creating reissue - #7358 by @IKarbowiak
- Add metadata to shipping zones and shipping methods - #6340 by @maarcingebala
- Add metadata to menu and menu item - #6648 by @tomaszszymanski129
- Add metadata to warehouse - #6727 by @d-wysocki
- Added support for querying objects by metadata fields - #6683 by @LeOndaz, #7421 by @korycins
- Change metadata mutations to use token for order and checkout as an identifier - #8542 by @IKarbowiak
  - After changes, using the order `id` for changing order metadata is deprecated

#### Attributes

- Add rich text attribute input - #7059 by @piotrgrundas
- Support setting value for AttributeValue mutations - #7037 by @piotrgrundas
- Add boolean attributes - #7454 by @piotrgrundas
- Add date & date time attributes - #7500 by @piotrgrundas
- Add file attributes - #6568 by @IKarbowiak
- Add page reference attributes - #6624 by @IKarbowiak
- Add product reference attributes - #6711 by @IKarbowiak
- Add numeric attributes - #6790 by @IKarbowiak
- Add `withChoices` flag for Attribute type - #7733 by @CossackDex
- Return empty results when filtering by non-existing attribute - #7025 by @maarcingebala
- Add Page Types - #6261 by @IKarbowiak

#### Plugins

- Add interface for integrating the auth plugins - #6799 by @korycins
- Add Sendgrid plugin - #6793 by @korycins
- Trigger `checkout_updated` plugin method for checkout metadata mutations - #7392 by @maarcingebala

#### Saleor Apps

- Add synchronous payment webhooks - #7044 by @maarcingebala
- Add `CUSTOMER_UPDATED` webhook, add addresses field to customer `CUSTOMER_CREATED` webhook - #6898 by @piotrgrundas
- Add `PRODUCT_VARIANT_CREATED`, `PRODUCT_VARIANT_UPDATED`, `PRODUCT_VARIANT_DELETED` webhooks, fix attributes field for `PRODUCT_CREATED`, `PRODUCT_UPDATED` webhooks - #6963 by @piotrgrundas
- Trigger `PRODUCT_UPDATED` webhook for collections and categories mutations - #7051 by @d-wysocki
- Extend order webhook payload with fulfillment fields - #7364, #7347 by @korycins
  - fulfillments extended with:
    - `total_refund_amount`
    - `shipping_refund_amount`
    - `lines`
  - fulfillment lines extended with:
    - `total_price_net_amount`
    - `total_price_gross_amount`
    - `undiscounted_unit_price_net`
    - `undiscounted_unit_price_gross`
    - `unit_price_net`
- Extend order payload with undiscounted prices and add psp_reference to payment model - #7339 by @IKarbowiak
  - order payload extended with the following fields:
    - `undiscounted_total_net_amount`
    - `undiscounted_total_gross_amount`
    - `psp_reference` on `payment`
  - order lines extended with:
    - `undiscounted_unit_price_net_amount`
    - `undiscounted_unit_price_gross_amount`
    - `undiscounted_total_price_net_amount`
    - `undiscounted_total_price_gross_amount`
- Add `product_id`, `product_variant_id`, `attribute_id` and `page_id` when it is possible for `AttributeValue` translations webhook - #7783 by @fowczarek
- Add draft orders webhooks - #8102 by @jakubkuc
- Add page webhooks: `PAGE_CREATED`, `PAGE_UPDATED` and `PAGE_DELETED` - #6787 by @d-wysocki
- Add `PRODUCT_DELETED` webhook - #6794 by @d-wysocki
- Add `page_type_id` in translations webhook - #7825 by @fowczarek
- Fix failing account mutations for app - #7569 by @IKarbowiak
- Add app support for events - #7622 by @IKarbowiak
- Fix creating translations with app - #6804 by @krzysztofwolski
- Change the `app` query to return info about the currently authenticated app - #6928 by @d-wysocki
- Mark `X-` headers as deprecated and add headers without prefix. All deprecated headers will be removed in Saleor 4.0 - #8179 by @L3str4nge
  - X-Saleor-Event -> Saleor-Event
  - X-Saleor-Domain -> Saleor-Domain
  - X-Saleor-Signature -> Saleor-Signature
  - X-Saleor-HMAC-SHA256 -> Saleor-HMAC-SHA256

#### Other changes

- Add query contains only schema validation - #6827 by @fowczarek
- Add introspection caching - #6871 by @fowczarek
- Fix Sentry reporting - #6902 by @fowczarek
- Deprecate API fields `Order.discount`, `Order.discountName`, `Order.translatedDiscountName` - #6874 by @korycins
- Fix argument validation in page resolver - #6960 by @fowczarek
- Drop `data` field from checkout line model - #6961 by @fowczarek
- Fix `totalCount` on connection resolver without `first` or `last` - #6975 by @fowczarek
- Fix variant resolver on `DigitalContent` - #6983 by @fowczarek
- Fix resolver by id and slug for product and product variant - #6985 by @d-wysocki
- Add optional support for reporting resource limits via a stub field in `shop` - #6967 by @NyanKiyoshi
- Update checkout quantity when checkout lines are deleted - #7002 by @IKarbowiak
- Fix available shipping methods - return also weight methods without weight limits - #7021 by @IKarbowiak
- Validate discount value for percentage vouchers and sales - #7033 by @d-wysocki
- Add field `languageCode` to types: `AccountInput`, `AccountRegisterInput`, `CheckoutCreateInput`, `CustomerInput`, `Order`, `User`. Add field `languageCodeEnum` to `Order` type. Add new mutation `CheckoutLanguageCodeUpdate`. Deprecate field `Order.languageCode`. - #6609 by @korycins
- Extend `Transaction` type with gateway response and `Payment` type with filter - #7062 by @IKarbowiak
- Fix invalid tax rates for lines - #7058 by @IKarbowiak
- Allow seeing unconfirmed orders - #7072 by @IKarbowiak
- Raise `GraphQLError` when too big integer value is provided - #7076 by @IKarbowiak
- Do not update draft order addresses when user is changing - #7088 by @IKarbowiak
- Recalculate draft order when product/variant was deleted - #7085 by @d-wysocki
- Added validation for `DraftOrderCreate` with negative quantity line - #7085 by @d-wysocki
- Remove HTML tags from product `description_plaintext` - #7094 by @d-wysocki
- Fix failing product tasks when instances are removed - #7092 by @IKarbowiak
- Update GraphQL endpoint to only match exactly `/graphql/` without trailing characters - #7117 by @IKarbowiak
- Introduce `traced_resolver` decorator instead of Graphene middleware - #7159 by @tomaszszymanski129
- Fix failing export when exporting attribute without values - #7131 by @IKarbowiak
- Fix incorrect payment data for Klarna - #7150 by @IKarbowiak
- Drop deleted images from storage - #7129 by @IKarbowiak
- Fix export with empty assignment values - #7214 by @IKarbowiak
- Change exported file name - #7222 by @IKarbowiak
- Fix core sorting on related fields - #7195 by @tomaszszymanski129
- Use GraphQL IDs instead of database IDs in export - #7240 by @IKarbowiak
- Fix draft order tax mismatch - #7226 by @IKarbowiak
  - Introduce `calculate_order_line_total` plugin method
- Update core logging for better Celery tasks handling - #7251 by @tomaszszymanski129
- Raise `ValidationError` when refund cannot be performed - #7260 by @IKarbowiak
- Fix customer addresses missing after customer creation - #7327 by @tomaszszymanski129
- Fix invoice generation - #7376 by @tomaszszymanski129
- Allow defining only one field in translations - #7363 by @IKarbowiak
- Allow filtering pages by ids - #7393 by @IKarbowiak
- Fix validate `min_spent` on vouchers to use net or gross value depends on `settings.display_gross_prices` - #7408 by @d-wysocki
- Fix invoice generation - #7376 by tomaszszymanski129
- Add hash to uploading images #7453 by @IKarbowiak
- Add file format validation for uploaded images - #7447 by @IKarbowiak
- Fix attaching params for address form errors - #7485 by @IKarbowiak
- Update draft order validation - #7253 by @IKarbowiak
  - Extend Order type with errors: [OrderError!]! field
  - Create tasks for deleting order lines by deleting products or variants
- Fix doubled checkout total price for one line and zero shipping price - #7532 by @IKarbowiak
- Deprecate nested objects in `TranslatableContent` types - #7522 by @IKarbowiak
- Modify order of auth middleware calls - #7572 by @tomaszszymanski129
- Drop assigning cheapest shipping method in checkout - #7767 by @maarcingebala
- Deprecate `query` argument in `sales` and `vouchers` queries - #7806 by @maarcingebala
- Allow translating objects by translatable content ID - #7803 by @maarcingebala
- Configure a periodic task for removing empty allocations - #7885 by @fowczarek
- Fix missing transaction id in Braintree - #8110 by @fowczarek
- Fix GraphQL federation support - #7771 #8107 by @rafalp
- Fix cursor-based pagination in products search - #8011 #8211 by @rafalp
- Batch loads in queries for Apollo Federation - #8362 by @rafalp
- Add workaround for failing Avatax when line has price 0 - #8610 by @korycins
- Add option to set tax code for shipping in Avatax configuration view - #8596 by @korycins
- Fix Avalara tax fetching from cache - #8647 by @fowczarek
- Fix incorrect stock allocation - #8931 by @IKarbowiak
- Fix incorrect handling of unavailable products in checkout - #8978, #9119 by @IKarbowiak, @korycins
- Add draft orders webhooks - #8102 by @jakubkuc
- Handle `SameSite` cookie attribute in jwt refresh token middleware - #8209 by @jakubkuc
- Fix creating translations with app - #6804 by @krzysztofwolski
- Add possibility to provide external payment ID during the conversion draft order to order - #6320 by @korycins
- Add basic rating for `Products` - #6284 by @korycins
- Add metadata to shipping zones and shipping methods - #6340 by @maarcingebala
- Add Page Types - #6261 by @IKarbowiak
- Migrate draftjs content to editorjs format - #6430 by @IKarbowiak
- Add editorjs sanitizer - #6456 by @IKarbowiak
- Add generic FileUpload mutation - #6470 by @IKarbowiak
- Order confirmation backend - #6498 by @tomaszszymanski129
- Handle `SameSite` cookie attribute in JWT refresh token middleware - #8209 by @jakubkuc
- Add possibility to provide external payment ID during the conversion draft order to order - #6320 by @korycins9
- Fix password reset request - #6351 by @Manfred-Madelaine-pro, Ambroise and Pierre
- Refund products support - #6530 by @korycins
- Add possibility to exclude products from shipping method - #6506 by @korycins
- Add `Shop.availableShippingMethods` query - #6551 by @IKarbowiak
- Add delivery time to shipping method - #6564 by @IKarbowiak
- Shipping zone description - #6653 by @tomaszszymanski129
- Get tax rate from plugins - #6649 by @IKarbowiak
- Added support for querying user by email - #6632 @LeOndaz
- Add order shipping tax rate - #6678 by @IKarbowiak
- Deprecate field `descriptionJSON` from `Product`, `Category`, `Collection` and field `contentJSON` from `Page` - #6692 by @d-wysocki
- Fix products visibility - #6704 by @IKarbowiak
- Fix page `contentJson` field to return JSON - #6832 by @d-wysocki
- Add SearchRank to search product by name and description. New enum added to `ProductOrderField` - `RANK` - which returns results sorted by search rank - #6872 by @d-wysocki
- Allocate stocks for order lines in a bulk way - #6877 by @IKarbowiak
- Deallocate stocks for order lines in a bulk way - #6896 by @IKarbowiak
- Prevent negative available quantity - #6897 by @d-wysocki
- Add default sorting by rank for search products - #6936 by @d-wysocki
- Fix exporting product description to xlsx - #6959 by @IKarbowiak
- Add `Shop.version` field to query API version - #6980 by @maarcingebala
- Add new authorization header `Authorization-Bearer` - #6998 by @korycins
- Add field `paymentMethodType` to `Payment` object - #7073 by @korycins
- Unify Warehouse Address API - #7481 by @d-wysocki
  - deprecate `companyName` on `Warehouse` type
  - remove `companyName` on `WarehouseInput` type
  - remove `WarehouseAddressInput` on `WarehouseUpdateInput` and `WarehouseCreateInput`, and change it to `AddressInput`
- Fix passing incorrect customer email to payment gateways - #7486 by @korycins
- Add HTTP meta tag for Content-Security-Policy in GraphQL Playground - #7662 by @NyanKiyoshi
- Add additional validation for `from_global_id_or_error` function - #8780 by @CossackDex

# 2.11.1

- Add support for Apple Pay on the web - #6466 by @korycins

## 2.11.0

### Features

- Add products export - #5255 by @IKarbowiak
- Add external apps support - #5767 by @korycins
- Invoices backend - #5732 by @tomaszszymanski129
- Adyen drop-in integration - #5914 by @korycins, @IKarbowiak
- Add a callback view to plugins - #5884 by @korycins
- Support pushing webhook events to message queues - #5940 by @patrys, @korycins
- Send a confirmation email when the order is canceled or refunded - #6017
- No secure cookie in debug mode - #6082 by @patrys, @orzechdev
- Add searchable and available for purchase flags to product - #6060 by @IKarbowiak
- Add `TotalPrice` to `OrderLine` - #6068 @fowczarek
- Add `PRODUCT_UPDATED` webhook event - #6100 by @tomaszszymanski129
- Search orders by GraphQL payment ID - #6135 by @korycins
- Search orders by a custom key provided by payment gateway - #6135 by @korycins
- Add ability to set a default product variant - #6140 by @tomaszszymanski129
- Allow product variants to be sortable - #6138 by @tomaszszymanski129
- Allow fetching stocks for staff users only with `MANAGE_ORDERS` permissions - #6139 by @fowczarek
- Add filtering to `ProductVariants` query and option to fetch variant by SKU in `ProductVariant` query - #6190 by @fowczarek
- Add filtering by Product IDs to `products` query - #6224 by @GrzegorzDerdak
- Add `change_currency` command - #6016 by @maarcingebala
- Add dummy credit card payment - #5822 by @IKarbowiak
- Add custom implementation of UUID scalar - #5646 by @koradon
- Add `AppTokenVerify` mutation - #5716 by @korycins

### Breaking Changes

- Refactored JWT support. Requires handling of JWT token in the storefront (a case when the backend returns the exception about the invalid token). - #5734, #5816 by @korycins
- New logging setup will now output JSON logs in production mode for ease of feeding them into log collection systems like Logstash or CloudWatch Logs - #5699 by @patrys
- Deprecate `WebhookEventType.CHECKOUT_QUANTITY_CHANGED` - #5837 by @korycins
- Anonymize and update order and payment fields; drop `PaymentSecureConfirm` mutation, drop Payment type fields: `extraData`, `billingAddress`, `billingEmail`, drop `gatewayResponse` from `Transaction` type - #5926 by @IKarbowiak
- Switch the HTTP stack from WSGI to ASGI based on Uvicorn - #5960 by @patrys
- Add `MANAGE_PRODUCT_TYPES_AND_ATTRIBUTES` permission, which is now required to access all attributes and product types related mutations - #6219 by @IKarbowiak

### Fixes

- Fix payment fields in order payload for webhooks - #5862 by @korycins
- Fix specific product voucher in draft orders - #5727 by @fowczarek
- Explicit country assignment in default shipping zones - #5736 by @maarcingebala
- Drop `json_content` field from the `Menu` model - #5761 by @maarcingebala
- Strip warehouse name in mutations - #5766 by @koradon
- Add missing order events during checkout flow - #5684 by @koradon
- Update Google Merchant to get tax rate based by plugin manager - #5823 by @gabmartinez
- Allow unicode in slug fields - #5877 by @IKarbowiak
- Fix empty plugin object result after `PluginUpdate` mutation - #5968 by @gabmartinez
- Allow finishing checkout when price amount is 0 - #6064 by @IKarbowiak
- Fix incorrect tax calculation for Avatax - #6035 by @korycins
- Fix incorrect calculation of subtotal with active Avatax - #6035 by @korycins
- Fix incorrect assignment of tax code for Avatax - #6035 by @korycins
- Do not allow negative product price - #6091 by @IKarbowiak
- Handle None as attribute value - #6092 by @IKarbowiak
- Fix for calling `order_created` before the order was saved - #6095 by @korycins
- Update default decimal places - #6098 by @IKarbowiak
- Avoid assigning the same pictures twice to a variant - #6112 by @IKarbowiak
- Fix crashing system when Avalara is improperly configured - #6117 by @IKarbowiak
- Fix for failing finalising draft order - #6133 by @korycins
- Remove corresponding draft order lines when variant is removing - #6119 by @IKarbowiak
- Update required perms for apps management - #6173 by @IKarbowiak
- Raise an error for an empty key in metadata - #6176 by @IKarbowiak
- Add attributes to product error - #6181 by @IKarbowiak
- Allow to add product variant with 0 price to draft order - #6189 by @IKarbowiak
- Fix deleting product when default variant is deleted - #6186 by @IKarbowiak
- Fix get unpublished products, product variants and collection as app - #6194 by @fowczarek
- Set `OrderFulfillStockInput` fields as required - #6196 by @IKarbowiak
- Fix attribute filtering by categories and collections - #6214 by @fowczarek
- Fix `is_visible` when `publication_date` is today - #6225 by @korycins
- Fix filtering products by multiple attributes - #6215 by @GrzegorzDerdak
- Add attributes validation while creating/updating a product's variant - #6269 by @GrzegorzDerdak
- Add metadata to page model - #6292 by @dominik-zeglen
- Fix for unnecessary attributes validation while updating simple product - #6300 by @GrzegorzDerdak
- Include order line total price to webhook payload - #6354 by @korycins
- Fix for fulfilling an order when product quantity equals allocated quantity - #6333 by @GrzegorzDerdak
- Fix for the ability to filter products on collection - #6363 by @GrzegorzDerdak

## 2.10.2

- Add command to change currencies in the database - #5906 by @d-wysocki

## 2.10.1

- Fix multiplied stock quantity - #5675 by @fowczarek
- Fix invalid allocation after migration - #5678 by @fowczarek
- Fix order mutations as app - #5680 by @fowczarek
- Prevent creating checkout/draft order with unpublished product - #5676 by @d-wysocki

## 2.10.0

- OpenTracing support - #5188 by @tomaszszymanski129
- Account confirmation email - #5126 by @tomaszszymanski129
- Relocate `Checkout` and `CheckoutLine` methods into separate module and update checkout related plugins to use them - #4980 by @krzysztofwolski
- Fix problem with free shipping voucher - #4942 by @IKarbowiak
- Add sub-categories to random data - #4949 by @IKarbowiak
- Deprecate `localized` field in Money type - #4952 by @IKarbowiak
- Fix for shipping API not applying taxes - #4913 by @kswiatek92
- Query object translation with only `manage_translation` permission - #4914 by @fowczarek
- Add customer note to draft orders API - #4973 by @IKarbowiak
- Allow to delete category and leave products - #4970 by @IKarbowiak
- Remove thumbnail generation from migration - #3494 by @kswiatek92
- Rename 'shipping_date' field in fulfillment model to 'created' - #2433 by @kswiatek92
- Reduce number of queries for 'checkoutComplete' mutation - #4989 by @IKarbowiak
- Force PyTest to ignore the environment variable containing the Django settings module - #4992 by @NyanKiyoshi
- Extend JWT token payload with user information - #4987 by @salwator
- Optimize the queries for product list in the dashboard - #4995 by @IKarbowiak
- Drop dashboard 1.0 - #5000 by @IKarbowiak
- Fixed serialization error on weight fields when running `loaddata` and `dumpdb` - #5005 by @NyanKiyoshi
- Fixed JSON encoding error on Google Analytics reporting - #5004 by @NyanKiyoshi
- Create custom field to translation, use new translation types in translations query - #5007 by @fowczarek
- Take allocated stock into account in `StockAvailability` filter - #5019 by @simonbru
- Generate matching postal codes for US addresses - #5033 by @maarcingebala
- Update debug toolbar - #5032 by @IKarbowiak
- Allow staff member to receive notification about customers orders - #4993 by @kswiatek92
- Add user's global id to the JWT payload - #5039 by @salwator
- Make middleware path resolving lazy - #5041 by @NyanKiyoshi
- Generate slug on saving the attribute value - #5055 by @fowczarek
- Fix order status after order update - #5072 by @fowczarek
- Extend top-level connection resolvers with ability to sort results - #5018 by @fowczarek
- Drop storefront 1.0 - #5043 by @IKarbowiak
- Replace permissions strings with enums - #5038 by @kswiatek92
- Remove gateways forms and templates - #5075 by @IKarbowiak
- Add `Wishlist` models and GraphQL endpoints - #5021 by @derenio
- Remove deprecated code - #5107 by @IKarbowiak
- Fix voucher start date filtering - #5133 by @dominik-zeglen
- Search by sku in products query - #5117 by @fowczarek
- Send fulfillment update email - #5118 by @IKarbowiak
- Add address query - #5148 by @kswiatek92
- Add `checkout_quantity_changed` webhook - #5042 by @derenio
- Remove unnecessary `manage_orders` permission - #5142 by @kswiatek92
- Mutation to change the user email - #5076 by @kswiatek92
- Add MyPy checks - #5150 by @IKarbowiak
- Move extracting user or service account to utils - #5152 by @kswiatek92
- Deprecate order status/created arguments - #5076 by @kswiatek92
- Fix getting title field in page mutations #5160 by @maarcingebala
- Copy public and private metadata from the checkout to the order upon creation - #5165 by @dankolbman
- Add warehouses and stocks- #4986 by @szewczykmira
- Add permission groups - #5176, #5513 by @IKarbowiak
- Drop `gettext` occurrences - #5189 by @IKarbowiak
- Fix `product_created` webhook - #5187 by @dzkb
- Drop unused resolver `resolve_availability` - #5190 by @maarcingebala
- Fix permission for `checkoutCustomerAttach` mutation - #5192 by @maarcingebala
- Restrict access to user field - #5194 by @maarcingebala
- Unify permission for service account API client in test - #5197 by @fowczarek
- Add additional confirmation step to `checkoutComplete` mutation - #5179 by @salwator
- Allow sorting warehouses by name - #5211 by @dominik-zeglen
- Add anonymization to GraphQL's `webhookSamplePayload` endpoint - #5161 @derenio
- Add slug to `Warehouse`, `Product` and `ProductType` models - #5196 by @IKarbowiak
- Add mutation for assigning, unassigning shipping zones to warehouse - #5217 by @kswiatek92
- Fix passing addresses to `PaymentData` objects - #5223 by @maarcingebala
- Return `null` when querying `me` as an anonymous user - #5231 by @maarcingebala
- Added `PLAYGROUND_ENABLED` environment variable/setting to allow to enable the GraphQL playground when `DEBUG` is disabled - #5254 by @NyanKiyoshi
- Fix access to order query when request from service account - #5258 by @fowczarek
- Customer shouldn't be able to see draft orders by token - #5259 by @fowczarek
- Customer shouldn't be able to query checkout with another customer - #5268 by @fowczarek
- Added integration support of Jaeger Tracing - #5282 by @NyanKiyoshi
- Return `null` when querying `me` as an anonymous user - #5231 as @maarcingebala
- Add `fulfillment created` webhook - @szewczykmira
- Unify metadata API - #5178 by @fowczarek
- Add compiled versions of emails to the repository - #5260 by @tomaszszymanski129
- Add required prop to fields where applicable - #5293 by @dominik-zeglen
- Drop `get_absolute_url` methods - #5299 by @IKarbowiak
- Add `--force` flag to `cleardb` command - #5302 by @maarcingebala
- Require non-empty message in `orderAddNote` mutation - #5316 by @maarcingebala
- Stock management refactor - #5323 by @IKarbowiak
- Add discount error codes - #5348 by @IKarbowiak
- Add benchmarks to checkout mutations - #5339 by @fowczarek
- Add pagination tests - #5363 by @fowczarek
- Add ability to assign multiple warehouses in mutations to create/update a shipping zone - #5399 by @fowczarek
- Add filter by ids to the `warehouses` query - #5414 by @fowczarek
- Add shipping rate price validation - #5411 by @kswiatek92
- Remove unused settings and environment variables - #5420 by @maarcingebala
- Add product price validation - #5413 by @kswiatek92
- Add attribute validation to `attributeAssign` mutation - #5423 by @kswiatek92
- Add possibility to update/delete more than one item in metadata - #5446 by @koradon
- Check if image exists before validating - #5425 by @kswiatek92
- Fix warehouses query not working without id - #5441 by @koradon
- Add `accountErrors` to `CreateToken` mutation - #5437, #5465 by @koradon
- Raise `GraphQLError` if filter has invalid IDs - #5460 by @gabmartinez
- Use `AccountErrorCode.INVALID_CREDENTIALS` instead of `INVALID_PASSWORD` - #5495 by @koradon
- Add tests for pagination - #5468 by @koradon
- Add `Job` abstract model and interface - #5510 by @IKarbowiak
- Refactor implementation of allocation - #5445 by @fowczarek
- Fix `WeightScalar` - #5530 by @koradon
- Add `OrderFulfill` mutation - #5525 by @fowczarek
- Add "It Works" page - #5494 by @IKarbowiak and @dominik-zeglen
- Extend errors in `OrderFulfill` mutation - #5553 by @fowczarek
- Refactor `OrderCancel` mutation for multiple warehouses - #5554 by @fowczarek
- Add negative weight validation - #5564 by @fowczarek
- Add error when user pass empty object as address - #5585 by @fowczarek
- Fix payment creation without shipping method - #5444 by @d-wysocki
- Fix checkout and order flow with variant without inventory tracking - #5599 by @fowczarek
- Fixed JWT expired token being flagged as unhandled error rather than handled. - #5603 by @NyanKiyoshi
- Refactor read-only middleware - #5602 by @maarcingebala
- Fix availability for variants without inventory tracking - #5605 by @fowczarek
- Drop support for configuring Vatlayer plugin from settings file. - #5614 by @korycins
- Add ability to query category, collection or product by slug - #5574 by @koradon
- Add `quantityAvailable` field to `ProductVariant` type - #5628 by @fowczarek
- Use tags rather than time-based logs for information on requests - #5608 by @NyanKiyoshi

## 2.9.0

### API

- Add mutation to change customer's first name last name - #4489 by @fowczarek
- Add mutation to delete customer's account - #4494 by @fowczarek
- Add mutation to change customer's password - #4656 by @fowczarek
- Add ability to customize email sender address in emails sent by Saleor - #4820 by @NyanKiyoshi
- Add ability to filter attributes per global ID - #4640 by @NyanKiyoshi
- Add ability to search product types by value (through the name) - #4647 by @NyanKiyoshi
- Add queries and mutation for serving and saving the configuration of all plugins - #4576 by @korycins
- Add `redirectUrl` to staff and user create mutations - #4717 by @fowczarek
- Add error codes to mutations responses - #4676 by @Kwaidan00
- Add translations to countries in `shop` query - #4732 by @fowczarek
- Add support for sorting product by their attribute values through given attribute ID - #4740 by @NyanKiyoshi
- Add descriptions for queries and query arguments - #4758 by @maarcingebala
- Add support for Apollo Federation - #4825 by @salwator
- Add mutation to create multiple product variants at once - #4735 by @fowczarek
- Add default value to custom errors - #4797 by @fowczarek
- Extend `availablePaymentGateways` field with gateways' configuration data - #4774 by @salwator
- Change `AddressValidationRules` API - #4655 by @Kwaidan00
- Use search in a consistent way; add sort by product type name and publication status to `products` query. - #4715 by @fowczarek
- Unify `menuItemMove` mutation with other reordering mutations - #4734 by @NyanKiyoshi
- Don't create an order when the payment was unsuccessful - #4500 by @NyanKiyoshi
- Don't require shipping information in checkout for digital orders - #4573 by @NyanKiyoshi
- Drop `manage_users` permission from the `permissions` query - #4854 by @maarcingebala
- Deprecate `inCategory` and `inCollection` attributes filters in favor of `filter` argument - #4700 by @NyanKiyoshi & @khalibloo
- Remove `PaymentGatewayEnum` from the schema, as gateways now are dynamic plugins - #4756 by @salwator
- Require `manage_products` permission to query `costPrice` and `stockQuantity` fields - #4753 by @NyanKiyoshi
- Refactor account mutations - #4510, #4668 by @fowczarek
- Fix generating random avatars when updating staff accounts - #4521 by @maarcingebala
- Fix updating JSON menu representation in mutations - #4524 by @maarcingebala
- Fix setting variant's `priceOverride` and `costPrice` to `null` - #4754 by @NyanKiyoshi
- Fix fetching staff user without `manage_users` permission - #4835 by @fowczarek
- Ensure that a GraphQL query is a string - #4836 by @nix010
- Add ability to configure the password reset link - #4863 by @fowczarek
- Fixed a performance issue where Saleor would sometimes run huge, unneeded prefetches when resolving categories or collections - #5291 by @NyanKiyoshi
- uWSGI now forces the django application to directly load on startup instead of being lazy - #5357 by @NyanKiyoshi

### Core

- Add enterprise-grade attributes management - #4351 by @dominik-zeglen and @NyanKiyoshi
- Add extensions manager - #4497 by @korycins
- Add service accounts - backend support - #4689 by @korycins
- Add support for webhooks - #4731 by @korycins
- Migrate the attributes mapping from HStore to many-to-many relation - #4663 by @NyanKiyoshi
- Create general abstraction for object metadata - #4447 by @salwator
- Add metadata to `Order` and `Fulfillment` models - #4513, #4866 by @szewczykmira
- Migrate the tax calculations to plugins - #4497 by @korycins
- Rewrite payment gateways using plugin architecture - #4669 by @salwator
- Rewrite Stripe integration to use PaymentIntents API - #4606 by @salwator
- Refactor password recovery system - #4617 by @fowczarek
- Add functionality to sort products by their "minimal variant price" - #4416 by @derenio
- Add voucher's "once per customer" feature - #4442 by @fowczarek
- Add validations for minimum password length in settings - #4735 by @fowczarek
- Add form to configure payments in the dashboard - #4807 by @szewczykmira
- Change `unique_together` in `AttributeValue` - #4805 by @fowczarek
- Change max length of SKU to 255 characters - #4811 by @lex111
- Distinguish `OrderLine` product name and variant name - #4702 by @fowczarek
- Fix updating order status after automatic fulfillment of digital products - #4709 by @korycins
- Fix error when updating or creating a sale with missing required values - #4778 by @NyanKiyoshi
- Fix error filtering pages by URL in the dashboard 1.0 - #4776 by @NyanKiyoshi
- Fix display of the products tax rate in the details page of dashboard 1.0 - #4780 by @NyanKiyoshi
- Fix adding the same product into a collection multiple times - #4518 by @NyanKiyoshi
- Fix crash when placing an order when a customer happens to have the same address more than once - #4824 by @NyanKiyoshi
- Fix time zone based tests - #4468 by @fowczarek
- Fix serializing empty URLs as a string when creating menu items - #4616 by @maarcingebala
- The invalid IP address in HTTP requests now fallback to the requester's IP address. - #4597 by @NyanKiyoshi
- Fix product variant update with current attribute values - #4936 by @fowczarek
- Update checkout last field and add auto now fields to save with update_fields parameter - #5177 by @IKarbowiak

### Dashboard 2.0

- Allow selecting the number of rows displayed in dashboard's list views - #4414 by @benekex2
- Add ability to toggle visible columns in product list - #4608 by @dominik-zeglen
- Add voucher settings - #4556 by @benekex2
- Contrast improvements - #4508 by @benekex2
- Display menu item form errors - #4551 by @dominik-zeglen
- Do not allow random IDs to appear in snapshots - #4495 by @dominik-zeglen
- Input UI changes - #4542 by @benekex2
- Implement new menu design - #4476 by @benekex2
- Refetch attribute list after closing modal - #4615 by @dominik-zeglen
- Add config for Testcafe - #4553 by @dominik-zeglen
- Fix product type taxes select - #4453 by @benekex2
- Fix form reloading - #4467 by @dominik-zeglen
- Fix voucher limit value when checkbox unchecked - #4456 by @benekex2
- Fix searches and pickers - #4487 by @dominik-zeglen
- Fix dashboard menu styles - #4491 by @benekex2
- Fix menu responsiveness - #4511 by @benekex2
- Fix loosing focus while typing in the product description field - #4549 by @dominik-zeglen
- Fix MUI warnings - #4588 by @dominik-zeglen
- Fix bulk action checkboxes - #4618 by @dominik-zeglen
- Fix rendering user avatar when it's empty #4546 by @maarcingebala
- Remove Dashboard 2.0 files form Saleor repository - #4631 by @dominik-zeglen
- Fix CreateToken mutation to use NonNull on errors field #5415 by @gabmartinez

### Other notable changes

- Replace Pipenv with Poetry - #3894 by @michaljelonek
- Upgrade `django-prices` to v2.1 - #4639 by @NyanKiyoshi
- Disable reports from uWSGI about broken pipe and write errors from disconnected clients - #4596 by @NyanKiyoshi
- Fix the random failures of `populatedb` trying to create users with an existing email - #4769 by @NyanKiyoshi
- Enforce `pydocstyle` for Python docstrings over the project - #4562 by @NyanKiyoshi
- Move Django Debug Toolbar to dev requirements - #4454 by @derenio
- Change license for artwork to CC-BY 4.0
- New translations:
  - Greek

## 2.8.0

### Core

- Avatax backend support - #4310 by @korycins
- Add ability to store used payment sources in gateways (first implemented in Braintree) - #4195 by @salwator
- Add ability to specify a minimal quantity of checkout items for a voucher - #4427 by @fowczarek
- Change the type of start and end date fields from Date to DateTime - #4293 by @fowczarek
- Revert the custom dynamic middlewares - #4452 by @NyanKiyoshi

### Dashboard 2.0

- UX improvements in Vouchers section - #4362 by @benekex2
- Add company address configuration - #4432 by @benekex2
- Require name when saving a custom list filter - #4269 by @benekex2
- Use `esModuleInterop` flag in `tsconfig.json` to simplify imports - #4372 by @dominik-zeglen
- Use hooks instead of a class component in forms - #4374 by @dominik-zeglen
- Drop CSRF token header from API client - #4357 by @dominik-zeglen
- Fix various bugs in the product section - #4429 by @dominik-zeglen

### Other notable changes

- Fix error when creating a checkout with voucher code - #4292 by @NyanKiyoshi
- Fix error when users enter an invalid phone number in an address - #4404 by @NyanKiyoshi
- Fix error when adding a note to an anonymous order - #4319 by @NyanKiyoshi
- Fix gift card duplication error in the `populatedb` script - #4336 by @fowczarek
- Fix vouchers apply once per order - #4339 by @fowczarek
- Fix discount tests failing at random - #4401 by @korycins
- Add `SPECIFIC_PRODUCT` type to `VoucherType` - #4344 by @fowczarek
- New translations:
  - Icelandic
- Refactored the backend side of `checkoutCreate` to improve performances and prevent side effects over the user's checkout if the checkout creation was to fail. - #4367 by @NyanKiyoshi
- Refactored the logic of cleaning the checkout shipping method over the API, so users do not lose the shipping method when updating their checkout. If the shipping method becomes invalid, it will be replaced by the cheapest available. - #4367 by @NyanKiyoshi & @szewczykmira
- Refactored process of getting available shipping methods to make it easier to understand and prevent human-made errors. - #4367 by @NyanKiyoshi
- Moved 3D secure option to Braintree plugin configuration and update config structure mechanism - #4751 by @salwator

## 2.7.0

### API

- Create order only when payment is successful - #4154 by @NyanKiyoshi
- Order Events containing order lines or fulfillment lines now return the line object in the GraphQL API - #4114 by @NyanKiyoshi
- GraphQL now prints exceptions to stderr as well as returning them or not - #4148 by @NyanKiyoshi
- Refactored API resolvers to static methods with root typing - #4155 by @NyanKiyoshi
- Add phone validation in the GraphQL API to handle the library upgrade - #4156 by @NyanKiyoshi

### Core

- Add basic Gift Cards support in the backend - #4025 by @fowczarek
- Add the ability to sort products within a collection - #4123 by @NyanKiyoshi
- Implement customer events - #4094 by @NyanKiyoshi
- Merge "authorize" and "capture" operations - #4098 by @korycins, @NyanKiyoshi
- Separate the Django middlewares from the GraphQL API middlewares - #4102 by @NyanKiyoshi, #4186 by @cmiacz

### Dashboard 2.0

- Add navigation section - #4012 by @dominik-zeglen
- Add filtering on product list - #4193 by @dominik-zeglen
- Add filtering on orders list - #4237 by @dominik-zeglen
- Change input style and improve Storybook stories - #4115 by @dominik-zeglen
- Migrate deprecated fields in Dashboard 2.0 - #4121 by @benekex2
- Add multiple select checkbox - #4133, #4146 by @benekex2
- Rename menu items in Dashboard 2.0 - #4172 by @benekex2
- Category delete modal improvements - #4171 by @benekex2
- Close modals on click outside - #4236 - by @benekex2
- Use date localize hook in translations - #4202 by @dominik-zeglen
- Unify search API - #4200 by @dominik-zeglen
- Default default PAGINATE_BY - #4238 by @dominik-zeglen
- Create generic filtering interface - #4221 by @dominik-zeglen
- Add default state to rich text editor = #4281 by @dominik-zeglen
- Fix translation discard button - #4109 by @benekex2
- Fix draftail options and icons - #4132 by @benekex2
- Fix typos and messages in Dashboard 2.0 - #4168 by @benekex2
- Fix view all orders button - #4173 by @benekex2
- Fix visibility card view - #4198 by @benekex2
- Fix query refetch after selecting an object in list - #4272 by @dominik-zeglen
- Fix image selection in variants - #4270 by @benekex2
- Fix collection search - #4267 by @dominik-zeglen
- Fix quantity height in draft order edit - #4273 by @benekex2
- Fix checkbox clickable area size - #4280 by @dominik-zeglen
- Fix breaking object selection in menu section - #4282 by @dominik-zeglen
- Reset selected items when tab switch - #4268 by @benekex2

### Other notable changes

- Add support for Google Cloud Storage - #4127 by @chetabahana
- Adding a nonexistent variant to checkout no longer crashes - #4166 by @NyanKiyoshi
- Disable storage of Celery results - #4169 by @NyanKiyoshi
- Disable polling in Playground - #4188 by @maarcingebala
- Cleanup code for updated function names and unused argument - #4090 by @jxltom
- Users can now add multiple "Add to Cart" forms in a single page - #4165 by @NyanKiyoshi
- Fix incorrect argument in `get_client_token` in Braintree integration - #4182 by @maarcingebala
- Fix resolving attribute values when transforming them to HStore - #4161 by @maarcingebala
- Fix wrong calculation of subtotal in cart page - #4145 by @korycins
- Fix margin calculations when product/variant price is set to zero - #4170 by @MahmoudRizk
- Fix applying discounts in checkout's subtotal calculation in API - #4192 by @maarcingebala
- Fix GATEWAYS_ENUM to always contain all implemented payment gateways - #4108 by @koradon

## 2.6.0

### API

- Add unified filtering interface in resolvers - #3952, #4078 by @korycins
- Add mutations for bulk actions - #3935, #3954, #3967, #3969, #3970 by @akjanik
- Add mutation for reordering menu items - #3958 by @NyanKiyoshi
- Optimize queries for single nodes - #3968 @NyanKiyoshi
- Refactor error handling in mutations #3891 by @maarcingebala & @akjanik
- Specify mutation permissions through Meta classes - #3980 by @NyanKiyoshi
- Unify pricing access in products and variants - #3948 by @NyanKiyoshi
- Use only_fields instead of exclude_fields in type definitions - #3940 by @michaljelonek
- Prefetch collections when getting sales of a bunch of products - #3961 by @NyanKiyoshi
- Remove unnecessary dedents from GraphQL schema so new Playground can work - #4045 by @salwator
- Restrict resolving payment by ID - #4009 @NyanKiyoshi
- Require `checkoutId` for updating checkout's shipping and billing address - #4074 by @jxltom
- Handle errors in `TokenVerify` mutation - #3981 by @fowczarek
- Unify argument names in types and resolvers - #3942 by @NyanKiyoshi

### Core

- Use Black as the default code formatting tool - #3852 by @krzysztofwolski and @NyanKiyoshi
- Dropped Python 3.5 support - #4028 by @korycins
- Rename Cart to Checkout - #3963 by @michaljelonek
- Use data classes to exchange data with payment gateways - #4028 by @korycins
- Refactor order events - #4018 by @NyanKiyoshi

### Dashboard 2.0

- Add bulk actions - #3955 by @dominik-zeglen
- Add user avatar management - #4030 by @benekex2
- Add navigation drawer support on mobile devices - #3839 by @benekex2
- Fix rendering validation errors in product form - #4024 by @benekex2
- Move dialog windows to query string rather than router paths - #3953 by @dominik-zeglen
- Update order events types - #4089 by @jxltom
- Code cleanup by replacing render props with react hooks - #4010 by @dominik-zeglen

### Other notable changes

- Add setting to enable Django Debug Toolbar - #3983 by @koradon
- Use newest GraphQL Playground - #3971 by @salwator
- Ensure adding to quantities in the checkout is respecting the limits - #4005 by @NyanKiyoshi
- Fix country area choices - #4008 by @fowczarek
- Fix price_range_as_dict function - #3999 by @zodiacfireworks
- Fix the product listing not showing in the voucher when there were products selected - #4062 by @NyanKiyoshi
- Fix crash in Dashboard 1.0 when updating an order address's phone number - #4061 by @NyanKiyoshi
- Reduce the time of tests execution by using dummy password hasher - #4083 by @korycins
- Set up explicit **hash** function - #3979 by @akjanik
- Unit tests use none as media root - #3975 by @korycins
- Update file field styles with materializecss template filter - #3998 by @zodiacfireworks
- New translations:
  - Albanian
  - Colombian Spanish
  - Lithuanian

## 2.5.0

### API

- Add query to fetch draft orders - #3809 by @michaljelonek
- Add bulk delete mutations - #3838 by @michaljelonek
- Add `languageCode` enum to API - #3819 by @michaljelonek, #3854 by @jxltom
- Duplicate address instances in checkout mutations - #3866 by @pawelzar
- Restrict access to `orders` query for unauthorized users - #3861 by @pawelzar
- Support setting address as default in address mutations - #3787 by @jxltom
- Fix phone number validation in GraphQL when country prefix not given - #3905 by @patrys
- Report pretty stack traces in DEBUG mode - #3918 by @patrys

### Core

- Drop support for Django 2.1 and Django 1.11 (previous LTS) - #3929 by @patrys
- Fulfillment of digital products - #3868 by @korycins
- Introduce avatars for staff accounts - #3878 by @pawelzar
- Refactor the account avatars path from a relative to absolute - #3938 by @NyanKiyoshi

### Dashboard 2.0

- Add translations section - #3884 by @dominik-zeglen
- Add light/dark theme - #3856 by @dominik-zeglen
- Add customer's address book view - #3826 by @dominik-zeglen
- Add "Add variant" button on the variant details page = #3914 by @dominik-zeglen
- Add back arrows in "Configure" subsections - #3917 by @dominik-zeglen
- Display avatars in staff views - #3922 by @dominik-zeglen
- Prevent user from changing his own status and permissions - #3922 by @dominik-zeglen
- Fix crashing product create view - #3837, #3910 by @dominik-zeglen
- Fix layout in staff members details page - #3857 by @dominik-zeglen
- Fix unfocusing rich text editor - #3902 by @dominik-zeglen
- Improve accessibility - #3856 by @dominik-zeglen

### Other notable changes

- Improve user and staff management in dashboard 1.0 - #3781 by @jxltom
- Fix default product tax rate in Dashboard 1.0 - #3880 by @pawelzar
- Fix logo in docs - #3928 by @michaljelonek
- Fix name of logo file - #3867 by @jxltom
- Fix variants for juices in example data - #3926 by @michaljelonek
- Fix alignment of the cart dropdown on new bootstrap version - #3937 by @NyanKiyoshi
- Refactor the account avatars path from a relative to absolute - #3938 by @NyanKiyoshi
- New translations:
  - Armenian
  - Portuguese
  - Swahili
  - Thai

## 2.4.0

### API

- Add model translations support in GraphQL API - #3789 by @michaljelonek
- Add mutations to manage addresses for authenticated customers - #3772 by @Kwaidan00, @maarcingebala
- Add mutation to apply vouchers in checkout - #3739 by @Kwaidan00
- Add thumbnail field to `OrderLine` type - #3737 by @michaljelonek
- Add a query to fetch order by token - #3740 by @michaljelonek
- Add city choices and city area type to address validator API - #3788 by @jxltom
- Fix access to unpublished objects in API - #3724 by @Kwaidan00
- Fix bug where errors are not returned when creating fulfillment with a non-existent order line - #3777 by @jxltom
- Fix `productCreate` mutation when no product type was provided - #3804 by @michaljelonek
- Enable database search in products query - #3736 by @michaljelonek
- Use authenticated user's email as default email in creating checkout - #3726 by @jxltom
- Generate voucher code if it wasn't provided in mutation - #3717 by @Kwaidan00
- Improve limitation of vouchers by country - #3707 by @michaljelonek
- Only include canceled fulfillments for staff in fulfillment API - #3778 by @jxltom
- Support setting address as when creating customer address #3782 by @jxltom
- Fix generating slug from title - #3816 by @maarcingebala
- Add `variant` field to `OrderLine` type - #3820 by @maarcingebala

### Core

- Add JSON fields to store rich-text content - #3756 by @michaljelonek
- Add function to recalculate total order weight - #3755 by @Kwaidan00, @maarcingebala
- Unify cart creation logic in API and Django views - #3761, #3790 by @maarcingebala
- Unify payment creation logic in API and Django views - #3715 by @maarcingebala
- Support partially charged and refunded payments - #3735 by @jxltom
- Support partial fulfillment of ordered items - #3754 by @jxltom
- Fix applying discounts when a sale has no end date - #3595 by @cprinos

### Dashboard 2.0

- Add "Discounts" section - #3654 by @dominik-zeglen
- Add "Pages" section; introduce Draftail WYSIWYG editor - #3751 by @dominik-zeglen
- Add "Shipping Methods" section - #3770 by @dominik-zeglen
- Add support for date and datetime components - #3708 by @dominik-zeglen
- Restyle app layout - #3811 by @dominik-zeglen

### Other notable changes

- Unify model field names related to models' public access - `publication_date` and `is_published` - #3706 by @michaljelonek
- Improve filter orders by payment status - #3749 @jxltom
- Refactor translations in emails - #3701 by @Kwaidan00
- Use exact image versions in docker-compose - #3742 by @ashishnitinpatil
- Sort order payment and history in descending order - #3747 by @jxltom
- Disable style-loader in dev mode - #3720 by @jxltom
- Add ordering to shipping method - #3806 by @michaljelonek
- Add missing type definition for dashboard 2.0 - #3776 by @jxltom
- Add header and footer for checkout success pages #3752 by @jxltom
- Add instructions for using local assets in Docker - #3723 by @michaljelonek
- Update S3 deployment documentation to include CORS configuration note - #3743 by @NyanKiyoshi
- Fix missing migrations for is_published field of product and page model - #3757 by @jxltom
- Fix problem with l10n in Braintree payment gateway template - #3691 by @Kwaidan00
- Fix bug where payment is not filtered from active ones when creating payment - #3732 by @jxltom
- Fix incorrect cart badge location - #3786 by @jxltom
- Fix storefront styles after bootstrap is updated to 4.3.1 - #3753 by @jxltom
- Fix logo size in different browser and devices with different sizes - #3722 by @jxltom
- Rename dumpdata file `db.json` to `populatedb_data.json` - #3810 by @maarcingebala
- Prefetch collections for product availability - #3813 by @michaljelonek
- Bump django-graphql-jwt - #3814 by @michaljelonek
- Fix generating slug from title - #3816 by @maarcingebala
- New translations:
  - Estonian
  - Indonesian

## 2.3.1

- Fix access to private variant fields in API - #3773 by maarcingebala
- Limit access of quantity and allocated quantity to staff in GraphQL API #3780 by @jxltom

## 2.3.0

### API

- Return user's last checkout in the `User` type - #3578 by @fowczarek
- Automatically assign checkout to the logged in user - #3587 by @fowczarek
- Expose `chargeTaxesOnShipping` field in the `Shop` type - #3603 by @fowczarek
- Expose list of enabled payment gateways - #3639 by @fowczarek
- Validate uploaded files in a unified way - #3633 by @fowczarek
- Add mutation to trigger fetching tax rates - #3622 by @fowczarek
- Use USERNAME_FIELD instead of hard-code email field when resolving user - #3577 by @jxltom
- Require variant and quantity fields in `CheckoutLineInput` type - #3592 by @jxltom
- Preserve order of nodes in `get_nodes_or_error` function - #3632 by @jxltom
- Add list mutations for `Voucher` and `Sale` models - #3669 by @michaljelonek
- Use proper type for countries in `Voucher` type - #3664 by @michaljelonek
- Require email in when creating checkout in API - #3667 by @michaljelonek
- Unify returning errors in the `tokenCreate` mutation - #3666 by @michaljelonek
- Use `Date` field in Sale/Voucher inputs - #3672 by @michaljelonek
- Refactor checkout mutations - #3610 by @fowczarek
- Refactor `clean_instance`, so it does not returns errors anymore - #3597 by @akjanik
- Handle GraphqQL syntax errors - #3576 by @jxltom

### Core

- Refactor payments architecture - #3519 by @michaljelonek
- Improve Docker and `docker-compose` configuration - #3657 by @michaljelonek
- Allow setting payment status manually for dummy gateway in Storefront 1.0 - #3648 by @jxltom
- Infer default transaction kind from operation type - #3646 by @jxltom
- Get correct payment status for order without any payments - #3605 by @jxltom
- Add default ordering by `id` for `CartLine` model - #3593 by @jxltom
- Fix "set password" email sent to customer created in the dashboard - #3688 by @Kwaidan00

### Dashboard 2.0

- ️Add taxes section - #3622 by @dominik-zeglen
- Add drag'n'drop image upload - #3611 by @dominik-zeglen
- Unify grid handling - #3520 by @dominik-zeglen
- Add component generator - #3670 by @dominik-zeglen
- Throw Typescript errors while snapshotting - #3611 by @dominik-zeglen
- Simplify mutation's error checking - #3589 by @dominik-zeglen
- Fix order cancelling - #3624 by @dominik-zeglen
- Fix logo placement - #3602 by @dominik-zeglen

### Other notable changes

- Register Celery task for updating exchange rates - #3599 by @jxltom
- Fix handling different attributes with the same slug - #3626 by @jxltom
- Add missing migrations for tax rate choices - #3629 by @jxltom
- Fix `TypeError` on calling `get_client_token` - #3660 by @michaljelonek
- Make shipping required as default when creating product types - #3655 by @jxltom
- Display payment status on customer's account page in Storefront 1.0 - #3637 by @jxltom
- Make order fields sequence in Dashboard 1.0 same as in Dashboard 2.0 - #3606 by @jxltom
- Fix returning products for homepage for the currently viewing user - #3598 by @jxltom
- Allow filtering payments by status in Dashboard 1.0 - #3608 by @jxltom
- Fix typo in the definition of order status - #3649 by @jxltom
- Add margin for order notes section - #3650 by @jxltom
- Fix logo position - #3609, #3616 by @jxltom
- Storefront visual improvements - #3696 by @piotrgrundas
- Fix product list price filter - #3697 by @Kwaidan00
- Redirect to success page after successful payment - #3693 by @Kwaidan00

## 2.2.0

### API

- Use `PermissionEnum` as input parameter type for `permissions` field - #3434 by @maarcingebala
- Add "authorize" and "charge" mutations for payments - #3426 by @jxltom
- Add alt text to product thumbnails and background images of collections and categories - #3429 by @fowczarek
- Fix passing decimal arguments = #3457 by @fowczarek
- Allow sorting products by the update date - #3470 by @jxltom
- Validate and clear the shipping method in draft order mutations - #3472 by @fowczarek
- Change tax rate field to choice field - #3478 by @fowczarek
- Allow filtering attributes by collections - #3508 by @maarcingebala
- Resolve to `None` when empty object ID was passed as mutation argument - #3497 by @maarcingebala
- Change `errors` field type from [Error] to [Error!] - #3489 by @fowczarek
- Support creating default variant for product types that don't use multiple variants - #3505 by @fowczarek
- Validate SKU when creating a default variant - #3555 by @fowczarek
- Extract enums to separate files - #3523 by @maarcingebala

### Core

- Add Stripe payment gateway - #3408 by @jxltom
- Add `first_name` and `last_name` fields to the `User` model - #3101 by @fowczarek
- Improve several payment validations - #3418 by @jxltom
- Optimize payments related database queries - #3455 by @jxltom
- Add publication date to collections - #3369 by @k-brk
- Fix hard-coded site name in order PDFs - #3526 by @NyanKiyoshi
- Update favicons to the new style - #3483 by @dominik-zeglen
- Fix migrations for default currency - #3235 by @bykof
- Remove Elasticsearch from `docker-compose.yml` - #3482 by @maarcingebala
- Resort imports in tests - #3471 by @jxltom
- Fix the no shipping orders payment crash on Stripe - #3550 by @NyanKiyoshi
- Bump backend dependencies - #3557 by @maarcingebala. This PR removes security issue CVE-2019-3498 which was present in Django 2.1.4. Saleor however wasn't vulnerable to this issue as it doesn't use the affected `django.views.defaults.page_not_found()` view.
- Generate random data using the default currency - #3512 by @stephenmoloney
- New translations:
  - Catalan
  - Serbian

### Dashboard 2.0

- Restyle product selection dialogs - #3499 by @dominik-zeglen, @maarcingebala
- Fix minor visual bugs in Dashboard 2.0 - #3433 by @dominik-zeglen
- Display warning if order draft has missing data - #3431 by @dominik-zeglen
- Add description field to collections - #3435 by @dominik-zeglen
- Add query batching - #3443 by @dominik-zeglen
- Use autocomplete fields in country selection - #3443 by @dominik-zeglen
- Add alt text to categories and collections - #3461 by @dominik-zeglen
- Use first and last name of a customer or staff member in UI - #3247 by @Bonifacy1, @dominik-zeglen
- Show error page if an object was not found - #3463 by @dominik-zeglen
- Fix simple product's inventory data saving bug - #3474 by @dominik-zeglen
- Replace `thumbnailUrl` with `thumbnail { url }` - #3484 by @dominik-zeglen
- Change "Feature on Homepage" switch behavior - #3481 by @dominik-zeglen
- Expand payment section in order view - #3502 by @dominik-zeglen
- Change TypeScript loader to speed up the build process - #3545 by @patrys

### Bugfixes

- Do not show `Pay For Order` if order is partly paid since partial payment is not supported - #3398 by @jxltom
- Fix attribute filters in the products category view - #3535 by @fowczarek
- Fix storybook dependencies conflict - #3544 by @dominik-zeglen

## 2.1.0

### API

- Change selected connection fields to lists - #3307 by @fowczarek
- Require pagination in connections - #3352 by @maarcingebala
- Replace Graphene view with a custom one - #3263 by @patrys
- Change `sortBy` parameter to use enum type - #3345 by @fowczarek
- Add `me` query to fetch data of a logged-in user - #3202, #3316 by @fowczarek
- Add `canFinalize` field to the Order type - #3356 by @fowczarek
- Extract resolvers and mutations to separate files - #3248 by @fowczarek
- Add VAT tax rates field to country - #3392 by @michaljelonek
- Allow creating orders without users - #3396 by @fowczarek

### Core

- Add Razorpay payment gatway - #3205 by @NyanKiyoshi
- Use standard tax rate as a default tax rate value - #3340 by @fowczarek
- Add description field to the Collection model - #3275 by @fowczarek
- Enforce the POST method on VAT rates fetching - #3337 by @NyanKiyoshi
- Generate thumbnails for category/collection background images - #3270 by @NyanKiyoshi
- Add warm-up support in product image creation mutation - #3276 by @NyanKiyoshi
- Fix error in the `populatedb` script when running it not from the project root - #3272 by @NyanKiyoshi
- Make Webpack rebuilds fast - #3290 by @patrys
- Skip installing Chromium to make deployment faster - #3227 by @jxltom
- Add default test runner - #3258 by @jxltom
- Add Transifex client to Pipfile - #3321 by @jxltom
- Remove additional pytest arguments in tox - #3338 by @jxltom
- Remove test warnings - #3339 by @jxltom
- Remove runtime warning when product has discount - #3310 by @jxltom
- Remove `django-graphene-jwt` warnings - #3228 by @jxltom
- Disable deprecated warnings - #3229 by @jxltom
- Add `AWS_S3_ENDPOINT_URL` setting to support DigitalOcean spaces. - #3281 by @hairychris
- Add `.gitattributes` file to hide diffs for generated files on Github - #3055 by @NyanKiyoshi
- Add database sequence reset to `populatedb` - #3406 by @michaljelonek
- Get authorized amount from succeeded auth transactions - #3417 by @jxltom
- Resort imports by `isort` - #3412 by @jxltom

### Dashboard 2.0

- Add confirmation modal when leaving view with unsaved changes - #3375 by @dominik-zeglen
- Add dialog loading and error states - #3359 by @dominik-zeglen
- Split paths and urls - #3350 by @dominik-zeglen
- Derive state from props in forms - #3360 by @dominik-zeglen
- Apply debounce to autocomplete fields - #3351 by @dominik-zeglen
- Use Apollo signatures - #3353 by @dominik-zeglen
- Add order note field in the order details view - #3346 by @dominik-zeglen
- Add app-wide progress bar - #3312 by @dominik-zeglen
- Ensure that all queries are built on top of TypedQuery - #3309 by @dominik-zeglen
- Close modal windows automatically - #3296 by @dominik-zeglen
- Move URLs to separate files - #3295 by @dominik-zeglen
- Add basic filters for products and orders list - #3237 by @Bonifacy1
- Fetch default currency from API - #3280 by @dominik-zeglen
- Add `displayName` property to components - #3238 by @Bonifacy1
- Add window titles - #3279 by @dominik-zeglen
- Add paginator component - #3265 by @dominik-zeglen
- Update Material UI to 3.6 - #3387 by @patrys
- Upgrade React, Apollo, Webpack and Babel - #3393 by @patrys
- Add pagination for required connections - #3411 by @dominik-zeglen

### Bugfixes

- Fix language codes - #3311 by @jxltom
- Fix resolving empty attributes list - #3293 by @maarcingebala
- Fix range filters not being applied - #3385 by @michaljelonek
- Remove timeout for updating image height - #3344 by @jxltom
- Return error if checkout was not found - #3289 by @maarcingebala
- Solve an auto-resize conflict between Materialize and medium-editor - #3367 by @adonig
- Fix calls to `ngettext_lazy` - #3380 by @patrys
- Filter preauthorized order from succeeded transactions - #3399 by @jxltom
- Fix incorrect country code in fixtures - #3349 by @bingimar
- Fix updating background image of a collection - #3362 by @fowczarek & @dominik-zeglen

### Docs

- Document settings related to generating thumbnails on demand - #3329 by @NyanKiyoshi
- Improve documentation for Heroku deployment - #3170 by @raybesiga
- Update documentation on Docker deployment - #3326 by @jxltom
- Document payment gateway configuration - #3376 by @NyanKiyoshi

## 2.0.0

### API

- Add mutation to delete a customer; add `isActive` field in `customerUpdate` mutation - #3177 by @maarcingebala
- Add mutations to manage authorization keys - #3082 by @maarcingebala
- Add queries for dashboard homepage - #3146 by @maarcingebala
- Allows user to unset homepage collection - #3140 by @oldPadavan
- Use enums as permission codes - #3095 by @the-bionic
- Return absolute image URLs - #3182 by @maarcingebala
- Add `backgroundImage` field to `CategoryInput` - #3153 by @oldPadavan
- Add `dateJoined` and `lastLogin` fields in `User` type - #3169 by @maarcingebala
- Separate `parent` input field from `CategoryInput` - #3150 by @akjanik
- Remove duplicated field in Order type - #3180 by @maarcingebala
- Handle empty `backgroundImage` field in API - #3159 by @maarcingebala
- Generate name-based slug in collection mutations - #3145 by @akjanik
- Remove products field from `collectionUpdate` mutation - #3141 by @oldPadavan
- Change `items` field in `Menu` type from connection to list - #3032 by @oldPadavan
- Make `Meta.description` required in `BaseMutation` - #3034 by @oldPadavan
- Apply `textwrap.dedent` to GraphQL descriptions - #3167 by @fowczarek

### Dashboard 2.0

- Add collection management - #3135 by @dominik-zeglen
- Add customer management - #3176 by @dominik-zeglen
- Add homepage view - #3155, #3178 by @Bonifacy1 and @dominik-zeglen
- Add product type management - #3052 by @dominik-zeglen
- Add site settings management - #3071 by @dominik-zeglen
- Escape node IDs in URLs - #3115 by @dominik-zeglen
- Restyle categories section - #3072 by @Bonifacy1

### Other

- Change relation between `ProductType` and `Attribute` models - #3097 by @maarcingebala
- Remove `quantity-allocated` generation in `populatedb` script - #3084 by @MartinSeibert
- Handle `Money` serialization - #3131 by @Pacu2
- Do not collect unnecessary static files - #3050 by @jxltom
- Remove host mounted volume in `docker-compose` - #3091 by @tiangolo
- Remove custom services names in `docker-compose` - #3092 by @tiangolo
- Replace COUNTRIES with countries.countries - #3079 by @neeraj1909
- Installing dev packages in docker since tests are needed - #3078 by @jxltom
- Remove comparing string in address-form-panel template - #3074 by @tomcio1205
- Move updating variant names to a Celery task - #3189 by @fowczarek

### Bugfixes

- Fix typo in `clean_input` method - #3100 by @the-bionic
- Fix typo in `ShippingMethod` model - #3099 by @the-bionic
- Remove duplicated variable declaration - #3094 by @the-bionic

### Docs

- Add createdb note to getting started for Windows - #3106 by @ajostergaard
- Update docs on pipenv - #3045 by @jxltom<|MERGE_RESOLUTION|>--- conflicted
+++ resolved
@@ -17,12 +17,9 @@
 
 - Reference attribute linking to product variants - #10468 by @IKarbowiak
 - Add base shipping price to `Order` - #10771 by @fowczarek
-<<<<<<< HEAD
+- Add new field `audience` to App manifest. If provided, App's JWT access token will have `aud` field. - #10845 by @korycins
 - GraphQL view no longer generates error logs when the HTTP request doesn't contain a GraphQL query - #10901 by @NyanKiyoshi
 
-=======
-- Add new field `audience` to App manifest. If provided, App's JWT access token will have `aud` field. - #10845 by @korycins
->>>>>>> 230490df
 ### GraphQL API
 
 - Add `taxExemptionManage` mutation - #10344 by @SzymJ
