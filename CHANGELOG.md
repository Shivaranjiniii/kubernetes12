--- conflicted
+++ resolved
@@ -52,14 +52,10 @@
 - Handle error raised by 0Auth when fetching token - #12672 by @IKarbowiakg
 - Fix adding new lines to draft order when existing line has deleted product - #12711 by @SzymJ
 - Upgrade checkout `complete_checkout` to assign guest checkout to account if exists - #12758 by @FremahA
-<<<<<<< HEAD
-- Remove `ENABLE_ACCOUNT_CONFIRMATION_BY_EMAIL` env variable from settings - ##12781 by @Szym
-- Update price resolvers - use `discounted_price` on `ProductChannelListing` and `ProductVariantChannelListing` channel listings to return the pricing - #12713 by @IKarbowiak
-=======
 - Remove `ENABLE_ACCOUNT_CONFIRMATION_BY_EMAIL` env variable from settings - ##12781 by @SzymJ
 - Match `Orders` to `User` when creating user using OIDC plugin. - #12863 by @kadewu
 - Allow defining a custom price in draft orders - #12855 by @KirillPlaksin
->>>>>>> 780ff3e5
+- Update price resolvers - use `discounted_price` on `ProductChannelListing` and `ProductVariantChannelListing` channel listings to return the pricing - #12713 by @IKarbowiak
 
 # 3.13.0
 
