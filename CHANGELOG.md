--- conflicted
+++ resolved
@@ -50,16 +50,13 @@
 - Fix failing product tasks when instances are removed - #7092 by @IKarbowiak
 - Catch invalid object ID and raise ValidationError - #7114 by @d-wysocki
 - Update GraphQL endpoint to only match exactly `/graphql/` without trailing characters - #7117 by @IKarbowiak
-<<<<<<< HEAD
 - Introduce traced_resolver decorator instead of graphene middleware - #7159 by @tomaszszymanski129
-=======
 - Fix failing export when exporting attribute without values - #7131 by @IKarbowiak
 - Extend Vatlayer functionalities - #7101 by @korycins:
     - Allow users to enter a list of exceptions (country ISO codes) that will use the source country rather than the destination country for tax purposes.
     - Allow users to enter a list of countries for which no VAT will be added.
 - Fix incorrect payment data for klarna - #7150 by @IKarbowiak
 - Drop deleted images from storage - #7129 by @IKarbowiak
->>>>>>> 8d230e2b
 
 ### Breaking
 - Multichannel MVP: Multicurrency - #6242 by @fowczarek @d-wysocki
