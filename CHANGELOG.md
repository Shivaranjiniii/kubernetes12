--- conflicted
+++ resolved
@@ -31,8 +31,5 @@
 - Fixed order-level discounts handling when using tax app for tax calculation - #16696 by @zedzior
 - Fixed bug when manual line discount doesn't override line-level vouchers - #16738 by @zedzior
 - Skipped obsolete payload save and cleanup for successful sync webhooks - #16632 by @cmiacz
-<<<<<<< HEAD
-- Fixed playground not displaying docs if api is hidden behind reverse proxy - #16810 by @jqob
-=======
 - Removed support for the django-debug-toolbar debugging tool and the `ENABLE_DEBUG_TOOLBAR` env variable - #16902 by @patrys
->>>>>>> 7d0eebce
+- Fixed playground not displaying docs if api is hidden behind reverse proxy - #16810 by @jqob