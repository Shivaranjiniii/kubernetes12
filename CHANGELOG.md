# Changelog

All notable, unreleased changes to this project will be documented in this file. For the released changes, please visit the [Releases](https://github.com/mirumee/saleor/releases) page.

# 3.1.0 [Unreleased]
- Extend app by `AppExtension` - #7701 by @korycins
- Deprecate interface field `PaymentData.reuse_source` - #7988 by @mateuszgrzyb
- Add ExternalNotificationTrigger mutation - #7821 by @mstrumeck
- Add Click&Collect feature - #7673 by @kuchichan
- Introduce swatch attributes - #7261 by @IKarbowiak
- Introduce gift card feature - #7827 by @IKarbowiak, @tomaszszymanski129
- Deprecate `setup_future_usage` from `checkoutComplete.paymentData` input - will be removed in Saleor 4.0 - #7994 by @mateuszgrzyb
- Possibility to pass metadata in input of `checkoutPaymentCreate` - #8076 by @mateuszgrzyb
- Fix shipping address issue in `availableCollectionPoints` resolver for checkout - #8143 by @kuchichan
- Improve draft orders and orders webhooks by @jakubkuc
- Fix cursor-based pagination in products search - #8011 by @rafalp
- Extend `accountRegister` mutation to consume first & last name - #8184 by @piotrgrundas
- Introduce sales / vouchers per product variant - #8064 by @kuchichan
- Introduce sales webhooks - #8157 @kuchichan
- Batch loads in queries for Apollo Federation - #8273 by @rafalp
- Reserve stocks for checkouts - #7589 by @rafalp
- Add `variant_selection` to `ProductAttributeAssign` operations - #8235 by @kuchichan
- Add query complexity limit to GraphQL API - #8526 by rafalp
- Add `quantity_limit_per_customer` field to ProductVariant #8405 by @kuchichan
- Optimize products stock availability filter - #8809 by @fowczarek
- Refactor attributes validation - #8905 by @IKarbowiak
  - in create mutations: require all required attributes
  - in update mutations: do not require providing any attributes; when any attribute is given, validate provided values.
- Do no allow using id for updating checkout and order metadata - #8906 by @IKarbowiak
- Fix crash when querying external shipping method's `translation` field - #8971 by @rafalp
- Add `COLLECTION_CREATED`, `COLLECTION_UPDATED`, `COLLECTION_DELETED` events and webhooks - #8974 by @rafalp
- Fix crash when too long translation strings were passed to `translate` mutations - #8942 by rafalp
- Make collections names non-unique - #8986 by @rafalp
- Add validation of unavailable products in the checkout. Mutations: `CheckoutShippingMethodUpdate`,
`CheckoutAddPromoCode`, `CheckoutPaymentCreate` will raise a ValidationError when product in the checkout is
unavailable - #8978 by @IKarbowiak
<<<<<<< HEAD
- Fix #8069 #9012 #7385 #7135 #7279 by renaming files for windows 10
=======
>>>>>>> 7b5c320e

# 3.0.0 [Unreleased]

- Improve draft orders and orders webhooks - #SALEOR-4008 by @jakubkuc
- Mark `X-` headers as deprecated and add headers without prefix. All deprecated headers will be removed in Saleor 4.0 - #8179 by @L3str4nge
    * X-Saleor-Event -> Saleor-Event
    * X-Saleor-Domain -> Saleor-Domain
    * X-Saleor-Signature -> Saleor-Signature
    * X-Saleor-HMAC-SHA256 -> Saleor-HMAC-SHA256
- Extend editorjs validator to accept blocks different than text - #SALEOR-3354 by @mociepka
- Add query contains only schema validation - #6827 by @fowczarek
- Add introspection caching - #6871 by @fowczarek
- Refactor plugins manager(add missing tracing, optimize imports, drop plugins manager from settings) - #6890 by @fowczarek
- Add CUSTOMER_UPDATED webhook, add addresses field to customer CUSTOMER_CREATED webhook - #6898 by @piotrgrundas
- Add missing span in PluginManager - #6900 by @fowczarek
- Fix Sentry reporting - #6902 by @fowczarek
- Fix removing page types in cleardb command - #6918 by @fowczarek
- Add possibility to apply discount to order/order line with status `DRAFT` - #6930 by @korycins
- Deprecate API fields `Order.discount`, `Order.discountName`, `Order.translatedDiscountName` - #6874 by @korycins
- Fix argument validation in page resolver - #6960 by @fowczarek
- Drop `data` field from checkout line model - #6961 by @fowczarek
- Add `PRODUCT_VARIANT_CREATED`, `PRODUCT_VARIANT_UPDATED`, `PRODUCT_VARIANT_DELETED` webhooks, fix attributes field for `PRODUCT_CREATED`, `PRODUCT_UPDATED` webhooks - #6963 by @piotrgrundas
- Fix `totalCount` on connection resolver without `first` or `last` - #6975 by @fowczarek
- Fix variant resolver on `DigitalContent` - #6983 by @fowczarek
- Fix race condition on `send_fulfillment-confirmation` - #6988 by @fowczarek
- Fix resolver by id and slug for product and product variant - #6985 by @d-wysocki
- Add optional support for reporting resource limits via a stub field in `shop` - #6967 by @NyanKiyoshi
- Allow to use `Bearer` as an authorization prefix - #6996 by @korycins
- Update checkout quantity when checkout lines are deleted - #7002 by @IKarbowiak
- Raise an error when the user is trying to sort products by rank without search - #7013 by @IKarbowiak
- Fix available shipping methods - return also weight methods without weight limits - #7021 by @IKarbowiak
- Remove redundant Opentracing spans - #6994 by @fowczarek
- Trigger `PRODUCT_UPDATED` webhook for collections and categories mutations - #7051 by @d-wysocki
- Support setting value for AttributeValue mutations - #7037 by @piotrgrundas
- Validate discount value for percentage vouchers and sales - #7033 by @d-wysocki
- Optimize children field on Category type - #7045 by @IKarbowiak
- Added support for querying objects by metadata fields - #6683 by @LeOndaz, #7421 by @korycins
- Add rich text attribute input - #7059 by @piotrgrundas
- Avoid using `get_plugins_manager` method - #7052 by @IKarbowiak
- Add field `languageCode` to types: `AccountInput`, `AccountRegisterInput`, `CheckoutCreateInput`, `CustomerInput`, `Order`, `User`. Add field `languageCodeEnum` to `Order` type. Add new mutation `CheckoutLanguageCodeUpdate`. Deprecate field `Order.languageCode`.  - #6609 by @korycins
- Add benchmarks for triggered product and variants webhooks - #7061 by @d-wysocki
- Extend `Transaction` type with gateway response and `Payment` type with filter - #7062 by @IKarbowiak
- Fix invalid tax rates for lines - #7058 by @IKarbowiak
- Allow seeing unconfirmed orders - #7072 by @IKarbowiak
- Raise GraphQLError when too big integer value is provided - #7076 by @IKarbowiak
- Do not update draft order addresses when user is changing - #7088 by @IKarbowiak
- Recalculate draft order when product/variant was deleted - #7085 by @d-wysocki
- Added validation for `DraftOrderCreate` with negative quantity line - #7085 by @d-wysocki
- Remove html tags from product description_plaintext - #7094 by @d-wysocki
- Performance upgrade on orders query with shipping and billing addresses - #7083 by @tomaszszymanski129
- Performance upgrade on orders query with payment status - #7125 by @tomaszszymanski129
- Performance upgrade on orders query with events - #7120 by @tomaszszymanski129
- Performance upgrade on orders query with `user` and `userEmail` fields - #7091 by @tomaszszymanski129
- Fix dataloader for fetching checkout info - #7084 by @IKarbowiak
- Update also draft order line total price after getting the unit price from plugin - #7080 by @IKarbowiak
- Fix failing product tasks when instances are removed - #7092 by @IKarbowiak
- Catch invalid object ID and raise ValidationError - #7114 by @d-wysocki
- Update GraphQL endpoint to only match exactly `/graphql/` without trailing characters - #7117 by @IKarbowiak
- Introduce traced_resolver decorator instead of graphene middleware - #7159 by @tomaszszymanski129
- Fix failing export when exporting attribute without values - #7131 by @IKarbowiak
- Extend Vatlayer functionalities - #7101 by @korycins:
    - Allow users to enter a list of exceptions (country ISO codes) that will use the source country rather than the destination country for tax purposes.
    - Allow users to enter a list of countries for which no VAT will be added.
- Allow passing metadata to `accountRegister` mutation - #7152 by @piotrgrundas
- Fix incorrect payment data for klarna - #7150 by @IKarbowiak
- Drop deleted images from storage - #7129 by @IKarbowiak
- Fix core sorting on related fields - #7195 by @tomaszszymanski129
- Fix variants dataloaders when querying with default channel - #7206 by @tomaszszymanski129
- Performance upgrade on orders query with `subtotal` field - #7174 by @tomaszszymanski129
- Performance upgrade on orders query with `actions` field - #7175 by @tomaszszymanski129
- Performance upgrade on orders query with `totalAuthorized` field - #7170 by @tomaszszymanski129
- Fix export with empty assignment values - #7207 by @IKarbowiak
- Change exported file name - #7218 by @IKarbowiak
- Performance upgrade on `OrderLine` type with `thumbnail` field - #7224 by @tomaszszymanski129
- Use GraphQL IDs instead of database IDs in export - #7240 by @IKarbowiak
- Fix draft order tax mismatch - #7226 by @IKarbowiak
  - Introduce `calculate_order_line_total` plugin method
- Update core logging for better Celery tasks handling - #7251 by @tomaszszymanski129
- Raise ValidationError when refund cannot be performed - #7260 by @IKarbowiak
- Extend order with origin and original order values - #7326 by @IKarbowiak
- Fix customer addresses missing after customer creation - #7327 by @tomaszszymanski129
- Extend order webhook payload with fulfillment fields - #7364, #7347 by @korycins
  - fulfillments extended with:
    - total_refund_amount
    - shipping_refund_amount
    - lines
  - fulfillment lines extended with:
    - total_price_net_amount
    - total_price_gross_amount
    - undiscounted_unit_price_net
    - undiscounted_unit_price_gross
    - unit_price_net
- Extend order payload with undiscounted prices and add psp_reference to payment model - #7339 by @IKarbowiak
  - order payload extended with the following fields:
    - `undiscounted_total_net_amount`
    - `undiscounted_total_gross_amount`
    - `psp_reference` on `payment`
  - order lines extended with:
    - `undiscounted_unit_price_net_amount`
    - `undiscounted_unit_price_gross_amount`
    - `undiscounted_total_price_net_amount`
    - `undiscounted_total_price_gross_amount`
- Copy metadata fields when creating reissue - #7358 by @IKarbowiak
- Add payment webhooks - #7044 by @maarcingebala
- Fix invoice generation - #7376 by @tomaszszymanski129
- Allow defining only one field in translations - #7363 by @IKarbowiak
- Trigger `checkout_updated` hook for checkout meta mutations - #7392 by @maarcingebala
- Optimize `inputType` resolver on `AttributeValue` type - 7396 by @tomaszszymanski129
- Allow filtering pages by ids - #7393 by @IKarbowiak
- Refactor account filters - 7419 by @tomaszszymanski129
- Fix validate `min_spent` on vouchers to use net or gross value depends on `settings.display_gross_prices` - #7408 by @d-wysocki
- Fix invoice generation - #7376 by tomaszszymanski129
- Unify channel ID params #7378
  - targetChannel from ChannelDeleteInput changed to channelId
  - `channel` from `DraftOrderCreateInput` changed to channelId
  - `channel` from `DraftOrderInput` changed to channelId
  - `channel` from `pluginUpdate` changed to channelId
- Compress celery tasks related with `user_emails` and `webhooks`  - #7445 by d-wysocki
- Order events performance - #7424 by tomaszszymanski129
- Add hash to uploading images #7453 by @IKarbowiak
- Add file format validation for uploaded images - #7447 by @IKarbowiak
- Add boolean attributes - #7454 by @piotrgrundas
- Fix attaching params for address form errors - #7485 by @IKarbowiak
- Update draft order validation - #7253 by @IKarbowiak
  - Extend Order type with errors: [OrderError!]! field
  - Create tasks for deleting order lines by deleting products or variants
- Fix doubled checkout total price for one line and zero shipping price - #7532 by @IKarbowiak
- Deprecate nested objects in TranslatableContent types - #7522 by @IKarbowiak
- Fix performance for User type on resolvers: orders, gift cards, events - #7574 by @tomaszszymanski129
- Fix failing account mutations for app - #7569 by @IKarbowiak
- Introduce `event_payload` to webhook tasks - #8227 by @jakubkuc
- Modify order of auth middleware calls - #7572 by @tomaszszymanski129
- Add app support for events - #7622 by @IKarbowiak
- Fulfillment confirmation - #7675 by @tomaszszymanski129
- Add date & date time attributes - #7500 by @piotrgrundas
- Add `withChoices` flag for Attribute type - #7733 by @dexon44
- Drop assigning cheapest shipping method in checkout - #7767 by @maarcingebala
- Add `product_id`, `product_variant_id`, `attribute_id` and `page_id` when it's possible for `AttributeValue` translations webhook. - #7783 by @fowczarek
- Deprecate `query` argument in `sales` and `vouchers` queries - #7806 by @maarcingebala
- Allow translating objects by translatable content ID - #7803 by @maarcingebala
- Add `page_type_id` when it's possible for `AttributeValue` translations webhook. - #7825 by @fowczarek
- Optimize available quantity loader. - #7802 by @fowczarek
- Configure a periodic task for removing empty allocations - #7885 by @fowczarek
- Add webhooks for stock changes: `PRODUCT_VARIANT_OUT_OF_STOCK` and `PRODUCT_VARIANT_BACK_IN_STOCK`  - #7590 by @mstrumeck
- Allow impersonating user by an app/staff - #7754 by @korycins:
  - Add `customerId` to `checkoutCustomerAttach` mutation
  - Add new permision `IMPERSONATE_USER`
  - Handle `SameSite` cookie attribute in jwt refresh token middleware - #8209 by @jakubkuc
- Add workaround for failing Avatax when line has price 0 - #8610 by @korycins
- Add option to set tax code for shipping in Avatax configuration view - #8596 by @korycins
- Fix Avalara tax fetching from cache - #8647 by @fowczarek
- Implement database read replicas - #8516, #8751 by @fowczarek
- Propagate sale and voucher discounts over specific lines - #8793 by @korycins
  - The created order lines from checkout will now have fulfilled all undiscounted fields with a default price value
  (without any discounts).
  - Order line will now include a voucher discount (in the case when the voucher is for specific products or have a
  flag apply_once_per_order). In that case `Order.discounts` will not have a relation to `OrderDiscount` object.
  - Webhook payload for `OrderLine` will now include two new fields `sale_id` (graphql's ID of applied sale) and
  `voucher_code` (code of the valid voucher applied to this line).
  - When any sale or voucher discount was applied, `line.discount_reason` will be fulfilled.
  - New interface for handling more data for prices: `PricesData` and `TaxedPricesData` used in checkout calculations
  and in plugins/pluginManager.
- Attach sale discount info to the line when adding variant to order - #8821 by @IKarbowiak
  - Rename checkout interfaces: `CheckoutTaxedPricesData` instead of `TaxedPricesData`
  and `CheckoutPricesData` instead of `PricesData`
  - New interface for handling more data for prices: `OrderTaxedPricesData` used in plugins/pluginManager.
- Fix incorrect handling of unavailable products in checkout - #8978 by @IKarbowiak
- Revert the additional validation for unavailable products introduced in #8978 - #9119 by @korycins

### Breaking
- Multichannel MVP: Multicurrency - #6242 by @fowczarek @d-wysocki
- Drop deprecated meta mutations - #6422 by @maarcingebala
- Drop deprecated service accounts and webhooks API - #6431 by @maarcingebala
- Drop deprecated fields from the `ProductVariant` type: `quantity`, `quantityAllocated`, `stockQuantity`, `isAvailable` - #6436 by @maarcingebala
- Drop authorization keys API - #6631 by @maarcingebala
- Drop `type` field from `AttributeValue` type - #6710 by @IKarbowiak
- Drop `apply_taxes_to_shipping_price_range` plugin hook - #6746 by @maarcingebala
- Drop `CHECKOUT_QUANTITY_CHANGED` webhook - #6797 by @d-wysocki
- Drop deprecated `taxRate` field from `ProductType` - #6795 by @d-wysocki
- Unconfirmed order manipulation - #6829 by @tomaszszymanski129
  - Remove mutations for draft order lines manipulation: `draftOrderLinesCreate`, `draftOrderLineDelete`, `draftOrderLineUpdate`
  - Use `orderLinesCreate`, `orderLineDelete`, `orderLineUpdate` mutations instead.
  - Order events enums `DRAFT_ADDED_PRODUCTS` and `DRAFT_REMOVED_PRODUCTS` are now `ADDED_PRODUCTS` and `REMOVED_PRODUCTS`
- Email interface as a plugin - #6301 by @korycins
- Remove resolving user's location from GeoIP; drop `PaymentInput.billingAddress` input field - #6784 by @maarcingebala
- Change the payload of the order webhook to handle discounts list, added fields: `Order.discounts`,
`OrderLine.unit_discount_amount`,`OrderLine.unit_discount_type`, `OrderLine.unit_discount_reason` , remove fields:
`Order.discount_amount`, `Order.discount_name`, `Order.translated_discount_name`- #6874 by @korycins
- Update checkout performance - introduce `CheckoutInfo` data class - #6958 by @IKarbowiak; Introduced changes in plugin methods definitions:
  - in the following methods, the `checkout` parameter changed to `checkout_info`:
    - `calculate_checkout_total`
    - `calculate_checkout_subtotal`
    - `calculate_checkout_shipping`
    - `get_checkout_shipping_tax_rate`
    - `calculate_checkout_line_total`
    - `calculate_checkout_line_unit_price`
    - `get_checkout_line_tax_rate`
    - `preprocess_order_creation`
  - additionally, `preprocess_order_creation` was extend with `lines_info` parameter
- Fix Avalara caching - #7036 by @fowczarek;
 - Introduced changes in plugin methods definitions:
    - `calculate_checkout_line_total`  was extended with `lines` parameter
    - `calculate_checkout_line_unit_price`  was extended with `lines` parameter
    - `get_checkout_line_tax_rate`  was extended with `lines` parameter
  To get proper taxes we should always send the whole checkout to Avalara.
- Remove triggering a webhook event `PRODUCT_UPDATED`  when calling `ProductVariantCreate` mutation.  Use `PRODUCT_VARIANT_CREATED` instead - #6963 by @piotrgrundas
- Remove triggering a webhook event `PRODUCT_UPDATED` when calling  `ProductVariantChannelListingUpdate` mutation. Use `PRODUCT_VARIANT_UPDATED` instead - #6963 by @piotrgrundas
- Refactor listing payment gateways - #7050 by @maarcingebala. Breaking changes in plugin methods: removed `get_payment_gateway` and `get_payment_gateway_for_checkout`; instead `get_payment_gateways` was added.
- Change error class in `CollectionBulkDelete` to `CollectionErrors` - #7061 by @d-wysocki
- Fix doubling price in checkout for products without tax - #7056 by @IKarbowiak
  - Introduce changes in plugins method:
    - `calculate_checkout_subtotal` has been dropped from plugins, for correct subtotal calculation, `calculate_checkout_line_total` must be set (manager method for calculating checkout subtotal uses `calculate_checkout_line_total` method)
- Make `order` property of invoice webhook payload contain order instead of order lines - #7081 by @pdblaszczyk
  - Affected webhook events: `INVOICE_REQUESTED`, `INVOICE_SENT`, `INVOICE_DELETED`
- Make quantity field on `StockInput` required - #7082 by @IKarbowiak
- Extend plugins manager to configure plugins for each plugins - #7198 by @korycins:
  - Introduce changes in API:
    - `paymentInitialize` - add `channel` parameter. Optional when only one  channel exists.
    - `pluginUpdate` - add `channel` parameter.
    - `availablePaymentGateways` - add `channel` parameter.
    - `storedPaymentSources` - add `channel` parameter.
    - `requestPasswordReset` - add `channel` parameter.
    - `requestEmailChange` - add `channel` parameter.
    - `confirmEmailChange` - add `channel` parameter.
    - `accountRequestDeletion` - add `channel` parameter.
    - change structure of type `Plugin`:
      - add `globalConfiguration` field for storing configuration when a plugin is globally configured
      - add `channelConfigurations` field for storing plugin configuration for each channel
      - removed `configuration` field, use `globalConfiguration` and `channelConfigurations` instead
    - change structure of input `PluginFilterInput`:
      - add `statusInChannels` field
      - add `type` field
      - removed `active` field. Use `statusInChannels` instead
  - Change plugin webhook endpoint - #7332 by @korycins.
    - Use /plugins/channel/<channel_slug>/<plugin_id> for plugins with channel configuration
    - Use /plugins/global/<plugin_id> for plugins with global configuration
    - Remove /plugin/<plugin_id> endpoint

- Add description to shipping method - #7116 by @IKarbowiak
  - `ShippingMethod` was extended with `description` field.
  - `ShippingPriceInput` was extended with `description` field
  - Extended `shippingPriceUpdate`, `shippingPriceCreate` mutation to add/edit description
  - Input field in `shippingPriceTranslate` changed to `ShippingPriceTranslationInput`
- Drop deprecated queries and mutations - #7199 by @IKarbowiak
  - drop `url` field from `Category` type
  - drop `url` field from `Category` type
  - drop `url` field from `Product` type
  - drop `localized` fild from `Money` type
  - drop `permissions` field from `User` type
  - drop `navigation` field from `Shop` type
  - drop `isActive` from `AppInput`
  - drop `value` from `AttributeInput`
  - drop `customerId` from `checkoutCustomerAttach`
  - drop `stockAvailability` argument from `products` query
  - drop `created` and `status` arguments from `orders` query
  - drop `created` argument from `draftOrders` query
  - drop `productType` from `ProductFilter`
  - deprecate mutations' `<name>Errors`, typed `errors` fields and remove deprecation
- Add channel data to Order webhook - #7299 by @krzysztofwolski
- Deprecated Stripe plugin - will be removed in Saleor 4.0
  - rename `StripeGatewayPlugin` to `DeprecatedStripeGatewayPlugin`.
  - introduce new `StripeGatewayPlugin` plugin.

- Always create new checkout in `checkoutCreate` mutation - #7318 by @IKarbowiak
  - deprecate `created` return field on `checkoutCreate` mutation
- Return empty values list for attribute without choices - #7394 by @fowczarek
  - `values` for attributes without choices from now are empty list.
  - attributes with choices - `DROPDOWN` and `MULTISELECT`
  - attributes without choices - `FILE`, `REFERENCE`, `NUMERIC` and `RICH_TEXT`
- Unify checkout identifier in checkout mutations and queries - #7511 by @IKarbowiak
- Use root level channel argument for filtering and sorting - #7374 by @IKarbowiak
  - drop `channel` field from filters and sorters
- Drop top-level `checkoutLine` query from the schema with related resolver, use `checkout` query instead - #7623 by @dexon44
- Make SKU an optional field on `ProductVariant` - #7633 by @rafalp
- Change metadata mutations to use token for order and checkout as identifier - #8426 by @IKarbowiak
  - After changes, using the order `id` for changing order metadata is deprecated
- Propagate sale and voucher discounts over specific lines - #8793 by @korycins
  - Use a new interface for response received from plugins/pluginManager. Methods `calculate_checkout_line_unit_price`
  and `calculate_checkout_line_total` returns `TaxedPricesData` instead of `TaxedMoney`.
- Attach sale discount info to the line when adding variant to order - #8821 by @IKarbowiak
  - Use a new interface for the response received from plugins/pluginManager.
  Methods `calculate_order_line_unit` and `calculate_order_line_total` returns
  `OrderTaxedPricesData` instead of `TaxedMoney`.
  - Rename checkout interfaces: `CheckoutTaxedPricesData` instead of `TaxedPricesData`
  and `CheckoutPricesData` instead of `PricesData`
- Do no allow using `id` for updating checkout and order metadata - #8906 by @IKarbowiak
  - Use `token` instead
- Sign JWT tokens with RS256 instead of HS256 - #7990 by @korycins

### Other

- Fix creating translations with app - #6804 by @krzysztofwolski
- Add possibility to provide external payment ID during the conversion draft order to order - #6320 by @korycins
- Add basic rating for `Products` - #6284 by @korycins
- Add metadata to shipping zones and shipping methods - #6340 by @maarcingebala
- Add Page Types - #6261 by @IKarbowiak
- Migrate draftjs content to editorjs format - #6430 by @IKarbowiak
- Add editorjs sanitizer - #6456 by @IKarbowiak
- Add generic FileUpload mutation - #6470 by @IKarbowiak
- Order confirmation backend - #6498 by @tomaszszymanski129
- Fix password reset request - #6351 by @Manfred-Madelaine-pro, Ambroise and Pierre
- Refund products support - #6530 by @korycins
- Add possibility to exclude products from shipping method - #6506 by @korycins
- Add availableShippingMethods to the Shop type - #6551 by @IKarbowiak
- Add delivery time to shipping method - #6564 by @IKarbowiak
- Introduce file attributes - #6568 by @IKarbowiak
- Shipping zone description - #6653 by @tomaszszymanski129
- Add metadata to menu and menu item - #6648 by @tomaszszymanski129
- Get tax rate from plugins - #6649 by @IKarbowiak
- Added support for querying user by email - #6632 @LeOndaz
- Add order shipping tax rate - #6678 by @IKarbowiak
- Deprecate field `descriptionJSON` from `Product`, `Category`, `Collection` and field `contentJSON` from `Page` - #6692 by @d-wysocki
- Fix products visibility - #6704 by @IKarbowiak
- Introduce page reference attributes - #6624 by @IKarbowiak
- Introduce product reference attributes - #6711 by @IKarbowiak
- Add metadata to warehouse - #6727 by @d-wysocki
- Add page webhooks: `PAGE_CREATED`, `PAGE_UPDATED` and `PAGE_DELETED` - #6787 by @d-wysocki
- Introduce numeric attributes - #6790 by @IKarbowiak
- Add `PRODUCT_DELETED` webhook - #6794 by @d-wysocki
- Fix `product_updated` and `product_created` webhooks - #6798 by @d-wysocki
- Add interface for integrating the auth plugins - #6799 by @korycins
- Fix page `contentJson` field to return JSON - #6832 by @d-wysocki
- Add SendgridPlugin - #6793 by @korycins
- Add SearchRank to search product by name and description. New enum added to `ProductOrderField` - `RANK` - which returns results sorted by search rank - #6872 by @d-wysocki
- Allocate stocks for order lines in a bulk way - #6877 by @IKarbowiak
- Add product description_plaintext to populatedb - #6894 by @d-wysocki
- Add uploading video URLs to product's gallery - #6838 by @GrzegorzDerdak
- Deallocate stocks for order lines in a bulk way - #6896 by @IKarbowiak
- Prevent negative available quantity - #6897 by @d-wysocki
- Fix CheckoutLinesInfoByCheckoutTokenLoader dataloader - #6929 by @IKarbowiak
- Change the `app` query to return info about the currently authenticated app - #6928 by @d-wysocki
- Add default sorting by rank for search products - #6936 by @d-wysocki
- Fix exporting product description to xlsx - #6959 by @IKarbowiak
- Add `Shop.version` field to query API version - #6980 by @maarcingebala
- Return empty results when filtering by non-existing attribute - #7025 by @maarcingebala
- Add new authorization header `Authorization-Bearer` - #6998 by @korycins
- Add field `paymentMethodType` to `Payment` object - #7073 by @korycins
- Unify Warehouse Address API - #7481 by @d-wysocki
    - deprecate `companyName` on `Warehouse` type
    - remove `companyName` on `WarehouseInput` type
    - remove `WarehouseAddressInput` on `WarehouseUpdateInput` and `WarehouseCreateInput`, and change it to `AddressInput`
- Fix passing incorrect customer email to payment gateways - #7486 by @korycins
- Add HTTP meta tag for Content-Security-Policy in GraphQL Playground - #7662 by @NyanKiyoshi

# 2.11.1

- Add support for Apple Pay on the web - #6466 by @korycins

## 2.11.0

### Features

- Add products export - #5255 by @IKarbowiak
- Add external apps support - #5767 by @korycins
- Invoices backend - #5732 by @tomaszszymanski129
- Adyen drop-in integration - #5914 by @korycins, @IKarbowiak
- Add a callback view to plugins - #5884 by @korycins
- Support pushing webhook events to message queues - #5940 by @patrys, @korycins
- Send a confirmation email when the order is canceled or refunded - #6017
- No secure cookie in debug mode - #6082 by @patrys, @orzechdev
- Add searchable and available for purchase flags to product - #6060 by @IKarbowiak
- Add `TotalPrice` to `OrderLine` - #6068 @fowczarek
- Add `PRODUCT_UPDATED` webhook event - #6100 by @tomaszszymanski129
- Search orders by GraphQL payment ID - #6135 by @korycins
- Search orders by a custom key provided by payment gateway - #6135 by @korycins
- Add ability to set a default product variant - #6140 by @tomaszszymanski129
- Allow product variants to be sortable - #6138 by @tomaszszymanski129
- Allow fetching stocks for staff users only with `MANAGE_ORDERS` permissions - #6139 by @fowczarek
- Add filtering to `ProductVariants` query and option to fetch variant by SKU in `ProductVariant` query - #6190 by @fowczarek
- Add filtering by Product IDs to `products` query - #6224 by @GrzegorzDerdak
- Add `change_currency` command - #6016 by @maarcingebala
- Add dummy credit card payment - #5822 by @IKarbowiak
- Add custom implementation of UUID scalar - #5646 by @koradon
- Add `AppTokenVerify` mutation - #5716 by @korycins

### Breaking Changes

- Refactored JWT support. Requires handling of JWT token in the storefront (a case when the backend returns the exception about the invalid token). - #5734, #5816 by @korycins
- New logging setup will now output JSON logs in production mode for ease of feeding them into log collection systems like Logstash or CloudWatch Logs - #5699 by @patrys
- Deprecate `WebhookEventType.CHECKOUT_QUANTITY_CHANGED` - #5837 by @korycins
- Anonymize and update order and payment fields; drop `PaymentSecureConfirm` mutation, drop Payment type fields: `extraData`, `billingAddress`, `billingEmail`, drop `gatewayResponse` from `Transaction` type - #5926 by @IKarbowiak
- Switch the HTTP stack from WSGI to ASGI based on Uvicorn - #5960 by @patrys
- Add `MANAGE_PRODUCT_TYPES_AND_ATTRIBUTES` permission, which is now required to access all attributes and product types related mutations - #6219 by @IKarbowiak

### Fixes

- Fix payment fields in order payload for webhooks - #5862 by @korycins
- Fix specific product voucher in draft orders - #5727 by @fowczarek
- Explicit country assignment in default shipping zones - #5736 by @maarcingebala
- Drop `json_content` field from the `Menu` model - #5761 by @maarcingebala
- Strip warehouse name in mutations - #5766 by @koradon
- Add missing order events during checkout flow - #5684 by @koradon
- Update Google Merchant to get tax rate based by plugin manager - #5823 by @gabmartinez
- Allow unicode in slug fields - #5877 by @IKarbowiak
- Fix empty plugin object result after `PluginUpdate` mutation - #5968 by @gabmartinez
- Allow finishing checkout when price amount is 0 - #6064 by @IKarbowiak
- Fix incorrect tax calculation for Avatax - #6035 by @korycins
- Fix incorrect calculation of subtotal with active Avatax - #6035 by @korycins
- Fix incorrect assignment of tax code for Avatax - #6035 by @korycins
- Do not allow negative product price - #6091 by @IKarbowiak
- Handle None as attribute value - #6092 by @IKarbowiak
- Fix for calling `order_created` before the order was saved - #6095 by @korycins
- Update default decimal places - #6098 by @IKarbowiak
- Avoid assigning the same pictures twice to a variant - #6112 by @IKarbowiak
- Fix crashing system when Avalara is improperly configured - #6117 by @IKarbowiak
- Fix for failing finalising draft order - #6133 by @korycins
- Remove corresponding draft order lines when variant is removing - #6119 by @IKarbowiak
- Update required perms for apps management - #6173 by @IKarbowiak
- Raise an error for an empty key in metadata - #6176 by @IKarbowiak
- Add attributes to product error - #6181 by @IKarbowiak
- Allow to add product variant with 0 price to draft order - #6189 by @IKarbowiak
- Fix deleting product when default variant is deleted - #6186 by @IKarbowiak
- Fix get unpublished products, product variants and collection as app - #6194 by @fowczarek
- Set `OrderFulfillStockInput` fields as required - #6196 by @IKarbowiak
- Fix attribute filtering by categories and collections - #6214 by @fowczarek
- Fix `is_visible` when `publication_date` is today - #6225 by @korycins
- Fix filtering products by multiple attributes - #6215 by @GrzegorzDerdak
- Add attributes validation while creating/updating a product's variant - #6269 by @GrzegorzDerdak
- Add metadata to page model - #6292 by @dominik-zeglen
- Fix for unnecessary attributes validation while updating simple product - #6300 by @GrzegorzDerdak
- Include order line total price to webhook payload - #6354 by @korycins
- Fix for fulfilling an order when product quantity equals allocated quantity - #6333 by @GrzegorzDerdak
- Fix for the ability to filter products on collection - #6363 by @GrzegorzDerdak

## 2.10.2

- Add command to change currencies in the database - #5906 by @d-wysocki

## 2.10.1

- Fix multiplied stock quantity - #5675 by @fowczarek
- Fix invalid allocation after migration - #5678 by @fowczarek
- Fix order mutations as app - #5680 by @fowczarek
- Prevent creating checkout/draft order with unpublished product - #5676 by @d-wysocki

## 2.10.0

- OpenTracing support - #5188 by @tomaszszymanski129
- Account confirmation email - #5126 by @tomaszszymanski129
- Relocate `Checkout` and `CheckoutLine` methods into separate module and update checkout related plugins to use them - #4980 by @krzysztofwolski
- Fix problem with free shipping voucher - #4942 by @IKarbowiak
- Add sub-categories to random data - #4949 by @IKarbowiak
- Deprecate `localized` field in Money type - #4952 by @IKarbowiak
- Fix for shipping API not applying taxes - #4913 by @kswiatek92
- Query object translation with only `manage_translation` permission - #4914 by @fowczarek
- Add customer note to draft orders API - #4973 by @IKarbowiak
- Allow to delete category and leave products - #4970 by @IKarbowiak
- Remove thumbnail generation from migration - #3494 by @kswiatek92
- Rename 'shipping_date' field in fulfillment model to 'created' - #2433 by @kswiatek92
- Reduce number of queries for 'checkoutComplete' mutation - #4989 by @IKarbowiak
- Force PyTest to ignore the environment variable containing the Django settings module - #4992 by @NyanKiyoshi
- Extend JWT token payload with user information - #4987 by @salwator
- Optimize the queries for product list in the dashboard - #4995 by @IKarbowiak
- Drop dashboard 1.0 - #5000 by @IKarbowiak
- Fixed serialization error on weight fields when running `loaddata` and `dumpdb` - #5005 by @NyanKiyoshi
- Fixed JSON encoding error on Google Analytics reporting - #5004 by @NyanKiyoshi
- Create custom field to translation, use new translation types in translations query - #5007 by @fowczarek
- Take allocated stock into account in `StockAvailability` filter - #5019 by @simonbru
- Generate matching postal codes for US addresses - #5033 by @maarcingebala
- Update debug toolbar - #5032 by @IKarbowiak
- Allow staff member to receive notification about customers orders - #4993 by @kswiatek92
- Add user's global id to the JWT payload - #5039 by @salwator
- Make middleware path resolving lazy - #5041 by @NyanKiyoshi
- Generate slug on saving the attribute value - #5055 by @fowczarek
- Fix order status after order update - #5072 by @fowczarek
- Extend top-level connection resolvers with ability to sort results - #5018 by @fowczarek
- Drop storefront 1.0 - #5043 by @IKarbowiak
- Replace permissions strings with enums - #5038 by @kswiatek92
- Remove gateways forms and templates - #5075 by @IKarbowiak
- Add `Wishlist` models and GraphQL endpoints - #5021 by @derenio
- Remove deprecated code - #5107 by @IKarbowiak
- Fix voucher start date filtering - #5133 by @dominik-zeglen
- Search by sku in products query - #5117 by @fowczarek
- Send fulfillment update email - #5118 by @IKarbowiak
- Add address query - #5148 by @kswiatek92
- Add `checkout_quantity_changed` webhook - #5042 by @derenio
- Remove unnecessary `manage_orders` permission - #5142 by @kswiatek92
- Mutation to change the user email - #5076 by @kswiatek92
- Add MyPy checks - #5150 by @IKarbowiak
- Move extracting user or service account to utils - #5152 by @kswiatek92
- Deprecate order status/created arguments - #5076 by @kswiatek92
- Fix getting title field in page mutations #5160 by @maarcingebala
- Copy public and private metadata from the checkout to the order upon creation - #5165 by @dankolbman
- Add warehouses and stocks- #4986 by @szewczykmira
- Add permission groups - #5176, #5513 by @IKarbowiak
- Drop `gettext` occurrences - #5189 by @IKarbowiak
- Fix `product_created` webhook - #5187 by @dzkb
- Drop unused resolver `resolve_availability` - #5190 by @maarcingebala
- Fix permission for `checkoutCustomerAttach` mutation - #5192 by @maarcingebala
- Restrict access to user field - #5194 by @maarcingebala
- Unify permission for service account API client in test - #5197 by @fowczarek
- Add additional confirmation step to `checkoutComplete` mutation - #5179 by @salwator
- Allow sorting warehouses by name - #5211 by @dominik-zeglen
- Add anonymization to GraphQL's `webhookSamplePayload` endpoint - #5161 @derenio
- Add slug to `Warehouse`, `Product` and `ProductType` models - #5196 by @IKarbowiak
- Add mutation for assigning, unassigning shipping zones to warehouse - #5217 by @kswiatek92
- Fix passing addresses to `PaymentData` objects - #5223 by @maarcingebala
- Return `null` when querying `me` as an anonymous user - #5231 by @maarcingebala
- Added `PLAYGROUND_ENABLED` environment variable/setting to allow to enable the GraphQL playground when `DEBUG` is disabled - #5254 by @NyanKiyoshi
- Fix access to order query when request from service account - #5258 by @fowczarek
- Customer shouldn't be able to see draft orders by token - #5259 by @fowczarek
- Customer shouldn't be able to query checkout with another customer - #5268 by @fowczarek
- Added integration support of Jaeger Tracing - #5282 by @NyanKiyoshi
- Return `null` when querying `me` as an anonymous user - #5231 as @maarcingebala
- Add `fulfillment created` webhook - @szewczykmira
- Unify metadata API - #5178 by @fowczarek
- Add compiled versions of emails to the repository - #5260 by @tomaszszymanski129
- Add required prop to fields where applicable - #5293 by @dominik-zeglen
- Drop `get_absolute_url` methods - #5299 by @IKarbowiak
- Add `--force` flag to `cleardb` command - #5302 by @maarcingebala
- Require non-empty message in `orderAddNote` mutation - #5316 by @maarcingebala
- Stock management refactor - #5323 by @IKarbowiak
- Add discount error codes - #5348 by @IKarbowiak
- Add benchmarks to checkout mutations - #5339 by @fowczarek
- Add pagination tests - #5363 by @fowczarek
- Add ability to assign multiple warehouses in mutations to create/update a shipping zone - #5399 by @fowczarek
- Add filter by ids to the `warehouses` query - #5414 by @fowczarek
- Add shipping rate price validation - #5411 by @kswiatek92
- Remove unused settings and environment variables - #5420 by @maarcingebala
- Add product price validation - #5413 by @kswiatek92
- Add attribute validation to `attributeAssign` mutation - #5423 by @kswiatek92
- Add possibility to update/delete more than one item in metadata - #5446 by @koradon
- Check if image exists before validating - #5425 by @kswiatek92
- Fix warehouses query not working without id - #5441 by @koradon
- Add `accountErrors` to `CreateToken` mutation - #5437, #5465 by @koradon
- Raise `GraphQLError` if filter has invalid IDs - #5460 by @gabmartinez
- Use `AccountErrorCode.INVALID_CREDENTIALS` instead of `INVALID_PASSWORD` - #5495 by @koradon
- Add tests for pagination - #5468 by @koradon
- Add `Job` abstract model and interface - #5510 by @IKarbowiak
- Refactor implementation of allocation - #5445 by @fowczarek
- Fix `WeightScalar` - #5530 by @koradon
- Add `OrderFulfill` mutation - #5525 by @fowczarek
- Add "It Works" page - #5494 by @IKarbowiak and @dominik-zeglen
- Extend errors in `OrderFulfill` mutation - #5553 by @fowczarek
- Refactor `OrderCancel` mutation for multiple warehouses - #5554 by @fowczarek
- Add negative weight validation - #5564 by @fowczarek
- Add error when user pass empty object as address - #5585 by @fowczarek
- Fix payment creation without shipping method - #5444 by @d-wysocki
- Fix checkout and order flow with variant without inventory tracking - #5599 by @fowczarek
- Fixed JWT expired token being flagged as unhandled error rather than handled. - #5603 by @NyanKiyoshi
- Refactor read-only middleware - #5602 by @maarcingebala
- Fix availability for variants without inventory tracking - #5605 by @fowczarek
- Drop support for configuring Vatlayer plugin from settings file. - #5614 by @korycins
- Add ability to query category, collection or product by slug - #5574 by @koradon
- Add `quantityAvailable` field to `ProductVariant` type - #5628 by @fowczarek
- Use tags rather than time-based logs for information on requests - #5608 by @NyanKiyoshi

## 2.9.0

### API

- Add mutation to change customer's first name last name - #4489 by @fowczarek
- Add mutation to delete customer's account - #4494 by @fowczarek
- Add mutation to change customer's password - #4656 by @fowczarek
- Add ability to customize email sender address in emails sent by Saleor - #4820 by @NyanKiyoshi
- Add ability to filter attributes per global ID - #4640 by @NyanKiyoshi
- Add ability to search product types by value (through the name) - #4647 by @NyanKiyoshi
- Add queries and mutation for serving and saving the configuration of all plugins - #4576 by @korycins
- Add `redirectUrl` to staff and user create mutations - #4717 by @fowczarek
- Add error codes to mutations responses - #4676 by @Kwaidan00
- Add translations to countries in `shop` query - #4732 by @fowczarek
- Add support for sorting product by their attribute values through given attribute ID - #4740 by @NyanKiyoshi
- Add descriptions for queries and query arguments - #4758 by @maarcingebala
- Add support for Apollo Federation - #4825 by @salwator
- Add mutation to create multiple product variants at once - #4735 by @fowczarek
- Add default value to custom errors - #4797 by @fowczarek
- Extend `availablePaymentGateways` field with gateways' configuration data - #4774 by @salwator
- Change `AddressValidationRules` API - #4655 by @Kwaidan00
- Use search in a consistent way; add sort by product type name and publication status to `products` query. - #4715 by @fowczarek
- Unify `menuItemMove` mutation with other reordering mutations - #4734 by @NyanKiyoshi
- Don't create an order when the payment was unsuccessful - #4500 by @NyanKiyoshi
- Don't require shipping information in checkout for digital orders - #4573 by @NyanKiyoshi
- Drop `manage_users` permission from the `permissions` query - #4854 by @maarcingebala
- Deprecate `inCategory` and `inCollection` attributes filters in favor of `filter` argument - #4700 by @NyanKiyoshi & @khalibloo
- Remove `PaymentGatewayEnum` from the schema, as gateways now are dynamic plugins - #4756 by @salwator
- Require `manage_products` permission to query `costPrice` and `stockQuantity` fields - #4753 by @NyanKiyoshi
- Refactor account mutations - #4510, #4668 by @fowczarek
- Fix generating random avatars when updating staff accounts - #4521 by @maarcingebala
- Fix updating JSON menu representation in mutations - #4524 by @maarcingebala
- Fix setting variant's `priceOverride` and `costPrice` to `null` - #4754 by @NyanKiyoshi
- Fix fetching staff user without `manage_users` permission - #4835 by @fowczarek
- Ensure that a GraphQL query is a string - #4836 by @nix010
- Add ability to configure the password reset link - #4863 by @fowczarek
- Fixed a performance issue where Saleor would sometimes run huge, unneeded prefetches when resolving categories or collections - #5291 by @NyanKiyoshi
- uWSGI now forces the django application to directly load on startup instead of being lazy - #5357 by @NyanKiyoshi

### Core

- Add enterprise-grade attributes management - #4351 by @dominik-zeglen and @NyanKiyoshi
- Add extensions manager - #4497 by @korycins
- Add service accounts - backend support - #4689 by @korycins
- Add support for webhooks - #4731 by @korycins
- Migrate the attributes mapping from HStore to many-to-many relation - #4663 by @NyanKiyoshi
- Create general abstraction for object metadata - #4447 by @salwator
- Add metadata to `Order` and `Fulfillment` models - #4513, #4866 by @szewczykmira
- Migrate the tax calculations to plugins - #4497 by @korycins
- Rewrite payment gateways using plugin architecture - #4669 by @salwator
- Rewrite Stripe integration to use PaymentIntents API - #4606 by @salwator
- Refactor password recovery system - #4617 by @fowczarek
- Add functionality to sort products by their "minimal variant price" - #4416 by @derenio
- Add voucher's "once per customer" feature - #4442 by @fowczarek
- Add validations for minimum password length in settings - #4735 by @fowczarek
- Add form to configure payments in the dashboard - #4807 by @szewczykmira
- Change `unique_together` in `AttributeValue` - #4805 by @fowczarek
- Change max length of SKU to 255 characters - #4811 by @lex111
- Distinguish `OrderLine` product name and variant name - #4702 by @fowczarek
- Fix updating order status after automatic fulfillment of digital products - #4709 by @korycins
- Fix error when updating or creating a sale with missing required values - #4778 by @NyanKiyoshi
- Fix error filtering pages by URL in the dashboard 1.0 - #4776 by @NyanKiyoshi
- Fix display of the products tax rate in the details page of dashboard 1.0 - #4780 by @NyanKiyoshi
- Fix adding the same product into a collection multiple times - #4518 by @NyanKiyoshi
- Fix crash when placing an order when a customer happens to have the same address more than once - #4824 by @NyanKiyoshi
- Fix time zone based tests - #4468 by @fowczarek
- Fix serializing empty URLs as a string when creating menu items - #4616 by @maarcingebala
- The invalid IP address in HTTP requests now fallback to the requester's IP address. - #4597 by @NyanKiyoshi
- Fix product variant update with current attribute values - #4936 by @fowczarek
- Update checkout last field and add auto now fields to save with update_fields parameter - #5177 by @IKarbowiak

### Dashboard 2.0

- Allow selecting the number of rows displayed in dashboard's list views - #4414 by @benekex2
- Add ability to toggle visible columns in product list - #4608 by @dominik-zeglen
- Add voucher settings - #4556 by @benekex2
- Contrast improvements - #4508 by @benekex2
- Display menu item form errors - #4551 by @dominik-zeglen
- Do not allow random IDs to appear in snapshots - #4495 by @dominik-zeglen
- Input UI changes - #4542 by @benekex2
- Implement new menu design - #4476 by @benekex2
- Refetch attribute list after closing modal - #4615 by @dominik-zeglen
- Add config for Testcafe - #4553 by @dominik-zeglen
- Fix product type taxes select - #4453 by @benekex2
- Fix form reloading - #4467 by @dominik-zeglen
- Fix voucher limit value when checkbox unchecked - #4456 by @benekex2
- Fix searches and pickers - #4487 by @dominik-zeglen
- Fix dashboard menu styles - #4491 by @benekex2
- Fix menu responsiveness - #4511 by @benekex2
- Fix loosing focus while typing in the product description field - #4549 by @dominik-zeglen
- Fix MUI warnings - #4588 by @dominik-zeglen
- Fix bulk action checkboxes - #4618 by @dominik-zeglen
- Fix rendering user avatar when it's empty #4546 by @maarcingebala
- Remove Dashboard 2.0 files form Saleor repository - #4631 by @dominik-zeglen
- Fix CreateToken mutation to use NonNull on errors field #5415 by @gabmartinez

### Other notable changes

- Replace Pipenv with Poetry - #3894 by @michaljelonek
- Upgrade `django-prices` to v2.1 - #4639 by @NyanKiyoshi
- Disable reports from uWSGI about broken pipe and write errors from disconnected clients - #4596 by @NyanKiyoshi
- Fix the random failures of `populatedb` trying to create users with an existing email - #4769 by @NyanKiyoshi
- Enforce `pydocstyle` for Python docstrings over the project - #4562 by @NyanKiyoshi
- Move Django Debug Toolbar to dev requirements - #4454 by @derenio
- Change license for artwork to CC-BY 4.0
- New translations:
  - Greek

## 2.8.0

### Core

- Avatax backend support - #4310 by @korycins
- Add ability to store used payment sources in gateways (first implemented in Braintree) - #4195 by @salwator
- Add ability to specify a minimal quantity of checkout items for a voucher - #4427 by @fowczarek
- Change the type of start and end date fields from Date to DateTime - #4293 by @fowczarek
- Revert the custom dynamic middlewares - #4452 by @NyanKiyoshi

### Dashboard 2.0

- UX improvements in Vouchers section - #4362 by @benekex2
- Add company address configuration - #4432 by @benekex2
- Require name when saving a custom list filter - #4269 by @benekex2
- Use `esModuleInterop` flag in `tsconfig.json` to simplify imports - #4372 by @dominik-zeglen
- Use hooks instead of a class component in forms - #4374 by @dominik-zeglen
- Drop CSRF token header from API client - #4357 by @dominik-zeglen
- Fix various bugs in the product section - #4429 by @dominik-zeglen

### Other notable changes

- Fix error when creating a checkout with voucher code - #4292 by @NyanKiyoshi
- Fix error when users enter an invalid phone number in an address - #4404 by @NyanKiyoshi
- Fix error when adding a note to an anonymous order - #4319 by @NyanKiyoshi
- Fix gift card duplication error in the `populatedb` script - #4336 by @fowczarek
- Fix vouchers apply once per order - #4339 by @fowczarek
- Fix discount tests failing at random - #4401 by @korycins
- Add `SPECIFIC_PRODUCT` type to `VoucherType` - #4344 by @fowczarek
- New translations:
  - Icelandic
- Refactored the backend side of `checkoutCreate` to improve performances and prevent side effects over the user's checkout if the checkout creation was to fail. - #4367 by @NyanKiyoshi
- Refactored the logic of cleaning the checkout shipping method over the API, so users do not lose the shipping method when updating their checkout. If the shipping method becomes invalid, it will be replaced by the cheapest available. - #4367 by @NyanKiyoshi & @szewczykmira
- Refactored process of getting available shipping methods to make it easier to understand and prevent human-made errors. - #4367 by @NyanKiyoshi
- Moved 3D secure option to Braintree plugin configuration and update config structure mechanism - #4751 by @salwator

## 2.7.0

### API

- Create order only when payment is successful - #4154 by @NyanKiyoshi
- Order Events containing order lines or fulfillment lines now return the line object in the GraphQL API - #4114 by @NyanKiyoshi
- GraphQL now prints exceptions to stderr as well as returning them or not - #4148 by @NyanKiyoshi
- Refactored API resolvers to static methods with root typing - #4155 by @NyanKiyoshi
- Add phone validation in the GraphQL API to handle the library upgrade - #4156 by @NyanKiyoshi

### Core

- Add basic Gift Cards support in the backend - #4025 by @fowczarek
- Add the ability to sort products within a collection - #4123 by @NyanKiyoshi
- Implement customer events - #4094 by @NyanKiyoshi
- Merge "authorize" and "capture" operations - #4098 by @korycins, @NyanKiyoshi
- Separate the Django middlewares from the GraphQL API middlewares - #4102 by @NyanKiyoshi, #4186 by @cmiacz

### Dashboard 2.0

- Add navigation section - #4012 by @dominik-zeglen
- Add filtering on product list - #4193 by @dominik-zeglen
- Add filtering on orders list - #4237 by @dominik-zeglen
- Change input style and improve Storybook stories - #4115 by @dominik-zeglen
- Migrate deprecated fields in Dashboard 2.0 - #4121 by @benekex2
- Add multiple select checkbox - #4133, #4146 by @benekex2
- Rename menu items in Dashboard 2.0 - #4172 by @benekex2
- Category delete modal improvements - #4171 by @benekex2
- Close modals on click outside - #4236 - by @benekex2
- Use date localize hook in translations - #4202 by @dominik-zeglen
- Unify search API - #4200 by @dominik-zeglen
- Default default PAGINATE_BY - #4238 by @dominik-zeglen
- Create generic filtering interface - #4221 by @dominik-zeglen
- Add default state to rich text editor = #4281 by @dominik-zeglen
- Fix translation discard button - #4109 by @benekex2
- Fix draftail options and icons - #4132 by @benekex2
- Fix typos and messages in Dashboard 2.0 - #4168 by @benekex2
- Fix view all orders button - #4173 by @benekex2
- Fix visibility card view - #4198 by @benekex2
- Fix query refetch after selecting an object in list - #4272 by @dominik-zeglen
- Fix image selection in variants - #4270 by @benekex2
- Fix collection search - #4267 by @dominik-zeglen
- Fix quantity height in draft order edit - #4273 by @benekex2
- Fix checkbox clickable area size - #4280 by @dominik-zeglen
- Fix breaking object selection in menu section - #4282 by @dominik-zeglen
- Reset selected items when tab switch - #4268 by @benekex2

### Other notable changes

- Add support for Google Cloud Storage - #4127 by @chetabahana
- Adding a nonexistent variant to checkout no longer crashes - #4166 by @NyanKiyoshi
- Disable storage of Celery results - #4169 by @NyanKiyoshi
- Disable polling in Playground - #4188 by @maarcingebala
- Cleanup code for updated function names and unused argument - #4090 by @jxltom
- Users can now add multiple "Add to Cart" forms in a single page - #4165 by @NyanKiyoshi
- Fix incorrect argument in `get_client_token` in Braintree integration - #4182 by @maarcingebala
- Fix resolving attribute values when transforming them to HStore - #4161 by @maarcingebala
- Fix wrong calculation of subtotal in cart page - #4145 by @korycins
- Fix margin calculations when product/variant price is set to zero - #4170 by @MahmoudRizk
- Fix applying discounts in checkout's subtotal calculation in API - #4192 by @maarcingebala
- Fix GATEWAYS_ENUM to always contain all implemented payment gateways - #4108 by @koradon

## 2.6.0

### API

- Add unified filtering interface in resolvers - #3952, #4078 by @korycins
- Add mutations for bulk actions - #3935, #3954, #3967, #3969, #3970 by @akjanik
- Add mutation for reordering menu items - #3958 by @NyanKiyoshi
- Optimize queries for single nodes - #3968 @NyanKiyoshi
- Refactor error handling in mutations #3891 by @maarcingebala & @akjanik
- Specify mutation permissions through Meta classes - #3980 by @NyanKiyoshi
- Unify pricing access in products and variants - #3948 by @NyanKiyoshi
- Use only_fields instead of exclude_fields in type definitions - #3940 by @michaljelonek
- Prefetch collections when getting sales of a bunch of products - #3961 by @NyanKiyoshi
- Remove unnecessary dedents from GraphQL schema so new Playground can work - #4045 by @salwator
- Restrict resolving payment by ID - #4009 @NyanKiyoshi
- Require `checkoutId` for updating checkout's shipping and billing address - #4074 by @jxltom
- Handle errors in `TokenVerify` mutation - #3981 by @fowczarek
- Unify argument names in types and resolvers - #3942 by @NyanKiyoshi

### Core

- Use Black as the default code formatting tool - #3852 by @krzysztofwolski and @NyanKiyoshi
- Dropped Python 3.5 support - #4028 by @korycins
- Rename Cart to Checkout - #3963 by @michaljelonek
- Use data classes to exchange data with payment gateways - #4028 by @korycins
- Refactor order events - #4018 by @NyanKiyoshi

### Dashboard 2.0

- Add bulk actions - #3955 by @dominik-zeglen
- Add user avatar management - #4030 by @benekex2
- Add navigation drawer support on mobile devices - #3839 by @benekex2
- Fix rendering validation errors in product form - #4024 by @benekex2
- Move dialog windows to query string rather than router paths - #3953 by @dominik-zeglen
- Update order events types - #4089 by @jxltom
- Code cleanup by replacing render props with react hooks - #4010 by @dominik-zeglen

### Other notable changes

- Add setting to enable Django Debug Toolbar - #3983 by @koradon
- Use newest GraphQL Playground - #3971 by @salwator
- Ensure adding to quantities in the checkout is respecting the limits - #4005 by @NyanKiyoshi
- Fix country area choices - #4008 by @fowczarek
- Fix price_range_as_dict function - #3999 by @zodiacfireworks
- Fix the product listing not showing in the voucher when there were products selected - #4062 by @NyanKiyoshi
- Fix crash in Dashboard 1.0 when updating an order address's phone number - #4061 by @NyanKiyoshi
- Reduce the time of tests execution by using dummy password hasher - #4083 by @korycins
- Set up explicit **hash** function - #3979 by @akjanik
- Unit tests use none as media root - #3975 by @korycins
- Update file field styles with materializecss template filter - #3998 by @zodiacfireworks
- New translations:
  - Albanian
  - Colombian Spanish
  - Lithuanian

## 2.5.0

### API

- Add query to fetch draft orders - #3809 by @michaljelonek
- Add bulk delete mutations - #3838 by @michaljelonek
- Add `languageCode` enum to API - #3819 by @michaljelonek, #3854 by @jxltom
- Duplicate address instances in checkout mutations - #3866 by @pawelzar
- Restrict access to `orders` query for unauthorized users - #3861 by @pawelzar
- Support setting address as default in address mutations - #3787 by @jxltom
- Fix phone number validation in GraphQL when country prefix not given - #3905 by @patrys
- Report pretty stack traces in DEBUG mode - #3918 by @patrys

### Core

- Drop support for Django 2.1 and Django 1.11 (previous LTS) - #3929 by @patrys
- Fulfillment of digital products - #3868 by @korycins
- Introduce avatars for staff accounts - #3878 by @pawelzar
- Refactor the account avatars path from a relative to absolute - #3938 by @NyanKiyoshi

### Dashboard 2.0

- Add translations section - #3884 by @dominik-zeglen
- Add light/dark theme - #3856 by @dominik-zeglen
- Add customer's address book view - #3826 by @dominik-zeglen
- Add "Add variant" button on the variant details page = #3914 by @dominik-zeglen
- Add back arrows in "Configure" subsections - #3917 by @dominik-zeglen
- Display avatars in staff views - #3922 by @dominik-zeglen
- Prevent user from changing his own status and permissions - #3922 by @dominik-zeglen
- Fix crashing product create view - #3837, #3910 by @dominik-zeglen
- Fix layout in staff members details page - #3857 by @dominik-zeglen
- Fix unfocusing rich text editor - #3902 by @dominik-zeglen
- Improve accessibility - #3856 by @dominik-zeglen

### Other notable changes

- Improve user and staff management in dashboard 1.0 - #3781 by @jxltom
- Fix default product tax rate in Dashboard 1.0 - #3880 by @pawelzar
- Fix logo in docs - #3928 by @michaljelonek
- Fix name of logo file - #3867 by @jxltom
- Fix variants for juices in example data - #3926 by @michaljelonek
- Fix alignment of the cart dropdown on new bootstrap version - #3937 by @NyanKiyoshi
- Refactor the account avatars path from a relative to absolute - #3938 by @NyanKiyoshi
- New translations:
  - Armenian
  - Portuguese
  - Swahili
  - Thai

## 2.4.0

### API

- Add model translations support in GraphQL API - #3789 by @michaljelonek
- Add mutations to manage addresses for authenticated customers - #3772 by @Kwaidan00, @maarcingebala
- Add mutation to apply vouchers in checkout - #3739 by @Kwaidan00
- Add thumbnail field to `OrderLine` type - #3737 by @michaljelonek
- Add a query to fetch order by token - #3740 by @michaljelonek
- Add city choices and city area type to address validator API - #3788 by @jxltom
- Fix access to unpublished objects in API - #3724 by @Kwaidan00
- Fix bug where errors are not returned when creating fulfillment with a non-existent order line - #3777 by @jxltom
- Fix `productCreate` mutation when no product type was provided - #3804 by @michaljelonek
- Enable database search in products query - #3736 by @michaljelonek
- Use authenticated user's email as default email in creating checkout - #3726 by @jxltom
- Generate voucher code if it wasn't provided in mutation - #3717 by @Kwaidan00
- Improve limitation of vouchers by country - #3707 by @michaljelonek
- Only include canceled fulfillments for staff in fulfillment API - #3778 by @jxltom
- Support setting address as when creating customer address #3782 by @jxltom
- Fix generating slug from title - #3816 by @maarcingebala
- Add `variant` field to `OrderLine` type - #3820 by @maarcingebala

### Core

- Add JSON fields to store rich-text content - #3756 by @michaljelonek
- Add function to recalculate total order weight - #3755 by @Kwaidan00, @maarcingebala
- Unify cart creation logic in API and Django views - #3761, #3790 by @maarcingebala
- Unify payment creation logic in API and Django views - #3715 by @maarcingebala
- Support partially charged and refunded payments - #3735 by @jxltom
- Support partial fulfillment of ordered items - #3754 by @jxltom
- Fix applying discounts when a sale has no end date - #3595 by @cprinos

### Dashboard 2.0

- Add "Discounts" section - #3654 by @dominik-zeglen
- Add "Pages" section; introduce Draftail WYSIWYG editor - #3751 by @dominik-zeglen
- Add "Shipping Methods" section - #3770 by @dominik-zeglen
- Add support for date and datetime components - #3708 by @dominik-zeglen
- Restyle app layout - #3811 by @dominik-zeglen

### Other notable changes

- Unify model field names related to models' public access - `publication_date` and `is_published` - #3706 by @michaljelonek
- Improve filter orders by payment status - #3749 @jxltom
- Refactor translations in emails - #3701 by @Kwaidan00
- Use exact image versions in docker-compose - #3742 by @ashishnitinpatil
- Sort order payment and history in descending order - #3747 by @jxltom
- Disable style-loader in dev mode - #3720 by @jxltom
- Add ordering to shipping method - #3806 by @michaljelonek
- Add missing type definition for dashboard 2.0 - #3776 by @jxltom
- Add header and footer for checkout success pages #3752 by @jxltom
- Add instructions for using local assets in Docker - #3723 by @michaljelonek
- Update S3 deployment documentation to include CORS configuration note - #3743 by @NyanKiyoshi
- Fix missing migrations for is_published field of product and page model - #3757 by @jxltom
- Fix problem with l10n in Braintree payment gateway template - #3691 by @Kwaidan00
- Fix bug where payment is not filtered from active ones when creating payment - #3732 by @jxltom
- Fix incorrect cart badge location - #3786 by @jxltom
- Fix storefront styles after bootstrap is updated to 4.3.1 - #3753 by @jxltom
- Fix logo size in different browser and devices with different sizes - #3722 by @jxltom
- Rename dumpdata file `db.json` to `populatedb_data.json` - #3810 by @maarcingebala
- Prefetch collections for product availability - #3813 by @michaljelonek
- Bump django-graphql-jwt - #3814 by @michaljelonek
- Fix generating slug from title - #3816 by @maarcingebala
- New translations:
  - Estonian
  - Indonesian

## 2.3.1

- Fix access to private variant fields in API - #3773 by maarcingebala
- Limit access of quantity and allocated quantity to staff in GraphQL API #3780 by @jxltom

## 2.3.0

### API

- Return user's last checkout in the `User` type - #3578 by @fowczarek
- Automatically assign checkout to the logged in user - #3587 by @fowczarek
- Expose `chargeTaxesOnShipping` field in the `Shop` type - #3603 by @fowczarek
- Expose list of enabled payment gateways - #3639 by @fowczarek
- Validate uploaded files in a unified way - #3633 by @fowczarek
- Add mutation to trigger fetching tax rates - #3622 by @fowczarek
- Use USERNAME_FIELD instead of hard-code email field when resolving user - #3577 by @jxltom
- Require variant and quantity fields in `CheckoutLineInput` type - #3592 by @jxltom
- Preserve order of nodes in `get_nodes_or_error` function - #3632 by @jxltom
- Add list mutations for `Voucher` and `Sale` models - #3669 by @michaljelonek
- Use proper type for countries in `Voucher` type - #3664 by @michaljelonek
- Require email in when creating checkout in API - #3667 by @michaljelonek
- Unify returning errors in the `tokenCreate` mutation - #3666 by @michaljelonek
- Use `Date` field in Sale/Voucher inputs - #3672 by @michaljelonek
- Refactor checkout mutations - #3610 by @fowczarek
- Refactor `clean_instance`, so it does not returns errors anymore - #3597 by @akjanik
- Handle GraphqQL syntax errors - #3576 by @jxltom

### Core

- Refactor payments architecture - #3519 by @michaljelonek
- Improve Docker and `docker-compose` configuration - #3657 by @michaljelonek
- Allow setting payment status manually for dummy gateway in Storefront 1.0 - #3648 by @jxltom
- Infer default transaction kind from operation type - #3646 by @jxltom
- Get correct payment status for order without any payments - #3605 by @jxltom
- Add default ordering by `id` for `CartLine` model - #3593 by @jxltom
- Fix "set password" email sent to customer created in the dashboard - #3688 by @Kwaidan00

### Dashboard 2.0

- ️Add taxes section - #3622 by @dominik-zeglen
- Add drag'n'drop image upload - #3611 by @dominik-zeglen
- Unify grid handling - #3520 by @dominik-zeglen
- Add component generator - #3670 by @dominik-zeglen
- Throw Typescript errors while snapshotting - #3611 by @dominik-zeglen
- Simplify mutation's error checking - #3589 by @dominik-zeglen
- Fix order cancelling - #3624 by @dominik-zeglen
- Fix logo placement - #3602 by @dominik-zeglen

### Other notable changes

- Register Celery task for updating exchange rates - #3599 by @jxltom
- Fix handling different attributes with the same slug - #3626 by @jxltom
- Add missing migrations for tax rate choices - #3629 by @jxltom
- Fix `TypeError` on calling `get_client_token` - #3660 by @michaljelonek
- Make shipping required as default when creating product types - #3655 by @jxltom
- Display payment status on customer's account page in Storefront 1.0 - #3637 by @jxltom
- Make order fields sequence in Dashboard 1.0 same as in Dashboard 2.0 - #3606 by @jxltom
- Fix returning products for homepage for the currently viewing user - #3598 by @jxltom
- Allow filtering payments by status in Dashboard 1.0 - #3608 by @jxltom
- Fix typo in the definition of order status - #3649 by @jxltom
- Add margin for order notes section - #3650 by @jxltom
- Fix logo position - #3609, #3616 by @jxltom
- Storefront visual improvements - #3696 by @piotrgrundas
- Fix product list price filter - #3697 by @Kwaidan00
- Redirect to success page after successful payment - #3693 by @Kwaidan00

## 2.2.0

### API

- Use `PermissionEnum` as input parameter type for `permissions` field - #3434 by @maarcingebala
- Add "authorize" and "charge" mutations for payments - #3426 by @jxltom
- Add alt text to product thumbnails and background images of collections and categories - #3429 by @fowczarek
- Fix passing decimal arguments = #3457 by @fowczarek
- Allow sorting products by the update date - #3470 by @jxltom
- Validate and clear the shipping method in draft order mutations - #3472 by @fowczarek
- Change tax rate field to choice field - #3478 by @fowczarek
- Allow filtering attributes by collections - #3508 by @maarcingebala
- Resolve to `None` when empty object ID was passed as mutation argument - #3497 by @maarcingebala
- Change `errors` field type from [Error] to [Error!] - #3489 by @fowczarek
- Support creating default variant for product types that don't use multiple variants - #3505 by @fowczarek
- Validate SKU when creating a default variant - #3555 by @fowczarek
- Extract enums to separate files - #3523 by @maarcingebala

### Core

- Add Stripe payment gateway - #3408 by @jxltom
- Add `first_name` and `last_name` fields to the `User` model - #3101 by @fowczarek
- Improve several payment validations - #3418 by @jxltom
- Optimize payments related database queries - #3455 by @jxltom
- Add publication date to collections - #3369 by @k-brk
- Fix hard-coded site name in order PDFs - #3526 by @NyanKiyoshi
- Update favicons to the new style - #3483 by @dominik-zeglen
- Fix migrations for default currency - #3235 by @bykof
- Remove Elasticsearch from `docker-compose.yml` - #3482 by @maarcingebala
- Resort imports in tests - #3471 by @jxltom
- Fix the no shipping orders payment crash on Stripe - #3550 by @NyanKiyoshi
- Bump backend dependencies - #3557 by @maarcingebala. This PR removes security issue CVE-2019-3498 which was present in Django 2.1.4. Saleor however wasn't vulnerable to this issue as it doesn't use the affected `django.views.defaults.page_not_found()` view.
- Generate random data using the default currency - #3512 by @stephenmoloney
- New translations:
  - Catalan
  - Serbian

### Dashboard 2.0

- Restyle product selection dialogs - #3499 by @dominik-zeglen, @maarcingebala
- Fix minor visual bugs in Dashboard 2.0 - #3433 by @dominik-zeglen
- Display warning if order draft has missing data - #3431 by @dominik-zeglen
- Add description field to collections - #3435 by @dominik-zeglen
- Add query batching - #3443 by @dominik-zeglen
- Use autocomplete fields in country selection - #3443 by @dominik-zeglen
- Add alt text to categories and collections - #3461 by @dominik-zeglen
- Use first and last name of a customer or staff member in UI - #3247 by @Bonifacy1, @dominik-zeglen
- Show error page if an object was not found - #3463 by @dominik-zeglen
- Fix simple product's inventory data saving bug - #3474 by @dominik-zeglen
- Replace `thumbnailUrl` with `thumbnail { url }` - #3484 by @dominik-zeglen
- Change "Feature on Homepage" switch behavior - #3481 by @dominik-zeglen
- Expand payment section in order view - #3502 by @dominik-zeglen
- Change TypeScript loader to speed up the build process - #3545 by @patrys

### Bugfixes

- Do not show `Pay For Order` if order is partly paid since partial payment is not supported - #3398 by @jxltom
- Fix attribute filters in the products category view - #3535 by @fowczarek
- Fix storybook dependencies conflict - #3544 by @dominik-zeglen

## 2.1.0

### API

- Change selected connection fields to lists - #3307 by @fowczarek
- Require pagination in connections - #3352 by @maarcingebala
- Replace Graphene view with a custom one - #3263 by @patrys
- Change `sortBy` parameter to use enum type - #3345 by @fowczarek
- Add `me` query to fetch data of a logged-in user - #3202, #3316 by @fowczarek
- Add `canFinalize` field to the Order type - #3356 by @fowczarek
- Extract resolvers and mutations to separate files - #3248 by @fowczarek
- Add VAT tax rates field to country - #3392 by @michaljelonek
- Allow creating orders without users - #3396 by @fowczarek

### Core

- Add Razorpay payment gatway - #3205 by @NyanKiyoshi
- Use standard tax rate as a default tax rate value - #3340 by @fowczarek
- Add description field to the Collection model - #3275 by @fowczarek
- Enforce the POST method on VAT rates fetching - #3337 by @NyanKiyoshi
- Generate thumbnails for category/collection background images - #3270 by @NyanKiyoshi
- Add warm-up support in product image creation mutation - #3276 by @NyanKiyoshi
- Fix error in the `populatedb` script when running it not from the project root - #3272 by @NyanKiyoshi
- Make Webpack rebuilds fast - #3290 by @patrys
- Skip installing Chromium to make deployment faster - #3227 by @jxltom
- Add default test runner - #3258 by @jxltom
- Add Transifex client to Pipfile - #3321 by @jxltom
- Remove additional pytest arguments in tox - #3338 by @jxltom
- Remove test warnings - #3339 by @jxltom
- Remove runtime warning when product has discount - #3310 by @jxltom
- Remove `django-graphene-jwt` warnings - #3228 by @jxltom
- Disable deprecated warnings - #3229 by @jxltom
- Add `AWS_S3_ENDPOINT_URL` setting to support DigitalOcean spaces. - #3281 by @hairychris
- Add `.gitattributes` file to hide diffs for generated files on Github - #3055 by @NyanKiyoshi
- Add database sequence reset to `populatedb` - #3406 by @michaljelonek
- Get authorized amount from succeeded auth transactions - #3417 by @jxltom
- Resort imports by `isort` - #3412 by @jxltom

### Dashboard 2.0

- Add confirmation modal when leaving view with unsaved changes - #3375 by @dominik-zeglen
- Add dialog loading and error states - #3359 by @dominik-zeglen
- Split paths and urls - #3350 by @dominik-zeglen
- Derive state from props in forms - #3360 by @dominik-zeglen
- Apply debounce to autocomplete fields - #3351 by @dominik-zeglen
- Use Apollo signatures - #3353 by @dominik-zeglen
- Add order note field in the order details view - #3346 by @dominik-zeglen
- Add app-wide progress bar - #3312 by @dominik-zeglen
- Ensure that all queries are built on top of TypedQuery - #3309 by @dominik-zeglen
- Close modal windows automatically - #3296 by @dominik-zeglen
- Move URLs to separate files - #3295 by @dominik-zeglen
- Add basic filters for products and orders list - #3237 by @Bonifacy1
- Fetch default currency from API - #3280 by @dominik-zeglen
- Add `displayName` property to components - #3238 by @Bonifacy1
- Add window titles - #3279 by @dominik-zeglen
- Add paginator component - #3265 by @dominik-zeglen
- Update Material UI to 3.6 - #3387 by @patrys
- Upgrade React, Apollo, Webpack and Babel - #3393 by @patrys
- Add pagination for required connections - #3411 by @dominik-zeglen

### Bugfixes

- Fix language codes - #3311 by @jxltom
- Fix resolving empty attributes list - #3293 by @maarcingebala
- Fix range filters not being applied - #3385 by @michaljelonek
- Remove timeout for updating image height - #3344 by @jxltom
- Return error if checkout was not found - #3289 by @maarcingebala
- Solve an auto-resize conflict between Materialize and medium-editor - #3367 by @adonig
- Fix calls to `ngettext_lazy` - #3380 by @patrys
- Filter preauthorized order from succeeded transactions - #3399 by @jxltom
- Fix incorrect country code in fixtures - #3349 by @bingimar
- Fix updating background image of a collection - #3362 by @fowczarek & @dominik-zeglen

### Docs

- Document settings related to generating thumbnails on demand - #3329 by @NyanKiyoshi
- Improve documentation for Heroku deployment - #3170 by @raybesiga
- Update documentation on Docker deployment - #3326 by @jxltom
- Document payment gateway configuration - #3376 by @NyanKiyoshi

## 2.0.0

### API

- Add mutation to delete a customer; add `isActive` field in `customerUpdate` mutation - #3177 by @maarcingebala
- Add mutations to manage authorization keys - #3082 by @maarcingebala
- Add queries for dashboard homepage - #3146 by @maarcingebala
- Allows user to unset homepage collection - #3140 by @oldPadavan
- Use enums as permission codes - #3095 by @the-bionic
- Return absolute image URLs - #3182 by @maarcingebala
- Add `backgroundImage` field to `CategoryInput` - #3153 by @oldPadavan
- Add `dateJoined` and `lastLogin` fields in `User` type - #3169 by @maarcingebala
- Separate `parent` input field from `CategoryInput` - #3150 by @akjanik
- Remove duplicated field in Order type - #3180 by @maarcingebala
- Handle empty `backgroundImage` field in API - #3159 by @maarcingebala
- Generate name-based slug in collection mutations - #3145 by @akjanik
- Remove products field from `collectionUpdate` mutation - #3141 by @oldPadavan
- Change `items` field in `Menu` type from connection to list - #3032 by @oldPadavan
- Make `Meta.description` required in `BaseMutation` - #3034 by @oldPadavan
- Apply `textwrap.dedent` to GraphQL descriptions - #3167 by @fowczarek

### Dashboard 2.0

- Add collection management - #3135 by @dominik-zeglen
- Add customer management - #3176 by @dominik-zeglen
- Add homepage view - #3155, #3178 by @Bonifacy1 and @dominik-zeglen
- Add product type management - #3052 by @dominik-zeglen
- Add site settings management - #3071 by @dominik-zeglen
- Escape node IDs in URLs - #3115 by @dominik-zeglen
- Restyle categories section - #3072 by @Bonifacy1

### Other

- Change relation between `ProductType` and `Attribute` models - #3097 by @maarcingebala
- Remove `quantity-allocated` generation in `populatedb` script - #3084 by @MartinSeibert
- Handle `Money` serialization - #3131 by @Pacu2
- Do not collect unnecessary static files - #3050 by @jxltom
- Remove host mounted volume in `docker-compose` - #3091 by @tiangolo
- Remove custom services names in `docker-compose` - #3092 by @tiangolo
- Replace COUNTRIES with countries.countries - #3079 by @neeraj1909
- Installing dev packages in docker since tests are needed - #3078 by @jxltom
- Remove comparing string in address-form-panel template - #3074 by @tomcio1205
- Move updating variant names to a Celery task - #3189 by @fowczarek

### Bugfixes

- Fix typo in `clean_input` method - #3100 by @the-bionic
- Fix typo in `ShippingMethod` model - #3099 by @the-bionic
- Remove duplicated variable declaration - #3094 by @the-bionic

### Docs

- Add createdb note to getting started for Windows - #3106 by @ajostergaard
- Update docs on pipenv - #3045 by @jxltom<|MERGE_RESOLUTION|>--- conflicted
+++ resolved
@@ -34,10 +34,7 @@
 - Add validation of unavailable products in the checkout. Mutations: `CheckoutShippingMethodUpdate`,
 `CheckoutAddPromoCode`, `CheckoutPaymentCreate` will raise a ValidationError when product in the checkout is
 unavailable - #8978 by @IKarbowiak
-<<<<<<< HEAD
 - Fix #8069 #9012 #7385 #7135 #7279 by renaming files for windows 10
-=======
->>>>>>> 7b5c320e
 
 # 3.0.0 [Unreleased]
 
