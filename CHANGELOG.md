# Changelog

All notable, unreleased changes to this project will be documented in this file. For the released changes, please visit the [Releases](https://github.com/mirumee/saleor/releases) page.

## [Unreleased]
- Add query contains only schema validation - #6827 by @fowczarek
- Add introspection caching - #6871 by @fowczarek
- Refactor plugins manager(add missing tracing, optimize imports, drop plugins manager from settings) - #6890 by @fowczarek
- Add CUSTOMER_UPDATED webhook, add addresses field to customer CUSTOMER_CREATED webhook - #6898 by @piotrgrundas
- Add missing span in PluginManager - #6900 by @fowczarek
- Fix Sentry reporting - #6902 by @fowczarek
- Fix removing page types in cleardb command - #6918 by @fowczarek
- Add possibility to apply discount to order/order line with status `DRAFT` - #6930 by @korycins
- Deprecate API fields `Order.discount`, `Order.discountName`, `Order.translatedDiscountName` - #6874 by @korycins
- Fix argument validation in page resolver - #6960 by @fowczarek
- Drop `data` field from checkout line model - #6961 by @fowczarek
- Add `PRODUCT_VARIANT_CREATED`, `PRODUCT_VARIANT_UPDATED`, `PRODUCT_VARIANT_DELETED` webhooks, fix attributes field for `PRODUCT_CREATED`, `PRODUCT_UPDATED` webhooks - #6963 by @piotrgrundas
- Fix `totalCount` on connection resolver without `first` or `last` - #6975 by @fowczarek
- Fix variant resolver on `DigitalContent` - #6983 by @fowczarek
- Fix race condition on `send_fulfillment-confirmation` - #6988 by @fowczarek
- Fix resolver by id and slug for product and product variant - #6985 by @d-wysocki
- Add optional support for reporting resource limits via a stub field in `shop` - #6967 by @NyanKiyoshi
- Allow to use `Bearer` as an authorization prefix - #6996 by @korycins
- Update checkout quantity when checkout lines are deleted - #7002 by @IKarbowiak
- Raise an error when the user is trying to sort products by rank without search - #7013 by @IKarbowiak
- Fix available shipping methods - return also weight methods without weight limits - #7021 by @IKarbowiak
- Remove redundant Opentracing spans - #6994 by @fowczarek
<<<<<<< HEAD
- Optimize children field on Category type - #7045 by @IKarbowiak
=======
- Support setting value for AttributeValue mutations - #7037 by @piotrgrundas
- Validate discount value for percentage vouchers and sales - #7033 by @d-wysocki
>>>>>>> f336a373

### Breaking
- Multichannel MVP: Multicurrency - #6242 by @fowczarek @d-wysocki
- Drop deprecated meta mutations - #6422 by @maarcingebala
- Drop deprecated service accounts and webhooks API - #6431 by @maarcingebala
- Drop deprecated fields from the `ProductVariant` type: `quantity`, `quantityAllocated`, `stockQuantity`, `isAvailable` - #6436 by @maarcingebala
- Drop authorization keys API - #6631 by @maarcingebala
- Drop `type` field from `AttributeValue` type - #6710 by @IKarbowiak
- Drop `apply_taxes_to_shipping_price_range` plugin hook - #6746 by @maarcingebala
- Drop `CHECKOUT_QUANTITY_CHANGED` webhook - #6797 by @d-wysocki
- Drop deprecated `taxRate` field from `ProductType` - #6795 by @d-wysocki
- Remove resolving user's location from GeoIP; drop `PaymentInput.billingAddress` input field - #6784 by @maarcingebala
- Change the payload of the order webhook to handle discounts list, added fields: `Order.discounts`,
`OrderLine.unit_discount_amount`,`OrderLine.unit_discount_type`, `OrderLine.unit_discount_reason` , remove fields:
`Order.discount_amount`, `Order.discount_name`, `Order.translated_discount_name`- #6874 by @korycins
- Update checkout performance - introduce `CheckoutInfo` data class - #6958 by @IKarbowiak; Introduced changes in plugin methods definitions:
  - in the following methods, the `checkout` parameter changed to `checkout_info`:
    - `calculate_checkout_total`
    - `calculate_checkout_subtotal`
    - `calculate_checkout_shipping`
    - `get_checkout_shipping_tax_rate`
    - `calculate_checkout_line_total`
    - `calculate_checkout_line_unit_price`
    - `get_checkout_line_tax_rate`
    - `preprocess_order_creation`
  - additionally, `preprocess_order_creation` was extend with `lines_info` parameter
- Remove triggering a webhook event `PRODUCT_UPDATED`  when calling `ProductVariantCreate` mutation.  Use `PRODUCT_VARIANT_CREATED` instead - #6963 by @piotrgrundas
- Remove triggering a webhook event `PRODUCT_UPDATED` when calling  `ProductVariantChannelListingUpdate` mutation. Use `PRODUCT_VARIANT_UPDATED` instead - #6963 by @piotrgrundas

### Other

- Fix creating translations with app - #6804 by @krzysztofwolski
- Add possibility to provide external payment ID during the conversion draft order to order - #6320 by @korycins
- Add basic rating for `Products` - #6284 by @korycins
- Add metadata to shipping zones and shipping methods - #6340 by @maarcingebala
- Add Page Types - #6261 by @IKarbowiak
- Migrate draftjs content to editorjs format - #6430 by @IKarbowiak
- Add editorjs sanitizer - #6456 by @IKarbowiak
- Add generic FileUpload mutation - #6470 by @IKarbowiak
- Order confirmation backend - #6498 by @tomaszszymanski129
- Fix password reset request - #6351 by @Manfred-Madelaine-pro, Ambroise and Pierre
- Refund products support - #6530 by @korycins
- Add possibility to exclude products from shipping method - #6506 by @korycins
- Add availableShippingMethods to the Shop type - #6551 by @IKarbowiak
- Add delivery time to shipping method - #6564 by @IKarbowiak
- Introduce file attributes - #6568 by @IKarbowiak
- Shipping zone description - #6653 by @tomaszszymanski129
- Add metadata to menu and menu item - #6648 by @tomaszszymanski129
- Get tax rate from plugins - #6649 by @IKarbowiak
- Added support for querying user by email - #6632 @LeOndaz
- Add order shipping tax rate - #6678 by @IKarbowiak
- Deprecate field `descriptionJSON` from `Product`, `Category`, `Collection` and field `contentJSON` from `Page` - #6692 by @d-wysocki
- Fix products visibility - #6704 by @IKarbowiak
- Introduce page reference attributes - #6624 by @IKarbowiak
- Introduce product reference attributes - #6711 by @IKarbowiak
- Add metadata to warehouse - #6727 by @d-wysocki
- Add page webhooks: `PAGE_CREATED`, `PAGE_UPDATED` and `PAGE_DELETED` - #6787 by @d-wysocki
- Add `PRODUCT_DELETED` webhook - #6794 by @d-wysocki
- Fix `product_updated` and `product_created` webhooks - #6798 by @d-wysocki
- Add interface for integrating the auth plugins - #6799 by @korycins
- Fix page `contentJson` field to return JSON - #6832 by @d-wysocki
- Add SearchRank to search product by name and description. New enum added to `ProductOrderField` - `RANK` - which returns results sorted by search rank - #6872 by @d-wysocki
- Allocate stocks for order lines in a bulk way - #6877 by @IKarbowiak
- Add product description_plaintext to populatedb - #6894 by @d-wysocki
- Add uploading video URLs to product's gallery - #6838 by @GrzegorzDerdak
- Deallocate stocks for order lines in a bulk way - #6896 by @IKarbowiak
- Prevent negative available quantity - #6897 by @d-wysocki
- Fix CheckoutLinesInfoByCheckoutTokenLoader dataloader - #6929 by @IKarbowiak
- Change the `app` query to return info about the currently authenticated app - #6928 by @d-wysocki
- Add default sorting by rank for search products - #6936 by @d-wysocki
- Fix exporting product description to xlsx - #6959 by @IKarbowiak
- Add `Shop.version` field to query API version - #6980 by @maarcingebala
- Return empty results when filtering by non-existing attribute - #7025 by @maarcingebala

# 2.11.1

- Add support for Apple Pay on the web - #6466 by @korycins

## 2.11.0

### Features

- Add products export - #5255 by @IKarbowiak
- Add external apps support - #5767 by @korycins
- Invoices backend - #5732 by @tomaszszymanski129
- Adyen drop-in integration - #5914 by @korycins, @IKarbowiak
- Add a callback view to plugins - #5884 by @korycins
- Support pushing webhook events to message queues - #5940 by @patrys, @korycins
- Send a confirmation email when the order is canceled or refunded - #6017
- No secure cookie in debug mode - #6082 by @patrys, @orzechdev
- Add searchable and available for purchase flags to product - #6060 by @IKarbowiak
- Add `TotalPrice` to `OrderLine` - #6068 @fowczarek
- Add `PRODUCT_UPDATED` webhook event - #6100 by @tomaszszymanski129
- Search orders by GraphQL payment ID - #6135 by @korycins
- Search orders by a custom key provided by payment gateway - #6135 by @korycins
- Add ability to set a default product variant - #6140 by @tomaszszymanski129
- Allow product variants to be sortable - #6138 by @tomaszszymanski129
- Allow fetching stocks for staff users only with `MANAGE_ORDERS` permissions - #6139 by @fowczarek
- Add filtering to `ProductVariants` query and option to fetch variant by SKU in `ProductVariant` query - #6190 by @fowczarek
- Add filtering by Product IDs to `products` query - #6224 by @GrzegorzDerdak
- Add `change_currency` command - #6016 by @maarcingebala
- Add dummy credit card payment - #5822 by @IKarbowiak
- Add custom implementation of UUID scalar - #5646 by @koradon
- Add `AppTokenVerify` mutation - #5716 by @korycins

### Breaking Changes

- Refactored JWT support. Requires handling of JWT token in the storefront (a case when the backend returns the exception about the invalid token). - #5734, #5816 by @korycins
- New logging setup will now output JSON logs in production mode for ease of feeding them into log collection systems like Logstash or CloudWatch Logs - #5699 by @patrys
- Deprecate `WebhookEventType.CHECKOUT_QUANTITY_CHANGED` - #5837 by @korycins
- Anonymize and update order and payment fields; drop `PaymentSecureConfirm` mutation, drop Payment type fields: `extraData`, `billingAddress`, `billingEmail`, drop `gatewayResponse` from `Transaction` type - #5926 by @IKarbowiak
- Switch the HTTP stack from WSGI to ASGI based on Uvicorn - #5960 by @patrys
- Add `MANAGE_PRODUCT_TYPES_AND_ATTRIBUTES` permission, which is now required to access all attributes and product types related mutations - #6219 by @IKarbowiak

### Fixes

- Fix payment fields in order payload for webhooks - #5862 by @korycins
- Fix specific product voucher in draft orders - #5727 by @fowczarek
- Explicit country assignment in default shipping zones - #5736 by @maarcingebala
- Drop `json_content` field from the `Menu` model - #5761 by @maarcingebala
- Strip warehouse name in mutations - #5766 by @koradon
- Add missing order events during checkout flow - #5684 by @koradon
- Update Google Merchant to get tax rate based by plugin manager - #5823 by @gabmartinez
- Allow unicode in slug fields - #5877 by @IKarbowiak
- Fix empty plugin object result after `PluginUpdate` mutation - #5968 by @gabmartinez
- Allow finishing checkout when price amount is 0 - #6064 by @IKarbowiak
- Fix incorrect tax calculation for Avatax - #6035 by @korycins
- Fix incorrect calculation of subtotal with active Avatax - #6035 by @korycins
- Fix incorrect assignment of tax code for Avatax - #6035 by @korycins
- Do not allow negative product price - #6091 by @IKarbowiak
- Handle None as attribute value - #6092 by @IKarbowiak
- Fix for calling `order_created` before the order was saved - #6095 by @korycins
- Update default decimal places - #6098 by @IKarbowiak
- Avoid assigning the same pictures twice to a variant - #6112 by @IKarbowiak
- Fix crashing system when Avalara is improperly configured - #6117 by @IKarbowiak
- Fix for failing finalising draft order - #6133 by @korycins
- Remove corresponding draft order lines when variant is removing - #6119 by @IKarbowiak
- Update required perms for apps management - #6173 by @IKarbowiak
- Raise an error for an empty key in metadata - #6176 by @IKarbowiak
- Add attributes to product error - #6181 by @IKarbowiak
- Allow to add product variant with 0 price to draft order - #6189 by @IKarbowiak
- Fix deleting product when default variant is deleted - #6186 by @IKarbowiak
- Fix get unpublished products, product variants and collection as app - #6194 by @fowczarek
- Set `OrderFulfillStockInput` fields as required - #6196 by @IKarbowiak
- Fix attribute filtering by categories and collections - #6214 by @fowczarek
- Fix `is_visible` when `publication_date` is today - #6225 by @korycins
- Fix filtering products by multiple attributes - #6215 by @GrzegorzDerdak
- Add attributes validation while creating/updating a product's variant - #6269 by @GrzegorzDerdak
- Add metadata to page model - #6292 by @dominik-zeglen
- Fix for unnecesary attributes validation while updating simple product - #6300 by @GrzegorzDerdak
- Include order line total price to webhook payload - #6354 by @korycins
- Fix for fulfilling an order when product quantity equals allocated quantity - #6333 by @GrzegorzDerdak
- Fix for the ability to filter products on collection - #6363 by @GrzegorzDerdak

## 2.10.2

- Add command to change currencies in the database - #5906 by @d-wysocki

## 2.10.1

- Fix multiplied stock quantity - #5675 by @fowczarek
- Fix invalid allocation after migration - #5678 by @fowczarek
- Fix order mutations as app - #5680 by @fowczarek
- Prevent creating checkout/draft order with unpublished product - #5676 by @d-wysocki

## 2.10.0

- OpenTracing support - #5188 by @tomaszszymanski129
- Account confirmation email - #5126 by @tomaszszymanski129
- Relocate `Checkout` and `CheckoutLine` methods into separate module and update checkout related plugins to use them - #4980 by @krzysztofwolski
- Fix problem with free shipping voucher - #4942 by @IKarbowiak
- Add sub-categories to random data - #4949 by @IKarbowiak
- Deprecate `localized` field in Money type - #4952 by @IKarbowiak
- Fix for shipping API not applying taxes - #4913 by @kswiatek92
- Query object translation with only `manage_translation` permission - #4914 by @fowczarek
- Add customer note to draft orders API - #4973 by @IKarbowiak
- Allow to delete category and leave products - #4970 by @IKarbowiak
- Remove thumbnail generation from migration - #3494 by @kswiatek92
- Rename 'shipping_date' field in fulfillment model to 'created' - #2433 by @kswiatek92
- Reduce number of queries for 'checkoutComplete' mutation - #4989 by @IKarbowiak
- Force PyTest to ignore the environment variable containing the Django settings module - #4992 by @NyanKiyoshi
- Extend JWT token payload with user information - #4987 by @salwator
- Optimize the queries for product list in the dashboard - #4995 by @IKarbowiak
- Drop dashboard 1.0 - #5000 by @IKarbowiak
- Fixed serialization error on weight fields when running `loaddata` and `dumpdb` - #5005 by @NyanKiyoshi
- Fixed JSON encoding error on Google Analytics reporting - #5004 by @NyanKiyoshi
- Create custom field to translation, use new translation types in translations query - #5007 by @fowczarek
- Take allocated stock into account in `StockAvailability` filter - #5019 by @simonbru
- Generate matching postal codes for US addresses - #5033 by @maarcingebala
- Update debug toolbar - #5032 by @IKarbowiak
- Allow staff member to receive notification about customers orders - #4993 by @kswiatek92
- Add user's global id to the JWT payload - #5039 by @salwator
- Make middleware path resolving lazy - #5041 by @NyanKiyoshi
- Generate slug on saving the attribute value - #5055 by @fowczarek
- Fix order status after order update - #5072 by @fowczarek
- Extend top-level connection resolvers with ability to sort results - #5018 by @fowczarek
- Drop storefront 1.0 - #5043 by @IKarbowiak
- Replace permissions strings with enums - #5038 by @kswiatek92
- Remove gateways forms and templates - #5075 by @IKarbowiak
- Add `Wishlist` models and GraphQL endpoints - #5021 by @derenio
- Remove deprecated code - #5107 by @IKarbowiak
- Fix voucher start date filtering - #5133 by @dominik-zeglen
- Search by sku in products query - #5117 by @fowczarek
- Send fulfillment update email - #5118 by @IKarbowiak
- Add address query - #5148 by @kswiatek92
- Add `checkout_quantity_changed` webhook - #5042 by @derenio
- Remove unnecessary `manage_orders` permission - #5142 by @kswiatek92
- Mutation to change the user email - #5076 by @kswiatek92
- Add MyPy checks - #5150 by @IKarbowiak
- Move extracting user or service account to utils - #5152 by @kswiatek92
- Deprecate order status/created arguments - #5076 by @kswiatek92
- Fix getting title field in page mutations #5160 by @maarcingebala
- Copy public and private metadata from the checkout to the order upon creation - #5165 by @dankolbman
- Add warehouses and stocks- #4986 by @szewczykmira
- Add permission groups - #5176, #5513 by @IKarbowiak
- Drop `gettext` occurrences - #5189 by @IKarbowiak
- Fix `product_created` webhook - #5187 by @dzkb
- Drop unused resolver `resolve_availability` - #5190 by @maarcingebala
- Fix permission for `checkoutCustomerAttach` mutation - #5192 by @maarcingebala
- Restrict access to user field - #5194 by @maarcingebala
- Unify permission for service account API client in test - #5197 by @fowczarek
- Add additional confirmation step to `checkoutComplete` mutation - #5179 by @salwator
- Allow sorting warehouses by name - #5211 by @dominik-zeglen
- Add anonymization to GraphQL's `webhookSamplePayload` endpoint - #5161 @derenio
- Add slug to `Warehouse`, `Product` and `ProductType` models - #5196 by @IKarbowiak
- Add mutation for assigning, unassigning shipping zones to warehouse - #5217 by @kswiatek92
- Fix passing addresses to `PaymentData` objects - #5223 by @maarcingebala
- Return `null` when querying `me` as an anonymous user - #5231 by @maarcingebala
- Added `PLAYGROUND_ENABLED` environment variable/setting to allow to enable the GraphQL playground when `DEBUG` is disabled - #5254 by @NyanKiyoshi
- Fix access to order query when request from service account - #5258 by @fowczarek
- Customer shouldn't be able to see draft orders by token - #5259 by @fowczarek
- Customer shouldn't be able to query checkout with another customer - #5268 by @fowczarek
- Added integration support of Jaeger Tracing - #5282 by @NyanKiyoshi
- Return `null` when querying `me` as an anonymous user - #5231 as @maarcingebala
- Add `fulfillment created` webhook - @szewczykmira
- Unify metadata API - #5178 by @fowczarek
- Add compiled versions of emails to the repository - #5260 by @tomaszszymanski129
- Add required prop to fields where applicable - #5293 by @dominik-zeglen
- Drop `get_absolute_url` methods - #5299 by @IKarbowiak
- Add `--force` flag to `cleardb` command - #5302 by @maarcingebala
- Require non-empty message in `orderAddNote` mutation - #5316 by @maarcingebala
- Stock management refactor - #5323 by @IKarbowiak
- Add discount error codes - #5348 by @IKarbowiak
- Add benchmarks to checkout mutations - #5339 by @fowczarek
- Add pagination tests - #5363 by @fowczarek
- Add ability to assign multiple warehouses in mutations to create/update a shipping zone - #5399 by @fowczarek
- Add filter by ids to the `warehouses` query - #5414 by @fowczarek
- Add shipping rate price validation - #5411 by @kswiatek92
- Remove unused settings and environment variables - #5420 by @maarcingebala
- Add product price validation - #5413 by @kswiatek92
- Add attribute validation to `attributeAssign` mutation - #5423 by @kswiatek92
- Add possibility to update/delete more than one item in metadata - #5446 by @koradon
- Check if image exists before validating - #5425 by @kswiatek92
- Fix warehouses query not working without id - #5441 by @koradon
- Add `accountErrors` to `CreateToken` mutation - #5437, #5465 by @koradon
- Raise `GraphQLError` if filter has invalid IDs - #5460 by @gabmartinez
- Use `AccountErrorCode.INVALID_CREDENTIALS` instead of `INVALID_PASSWORD` - #5495 by @koradon
- Add tests for pagination - #5468 by @koradon
- Add `Job` abstract model and interface - #5510 by @IKarbowiak
- Refactor implementation of allocation - #5445 by @fowczarek
- Fix `WeightScalar` - #5530 by @koradon
- Add `OrderFulfill` mutation - #5525 by @fowczarek
- Add "It Works" page - #5494 by @IKarbowiak and @dominik-zeglen
- Extend errors in `OrderFulfill` mutation - #5553 by @fowczarek
- Refactor `OrderCancel` mutation for multiple warehouses - #5554 by @fowczarek
- Add negative weight validation - #5564 by @fowczarek
- Add error when user pass empty object as address - #5585 by @fowczarek
- Fix payment creation without shipping method - #5444 by @d-wysocki
- Fix checkout and order flow with variant without inventory tracking - #5599 by @fowczarek
- Fixed JWT expired token being flagged as unhandled error rather than handled. - #5603 by @NyanKiyoshi
- Refactor read-only middleware - #5602 by @maarcingebala
- Fix availability for variants without inventory tracking - #5605 by @fowczarek
- Drop support for configuring Vatlayer plugin from settings file. - #5614 by @korycins
- Add ability to query category, collection or product by slug - #5574 by @koradon
- Add `quantityAvailable` field to `ProductVariant` type - #5628 by @fowczarek
- Use tags rather than time-based logs for information on requests - #5608 by @NyanKiyoshi

## 2.9.0

### API

- Add mutation to change customer's first name last name - #4489 by @fowczarek
- Add mutation to delete customer's account - #4494 by @fowczarek
- Add mutation to change customer's password - #4656 by @fowczarek
- Add ability to customize email sender address in emails sent by Saleor - #4820 by @NyanKiyoshi
- Add ability to filter attributes per global ID - #4640 by @NyanKiyoshi
- Add ability to search product types by value (through the name) - #4647 by @NyanKiyoshi
- Add queries and mutation for serving and saving the configuration of all plugins - #4576 by @korycins
- Add `redirectUrl` to staff and user create mutations - #4717 by @fowczarek
- Add error codes to mutations responses - #4676 by @Kwaidan00
- Add translations to countries in `shop` query - #4732 by @fowczarek
- Add support for sorting product by their attribute values through given attribute ID - #4740 by @NyanKiyoshi
- Add descriptions for queries and query arguments - #4758 by @maarcingebala
- Add support for Apollo Federation - #4825 by @salwator
- Add mutation to create multiple product variants at once - #4735 by @fowczarek
- Add default value to custom errors - #4797 by @fowczarek
- Extend `availablePaymentGateways` field with gateways' configuration data - #4774 by @salwator
- Change `AddressValidationRules` API - #4655 by @Kwaidan00
- Use search in a consistent way; add sort by product type name and publication status to `products` query. - #4715 by @fowczarek
- Unify `menuItemMove` mutation with other reordering mutations - #4734 by @NyanKiyoshi
- Don't create an order when the payment was unsuccessful - #4500 by @NyanKiyoshi
- Don't require shipping information in checkout for digital orders - #4573 by @NyanKiyoshi
- Drop `manage_users` permission from the `permissions` query - #4854 by @maarcingebala
- Deprecate `inCategory` and `inCollection` attributes filters in favor of `filter` argument - #4700 by @NyanKiyoshi & @khalibloo
- Remove `PaymentGatewayEnum` from the schema, as gateways now are dynamic plugins - #4756 by @salwator
- Require `manage_products` permission to query `costPrice` and `stockQuantity` fields - #4753 by @NyanKiyoshi
- Refactor account mutations - #4510, #4668 by @fowczarek
- Fix generating random avatars when updating staff accounts - #4521 by @maarcingebala
- Fix updating JSON menu representation in mutations - #4524 by @maarcingebala
- Fix setting variant's `priceOverride` and `costPrice` to `null` - #4754 by @NyanKiyoshi
- Fix fetching staff user without `manage_users` permission - #4835 by @fowczarek
- Ensure that a GraphQL query is a string - #4836 by @nix010
- Add ability to configure the password reset link - #4863 by @fowczarek
- Fixed a performance issue where Saleor would sometimes run huge, unneeded prefetches when resolving categories or collections - #5291 by @NyanKiyoshi
- uWSGI now forces the django application to directly load on startup instead of being lazy - #5357 by @NyanKiyoshi

### Core

- Add enterprise-grade attributes management - #4351 by @dominik-zeglen and @NyanKiyoshi
- Add extensions manager - #4497 by @korycins
- Add service accounts - backend support - #4689 by @korycins
- Add support for webhooks - #4731 by @korycins
- Migrate the attributes mapping from HStore to many-to-many relation - #4663 by @NyanKiyoshi
- Create general abstraction for object metadata - #4447 by @salwator
- Add metadata to `Order` and `Fulfillment` models - #4513, #4866 by @szewczykmira
- Migrate the tax calculations to plugins - #4497 by @korycins
- Rewrite payment gateways using plugin architecture - #4669 by @salwator
- Rewrite Stripe integration to use PaymentIntents API - #4606 by @salwator
- Refactor password recovery system - #4617 by @fowczarek
- Add functionality to sort products by their "minimal variant price" - #4416 by @derenio
- Add voucher's "once per customer" feature - #4442 by @fowczarek
- Add validations for minimum password length in settings - #4735 by @fowczarek
- Add form to configure payments in the dashboard - #4807 by @szewczykmira
- Change `unique_together` in `AttributeValue` - #4805 by @fowczarek
- Change max length of SKU to 255 characters - #4811 by @lex111
- Distinguish `OrderLine` product name and variant name - #4702 by @fowczarek
- Fix updating order status after automatic fulfillment of digital products - #4709 by @korycins
- Fix error when updating or creating a sale with missing required values - #4778 by @NyanKiyoshi
- Fix error filtering pages by URL in the dashboard 1.0 - #4776 by @NyanKiyoshi
- Fix display of the products tax rate in the details page of dashboard 1.0 - #4780 by @NyanKiyoshi
- Fix adding the same product into a collection multiple times - #4518 by @NyanKiyoshi
- Fix crash when placing an order when a customer happens to have the same address more than once - #4824 by @NyanKiyoshi
- Fix time zone based tests - #4468 by @fowczarek
- Fix serializing empty URLs as a string when creating menu items - #4616 by @maarcingebala
- The invalid IP address in HTTP requests now fallback to the requester's IP address. - #4597 by @NyanKiyoshi
- Fix product variant update with current attribute values - #4936 by @fowczarek
- Update checkout last field and add auto now fields to save with update_fields parameter - #5177 by @IKarbowiak

### Dashboard 2.0

- Allow selecting the number of rows displayed in dashboard's list views - #4414 by @benekex2
- Add ability to toggle visible columns in product list - #4608 by @dominik-zeglen
- Add voucher settings - #4556 by @benekex2
- Contrast improvements - #4508 by @benekex2
- Display menu item form errors - #4551 by @dominik-zeglen
- Do not allow random IDs to appear in snapshots - #4495 by @dominik-zeglen
- Input UI changes - #4542 by @benekex2
- Implement new menu design - #4476 by @benekex2
- Refetch attribute list after closing modal - #4615 by @dominik-zeglen
- Add config for Testcafe - #4553 by @dominik-zeglen
- Fix product type taxes select - #4453 by @benekex2
- Fix form reloading - #4467 by @dominik-zeglen
- Fix voucher limit value when checkbox unchecked - #4456 by @benekex2
- Fix searches and pickers - #4487 by @dominik-zeglen
- Fix dashboard menu styles - #4491 by @benekex2
- Fix menu responsiveness - #4511 by @benekex2
- Fix loosing focus while typing in the product description field - #4549 by @dominik-zeglen
- Fix MUI warnings - #4588 by @dominik-zeglen
- Fix bulk action checkboxes - #4618 by @dominik-zeglen
- Fix rendering user avatar when it's empty #4546 by @maarcingebala
- Remove Dashboard 2.0 files form Saleor repository - #4631 by @dominik-zeglen
- Fix CreateToken mutation to use NonNull on errors field #5415 by @gabmartinez

### Other notable changes

- Replace Pipenv with Poetry - #3894 by @michaljelonek
- Upgrade `django-prices` to v2.1 - #4639 by @NyanKiyoshi
- Disable reports from uWSGI about broken pipe and write errors from disconnected clients - #4596 by @NyanKiyoshi
- Fix the random failures of `populatedb` trying to create users with an existing email - #4769 by @NyanKiyoshi
- Enforce `pydocstyle` for Python docstrings over the project - #4562 by @NyanKiyoshi
- Move Django Debug Toolbar to dev requirements - #4454 by @derenio
- Change license for artwork to CC-BY 4.0
- New translations:
  - Greek

## 2.8.0

### Core

- Avatax backend support - #4310 by @korycins
- Add ability to store used payment sources in gateways (first implemented in Braintree) - #4195 by @salwator
- Add ability to specify a minimal quantity of checkout items for a voucher - #4427 by @fowczarek
- Change the type of start and end date fields from Date to DateTime - #4293 by @fowczarek
- Revert the custom dynamic middlewares - #4452 by @NyanKiyoshi

### Dashboard 2.0

- UX improvements in Vouchers section - #4362 by @benekex2
- Add company address configuration - #4432 by @benekex2
- Require name when saving a custom list filter - #4269 by @benekex2
- Use `esModuleInterop` flag in `tsconfig.json` to simplify imports - #4372 by @dominik-zeglen
- Use hooks instead of a class component in forms - #4374 by @dominik-zeglen
- Drop CSRF token header from API client - #4357 by @dominik-zeglen
- Fix various bugs in the product section - #4429 by @dominik-zeglen

### Other notable changes

- Fix error when creating a checkout with voucher code - #4292 by @NyanKiyoshi
- Fix error when users enter an invalid phone number in an address - #4404 by @NyanKiyoshi
- Fix error when adding a note to an anonymous order - #4319 by @NyanKiyoshi
- Fix gift card duplication error in the `populatedb` script - #4336 by @fowczarek
- Fix vouchers apply once per order - #4339 by @fowczarek
- Fix discount tests failing at random - #4401 by @korycins
- Add `SPECIFIC_PRODUCT` type to `VoucherType` - #4344 by @fowczarek
- New translations:
  - Icelandic
- Refactored the backend side of `checkoutCreate` to improve performances and prevent side effects over the user's checkout if the checkout creation was to fail. - #4367 by @NyanKiyoshi
- Refactored the logic of cleaning the checkout shipping method over the API, so users do not lose the shipping method when updating their checkout. If the shipping method becomes invalid, it will be replaced by the cheapest available. - #4367 by @NyanKiyoshi & @szewczykmira
- Refactored process of getting available shipping methods to make it easier to understand and prevent human-made errors. - #4367 by @NyanKiyoshi
- Moved 3D secure option to Braintree plugin configuration and update config structure mechanism - #4751 by @salwator

## 2.7.0

### API

- Create order only when payment is successful - #4154 by @NyanKiyoshi
- Order Events containing order lines or fulfillment lines now return the line object in the GraphQL API - #4114 by @NyanKiyoshi
- GraphQL now prints exceptions to stderr as well as returning them or not - #4148 by @NyanKiyoshi
- Refactored API resolvers to static methods with root typing - #4155 by @NyanKiyoshi
- Add phone validation in the GraphQL API to handle the library upgrade - #4156 by @NyanKiyoshi

### Core

- Add basic Gift Cards support in the backend - #4025 by @fowczarek
- Add the ability to sort products within a collection - #4123 by @NyanKiyoshi
- Implement customer events - #4094 by @NyanKiyoshi
- Merge "authorize" and "capture" operations - #4098 by @korycins, @NyanKiyoshi
- Separate the Django middlewares from the GraphQL API middlewares - #4102 by @NyanKiyoshi, #4186 by @cmiacz

### Dashboard 2.0

- Add navigation section - #4012 by @dominik-zeglen
- Add filtering on product list - #4193 by @dominik-zeglen
- Add filtering on orders list - #4237 by @dominik-zeglen
- Change input style and improve Storybook stories - #4115 by @dominik-zeglen
- Migrate deprecated fields in Dashboard 2.0 - #4121 by @benekex2
- Add multiple select checkbox - #4133, #4146 by @benekex2
- Rename menu items in Dashboard 2.0 - #4172 by @benekex2
- Category delete modal improvements - #4171 by @benekex2
- Close modals on click outside - #4236 - by @benekex2
- Use date localize hook in translations - #4202 by @dominik-zeglen
- Unify search API - #4200 by @dominik-zeglen
- Default default PAGINATE_BY - #4238 by @dominik-zeglen
- Create generic filtering interface - #4221 by @dominik-zeglen
- Add default state to rich text editor = #4281 by @dominik-zeglen
- Fix translation discard button - #4109 by @benekex2
- Fix draftail options and icons - #4132 by @benekex2
- Fix typos and messages in Dashboard 2.0 - #4168 by @benekex2
- Fix view all orders button - #4173 by @benekex2
- Fix visibility card view - #4198 by @benekex2
- Fix query refetch after selecting an object in list - #4272 by @dominik-zeglen
- Fix image selection in variants - #4270 by @benekex2
- Fix collection search - #4267 by @dominik-zeglen
- Fix quantity height in draft order edit - #4273 by @benekex2
- Fix checkbox clickable area size - #4280 by @dominik-zeglen
- Fix breaking object selection in menu section - #4282 by @dominik-zeglen
- Reset selected items when tab switch - #4268 by @benekex2

### Other notable changes

- Add support for Google Cloud Storage - #4127 by @chetabahana
- Adding a nonexistent variant to checkout no longer crashes - #4166 by @NyanKiyoshi
- Disable storage of Celery results - #4169 by @NyanKiyoshi
- Disable polling in Playground - #4188 by @maarcingebala
- Cleanup code for updated function names and unused argument - #4090 by @jxltom
- Users can now add multiple "Add to Cart" forms in a single page - #4165 by @NyanKiyoshi
- Fix incorrect argument in `get_client_token` in Braintree integration - #4182 by @maarcingebala
- Fix resolving attribute values when transforming them to HStore - #4161 by @maarcingebala
- Fix wrong calculation of subtotal in cart page - #4145 by @korycins
- Fix margin calculations when product/variant price is set to zero - #4170 by @MahmoudRizk
- Fix applying discounts in checkout's subtotal calculation in API - #4192 by @maarcingebala
- Fix GATEWAYS_ENUM to always contain all implemented payment gateways - #4108 by @koradon

## 2.6.0

### API

- Add unified filtering interface in resolvers - #3952, #4078 by @korycins
- Add mutations for bulk actions - #3935, #3954, #3967, #3969, #3970 by @akjanik
- Add mutation for reordering menu items - #3958 by @NyanKiyoshi
- Optimize queries for single nodes - #3968 @NyanKiyoshi
- Refactor error handling in mutations #3891 by @maarcingebala & @akjanik
- Specify mutation permissions through Meta classes - #3980 by @NyanKiyoshi
- Unify pricing access in products and variants - #3948 by @NyanKiyoshi
- Use only_fields instead of exclude_fields in type definitions - #3940 by @michaljelonek
- Prefetch collections when getting sales of a bunch of products - #3961 by @NyanKiyoshi
- Remove unnecessary dedents from GraphQL schema so new Playground can work - #4045 by @salwator
- Restrict resolving payment by ID - #4009 @NyanKiyoshi
- Require `checkoutId` for updating checkout's shipping and billing address - #4074 by @jxltom
- Handle errors in `TokenVerify` mutation - #3981 by @fowczarek
- Unify argument names in types and resolvers - #3942 by @NyanKiyoshi

### Core

- Use Black as the default code formatting tool - #3852 by @krzysztofwolski and @NyanKiyoshi
- Dropped Python 3.5 support - #4028 by @korycins
- Rename Cart to Checkout - #3963 by @michaljelonek
- Use data classes to exchange data with payment gateways - #4028 by @korycins
- Refactor order events - #4018 by @NyanKiyoshi

### Dashboard 2.0

- Add bulk actions - #3955 by @dominik-zeglen
- Add user avatar management - #4030 by @benekex2
- Add navigation drawer support on mobile devices - #3839 by @benekex2
- Fix rendering validation errors in product form - #4024 by @benekex2
- Move dialog windows to query string rather than router paths - #3953 by @dominik-zeglen
- Update order events types - #4089 by @jxltom
- Code cleanup by replacing render props with react hooks - #4010 by @dominik-zeglen

### Other notable changes

- Add setting to enable Django Debug Toolbar - #3983 by @koradon
- Use newest GraphQL Playground - #3971 by @salwator
- Ensure adding to quantities in the checkout is respecting the limits - #4005 by @NyanKiyoshi
- Fix country area choices - #4008 by @fowczarek
- Fix price_range_as_dict function - #3999 by @zodiacfireworks
- Fix the product listing not showing in the voucher when there were products selected - #4062 by @NyanKiyoshi
- Fix crash in Dashboard 1.0 when updating an order address's phone number - #4061 by @NyanKiyoshi
- Reduce the time of tests execution by using dummy password hasher - #4083 by @korycins
- Set up explicit **hash** function - #3979 by @akjanik
- Unit tests use none as media root - #3975 by @korycins
- Update file field styles with materializecss template filter - #3998 by @zodiacfireworks
- New translations:
  - Albanian
  - Colombian Spanish
  - Lithuanian

## 2.5.0

### API

- Add query to fetch draft orders - #3809 by @michaljelonek
- Add bulk delete mutations - #3838 by @michaljelonek
- Add `languageCode` enum to API - #3819 by @michaljelonek, #3854 by @jxltom
- Duplicate address instances in checkout mutations - #3866 by @pawelzar
- Restrict access to `orders` query for unauthorized users - #3861 by @pawelzar
- Support setting address as default in address mutations - #3787 by @jxltom
- Fix phone number validation in GraphQL when country prefix not given - #3905 by @patrys
- Report pretty stack traces in DEBUG mode - #3918 by @patrys

### Core

- Drop support for Django 2.1 and Django 1.11 (previous LTS) - #3929 by @patrys
- Fulfillment of digital products - #3868 by @korycins
- Introduce avatars for staff accounts - #3878 by @pawelzar
- Refactor the account avatars path from a relative to absolute - #3938 by @NyanKiyoshi

### Dashboard 2.0

- Add translations section - #3884 by @dominik-zeglen
- Add light/dark theme - #3856 by @dominik-zeglen
- Add customer's address book view - #3826 by @dominik-zeglen
- Add "Add variant" button on the variant details page = #3914 by @dominik-zeglen
- Add back arrows in "Configure" subsections - #3917 by @dominik-zeglen
- Display avatars in staff views - #3922 by @dominik-zeglen
- Prevent user from changing his own status and permissions - #3922 by @dominik-zeglen
- Fix crashing product create view - #3837, #3910 by @dominik-zeglen
- Fix layout in staff members details page - #3857 by @dominik-zeglen
- Fix unfocusing rich text editor - #3902 by @dominik-zeglen
- Improve accessibility - #3856 by @dominik-zeglen

### Other notable changes

- Improve user and staff management in dashboard 1.0 - #3781 by @jxltom
- Fix default product tax rate in Dashboard 1.0 - #3880 by @pawelzar
- Fix logo in docs - #3928 by @michaljelonek
- Fix name of logo file - #3867 by @jxltom
- Fix variants for juices in example data - #3926 by @michaljelonek
- Fix alignment of the cart dropdown on new bootstrap version - #3937 by @NyanKiyoshi
- Refactor the account avatars path from a relative to absolute - #3938 by @NyanKiyoshi
- New translations:
  - Armenian
  - Portuguese
  - Swahili
  - Thai

## 2.4.0

### API

- Add model translations support in GraphQL API - #3789 by @michaljelonek
- Add mutations to manage addresses for authenticated customers - #3772 by @Kwaidan00, @maarcingebala
- Add mutation to apply vouchers in checkout - #3739 by @Kwaidan00
- Add thumbnail field to `OrderLine` type - #3737 by @michaljelonek
- Add a query to fetch order by token - #3740 by @michaljelonek
- Add city choices and city area type to address validator API - #3788 by @jxltom
- Fix access to unpublished objects in API - #3724 by @Kwaidan00
- Fix bug where errors are not returned when creating fulfillment with a non-existent order line - #3777 by @jxltom
- Fix `productCreate` mutation when no product type was provided - #3804 by @michaljelonek
- Enable database search in products query - #3736 by @michaljelonek
- Use authenticated user's email as default email in creating checkout - #3726 by @jxltom
- Generate voucher code if it wasn't provided in mutation - #3717 by @Kwaidan00
- Improve limitation of vouchers by country - #3707 by @michaljelonek
- Only include canceled fulfillments for staff in fulfillment API - #3778 by @jxltom
- Support setting address as when creating customer address #3782 by @jxltom
- Fix generating slug from title - #3816 by @maarcingebala
- Add `variant` field to `OrderLine` type - #3820 by @maarcingebala

### Core

- Add JSON fields to store rich-text content - #3756 by @michaljelonek
- Add function to recalculate total order weight - #3755 by @Kwaidan00, @maarcingebala
- Unify cart creation logic in API and Django views - #3761, #3790 by @maarcingebala
- Unify payment creation logic in API and Django views - #3715 by @maarcingebala
- Support partially charged and refunded payments - #3735 by @jxltom
- Support partial fulfillment of ordered items - #3754 by @jxltom
- Fix applying discounts when a sale has no end date - #3595 by @cprinos

### Dashboard 2.0

- Add "Discounts" section - #3654 by @dominik-zeglen
- Add "Pages" section; introduce Draftail WYSIWYG editor - #3751 by @dominik-zeglen
- Add "Shipping Methods" section - #3770 by @dominik-zeglen
- Add support for date and datetime components - #3708 by @dominik-zeglen
- Restyle app layout - #3811 by @dominik-zeglen

### Other notable changes

- Unify model field names related to models' public access - `publication_date` and `is_published` - #3706 by @michaljelonek
- Improve filter orders by payment status - #3749 @jxltom
- Refactor translations in emails - #3701 by @Kwaidan00
- Use exact image versions in docker-compose - #3742 by @ashishnitinpatil
- Sort order payment and history in descending order - #3747 by @jxltom
- Disable style-loader in dev mode - #3720 by @jxltom
- Add ordering to shipping method - #3806 by @michaljelonek
- Add missing type definition for dashboard 2.0 - #3776 by @jxltom
- Add header and footer for checkout success pages #3752 by @jxltom
- Add instructions for using local assets in Docker - #3723 by @michaljelonek
- Update S3 deployment documentation to include CORS configuration note - #3743 by @NyanKiyoshi
- Fix missing migrations for is_published field of product and page model - #3757 by @jxltom
- Fix problem with l10n in Braintree payment gateway template - #3691 by @Kwaidan00
- Fix bug where payment is not filtered from active ones when creating payment - #3732 by @jxltom
- Fix incorrect cart badge location - #3786 by @jxltom
- Fix storefront styles after bootstrap is updated to 4.3.1 - #3753 by @jxltom
- Fix logo size in different browser and devices with different sizes - #3722 by @jxltom
- Rename dumpdata file `db.json` to `populatedb_data.json` - #3810 by @maarcingebala
- Prefetch collections for product availability - #3813 by @michaljelonek
- Bump django-graphql-jwt - #3814 by @michaljelonek
- Fix generating slug from title - #3816 by @maarcingebala
- New translations:
  - Estonian
  - Indonesian

## 2.3.1

- Fix access to private variant fields in API - #3773 by maarcingebala
- Limit access of quantity and allocated quantity to staff in GraphQL API #3780 by @jxltom

## 2.3.0

### API

- Return user's last checkout in the `User` type - #3578 by @fowczarek
- Automatically assign checkout to the logged in user - #3587 by @fowczarek
- Expose `chargeTaxesOnShipping` field in the `Shop` type - #3603 by @fowczarek
- Expose list of enabled payment gateways - #3639 by @fowczarek
- Validate uploaded files in a unified way - #3633 by @fowczarek
- Add mutation to trigger fetching tax rates - #3622 by @fowczarek
- Use USERNAME_FIELD instead of hard-code email field when resolving user - #3577 by @jxltom
- Require variant and quantity fields in `CheckoutLineInput` type - #3592 by @jxltom
- Preserve order of nodes in `get_nodes_or_error` function - #3632 by @jxltom
- Add list mutations for `Voucher` and `Sale` models - #3669 by @michaljelonek
- Use proper type for countries in `Voucher` type - #3664 by @michaljelonek
- Require email in when creating checkout in API - #3667 by @michaljelonek
- Unify returning errors in the `tokenCreate` mutation - #3666 by @michaljelonek
- Use `Date` field in Sale/Voucher inputs - #3672 by @michaljelonek
- Refactor checkout mutations - #3610 by @fowczarek
- Refactor `clean_instance`, so it does not returns errors anymore - #3597 by @akjanik
- Handle GraphqQL syntax errors - #3576 by @jxltom

### Core

- Refactor payments architecture - #3519 by @michaljelonek
- Improve Docker and `docker-compose` configuration - #3657 by @michaljelonek
- Allow setting payment status manually for dummy gateway in Storefront 1.0 - #3648 by @jxltom
- Infer default transaction kind from operation type - #3646 by @jxltom
- Get correct payment status for order without any payments - #3605 by @jxltom
- Add default ordering by `id` for `CartLine` model - #3593 by @jxltom
- Fix "set password" email sent to customer created in the dashboard - #3688 by @Kwaidan00

### Dashboard 2.0

- ️Add taxes section - #3622 by @dominik-zeglen
- Add drag'n'drop image upload - #3611 by @dominik-zeglen
- Unify grid handling - #3520 by @dominik-zeglen
- Add component generator - #3670 by @dominik-zeglen
- Throw Typescript errors while snapshotting - #3611 by @dominik-zeglen
- Simplify mutation's error checking - #3589 by @dominik-zeglen
- Fix order cancelling - #3624 by @dominik-zeglen
- Fix logo placement - #3602 by @dominik-zeglen

### Other notable changes

- Register Celery task for updating exchange rates - #3599 by @jxltom
- Fix handling different attributes with the same slug - #3626 by @jxltom
- Add missing migrations for tax rate choices - #3629 by @jxltom
- Fix `TypeError` on calling `get_client_token` - #3660 by @michaljelonek
- Make shipping required as default when creating product types - #3655 by @jxltom
- Display payment status on customer's account page in Storefront 1.0 - #3637 by @jxltom
- Make order fields sequence in Dashboard 1.0 same as in Dashboard 2.0 - #3606 by @jxltom
- Fix returning products for homepage for the currently viewing user - #3598 by @jxltom
- Allow filtering payments by status in Dashboard 1.0 - #3608 by @jxltom
- Fix typo in the definition of order status - #3649 by @jxltom
- Add margin for order notes section - #3650 by @jxltom
- Fix logo position - #3609, #3616 by @jxltom
- Storefront visual improvements - #3696 by @piotrgrundas
- Fix product list price filter - #3697 by @Kwaidan00
- Redirect to success page after successful payment - #3693 by @Kwaidan00

## 2.2.0

### API

- Use `PermissionEnum` as input parameter type for `permissions` field - #3434 by @maarcingebala
- Add "authorize" and "charge" mutations for payments - #3426 by @jxltom
- Add alt text to product thumbnails and background images of collections and categories - #3429 by @fowczarek
- Fix passing decimal arguments = #3457 by @fowczarek
- Allow sorting products by the update date - #3470 by @jxltom
- Validate and clear the shipping method in draft order mutations - #3472 by @fowczarek
- Change tax rate field to choice field - #3478 by @fowczarek
- Allow filtering attributes by collections - #3508 by @maarcingebala
- Resolve to `None` when empty object ID was passed as mutation argument - #3497 by @maarcingebala
- Change `errors` field type from [Error] to [Error!] - #3489 by @fowczarek
- Support creating default variant for product types that don't use multiple variants - #3505 by @fowczarek
- Validate SKU when creating a default variant - #3555 by @fowczarek
- Extract enums to separate files - #3523 by @maarcingebala

### Core

- Add Stripe payment gateway - #3408 by @jxltom
- Add `first_name` and `last_name` fields to the `User` model - #3101 by @fowczarek
- Improve several payment validations - #3418 by @jxltom
- Optimize payments related database queries - #3455 by @jxltom
- Add publication date to collections - #3369 by @k-brk
- Fix hard-coded site name in order PDFs - #3526 by @NyanKiyoshi
- Update favicons to the new style - #3483 by @dominik-zeglen
- Fix migrations for default currency - #3235 by @bykof
- Remove Elasticsearch from `docker-compose.yml` - #3482 by @maarcingebala
- Resort imports in tests - #3471 by @jxltom
- Fix the no shipping orders payment crash on Stripe - #3550 by @NyanKiyoshi
- Bump backend dependencies - #3557 by @maarcingebala. This PR removes security issue CVE-2019-3498 which was present in Django 2.1.4. Saleor however wasn't vulnerable to this issue as it doesn't use the affected `django.views.defaults.page_not_found()` view.
- Generate random data using the default currency - #3512 by @stephenmoloney
- New translations:
  - Catalan
  - Serbian

### Dashboard 2.0

- Restyle product selection dialogs - #3499 by @dominik-zeglen, @maarcingebala
- Fix minor visual bugs in Dashboard 2.0 - #3433 by @dominik-zeglen
- Display warning if order draft has missing data - #3431 by @dominik-zeglen
- Add description field to collections - #3435 by @dominik-zeglen
- Add query batching - #3443 by @dominik-zeglen
- Use autocomplete fields in country selection - #3443 by @dominik-zeglen
- Add alt text to categories and collections - #3461 by @dominik-zeglen
- Use first and last name of a customer or staff member in UI - #3247 by @Bonifacy1, @dominik-zeglen
- Show error page if an object was not found - #3463 by @dominik-zeglen
- Fix simple product's inventory data saving bug - #3474 by @dominik-zeglen
- Replace `thumbnailUrl` with `thumbnail { url }` - #3484 by @dominik-zeglen
- Change "Feature on Homepage" switch behavior - #3481 by @dominik-zeglen
- Expand payment section in order view - #3502 by @dominik-zeglen
- Change TypeScript loader to speed up the build process - #3545 by @patrys

### Bugfixes

- Do not show `Pay For Order` if order is partly paid since partial payment is not supported - #3398 by @jxltom
- Fix attribute filters in the products category view - #3535 by @fowczarek
- Fix storybook dependencies conflict - #3544 by @dominik-zeglen

## 2.1.0

### API

- Change selected connection fields to lists - #3307 by @fowczarek
- Require pagination in connections - #3352 by @maarcingebala
- Replace Graphene view with a custom one - #3263 by @patrys
- Change `sortBy` parameter to use enum type - #3345 by @fowczarek
- Add `me` query to fetch data of a logged-in user - #3202, #3316 by @fowczarek
- Add `canFinalize` field to the Order type - #3356 by @fowczarek
- Extract resolvers and mutations to separate files - #3248 by @fowczarek
- Add VAT tax rates field to country - #3392 by @michaljelonek
- Allow creating orders without users - #3396 by @fowczarek

### Core

- Add Razorpay payment gatway - #3205 by @NyanKiyoshi
- Use standard tax rate as a default tax rate value - #3340 by @fowczarek
- Add description field to the Collection model - #3275 by @fowczarek
- Enforce the POST method on VAT rates fetching - #3337 by @NyanKiyoshi
- Generate thumbnails for category/collection background images - #3270 by @NyanKiyoshi
- Add warm-up support in product image creation mutation - #3276 by @NyanKiyoshi
- Fix error in the `populatedb` script when running it not from the project root - #3272 by @NyanKiyoshi
- Make Webpack rebuilds fast - #3290 by @patrys
- Skip installing Chromium to make deployment faster - #3227 by @jxltom
- Add default test runner - #3258 by @jxltom
- Add Transifex client to Pipfile - #3321 by @jxltom
- Remove additional pytest arguments in tox - #3338 by @jxltom
- Remove test warnings - #3339 by @jxltom
- Remove runtime warning when product has discount - #3310 by @jxltom
- Remove `django-graphene-jwt` warnings - #3228 by @jxltom
- Disable deprecated warnings - #3229 by @jxltom
- Add `AWS_S3_ENDPOINT_URL` setting to support DigitalOcean spaces. - #3281 by @hairychris
- Add `.gitattributes` file to hide diffs for generated files on Github - #3055 by @NyanKiyoshi
- Add database sequence reset to `populatedb` - #3406 by @michaljelonek
- Get authorized amount from succeeded auth transactions - #3417 by @jxltom
- Resort imports by `isort` - #3412 by @jxltom

### Dashboard 2.0

- Add confirmation modal when leaving view with unsaved changes - #3375 by @dominik-zeglen
- Add dialog loading and error states - #3359 by @dominik-zeglen
- Split paths and urls - #3350 by @dominik-zeglen
- Derive state from props in forms - #3360 by @dominik-zeglen
- Apply debounce to autocomplete fields - #3351 by @dominik-zeglen
- Use Apollo signatures - #3353 by @dominik-zeglen
- Add order note field in the order details view - #3346 by @dominik-zeglen
- Add app-wide progress bar - #3312 by @dominik-zeglen
- Ensure that all queries are built on top of TypedQuery - #3309 by @dominik-zeglen
- Close modal windows automatically - #3296 by @dominik-zeglen
- Move URLs to separate files - #3295 by @dominik-zeglen
- Add basic filters for products and orders list - #3237 by @Bonifacy1
- Fetch default currency from API - #3280 by @dominik-zeglen
- Add `displayName` property to components - #3238 by @Bonifacy1
- Add window titles - #3279 by @dominik-zeglen
- Add paginator component - #3265 by @dominik-zeglen
- Update Material UI to 3.6 - #3387 by @patrys
- Upgrade React, Apollo, Webpack and Babel - #3393 by @patrys
- Add pagination for required connections - #3411 by @dominik-zeglen

### Bugfixes

- Fix language codes - #3311 by @jxltom
- Fix resolving empty attributes list - #3293 by @maarcingebala
- Fix range filters not being applied - #3385 by @michaljelonek
- Remove timeout for updating image height - #3344 by @jxltom
- Return error if checkout was not found - #3289 by @maarcingebala
- Solve an auto-resize conflict between Materialize and medium-editor - #3367 by @adonig
- Fix calls to `ngettext_lazy` - #3380 by @patrys
- Filter preauthorized order from succeeded transactions - #3399 by @jxltom
- Fix incorrect country code in fixtures - #3349 by @bingimar
- Fix updating background image of a collection - #3362 by @fowczarek & @dominik-zeglen

### Docs

- Document settings related to generating thumbnails on demand - #3329 by @NyanKiyoshi
- Improve documentation for Heroku deployment - #3170 by @raybesiga
- Update documentation on Docker deployment - #3326 by @jxltom
- Document payment gateway configuration - #3376 by @NyanKiyoshi

## 2.0.0

### API

- Add mutation to delete a customer; add `isActive` field in `customerUpdate` mutation - #3177 by @maarcingebala
- Add mutations to manage authorization keys - #3082 by @maarcingebala
- Add queries for dashboard homepage - #3146 by @maarcingebala
- Allows user to unset homepage collection - #3140 by @oldPadavan
- Use enums as permission codes - #3095 by @the-bionic
- Return absolute image URLs - #3182 by @maarcingebala
- Add `backgroundImage` field to `CategoryInput` - #3153 by @oldPadavan
- Add `dateJoined` and `lastLogin` fields in `User` type - #3169 by @maarcingebala
- Separate `parent` input field from `CategoryInput` - #3150 by @akjanik
- Remove duplicated field in Order type - #3180 by @maarcingebala
- Handle empty `backgroundImage` field in API - #3159 by @maarcingebala
- Generate name-based slug in collection mutations - #3145 by @akjanik
- Remove products field from `collectionUpdate` mutation - #3141 by @oldPadavan
- Change `items` field in `Menu` type from connection to list - #3032 by @oldPadavan
- Make `Meta.description` required in `BaseMutation` - #3034 by @oldPadavan
- Apply `textwrap.dedent` to GraphQL descriptions - #3167 by @fowczarek

### Dashboard 2.0

- Add collection management - #3135 by @dominik-zeglen
- Add customer management - #3176 by @dominik-zeglen
- Add homepage view - #3155, #3178 by @Bonifacy1 and @dominik-zeglen
- Add product type management - #3052 by @dominik-zeglen
- Add site settings management - #3071 by @dominik-zeglen
- Escape node IDs in URLs - #3115 by @dominik-zeglen
- Restyle categories section - #3072 by @Bonifacy1

### Other

- Change relation between `ProductType` and `Attribute` models - #3097 by @maarcingebala
- Remove `quantity-allocated` generation in `populatedb` script - #3084 by @MartinSeibert
- Handle `Money` serialization - #3131 by @Pacu2
- Do not collect unnecessary static files - #3050 by @jxltom
- Remove host mounted volume in `docker-compose` - #3091 by @tiangolo
- Remove custom services names in `docker-compose` - #3092 by @tiangolo
- Replace COUNTRIES with countries.countries - #3079 by @neeraj1909
- Installing dev packages in docker since tests are needed - #3078 by @jxltom
- Remove comparing string in address-form-panel template - #3074 by @tomcio1205
- Move updating variant names to a Celery task - #3189 by @fowczarek

### Bugfixes

- Fix typo in `clean_input` method - #3100 by @the-bionic
- Fix typo in `ShippingMethod` model - #3099 by @the-bionic
- Remove duplicated variable declaration - #3094 by @the-bionic

### Docs

- Add createdb note to getting started for Windows - #3106 by @ajostergaard
- Update docs on pipenv - #3045 by @jxltom<|MERGE_RESOLUTION|>--- conflicted
+++ resolved
@@ -25,12 +25,9 @@
 - Raise an error when the user is trying to sort products by rank without search - #7013 by @IKarbowiak
 - Fix available shipping methods - return also weight methods without weight limits - #7021 by @IKarbowiak
 - Remove redundant Opentracing spans - #6994 by @fowczarek
-<<<<<<< HEAD
-- Optimize children field on Category type - #7045 by @IKarbowiak
-=======
 - Support setting value for AttributeValue mutations - #7037 by @piotrgrundas
 - Validate discount value for percentage vouchers and sales - #7033 by @d-wysocki
->>>>>>> f336a373
+- Optimize children field on Category type - #7045 by @IKarbowiak
 
 ### Breaking
 - Multichannel MVP: Multicurrency - #6242 by @fowczarek @d-wysocki
