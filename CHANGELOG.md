# Changelog

All notable, unreleased changes to this project will be documented in this file. For the released changes, please visit the [Releases](https://github.com/mirumee/saleor/releases) page.

## [Unreleased]
- Add query contains only schema validation - #6827 by @fowczarek
- Add introspection caching - #6871 by @fowczarek
- Refactor plugins manager(add missing tracing, optimize imports, drop plugins manager from settings) - #6890 by @fowczarek
- Add CUSTOMER_UPDATED webhook, add addresses field to customer CUSTOMER_CREATED webhook - #6898 by @piotrgrundas
- Add missing span in PluginManager - #6900 by @fowczarek
- Fix Sentry reporting - #6902 by @fowczarek
- Fix removing page types in cleardb command - #6918 by @fowczarek
- Add possibility to apply discount to order/order line with status `DRAFT` - #6930 by @korycins
- Deprecate API fields `Order.discount`, `Order.discountName`, `Order.translatedDiscountName` - #6874 by @korycins
- Fix argument validation in page resolver - #6960 by @fowczarek
- Drop `data` field from checkout line model - #6961 by @fowczarek
- Add `PRODUCT_VARIANT_CREATED`, `PRODUCT_VARIANT_UPDATED`, `PRODUCT_VARIANT_DELETED` webhooks, fix attributes field for `PRODUCT_CREATED`, `PRODUCT_UPDATED` webhooks - #6963 by @piotrgrundas
- Fix `totalCount` on connection resolver without `first` or `last` - #6975 by @fowczarek
- Fix variant resolver on `DigitalContent` - #6983 by @fowczarek
- Fix race condition on `send_fulfillment-confirmation` - #6988 by @fowczarek
- Fix resolver by id and slug for product and product variant - #6985 by @d-wysocki
- Add optional support for reporting resource limits via a stub field in `shop` - #6967 by @NyanKiyoshi
- Allow to use `Bearer` as an authorization prefix - #6996 by @korycins
- Update checkout quantity when checkout lines are deleted - #7002 by @IKarbowiak
- Raise an error when the user is trying to sort products by rank without search - #7013 by @IKarbowiak
- Fix available shipping methods - return also weight methods without weight limits - #7021 by @IKarbowiak
- Remove redundant Opentracing spans - #6994 by @fowczarek
- Trigger `PRODUCT_UPDATED` webhook for collections and categories mutations - #7051 by @d-wysocki
- Support setting value for AttributeValue mutations - #7037 by @piotrgrundas
- Validate discount value for percentage vouchers and sales - #7033 by @d-wysocki
- Optimize children field on Category type - #7045 by @IKarbowiak
- Added support for querying objects by metadata fields - #6683 by @LeOndaz
- Add rich text attribute input - #7059 by @piotrgrundas
- Avoid using `get_plugins_manager` method - #7052 by @IKarbowiak
- Add field `languageCode` to types: `AccountInput`, `AccountRegisterInput`, `CheckoutCreateInput`, `CustomerInput`, `Order`, `User`. Add field `languageCodeEnum` to `Order` type. Add new mutation `CheckoutLanguageCodeUpdate`. Deprecate field `Order.languageCode`.  - #6609 by @korycins
- Add benchmarks for triggered product and variants webhooks - #7061 by @d-wysocki
- Extend `Transaction` type with gateway response and `Payment` type with filter - #7062 by @IKarbowiak
- Fix invalid tax rates for lines - #7058 by @IKarbowiak
- Allow seeing unconfirmed orders - #7072 by @IKarbowiak
- Raise GraphQLError when too big integer value is provided - #7076 by @IKarbowiak
- Do not update draft order addresses when user is changing - #7088 by @IKarbowiak
- Recalculate draft order when product/variant was deleted - #7085 by @d-wysocki
- Added validation for `DraftOrderCreate` with negative quantity line - #7085 by @d-wysocki
- Remove html tags from product description_plaintext - #7094 by @d-wysocki
- Performance upgrade on orders query with shipping and billing addresses - #7083 by @tomaszszymanski129
- Performance upgrade on orders query with payment status - #7125 by @tomaszszymanski129
- Performance upgrade on orders query with events - #7120 by @tomaszszymanski129
- Performance upgrade on orders query with `user` and `userEmail` fields - #7091 by @tomaszszymanski129
- Fix dataloader for fetching checkout info - #7084 by @IKarbowiak
- Update also draft order line total price after getting the unit price from plugin - #7080 by @IKarbowiak
- Fix failing product tasks when instances are removed - #7092 by @IKarbowiak
- Catch invalid object ID and raise ValidationError - #7114 by @d-wysocki
- Update GraphQL endpoint to only match exactly `/graphql/` without trailing characters - #7117 by @IKarbowiak
- Introduce traced_resolver decorator instead of graphene middleware - #7159 by @tomaszszymanski129
- Fix failing export when exporting attribute without values - #7131 by @IKarbowiak
- Extend Vatlayer functionalities - #7101 by @korycins:
    - Allow users to enter a list of exceptions (country ISO codes) that will use the source country rather than the destination country for tax purposes.
    - Allow users to enter a list of countries for which no VAT will be added.
- Allow passing metadata to `accountRegister` mutation - #7152 by @piotrgrundas
- Fix incorrect payment data for klarna - #7150 by @IKarbowiak
- Drop deleted images from storage - #7129 by @IKarbowiak
- Fix core sorting on related fields - #7195 by @tomaszszymanski129
- Fix variants dataloaders when querying with default channel - #7206 by @tomaszszymanski129
- Performance upgrade on orders query with `subtotal` field - #7174 by @tomaszszymanski129
- Performance upgrade on orders query with `actions` field - #7175 by @tomaszszymanski129
- Performance upgrade on orders query with `totalAuthorized` field - #7170 by @tomaszszymanski129
- Fix export with empty assignment values - #7207 by @IKarbowiak
- Change exported file name - #7218 by @IKarbowiak
- Performance upgrade on `OrderLine` type with `thumbnail` field - #7224 by @tomaszszymanski129
- Use GraphQL IDs instead of database IDs in export - #7240 by @IKarbowiak
- Fix draft order tax mismatch - #7226 by @IKarbowiak
  - Introduce `calculate_order_line_total` plugin method
<<<<<<< HEAD
- Update core logging for better Celery tasks handling - #7251 by @tomaszszymanski129
=======
- Raise ValidationError when refund cannot be performed - #7260 by @IKarbowiak
>>>>>>> 8ed8f0c1

### Breaking
- Multichannel MVP: Multicurrency - #6242 by @fowczarek @d-wysocki
- Drop deprecated meta mutations - #6422 by @maarcingebala
- Drop deprecated service accounts and webhooks API - #6431 by @maarcingebala
- Drop deprecated fields from the `ProductVariant` type: `quantity`, `quantityAllocated`, `stockQuantity`, `isAvailable` - #6436 by @maarcingebala
- Drop authorization keys API - #6631 by @maarcingebala
- Drop `type` field from `AttributeValue` type - #6710 by @IKarbowiak
- Drop `apply_taxes_to_shipping_price_range` plugin hook - #6746 by @maarcingebala
- Drop `CHECKOUT_QUANTITY_CHANGED` webhook - #6797 by @d-wysocki
- Drop deprecated `taxRate` field from `ProductType` - #6795 by @d-wysocki
- Unconfirmed order manipulation - #6829 by @tomaszszymanski129
  - Remove mutations for draft order lines manipulation: `draftOrderLinesCreate`, `draftOrderLineDelete`, `draftOrderLineUpdate`
  - Use `orderLinesCreate`, `orderLineDelete`, `orderLineUpdate` mutations instead.
  - Order events enums `DRAFT_ADDED_PRODUCTS` and `DRAFT_REMOVED_PRODUCTS` are now `ADDED_PRODUCTS` and `REMOVED_PRODUCTS`
- Email interface as a plugin - #6301 by @korycins
- Remove resolving user's location from GeoIP; drop `PaymentInput.billingAddress` input field - #6784 by @maarcingebala
- Change the payload of the order webhook to handle discounts list, added fields: `Order.discounts`,
`OrderLine.unit_discount_amount`,`OrderLine.unit_discount_type`, `OrderLine.unit_discount_reason` , remove fields:
`Order.discount_amount`, `Order.discount_name`, `Order.translated_discount_name`- #6874 by @korycins
- Update checkout performance - introduce `CheckoutInfo` data class - #6958 by @IKarbowiak; Introduced changes in plugin methods definitions:
  - in the following methods, the `checkout` parameter changed to `checkout_info`:
    - `calculate_checkout_total`
    - `calculate_checkout_subtotal`
    - `calculate_checkout_shipping`
    - `get_checkout_shipping_tax_rate`
    - `calculate_checkout_line_total`
    - `calculate_checkout_line_unit_price`
    - `get_checkout_line_tax_rate`
    - `preprocess_order_creation`
  - additionally, `preprocess_order_creation` was extend with `lines_info` parameter
- Fix Avalara caching - #7036 by @fowczarek;
 - Introduced changes in plugin methods definitions:
    - `calculate_checkout_line_total`  was extended with `lines` parameter
    - `calculate_checkout_line_unit_price`  was extended with `lines` parameter
    - `get_checkout_line_tax_rate`  was extended with `lines` parameter
  To get proper taxes we should always send the whole checkout to Avalara.
- Remove triggering a webhook event `PRODUCT_UPDATED`  when calling `ProductVariantCreate` mutation.  Use `PRODUCT_VARIANT_CREATED` instead - #6963 by @piotrgrundas
- Remove triggering a webhook event `PRODUCT_UPDATED` when calling  `ProductVariantChannelListingUpdate` mutation. Use `PRODUCT_VARIANT_UPDATED` instead - #6963 by @piotrgrundas
- Refactor listing payment gateways - #7050 by @maarcingebala. Breaking changes in plugin methods: removed `get_payment_gateway` and `get_payment_gateway_for_checkout`; instead `get_payment_gateways` was added.
- Change error class in `CollectionBulkDelete` to `CollectionErrors` - #7061 by @d-wysocki
- Fix doubling price in checkout for products without tax - #7056 by @IKarbowiak
  - Introduce changes in plugins method:
    - `calculate_checkout_subtotal` has been dropped from plugins, for correct subtotal calculation, `calculate_checkout_line_total` must be set (manager method for calculating checkout subtotal uses `calculate_checkout_line_total` method)
- Make `order` property of invoice webhook payload contain order instead of order lines - #7081 by @pdblaszczyk
  - Affected webhook events: `INVOICE_REQUESTED`, `INVOICE_SENT`, `INVOICE_DELETED`
- Make quantity field on `StockInput` required - #7082 by @IKarbowiak
- Add description to shipping method - #7116 by @IKarbowiak
  - `ShippingMethod` was extended with `description` field.
  - `ShippingPriceInput` was extended with `description` field
  - Extended `shippingPriceUpdate`, `shippingPriceCreate` mutation to add/edit description
  - Input field in `shippingPriceTranslate` changed to `ShippingPriceTranslationInput`
- Drop deprecated queries and mutations - #7199 by @IKarbowiak
  - drop `url` field from `Category` type
  - drop `url` field from `Category` type
  - drop `url` field from `Product` type
  - drop `localized` fild from `Money` type
  - drop `permissions` field from `User` type
  - drop `navigation` field from `Shop` type
  - drop `isActive` from `AppInput`
  - drop `value` from `AttributeInput`
  - drop `customerId` from `checkoutCustomerAttach`
  - drop `stockAvailability` argument from `products` query
  - drop `created` and `status` arguments from `orders` query
  - drop `created` argument from `draftOrders` query
  - drop `productType` from `ProductFilter`
  - deprecate mutations' `<name>Errors`, typed `errors` fields and remove deprecation

### Other

- Fix creating translations with app - #6804 by @krzysztofwolski
- Add possibility to provide external payment ID during the conversion draft order to order - #6320 by @korycins
- Add basic rating for `Products` - #6284 by @korycins
- Add metadata to shipping zones and shipping methods - #6340 by @maarcingebala
- Add Page Types - #6261 by @IKarbowiak
- Migrate draftjs content to editorjs format - #6430 by @IKarbowiak
- Add editorjs sanitizer - #6456 by @IKarbowiak
- Add generic FileUpload mutation - #6470 by @IKarbowiak
- Order confirmation backend - #6498 by @tomaszszymanski129
- Fix password reset request - #6351 by @Manfred-Madelaine-pro, Ambroise and Pierre
- Refund products support - #6530 by @korycins
- Add possibility to exclude products from shipping method - #6506 by @korycins
- Add availableShippingMethods to the Shop type - #6551 by @IKarbowiak
- Add delivery time to shipping method - #6564 by @IKarbowiak
- Introduce file attributes - #6568 by @IKarbowiak
- Shipping zone description - #6653 by @tomaszszymanski129
- Add metadata to menu and menu item - #6648 by @tomaszszymanski129
- Get tax rate from plugins - #6649 by @IKarbowiak
- Added support for querying user by email - #6632 @LeOndaz
- Add order shipping tax rate - #6678 by @IKarbowiak
- Deprecate field `descriptionJSON` from `Product`, `Category`, `Collection` and field `contentJSON` from `Page` - #6692 by @d-wysocki
- Fix products visibility - #6704 by @IKarbowiak
- Introduce page reference attributes - #6624 by @IKarbowiak
- Introduce product reference attributes - #6711 by @IKarbowiak
- Add metadata to warehouse - #6727 by @d-wysocki
- Add page webhooks: `PAGE_CREATED`, `PAGE_UPDATED` and `PAGE_DELETED` - #6787 by @d-wysocki
- Introduce numeric attributes - #6790 by @IKarbowiak
- Add `PRODUCT_DELETED` webhook - #6794 by @d-wysocki
- Fix `product_updated` and `product_created` webhooks - #6798 by @d-wysocki
- Add interface for integrating the auth plugins - #6799 by @korycins
- Fix page `contentJson` field to return JSON - #6832 by @d-wysocki
- Add SendgridPlugin - #6793 by @korycins
- Add SearchRank to search product by name and description. New enum added to `ProductOrderField` - `RANK` - which returns results sorted by search rank - #6872 by @d-wysocki
- Allocate stocks for order lines in a bulk way - #6877 by @IKarbowiak
- Add product description_plaintext to populatedb - #6894 by @d-wysocki
- Add uploading video URLs to product's gallery - #6838 by @GrzegorzDerdak
- Deallocate stocks for order lines in a bulk way - #6896 by @IKarbowiak
- Prevent negative available quantity - #6897 by @d-wysocki
- Fix CheckoutLinesInfoByCheckoutTokenLoader dataloader - #6929 by @IKarbowiak
- Change the `app` query to return info about the currently authenticated app - #6928 by @d-wysocki
- Add default sorting by rank for search products - #6936 by @d-wysocki
- Fix exporting product description to xlsx - #6959 by @IKarbowiak
- Add `Shop.version` field to query API version - #6980 by @maarcingebala
- Return empty results when filtering by non-existing attribute - #7025 by @maarcingebala
- Add new authorization header `Authorization-Bearer` - #6998 by @korycins
- Add field `paymentMethodType` to `Payment` object - #7073 by @korycins

# 2.11.1

- Add support for Apple Pay on the web - #6466 by @korycins

## 2.11.0

### Features

- Add products export - #5255 by @IKarbowiak
- Add external apps support - #5767 by @korycins
- Invoices backend - #5732 by @tomaszszymanski129
- Adyen drop-in integration - #5914 by @korycins, @IKarbowiak
- Add a callback view to plugins - #5884 by @korycins
- Support pushing webhook events to message queues - #5940 by @patrys, @korycins
- Send a confirmation email when the order is canceled or refunded - #6017
- No secure cookie in debug mode - #6082 by @patrys, @orzechdev
- Add searchable and available for purchase flags to product - #6060 by @IKarbowiak
- Add `TotalPrice` to `OrderLine` - #6068 @fowczarek
- Add `PRODUCT_UPDATED` webhook event - #6100 by @tomaszszymanski129
- Search orders by GraphQL payment ID - #6135 by @korycins
- Search orders by a custom key provided by payment gateway - #6135 by @korycins
- Add ability to set a default product variant - #6140 by @tomaszszymanski129
- Allow product variants to be sortable - #6138 by @tomaszszymanski129
- Allow fetching stocks for staff users only with `MANAGE_ORDERS` permissions - #6139 by @fowczarek
- Add filtering to `ProductVariants` query and option to fetch variant by SKU in `ProductVariant` query - #6190 by @fowczarek
- Add filtering by Product IDs to `products` query - #6224 by @GrzegorzDerdak
- Add `change_currency` command - #6016 by @maarcingebala
- Add dummy credit card payment - #5822 by @IKarbowiak
- Add custom implementation of UUID scalar - #5646 by @koradon
- Add `AppTokenVerify` mutation - #5716 by @korycins

### Breaking Changes

- Refactored JWT support. Requires handling of JWT token in the storefront (a case when the backend returns the exception about the invalid token). - #5734, #5816 by @korycins
- New logging setup will now output JSON logs in production mode for ease of feeding them into log collection systems like Logstash or CloudWatch Logs - #5699 by @patrys
- Deprecate `WebhookEventType.CHECKOUT_QUANTITY_CHANGED` - #5837 by @korycins
- Anonymize and update order and payment fields; drop `PaymentSecureConfirm` mutation, drop Payment type fields: `extraData`, `billingAddress`, `billingEmail`, drop `gatewayResponse` from `Transaction` type - #5926 by @IKarbowiak
- Switch the HTTP stack from WSGI to ASGI based on Uvicorn - #5960 by @patrys
- Add `MANAGE_PRODUCT_TYPES_AND_ATTRIBUTES` permission, which is now required to access all attributes and product types related mutations - #6219 by @IKarbowiak

### Fixes

- Fix payment fields in order payload for webhooks - #5862 by @korycins
- Fix specific product voucher in draft orders - #5727 by @fowczarek
- Explicit country assignment in default shipping zones - #5736 by @maarcingebala
- Drop `json_content` field from the `Menu` model - #5761 by @maarcingebala
- Strip warehouse name in mutations - #5766 by @koradon
- Add missing order events during checkout flow - #5684 by @koradon
- Update Google Merchant to get tax rate based by plugin manager - #5823 by @gabmartinez
- Allow unicode in slug fields - #5877 by @IKarbowiak
- Fix empty plugin object result after `PluginUpdate` mutation - #5968 by @gabmartinez
- Allow finishing checkout when price amount is 0 - #6064 by @IKarbowiak
- Fix incorrect tax calculation for Avatax - #6035 by @korycins
- Fix incorrect calculation of subtotal with active Avatax - #6035 by @korycins
- Fix incorrect assignment of tax code for Avatax - #6035 by @korycins
- Do not allow negative product price - #6091 by @IKarbowiak
- Handle None as attribute value - #6092 by @IKarbowiak
- Fix for calling `order_created` before the order was saved - #6095 by @korycins
- Update default decimal places - #6098 by @IKarbowiak
- Avoid assigning the same pictures twice to a variant - #6112 by @IKarbowiak
- Fix crashing system when Avalara is improperly configured - #6117 by @IKarbowiak
- Fix for failing finalising draft order - #6133 by @korycins
- Remove corresponding draft order lines when variant is removing - #6119 by @IKarbowiak
- Update required perms for apps management - #6173 by @IKarbowiak
- Raise an error for an empty key in metadata - #6176 by @IKarbowiak
- Add attributes to product error - #6181 by @IKarbowiak
- Allow to add product variant with 0 price to draft order - #6189 by @IKarbowiak
- Fix deleting product when default variant is deleted - #6186 by @IKarbowiak
- Fix get unpublished products, product variants and collection as app - #6194 by @fowczarek
- Set `OrderFulfillStockInput` fields as required - #6196 by @IKarbowiak
- Fix attribute filtering by categories and collections - #6214 by @fowczarek
- Fix `is_visible` when `publication_date` is today - #6225 by @korycins
- Fix filtering products by multiple attributes - #6215 by @GrzegorzDerdak
- Add attributes validation while creating/updating a product's variant - #6269 by @GrzegorzDerdak
- Add metadata to page model - #6292 by @dominik-zeglen
- Fix for unnecesary attributes validation while updating simple product - #6300 by @GrzegorzDerdak
- Include order line total price to webhook payload - #6354 by @korycins
- Fix for fulfilling an order when product quantity equals allocated quantity - #6333 by @GrzegorzDerdak
- Fix for the ability to filter products on collection - #6363 by @GrzegorzDerdak

## 2.10.2

- Add command to change currencies in the database - #5906 by @d-wysocki

## 2.10.1

- Fix multiplied stock quantity - #5675 by @fowczarek
- Fix invalid allocation after migration - #5678 by @fowczarek
- Fix order mutations as app - #5680 by @fowczarek
- Prevent creating checkout/draft order with unpublished product - #5676 by @d-wysocki

## 2.10.0

- OpenTracing support - #5188 by @tomaszszymanski129
- Account confirmation email - #5126 by @tomaszszymanski129
- Relocate `Checkout` and `CheckoutLine` methods into separate module and update checkout related plugins to use them - #4980 by @krzysztofwolski
- Fix problem with free shipping voucher - #4942 by @IKarbowiak
- Add sub-categories to random data - #4949 by @IKarbowiak
- Deprecate `localized` field in Money type - #4952 by @IKarbowiak
- Fix for shipping API not applying taxes - #4913 by @kswiatek92
- Query object translation with only `manage_translation` permission - #4914 by @fowczarek
- Add customer note to draft orders API - #4973 by @IKarbowiak
- Allow to delete category and leave products - #4970 by @IKarbowiak
- Remove thumbnail generation from migration - #3494 by @kswiatek92
- Rename 'shipping_date' field in fulfillment model to 'created' - #2433 by @kswiatek92
- Reduce number of queries for 'checkoutComplete' mutation - #4989 by @IKarbowiak
- Force PyTest to ignore the environment variable containing the Django settings module - #4992 by @NyanKiyoshi
- Extend JWT token payload with user information - #4987 by @salwator
- Optimize the queries for product list in the dashboard - #4995 by @IKarbowiak
- Drop dashboard 1.0 - #5000 by @IKarbowiak
- Fixed serialization error on weight fields when running `loaddata` and `dumpdb` - #5005 by @NyanKiyoshi
- Fixed JSON encoding error on Google Analytics reporting - #5004 by @NyanKiyoshi
- Create custom field to translation, use new translation types in translations query - #5007 by @fowczarek
- Take allocated stock into account in `StockAvailability` filter - #5019 by @simonbru
- Generate matching postal codes for US addresses - #5033 by @maarcingebala
- Update debug toolbar - #5032 by @IKarbowiak
- Allow staff member to receive notification about customers orders - #4993 by @kswiatek92
- Add user's global id to the JWT payload - #5039 by @salwator
- Make middleware path resolving lazy - #5041 by @NyanKiyoshi
- Generate slug on saving the attribute value - #5055 by @fowczarek
- Fix order status after order update - #5072 by @fowczarek
- Extend top-level connection resolvers with ability to sort results - #5018 by @fowczarek
- Drop storefront 1.0 - #5043 by @IKarbowiak
- Replace permissions strings with enums - #5038 by @kswiatek92
- Remove gateways forms and templates - #5075 by @IKarbowiak
- Add `Wishlist` models and GraphQL endpoints - #5021 by @derenio
- Remove deprecated code - #5107 by @IKarbowiak
- Fix voucher start date filtering - #5133 by @dominik-zeglen
- Search by sku in products query - #5117 by @fowczarek
- Send fulfillment update email - #5118 by @IKarbowiak
- Add address query - #5148 by @kswiatek92
- Add `checkout_quantity_changed` webhook - #5042 by @derenio
- Remove unnecessary `manage_orders` permission - #5142 by @kswiatek92
- Mutation to change the user email - #5076 by @kswiatek92
- Add MyPy checks - #5150 by @IKarbowiak
- Move extracting user or service account to utils - #5152 by @kswiatek92
- Deprecate order status/created arguments - #5076 by @kswiatek92
- Fix getting title field in page mutations #5160 by @maarcingebala
- Copy public and private metadata from the checkout to the order upon creation - #5165 by @dankolbman
- Add warehouses and stocks- #4986 by @szewczykmira
- Add permission groups - #5176, #5513 by @IKarbowiak
- Drop `gettext` occurrences - #5189 by @IKarbowiak
- Fix `product_created` webhook - #5187 by @dzkb
- Drop unused resolver `resolve_availability` - #5190 by @maarcingebala
- Fix permission for `checkoutCustomerAttach` mutation - #5192 by @maarcingebala
- Restrict access to user field - #5194 by @maarcingebala
- Unify permission for service account API client in test - #5197 by @fowczarek
- Add additional confirmation step to `checkoutComplete` mutation - #5179 by @salwator
- Allow sorting warehouses by name - #5211 by @dominik-zeglen
- Add anonymization to GraphQL's `webhookSamplePayload` endpoint - #5161 @derenio
- Add slug to `Warehouse`, `Product` and `ProductType` models - #5196 by @IKarbowiak
- Add mutation for assigning, unassigning shipping zones to warehouse - #5217 by @kswiatek92
- Fix passing addresses to `PaymentData` objects - #5223 by @maarcingebala
- Return `null` when querying `me` as an anonymous user - #5231 by @maarcingebala
- Added `PLAYGROUND_ENABLED` environment variable/setting to allow to enable the GraphQL playground when `DEBUG` is disabled - #5254 by @NyanKiyoshi
- Fix access to order query when request from service account - #5258 by @fowczarek
- Customer shouldn't be able to see draft orders by token - #5259 by @fowczarek
- Customer shouldn't be able to query checkout with another customer - #5268 by @fowczarek
- Added integration support of Jaeger Tracing - #5282 by @NyanKiyoshi
- Return `null` when querying `me` as an anonymous user - #5231 as @maarcingebala
- Add `fulfillment created` webhook - @szewczykmira
- Unify metadata API - #5178 by @fowczarek
- Add compiled versions of emails to the repository - #5260 by @tomaszszymanski129
- Add required prop to fields where applicable - #5293 by @dominik-zeglen
- Drop `get_absolute_url` methods - #5299 by @IKarbowiak
- Add `--force` flag to `cleardb` command - #5302 by @maarcingebala
- Require non-empty message in `orderAddNote` mutation - #5316 by @maarcingebala
- Stock management refactor - #5323 by @IKarbowiak
- Add discount error codes - #5348 by @IKarbowiak
- Add benchmarks to checkout mutations - #5339 by @fowczarek
- Add pagination tests - #5363 by @fowczarek
- Add ability to assign multiple warehouses in mutations to create/update a shipping zone - #5399 by @fowczarek
- Add filter by ids to the `warehouses` query - #5414 by @fowczarek
- Add shipping rate price validation - #5411 by @kswiatek92
- Remove unused settings and environment variables - #5420 by @maarcingebala
- Add product price validation - #5413 by @kswiatek92
- Add attribute validation to `attributeAssign` mutation - #5423 by @kswiatek92
- Add possibility to update/delete more than one item in metadata - #5446 by @koradon
- Check if image exists before validating - #5425 by @kswiatek92
- Fix warehouses query not working without id - #5441 by @koradon
- Add `accountErrors` to `CreateToken` mutation - #5437, #5465 by @koradon
- Raise `GraphQLError` if filter has invalid IDs - #5460 by @gabmartinez
- Use `AccountErrorCode.INVALID_CREDENTIALS` instead of `INVALID_PASSWORD` - #5495 by @koradon
- Add tests for pagination - #5468 by @koradon
- Add `Job` abstract model and interface - #5510 by @IKarbowiak
- Refactor implementation of allocation - #5445 by @fowczarek
- Fix `WeightScalar` - #5530 by @koradon
- Add `OrderFulfill` mutation - #5525 by @fowczarek
- Add "It Works" page - #5494 by @IKarbowiak and @dominik-zeglen
- Extend errors in `OrderFulfill` mutation - #5553 by @fowczarek
- Refactor `OrderCancel` mutation for multiple warehouses - #5554 by @fowczarek
- Add negative weight validation - #5564 by @fowczarek
- Add error when user pass empty object as address - #5585 by @fowczarek
- Fix payment creation without shipping method - #5444 by @d-wysocki
- Fix checkout and order flow with variant without inventory tracking - #5599 by @fowczarek
- Fixed JWT expired token being flagged as unhandled error rather than handled. - #5603 by @NyanKiyoshi
- Refactor read-only middleware - #5602 by @maarcingebala
- Fix availability for variants without inventory tracking - #5605 by @fowczarek
- Drop support for configuring Vatlayer plugin from settings file. - #5614 by @korycins
- Add ability to query category, collection or product by slug - #5574 by @koradon
- Add `quantityAvailable` field to `ProductVariant` type - #5628 by @fowczarek
- Use tags rather than time-based logs for information on requests - #5608 by @NyanKiyoshi

## 2.9.0

### API

- Add mutation to change customer's first name last name - #4489 by @fowczarek
- Add mutation to delete customer's account - #4494 by @fowczarek
- Add mutation to change customer's password - #4656 by @fowczarek
- Add ability to customize email sender address in emails sent by Saleor - #4820 by @NyanKiyoshi
- Add ability to filter attributes per global ID - #4640 by @NyanKiyoshi
- Add ability to search product types by value (through the name) - #4647 by @NyanKiyoshi
- Add queries and mutation for serving and saving the configuration of all plugins - #4576 by @korycins
- Add `redirectUrl` to staff and user create mutations - #4717 by @fowczarek
- Add error codes to mutations responses - #4676 by @Kwaidan00
- Add translations to countries in `shop` query - #4732 by @fowczarek
- Add support for sorting product by their attribute values through given attribute ID - #4740 by @NyanKiyoshi
- Add descriptions for queries and query arguments - #4758 by @maarcingebala
- Add support for Apollo Federation - #4825 by @salwator
- Add mutation to create multiple product variants at once - #4735 by @fowczarek
- Add default value to custom errors - #4797 by @fowczarek
- Extend `availablePaymentGateways` field with gateways' configuration data - #4774 by @salwator
- Change `AddressValidationRules` API - #4655 by @Kwaidan00
- Use search in a consistent way; add sort by product type name and publication status to `products` query. - #4715 by @fowczarek
- Unify `menuItemMove` mutation with other reordering mutations - #4734 by @NyanKiyoshi
- Don't create an order when the payment was unsuccessful - #4500 by @NyanKiyoshi
- Don't require shipping information in checkout for digital orders - #4573 by @NyanKiyoshi
- Drop `manage_users` permission from the `permissions` query - #4854 by @maarcingebala
- Deprecate `inCategory` and `inCollection` attributes filters in favor of `filter` argument - #4700 by @NyanKiyoshi & @khalibloo
- Remove `PaymentGatewayEnum` from the schema, as gateways now are dynamic plugins - #4756 by @salwator
- Require `manage_products` permission to query `costPrice` and `stockQuantity` fields - #4753 by @NyanKiyoshi
- Refactor account mutations - #4510, #4668 by @fowczarek
- Fix generating random avatars when updating staff accounts - #4521 by @maarcingebala
- Fix updating JSON menu representation in mutations - #4524 by @maarcingebala
- Fix setting variant's `priceOverride` and `costPrice` to `null` - #4754 by @NyanKiyoshi
- Fix fetching staff user without `manage_users` permission - #4835 by @fowczarek
- Ensure that a GraphQL query is a string - #4836 by @nix010
- Add ability to configure the password reset link - #4863 by @fowczarek
- Fixed a performance issue where Saleor would sometimes run huge, unneeded prefetches when resolving categories or collections - #5291 by @NyanKiyoshi
- uWSGI now forces the django application to directly load on startup instead of being lazy - #5357 by @NyanKiyoshi

### Core

- Add enterprise-grade attributes management - #4351 by @dominik-zeglen and @NyanKiyoshi
- Add extensions manager - #4497 by @korycins
- Add service accounts - backend support - #4689 by @korycins
- Add support for webhooks - #4731 by @korycins
- Migrate the attributes mapping from HStore to many-to-many relation - #4663 by @NyanKiyoshi
- Create general abstraction for object metadata - #4447 by @salwator
- Add metadata to `Order` and `Fulfillment` models - #4513, #4866 by @szewczykmira
- Migrate the tax calculations to plugins - #4497 by @korycins
- Rewrite payment gateways using plugin architecture - #4669 by @salwator
- Rewrite Stripe integration to use PaymentIntents API - #4606 by @salwator
- Refactor password recovery system - #4617 by @fowczarek
- Add functionality to sort products by their "minimal variant price" - #4416 by @derenio
- Add voucher's "once per customer" feature - #4442 by @fowczarek
- Add validations for minimum password length in settings - #4735 by @fowczarek
- Add form to configure payments in the dashboard - #4807 by @szewczykmira
- Change `unique_together` in `AttributeValue` - #4805 by @fowczarek
- Change max length of SKU to 255 characters - #4811 by @lex111
- Distinguish `OrderLine` product name and variant name - #4702 by @fowczarek
- Fix updating order status after automatic fulfillment of digital products - #4709 by @korycins
- Fix error when updating or creating a sale with missing required values - #4778 by @NyanKiyoshi
- Fix error filtering pages by URL in the dashboard 1.0 - #4776 by @NyanKiyoshi
- Fix display of the products tax rate in the details page of dashboard 1.0 - #4780 by @NyanKiyoshi
- Fix adding the same product into a collection multiple times - #4518 by @NyanKiyoshi
- Fix crash when placing an order when a customer happens to have the same address more than once - #4824 by @NyanKiyoshi
- Fix time zone based tests - #4468 by @fowczarek
- Fix serializing empty URLs as a string when creating menu items - #4616 by @maarcingebala
- The invalid IP address in HTTP requests now fallback to the requester's IP address. - #4597 by @NyanKiyoshi
- Fix product variant update with current attribute values - #4936 by @fowczarek
- Update checkout last field and add auto now fields to save with update_fields parameter - #5177 by @IKarbowiak

### Dashboard 2.0

- Allow selecting the number of rows displayed in dashboard's list views - #4414 by @benekex2
- Add ability to toggle visible columns in product list - #4608 by @dominik-zeglen
- Add voucher settings - #4556 by @benekex2
- Contrast improvements - #4508 by @benekex2
- Display menu item form errors - #4551 by @dominik-zeglen
- Do not allow random IDs to appear in snapshots - #4495 by @dominik-zeglen
- Input UI changes - #4542 by @benekex2
- Implement new menu design - #4476 by @benekex2
- Refetch attribute list after closing modal - #4615 by @dominik-zeglen
- Add config for Testcafe - #4553 by @dominik-zeglen
- Fix product type taxes select - #4453 by @benekex2
- Fix form reloading - #4467 by @dominik-zeglen
- Fix voucher limit value when checkbox unchecked - #4456 by @benekex2
- Fix searches and pickers - #4487 by @dominik-zeglen
- Fix dashboard menu styles - #4491 by @benekex2
- Fix menu responsiveness - #4511 by @benekex2
- Fix loosing focus while typing in the product description field - #4549 by @dominik-zeglen
- Fix MUI warnings - #4588 by @dominik-zeglen
- Fix bulk action checkboxes - #4618 by @dominik-zeglen
- Fix rendering user avatar when it's empty #4546 by @maarcingebala
- Remove Dashboard 2.0 files form Saleor repository - #4631 by @dominik-zeglen
- Fix CreateToken mutation to use NonNull on errors field #5415 by @gabmartinez

### Other notable changes

- Replace Pipenv with Poetry - #3894 by @michaljelonek
- Upgrade `django-prices` to v2.1 - #4639 by @NyanKiyoshi
- Disable reports from uWSGI about broken pipe and write errors from disconnected clients - #4596 by @NyanKiyoshi
- Fix the random failures of `populatedb` trying to create users with an existing email - #4769 by @NyanKiyoshi
- Enforce `pydocstyle` for Python docstrings over the project - #4562 by @NyanKiyoshi
- Move Django Debug Toolbar to dev requirements - #4454 by @derenio
- Change license for artwork to CC-BY 4.0
- New translations:
  - Greek

## 2.8.0

### Core

- Avatax backend support - #4310 by @korycins
- Add ability to store used payment sources in gateways (first implemented in Braintree) - #4195 by @salwator
- Add ability to specify a minimal quantity of checkout items for a voucher - #4427 by @fowczarek
- Change the type of start and end date fields from Date to DateTime - #4293 by @fowczarek
- Revert the custom dynamic middlewares - #4452 by @NyanKiyoshi

### Dashboard 2.0

- UX improvements in Vouchers section - #4362 by @benekex2
- Add company address configuration - #4432 by @benekex2
- Require name when saving a custom list filter - #4269 by @benekex2
- Use `esModuleInterop` flag in `tsconfig.json` to simplify imports - #4372 by @dominik-zeglen
- Use hooks instead of a class component in forms - #4374 by @dominik-zeglen
- Drop CSRF token header from API client - #4357 by @dominik-zeglen
- Fix various bugs in the product section - #4429 by @dominik-zeglen

### Other notable changes

- Fix error when creating a checkout with voucher code - #4292 by @NyanKiyoshi
- Fix error when users enter an invalid phone number in an address - #4404 by @NyanKiyoshi
- Fix error when adding a note to an anonymous order - #4319 by @NyanKiyoshi
- Fix gift card duplication error in the `populatedb` script - #4336 by @fowczarek
- Fix vouchers apply once per order - #4339 by @fowczarek
- Fix discount tests failing at random - #4401 by @korycins
- Add `SPECIFIC_PRODUCT` type to `VoucherType` - #4344 by @fowczarek
- New translations:
  - Icelandic
- Refactored the backend side of `checkoutCreate` to improve performances and prevent side effects over the user's checkout if the checkout creation was to fail. - #4367 by @NyanKiyoshi
- Refactored the logic of cleaning the checkout shipping method over the API, so users do not lose the shipping method when updating their checkout. If the shipping method becomes invalid, it will be replaced by the cheapest available. - #4367 by @NyanKiyoshi & @szewczykmira
- Refactored process of getting available shipping methods to make it easier to understand and prevent human-made errors. - #4367 by @NyanKiyoshi
- Moved 3D secure option to Braintree plugin configuration and update config structure mechanism - #4751 by @salwator

## 2.7.0

### API

- Create order only when payment is successful - #4154 by @NyanKiyoshi
- Order Events containing order lines or fulfillment lines now return the line object in the GraphQL API - #4114 by @NyanKiyoshi
- GraphQL now prints exceptions to stderr as well as returning them or not - #4148 by @NyanKiyoshi
- Refactored API resolvers to static methods with root typing - #4155 by @NyanKiyoshi
- Add phone validation in the GraphQL API to handle the library upgrade - #4156 by @NyanKiyoshi

### Core

- Add basic Gift Cards support in the backend - #4025 by @fowczarek
- Add the ability to sort products within a collection - #4123 by @NyanKiyoshi
- Implement customer events - #4094 by @NyanKiyoshi
- Merge "authorize" and "capture" operations - #4098 by @korycins, @NyanKiyoshi
- Separate the Django middlewares from the GraphQL API middlewares - #4102 by @NyanKiyoshi, #4186 by @cmiacz

### Dashboard 2.0

- Add navigation section - #4012 by @dominik-zeglen
- Add filtering on product list - #4193 by @dominik-zeglen
- Add filtering on orders list - #4237 by @dominik-zeglen
- Change input style and improve Storybook stories - #4115 by @dominik-zeglen
- Migrate deprecated fields in Dashboard 2.0 - #4121 by @benekex2
- Add multiple select checkbox - #4133, #4146 by @benekex2
- Rename menu items in Dashboard 2.0 - #4172 by @benekex2
- Category delete modal improvements - #4171 by @benekex2
- Close modals on click outside - #4236 - by @benekex2
- Use date localize hook in translations - #4202 by @dominik-zeglen
- Unify search API - #4200 by @dominik-zeglen
- Default default PAGINATE_BY - #4238 by @dominik-zeglen
- Create generic filtering interface - #4221 by @dominik-zeglen
- Add default state to rich text editor = #4281 by @dominik-zeglen
- Fix translation discard button - #4109 by @benekex2
- Fix draftail options and icons - #4132 by @benekex2
- Fix typos and messages in Dashboard 2.0 - #4168 by @benekex2
- Fix view all orders button - #4173 by @benekex2
- Fix visibility card view - #4198 by @benekex2
- Fix query refetch after selecting an object in list - #4272 by @dominik-zeglen
- Fix image selection in variants - #4270 by @benekex2
- Fix collection search - #4267 by @dominik-zeglen
- Fix quantity height in draft order edit - #4273 by @benekex2
- Fix checkbox clickable area size - #4280 by @dominik-zeglen
- Fix breaking object selection in menu section - #4282 by @dominik-zeglen
- Reset selected items when tab switch - #4268 by @benekex2

### Other notable changes

- Add support for Google Cloud Storage - #4127 by @chetabahana
- Adding a nonexistent variant to checkout no longer crashes - #4166 by @NyanKiyoshi
- Disable storage of Celery results - #4169 by @NyanKiyoshi
- Disable polling in Playground - #4188 by @maarcingebala
- Cleanup code for updated function names and unused argument - #4090 by @jxltom
- Users can now add multiple "Add to Cart" forms in a single page - #4165 by @NyanKiyoshi
- Fix incorrect argument in `get_client_token` in Braintree integration - #4182 by @maarcingebala
- Fix resolving attribute values when transforming them to HStore - #4161 by @maarcingebala
- Fix wrong calculation of subtotal in cart page - #4145 by @korycins
- Fix margin calculations when product/variant price is set to zero - #4170 by @MahmoudRizk
- Fix applying discounts in checkout's subtotal calculation in API - #4192 by @maarcingebala
- Fix GATEWAYS_ENUM to always contain all implemented payment gateways - #4108 by @koradon

## 2.6.0

### API

- Add unified filtering interface in resolvers - #3952, #4078 by @korycins
- Add mutations for bulk actions - #3935, #3954, #3967, #3969, #3970 by @akjanik
- Add mutation for reordering menu items - #3958 by @NyanKiyoshi
- Optimize queries for single nodes - #3968 @NyanKiyoshi
- Refactor error handling in mutations #3891 by @maarcingebala & @akjanik
- Specify mutation permissions through Meta classes - #3980 by @NyanKiyoshi
- Unify pricing access in products and variants - #3948 by @NyanKiyoshi
- Use only_fields instead of exclude_fields in type definitions - #3940 by @michaljelonek
- Prefetch collections when getting sales of a bunch of products - #3961 by @NyanKiyoshi
- Remove unnecessary dedents from GraphQL schema so new Playground can work - #4045 by @salwator
- Restrict resolving payment by ID - #4009 @NyanKiyoshi
- Require `checkoutId` for updating checkout's shipping and billing address - #4074 by @jxltom
- Handle errors in `TokenVerify` mutation - #3981 by @fowczarek
- Unify argument names in types and resolvers - #3942 by @NyanKiyoshi

### Core

- Use Black as the default code formatting tool - #3852 by @krzysztofwolski and @NyanKiyoshi
- Dropped Python 3.5 support - #4028 by @korycins
- Rename Cart to Checkout - #3963 by @michaljelonek
- Use data classes to exchange data with payment gateways - #4028 by @korycins
- Refactor order events - #4018 by @NyanKiyoshi

### Dashboard 2.0

- Add bulk actions - #3955 by @dominik-zeglen
- Add user avatar management - #4030 by @benekex2
- Add navigation drawer support on mobile devices - #3839 by @benekex2
- Fix rendering validation errors in product form - #4024 by @benekex2
- Move dialog windows to query string rather than router paths - #3953 by @dominik-zeglen
- Update order events types - #4089 by @jxltom
- Code cleanup by replacing render props with react hooks - #4010 by @dominik-zeglen

### Other notable changes

- Add setting to enable Django Debug Toolbar - #3983 by @koradon
- Use newest GraphQL Playground - #3971 by @salwator
- Ensure adding to quantities in the checkout is respecting the limits - #4005 by @NyanKiyoshi
- Fix country area choices - #4008 by @fowczarek
- Fix price_range_as_dict function - #3999 by @zodiacfireworks
- Fix the product listing not showing in the voucher when there were products selected - #4062 by @NyanKiyoshi
- Fix crash in Dashboard 1.0 when updating an order address's phone number - #4061 by @NyanKiyoshi
- Reduce the time of tests execution by using dummy password hasher - #4083 by @korycins
- Set up explicit **hash** function - #3979 by @akjanik
- Unit tests use none as media root - #3975 by @korycins
- Update file field styles with materializecss template filter - #3998 by @zodiacfireworks
- New translations:
  - Albanian
  - Colombian Spanish
  - Lithuanian

## 2.5.0

### API

- Add query to fetch draft orders - #3809 by @michaljelonek
- Add bulk delete mutations - #3838 by @michaljelonek
- Add `languageCode` enum to API - #3819 by @michaljelonek, #3854 by @jxltom
- Duplicate address instances in checkout mutations - #3866 by @pawelzar
- Restrict access to `orders` query for unauthorized users - #3861 by @pawelzar
- Support setting address as default in address mutations - #3787 by @jxltom
- Fix phone number validation in GraphQL when country prefix not given - #3905 by @patrys
- Report pretty stack traces in DEBUG mode - #3918 by @patrys

### Core

- Drop support for Django 2.1 and Django 1.11 (previous LTS) - #3929 by @patrys
- Fulfillment of digital products - #3868 by @korycins
- Introduce avatars for staff accounts - #3878 by @pawelzar
- Refactor the account avatars path from a relative to absolute - #3938 by @NyanKiyoshi

### Dashboard 2.0

- Add translations section - #3884 by @dominik-zeglen
- Add light/dark theme - #3856 by @dominik-zeglen
- Add customer's address book view - #3826 by @dominik-zeglen
- Add "Add variant" button on the variant details page = #3914 by @dominik-zeglen
- Add back arrows in "Configure" subsections - #3917 by @dominik-zeglen
- Display avatars in staff views - #3922 by @dominik-zeglen
- Prevent user from changing his own status and permissions - #3922 by @dominik-zeglen
- Fix crashing product create view - #3837, #3910 by @dominik-zeglen
- Fix layout in staff members details page - #3857 by @dominik-zeglen
- Fix unfocusing rich text editor - #3902 by @dominik-zeglen
- Improve accessibility - #3856 by @dominik-zeglen

### Other notable changes

- Improve user and staff management in dashboard 1.0 - #3781 by @jxltom
- Fix default product tax rate in Dashboard 1.0 - #3880 by @pawelzar
- Fix logo in docs - #3928 by @michaljelonek
- Fix name of logo file - #3867 by @jxltom
- Fix variants for juices in example data - #3926 by @michaljelonek
- Fix alignment of the cart dropdown on new bootstrap version - #3937 by @NyanKiyoshi
- Refactor the account avatars path from a relative to absolute - #3938 by @NyanKiyoshi
- New translations:
  - Armenian
  - Portuguese
  - Swahili
  - Thai

## 2.4.0

### API

- Add model translations support in GraphQL API - #3789 by @michaljelonek
- Add mutations to manage addresses for authenticated customers - #3772 by @Kwaidan00, @maarcingebala
- Add mutation to apply vouchers in checkout - #3739 by @Kwaidan00
- Add thumbnail field to `OrderLine` type - #3737 by @michaljelonek
- Add a query to fetch order by token - #3740 by @michaljelonek
- Add city choices and city area type to address validator API - #3788 by @jxltom
- Fix access to unpublished objects in API - #3724 by @Kwaidan00
- Fix bug where errors are not returned when creating fulfillment with a non-existent order line - #3777 by @jxltom
- Fix `productCreate` mutation when no product type was provided - #3804 by @michaljelonek
- Enable database search in products query - #3736 by @michaljelonek
- Use authenticated user's email as default email in creating checkout - #3726 by @jxltom
- Generate voucher code if it wasn't provided in mutation - #3717 by @Kwaidan00
- Improve limitation of vouchers by country - #3707 by @michaljelonek
- Only include canceled fulfillments for staff in fulfillment API - #3778 by @jxltom
- Support setting address as when creating customer address #3782 by @jxltom
- Fix generating slug from title - #3816 by @maarcingebala
- Add `variant` field to `OrderLine` type - #3820 by @maarcingebala

### Core

- Add JSON fields to store rich-text content - #3756 by @michaljelonek
- Add function to recalculate total order weight - #3755 by @Kwaidan00, @maarcingebala
- Unify cart creation logic in API and Django views - #3761, #3790 by @maarcingebala
- Unify payment creation logic in API and Django views - #3715 by @maarcingebala
- Support partially charged and refunded payments - #3735 by @jxltom
- Support partial fulfillment of ordered items - #3754 by @jxltom
- Fix applying discounts when a sale has no end date - #3595 by @cprinos

### Dashboard 2.0

- Add "Discounts" section - #3654 by @dominik-zeglen
- Add "Pages" section; introduce Draftail WYSIWYG editor - #3751 by @dominik-zeglen
- Add "Shipping Methods" section - #3770 by @dominik-zeglen
- Add support for date and datetime components - #3708 by @dominik-zeglen
- Restyle app layout - #3811 by @dominik-zeglen

### Other notable changes

- Unify model field names related to models' public access - `publication_date` and `is_published` - #3706 by @michaljelonek
- Improve filter orders by payment status - #3749 @jxltom
- Refactor translations in emails - #3701 by @Kwaidan00
- Use exact image versions in docker-compose - #3742 by @ashishnitinpatil
- Sort order payment and history in descending order - #3747 by @jxltom
- Disable style-loader in dev mode - #3720 by @jxltom
- Add ordering to shipping method - #3806 by @michaljelonek
- Add missing type definition for dashboard 2.0 - #3776 by @jxltom
- Add header and footer for checkout success pages #3752 by @jxltom
- Add instructions for using local assets in Docker - #3723 by @michaljelonek
- Update S3 deployment documentation to include CORS configuration note - #3743 by @NyanKiyoshi
- Fix missing migrations for is_published field of product and page model - #3757 by @jxltom
- Fix problem with l10n in Braintree payment gateway template - #3691 by @Kwaidan00
- Fix bug where payment is not filtered from active ones when creating payment - #3732 by @jxltom
- Fix incorrect cart badge location - #3786 by @jxltom
- Fix storefront styles after bootstrap is updated to 4.3.1 - #3753 by @jxltom
- Fix logo size in different browser and devices with different sizes - #3722 by @jxltom
- Rename dumpdata file `db.json` to `populatedb_data.json` - #3810 by @maarcingebala
- Prefetch collections for product availability - #3813 by @michaljelonek
- Bump django-graphql-jwt - #3814 by @michaljelonek
- Fix generating slug from title - #3816 by @maarcingebala
- New translations:
  - Estonian
  - Indonesian

## 2.3.1

- Fix access to private variant fields in API - #3773 by maarcingebala
- Limit access of quantity and allocated quantity to staff in GraphQL API #3780 by @jxltom

## 2.3.0

### API

- Return user's last checkout in the `User` type - #3578 by @fowczarek
- Automatically assign checkout to the logged in user - #3587 by @fowczarek
- Expose `chargeTaxesOnShipping` field in the `Shop` type - #3603 by @fowczarek
- Expose list of enabled payment gateways - #3639 by @fowczarek
- Validate uploaded files in a unified way - #3633 by @fowczarek
- Add mutation to trigger fetching tax rates - #3622 by @fowczarek
- Use USERNAME_FIELD instead of hard-code email field when resolving user - #3577 by @jxltom
- Require variant and quantity fields in `CheckoutLineInput` type - #3592 by @jxltom
- Preserve order of nodes in `get_nodes_or_error` function - #3632 by @jxltom
- Add list mutations for `Voucher` and `Sale` models - #3669 by @michaljelonek
- Use proper type for countries in `Voucher` type - #3664 by @michaljelonek
- Require email in when creating checkout in API - #3667 by @michaljelonek
- Unify returning errors in the `tokenCreate` mutation - #3666 by @michaljelonek
- Use `Date` field in Sale/Voucher inputs - #3672 by @michaljelonek
- Refactor checkout mutations - #3610 by @fowczarek
- Refactor `clean_instance`, so it does not returns errors anymore - #3597 by @akjanik
- Handle GraphqQL syntax errors - #3576 by @jxltom

### Core

- Refactor payments architecture - #3519 by @michaljelonek
- Improve Docker and `docker-compose` configuration - #3657 by @michaljelonek
- Allow setting payment status manually for dummy gateway in Storefront 1.0 - #3648 by @jxltom
- Infer default transaction kind from operation type - #3646 by @jxltom
- Get correct payment status for order without any payments - #3605 by @jxltom
- Add default ordering by `id` for `CartLine` model - #3593 by @jxltom
- Fix "set password" email sent to customer created in the dashboard - #3688 by @Kwaidan00

### Dashboard 2.0

- ️Add taxes section - #3622 by @dominik-zeglen
- Add drag'n'drop image upload - #3611 by @dominik-zeglen
- Unify grid handling - #3520 by @dominik-zeglen
- Add component generator - #3670 by @dominik-zeglen
- Throw Typescript errors while snapshotting - #3611 by @dominik-zeglen
- Simplify mutation's error checking - #3589 by @dominik-zeglen
- Fix order cancelling - #3624 by @dominik-zeglen
- Fix logo placement - #3602 by @dominik-zeglen

### Other notable changes

- Register Celery task for updating exchange rates - #3599 by @jxltom
- Fix handling different attributes with the same slug - #3626 by @jxltom
- Add missing migrations for tax rate choices - #3629 by @jxltom
- Fix `TypeError` on calling `get_client_token` - #3660 by @michaljelonek
- Make shipping required as default when creating product types - #3655 by @jxltom
- Display payment status on customer's account page in Storefront 1.0 - #3637 by @jxltom
- Make order fields sequence in Dashboard 1.0 same as in Dashboard 2.0 - #3606 by @jxltom
- Fix returning products for homepage for the currently viewing user - #3598 by @jxltom
- Allow filtering payments by status in Dashboard 1.0 - #3608 by @jxltom
- Fix typo in the definition of order status - #3649 by @jxltom
- Add margin for order notes section - #3650 by @jxltom
- Fix logo position - #3609, #3616 by @jxltom
- Storefront visual improvements - #3696 by @piotrgrundas
- Fix product list price filter - #3697 by @Kwaidan00
- Redirect to success page after successful payment - #3693 by @Kwaidan00

## 2.2.0

### API

- Use `PermissionEnum` as input parameter type for `permissions` field - #3434 by @maarcingebala
- Add "authorize" and "charge" mutations for payments - #3426 by @jxltom
- Add alt text to product thumbnails and background images of collections and categories - #3429 by @fowczarek
- Fix passing decimal arguments = #3457 by @fowczarek
- Allow sorting products by the update date - #3470 by @jxltom
- Validate and clear the shipping method in draft order mutations - #3472 by @fowczarek
- Change tax rate field to choice field - #3478 by @fowczarek
- Allow filtering attributes by collections - #3508 by @maarcingebala
- Resolve to `None` when empty object ID was passed as mutation argument - #3497 by @maarcingebala
- Change `errors` field type from [Error] to [Error!] - #3489 by @fowczarek
- Support creating default variant for product types that don't use multiple variants - #3505 by @fowczarek
- Validate SKU when creating a default variant - #3555 by @fowczarek
- Extract enums to separate files - #3523 by @maarcingebala

### Core

- Add Stripe payment gateway - #3408 by @jxltom
- Add `first_name` and `last_name` fields to the `User` model - #3101 by @fowczarek
- Improve several payment validations - #3418 by @jxltom
- Optimize payments related database queries - #3455 by @jxltom
- Add publication date to collections - #3369 by @k-brk
- Fix hard-coded site name in order PDFs - #3526 by @NyanKiyoshi
- Update favicons to the new style - #3483 by @dominik-zeglen
- Fix migrations for default currency - #3235 by @bykof
- Remove Elasticsearch from `docker-compose.yml` - #3482 by @maarcingebala
- Resort imports in tests - #3471 by @jxltom
- Fix the no shipping orders payment crash on Stripe - #3550 by @NyanKiyoshi
- Bump backend dependencies - #3557 by @maarcingebala. This PR removes security issue CVE-2019-3498 which was present in Django 2.1.4. Saleor however wasn't vulnerable to this issue as it doesn't use the affected `django.views.defaults.page_not_found()` view.
- Generate random data using the default currency - #3512 by @stephenmoloney
- New translations:
  - Catalan
  - Serbian

### Dashboard 2.0

- Restyle product selection dialogs - #3499 by @dominik-zeglen, @maarcingebala
- Fix minor visual bugs in Dashboard 2.0 - #3433 by @dominik-zeglen
- Display warning if order draft has missing data - #3431 by @dominik-zeglen
- Add description field to collections - #3435 by @dominik-zeglen
- Add query batching - #3443 by @dominik-zeglen
- Use autocomplete fields in country selection - #3443 by @dominik-zeglen
- Add alt text to categories and collections - #3461 by @dominik-zeglen
- Use first and last name of a customer or staff member in UI - #3247 by @Bonifacy1, @dominik-zeglen
- Show error page if an object was not found - #3463 by @dominik-zeglen
- Fix simple product's inventory data saving bug - #3474 by @dominik-zeglen
- Replace `thumbnailUrl` with `thumbnail { url }` - #3484 by @dominik-zeglen
- Change "Feature on Homepage" switch behavior - #3481 by @dominik-zeglen
- Expand payment section in order view - #3502 by @dominik-zeglen
- Change TypeScript loader to speed up the build process - #3545 by @patrys

### Bugfixes

- Do not show `Pay For Order` if order is partly paid since partial payment is not supported - #3398 by @jxltom
- Fix attribute filters in the products category view - #3535 by @fowczarek
- Fix storybook dependencies conflict - #3544 by @dominik-zeglen

## 2.1.0

### API

- Change selected connection fields to lists - #3307 by @fowczarek
- Require pagination in connections - #3352 by @maarcingebala
- Replace Graphene view with a custom one - #3263 by @patrys
- Change `sortBy` parameter to use enum type - #3345 by @fowczarek
- Add `me` query to fetch data of a logged-in user - #3202, #3316 by @fowczarek
- Add `canFinalize` field to the Order type - #3356 by @fowczarek
- Extract resolvers and mutations to separate files - #3248 by @fowczarek
- Add VAT tax rates field to country - #3392 by @michaljelonek
- Allow creating orders without users - #3396 by @fowczarek

### Core

- Add Razorpay payment gatway - #3205 by @NyanKiyoshi
- Use standard tax rate as a default tax rate value - #3340 by @fowczarek
- Add description field to the Collection model - #3275 by @fowczarek
- Enforce the POST method on VAT rates fetching - #3337 by @NyanKiyoshi
- Generate thumbnails for category/collection background images - #3270 by @NyanKiyoshi
- Add warm-up support in product image creation mutation - #3276 by @NyanKiyoshi
- Fix error in the `populatedb` script when running it not from the project root - #3272 by @NyanKiyoshi
- Make Webpack rebuilds fast - #3290 by @patrys
- Skip installing Chromium to make deployment faster - #3227 by @jxltom
- Add default test runner - #3258 by @jxltom
- Add Transifex client to Pipfile - #3321 by @jxltom
- Remove additional pytest arguments in tox - #3338 by @jxltom
- Remove test warnings - #3339 by @jxltom
- Remove runtime warning when product has discount - #3310 by @jxltom
- Remove `django-graphene-jwt` warnings - #3228 by @jxltom
- Disable deprecated warnings - #3229 by @jxltom
- Add `AWS_S3_ENDPOINT_URL` setting to support DigitalOcean spaces. - #3281 by @hairychris
- Add `.gitattributes` file to hide diffs for generated files on Github - #3055 by @NyanKiyoshi
- Add database sequence reset to `populatedb` - #3406 by @michaljelonek
- Get authorized amount from succeeded auth transactions - #3417 by @jxltom
- Resort imports by `isort` - #3412 by @jxltom

### Dashboard 2.0

- Add confirmation modal when leaving view with unsaved changes - #3375 by @dominik-zeglen
- Add dialog loading and error states - #3359 by @dominik-zeglen
- Split paths and urls - #3350 by @dominik-zeglen
- Derive state from props in forms - #3360 by @dominik-zeglen
- Apply debounce to autocomplete fields - #3351 by @dominik-zeglen
- Use Apollo signatures - #3353 by @dominik-zeglen
- Add order note field in the order details view - #3346 by @dominik-zeglen
- Add app-wide progress bar - #3312 by @dominik-zeglen
- Ensure that all queries are built on top of TypedQuery - #3309 by @dominik-zeglen
- Close modal windows automatically - #3296 by @dominik-zeglen
- Move URLs to separate files - #3295 by @dominik-zeglen
- Add basic filters for products and orders list - #3237 by @Bonifacy1
- Fetch default currency from API - #3280 by @dominik-zeglen
- Add `displayName` property to components - #3238 by @Bonifacy1
- Add window titles - #3279 by @dominik-zeglen
- Add paginator component - #3265 by @dominik-zeglen
- Update Material UI to 3.6 - #3387 by @patrys
- Upgrade React, Apollo, Webpack and Babel - #3393 by @patrys
- Add pagination for required connections - #3411 by @dominik-zeglen

### Bugfixes

- Fix language codes - #3311 by @jxltom
- Fix resolving empty attributes list - #3293 by @maarcingebala
- Fix range filters not being applied - #3385 by @michaljelonek
- Remove timeout for updating image height - #3344 by @jxltom
- Return error if checkout was not found - #3289 by @maarcingebala
- Solve an auto-resize conflict between Materialize and medium-editor - #3367 by @adonig
- Fix calls to `ngettext_lazy` - #3380 by @patrys
- Filter preauthorized order from succeeded transactions - #3399 by @jxltom
- Fix incorrect country code in fixtures - #3349 by @bingimar
- Fix updating background image of a collection - #3362 by @fowczarek & @dominik-zeglen

### Docs

- Document settings related to generating thumbnails on demand - #3329 by @NyanKiyoshi
- Improve documentation for Heroku deployment - #3170 by @raybesiga
- Update documentation on Docker deployment - #3326 by @jxltom
- Document payment gateway configuration - #3376 by @NyanKiyoshi

## 2.0.0

### API

- Add mutation to delete a customer; add `isActive` field in `customerUpdate` mutation - #3177 by @maarcingebala
- Add mutations to manage authorization keys - #3082 by @maarcingebala
- Add queries for dashboard homepage - #3146 by @maarcingebala
- Allows user to unset homepage collection - #3140 by @oldPadavan
- Use enums as permission codes - #3095 by @the-bionic
- Return absolute image URLs - #3182 by @maarcingebala
- Add `backgroundImage` field to `CategoryInput` - #3153 by @oldPadavan
- Add `dateJoined` and `lastLogin` fields in `User` type - #3169 by @maarcingebala
- Separate `parent` input field from `CategoryInput` - #3150 by @akjanik
- Remove duplicated field in Order type - #3180 by @maarcingebala
- Handle empty `backgroundImage` field in API - #3159 by @maarcingebala
- Generate name-based slug in collection mutations - #3145 by @akjanik
- Remove products field from `collectionUpdate` mutation - #3141 by @oldPadavan
- Change `items` field in `Menu` type from connection to list - #3032 by @oldPadavan
- Make `Meta.description` required in `BaseMutation` - #3034 by @oldPadavan
- Apply `textwrap.dedent` to GraphQL descriptions - #3167 by @fowczarek

### Dashboard 2.0

- Add collection management - #3135 by @dominik-zeglen
- Add customer management - #3176 by @dominik-zeglen
- Add homepage view - #3155, #3178 by @Bonifacy1 and @dominik-zeglen
- Add product type management - #3052 by @dominik-zeglen
- Add site settings management - #3071 by @dominik-zeglen
- Escape node IDs in URLs - #3115 by @dominik-zeglen
- Restyle categories section - #3072 by @Bonifacy1

### Other

- Change relation between `ProductType` and `Attribute` models - #3097 by @maarcingebala
- Remove `quantity-allocated` generation in `populatedb` script - #3084 by @MartinSeibert
- Handle `Money` serialization - #3131 by @Pacu2
- Do not collect unnecessary static files - #3050 by @jxltom
- Remove host mounted volume in `docker-compose` - #3091 by @tiangolo
- Remove custom services names in `docker-compose` - #3092 by @tiangolo
- Replace COUNTRIES with countries.countries - #3079 by @neeraj1909
- Installing dev packages in docker since tests are needed - #3078 by @jxltom
- Remove comparing string in address-form-panel template - #3074 by @tomcio1205
- Move updating variant names to a Celery task - #3189 by @fowczarek

### Bugfixes

- Fix typo in `clean_input` method - #3100 by @the-bionic
- Fix typo in `ShippingMethod` model - #3099 by @the-bionic
- Remove duplicated variable declaration - #3094 by @the-bionic

### Docs

- Add createdb note to getting started for Windows - #3106 by @ajostergaard
- Update docs on pipenv - #3045 by @jxltom<|MERGE_RESOLUTION|>--- conflicted
+++ resolved
@@ -70,11 +70,8 @@
 - Use GraphQL IDs instead of database IDs in export - #7240 by @IKarbowiak
 - Fix draft order tax mismatch - #7226 by @IKarbowiak
   - Introduce `calculate_order_line_total` plugin method
-<<<<<<< HEAD
 - Update core logging for better Celery tasks handling - #7251 by @tomaszszymanski129
-=======
 - Raise ValidationError when refund cannot be performed - #7260 by @IKarbowiak
->>>>>>> 8ed8f0c1
 
 ### Breaking
 - Multichannel MVP: Multicurrency - #6242 by @fowczarek @d-wysocki
