# Changelog

All notable, unreleased changes to this project will be documented in this file. For the released changes, please visit the [Releases](https://github.com/mirumee/saleor/releases) page.

# 3.15.0 [Unreleased]

### Breaking changes
- Remove `OrderBulkCreateInput.trackingClientId` field - #13146 by @SzymJ

### GraphQL API

- Add `orderNoteAdd` and `orderNoteUpdate` mutations and deprecate `orderAddNote` mutation - #12434 by @pawelzar
- Deprecate `Order.trackingClientId` field - #13146 by @SzymJ

### Saleor Apps
- Introduce `Saleor-Schema-Version` HTTP header in app manifest fetching and app installation handshake requests. - #13075 by @przlada

### Other changes
- Expand metric units to support more types of products. - #13043 by @FremahA
<<<<<<< HEAD
- Fix Error Cannot return null for non-nullable field Webhook.name. - #12989 by @Smit-Parmar
- Added createdByEmail filter in GiftCard and Test case. - #13132 by @Smit-Parmar

=======
- Fix Error Cannot return null for non-nullable field Webhook.name. - #12989 by @cyborg7898
- Remove unused `django-versatileimagefield` package - #13148 by @SzymJ
- Remove unused `google-measurement-protocol` package - #13146 by @SzymJ
- Add missing descriptions to App module. - #13163 by @fowczarek
- Drop TranslationProxy and replace `translated` model property with `get_translation` function where needed. - #13156 by @zedzior
- Add missing descriptions to account module. - #13155 by @fowczarek
- Add missing descriptions to channel module. - #13166 by @fowczarek
- Add missing descriptions to checkout module. - #13167 by @fowczarek
- Add missing descriptions to attribute module. - #13165 by @fowczarek
>>>>>>> 1d21b8fd

# 3.14.0

### Breaking changes

- Gift cards can now be applied on a checkout without an email, fields `used_by` and `used_by_email` on GiftCard model are deprecated and will be removed in 4.0. - #13019 by @tomaszszymanski129
- The `ProductBulkCreateError.path` field for errors related to product variants input in the `productBulkCreate` mutation will now return more detailed error paths, e.g. `variants.1.stocks.0.warehouse` instead of `variants.1.warehouses` - #12534 by @SzymJ
- The `discounts` field has been removed from the listed plugin manager methods. Instead of the `discounts` argument, an applied `discount` is now assigned to each line in the `CheckoutLineInfo` inside the `CheckoutInfo` object. - #11934 by @fowczarek

  - `calculate_checkout_total`
  - `calculate_checkout_subtotal`
  - `calculate_checkout_shipping`
  - `get_checkout_shipping_tax_rate`
  - `calculate_checkout_line_total`
  - `calculate_checkout_line_unit_price`
  - `get_checkout_line_tax_rate`
  - `preprocess_order_creation`

  This breaking change affect any custom plugins in open-source Saleor, if they override any of the above mentioned methods.

### GraphQL API

- [Preview] Add `orderBulkCreate` mutation - #12269 by @zedzior
- [Preview] Add `attributeBulkTranslate` and `attributeValueBulkTranslate` mutations - #12965 by @SzymJ
- [Preview] Add `where` and `search` filtering option on `products` query - #12960 by @zedzior
- Allow setting metadata during user creating and updating - #12577 by @IKarbowiak
  - The following mutations have been updated:
    - `customerCreate`
    - `customerUpdate`
    - `staffCreate`
    - `staffUpdate`
    - `accountUpdate`
    - `customerBulkUpdate`
- Add `checkoutCreateFromOrder` mutation to create checkout from order - #12628 by @korycins
- Allow setting metadata during invoice creating and updating - #12641 by @IKarbowiak
- Introduce channel permissions - #10423 by @IKarbowiak
  - Limit staff users to access only certain channels. Granted permissions only apply to channels that the user has already been given access to.
- Add `enableAccountConfirmationByEmail` option in the `shopSettingsUpdate` mutation, which allows controlling whether account confirmation should be sent on new account registrations (before it was controlled by env variable `ENABLE_ACCOUNT_CONFIRMATION_BY_EMAIL`) - #12781 by @SzymJ
- Add `path` field to `ProductVariantBulkError` - #12534 by @SzymJ
- Add `enable_account_confirmation_by_email` to `SiteSettings` model and allow to update it via `shopSettingsUpdate` mutation - #12781 by @SzymJ
- Add `brand` optional field with brand data (initially logo image) to `Manifest`, `AppInstallation` and `App` - #12361 by @przlada
- Add `externalReference` field to `AttributeValueInput`, `BulkAttributeValueInput` and `AttributeValueSelectableTypeInput` - #12823 by @SzymJ
- [Preview] Add `where` filtering option with `ids` filter for `product_variants`, `collections` and `categories` query - #13004 by @zedzior

### Saleor Apps

- Introduce channel permissions - #10423 by @IKarbowiak
  - Extend the OpenID connect configuration with `Staff user domains` and `Default permission group name for new staff users`.
  - When the OpenID plugin is active, the default staff permission group is created, and all staff users are assigned to it.
  - To ensure the proper functioning of OAuth permissions, ensure that the
    `Default permission group name for new staff users` is set to a permission group with no channel restrictions.
- [Preview] Add `ORDER_BULK_CREATED` event, which is sent for successfully imported orders - #12536 by @zedzior

### Other changes

- Fix saving `description_plaintext` for product - #12586 by @SzymJ
- Fix sending `product_created` event in `ProductBulkCreate` mutation - #12605 by @SzymJ
- Add `ORDER_REFUNDED`, `ORDER_FULLY_REFUNDED`, `ORDER_PAID` webhooks - #12533 by @korycins
- Add functionality to delete expired orders automatically - #12710 by @korycins
- Handle error raised by 0Auth when fetching token - #12672 by @IKarbowiakg
- Fix adding new lines to draft order when the existing line has deleted product - #12711 by @SzymJ
- Upgrade checkout `complete_checkout` to assign guest checkout to account if it exists - #12758 by @FremahA
- Remove `ENABLE_ACCOUNT_CONFIRMATION_BY_EMAIL` env variable from settings - ##12781 by @Szym
- Remove default `EMAIL_URL` value pointing to console output; from now on `EMAIL_URL` has to be set explicitly - #12580 by @maarcingebala
- Match `Orders` to `User` when creating user using OIDC plugin. - #12863 by @kadewu
- Allow defining a custom price in draft orders - #12855 by @KirillPlaksin
- Update price resolvers - use `discounted_price` on `ProductChannelListing` and `ProductVariantChannelListing` channel listings to return the pricing - #12713 by @IKarbowiak

# 3.13.0

### Highlights

- Improve support for handling transactions - #10350 by @korycins

  - API changes:

    - Add new mutations:
      - `transactionEventReport` - Report the event for the transaction.
      - `orderGrantRefundCreate` - Add granted refund to the order.
      - `orderGrantRefundUpdate` - Update granted refund.
    - Add new types:
      - `OrderGrantedRefund` - The details of the granted refund.
    - Add new webhooks:
      - `TRANSACTION_CHARGE_REQUESTED` - triggered when a staff user request charge for the transaction.
      - `TRANSACTION_REFUND_REQUESTED` - triggered when a staff user request refund for the transaction.
      - `TRANSACTION_CANCELATION_REQUESTED` - triggered when a staff user request cancelation for the transaction.
    - Add new webhook subscriptions:
      - `TransactionChargeRequested` - Event sent when transaction charge is requested.
      - `TransactionRefundRequested` - Event sent when transaction refund is requested.
      - `TransactionCancelationRequested` - Event sent when transaction cancelation is requested.
    - Add new fields:
      - `OrderSettings.markAsPaidStrategy` - Determine what strategy will be used to mark the order as paid.
      - `TransactionItem`:
        - `authorizePendingAmount` - Total amount of ongoing authorization requests for the transaction.
        - `refundPendingAmount` - Total amount of ongoing refund requests for the transaction.
        - `cancelPendingAmount` - Total amount of ongoing cancel requests for the transaction.
        - `chargePendingAmount` - Total amount of ongoing charge requests for the transaction.
        - `canceledAmount` - Total amount canceled for this transaction.
        - `name` - Name of the transaction.
        - `message` - Message related to the transaction.
        - `pspReference` - PSP reference of transaction.
        - `createdBy` - User or App that created the transaction.
        - `externalUrl` - The URL that will allow to redirect user to payment provider page with transaction details.
      - `TransactionEvent`:
        - `pspReference` - PSP reference related to the event.
        - `message` - Message related to the transaction's event.
        - `externalUrl` - The URL that will allow to redirect user to payment provider page with transaction event details.
        - `amount` - The amount related to this event.
        - `type` - The type of action related to this event.
        - `createdBy` - User or App that created the event.
      - `Order`:
        - `totalCharged` - Amount charged for the order.
        - `totalCanceled` - Amount canceled for the order.
        - `grantedRefunds` - List of granted refunds.
        - `totalGrantedRefund` - Total amount of granted refund.
        - `totalRefunded` - Total refund amount for the order.
        - `totalRefundPending` - Total amount of ongoing refund requests for the order's transactions.
        - `totalAuthorizePending` - Total amount of ongoing authorization requests for the order's transactions.
        - `totalChargePending` - Total amount of ongoing charge requests for the order's transactions.
        - `totalCancelPending` - Total amount of ongoing cancel requests for the order's transactions.
        - `totalRemainingGrant` - The difference between the granted refund and the pending and refunded amounts.
      - `OrderEventsEnum`:
        - `TRANSACTION_CHARGE_REQUESTED`
        - `TRANSACTION_CANCEL_REQUESTED`
        - `TRANSACTION_MARK_AS_PAID_FAILED`
    - Add new input fields:

      - `TransactionCreateInput` & `TransactionUpdateInput`:
        - `name` - The name of the transaction.
        - `message` - The message of the transaction.
        - `pspReference` - The PSP Reference of the transaction.
        - `amountCanceled` - Amount canceled by this transaction.
        - `externalUrl` - The URL that will allow to redirect user to payment provider page with transaction.
      - `TransactionEventInput`:
        - `pspReference` - The PSP Reference of the transaction.
        - `message` - Message related to the transaction's event.

    - Deprecate webhooks:
      - `TRANSACTION_ACTION_REQUEST` - Use `TRANSACTION_CHARGE_REQUESTED`, `TRANSACTION_REFUND_REQUESTED`, `TRANSACTION_CANCELATION_REQUESTED` instead.
    - Deprecate object fields:

      - `TransactionItem`:
        - `voidedAmount` - Use `canceledAmount`. This field will be removed in Saleor 3.14 (Preview feature).
        - `status` - Not needed anymore. The transaction amounts will be used to determine a current status of transactions. This field will be removed in Saleor 3.14 (Preview feature).
        - `reference` - Use `pspReference` instead. This field will be removed in Saleor 3.14 (Preview feature).
      - `TransactionEvent`:
        - `status` - Use `type` instead. This field will be removed in Saleor 3.14 (Preview feature).
        - `reference` - Use `pspReference` instead. This field will be removed in Saleor 3.14 (Preview feature).
        - `name` - Use `message` instead. This field will be removed in Saleor 3.14 (Preview feature).
      - `TransactionActionEnum`
        - `VOID` - Use `CANCEL` instead. This field will be removed in Saleor 3.14 (Preview feature).
      - `Order`:
        - `totalCaptured` - Use `totalCharged` instead. Will be removed in Saleor 4.0
      - `OrderEvent`:
        - `status` - Use `TransactionEvent` to track the status of `TransactionItem`. This field will be removed in Saleor 3.14 (Preview feature).
      - `OrderEventsEnum`:
        - `TRANSACTION_CAPTURE_REQUESTED` - Use `TRANSACTION_CHARGE_REQUESTED` instead. This field will be removed in Saleor 3.14 (Preview feature).
        - `TRANSACTION_VOID_REQUESTED` - Use `TRANSACTION_CANCEL_REQUESTED` instead. This field will be removed in Saleor 3.14 (Preview feature).

    - Deprecate input fields:
      - `TransactionCreateInput` & `TransactionUpdateInput`:
        - `status` - Not needed anymore. The transaction amounts will be used to determine the current status of transactions. This input field will be removed in Saleor 3.14 (Preview feature).
        - `type` - Use `name` and `message` instead. This input field will be removed in Saleor 3.14 (Preview feature).
        - `reference` - Use `pspReference` instead. This input field will be removed in Saleor 3.14 (Preview feature).
        - `amountVoided` - Use `amountCanceled` instead. This input field will be removed in Saleor 3.14 (Preview feature).
      - `TransactionEventInput`:
        - `status` - Status will be calculated by Saleor. This input field will be removed in Saleor 3.14 (Preview feature).
        - `reference` - Use `pspReference` instead. This input field will be removed in Saleor 3.14 (Preview feature).
        - `name` - Use `message` instead. This field will be removed in Saleor 3.14 (Preview feature).

- Support for payment apps - #12179 by @korycins
  - Add new mutations:
    - `paymentGatewayInitialize` - Initialize the payment gateway to process a payment.
    - `transactionInitialize` - Initiate payment processing.
    - `transactionProcess` - Process the initialized payment.
  - Add new synchronous webhooks:
    - `PAYMENT_GATEWAY_INITIALIZE_SESSION` - Triggered when a customer requests the initialization of a payment gateway.
    - `TRANSACTION_INITIALIZE_SESSION` - Triggered when a customer requests the initialization of a payment processing.
    - `TRANSACTION_PROCESS_SESSION` - Triggered when a customer requests processing the initialized payment.

### Breaking changes

- **Feature preview breaking change**:

  - Improve support for handling transactions - #10350 by @korycins
    - For all new `transactionItem` created by `transactionCreate`, any update action can be done only by the same app/user that performed `transactionCreate` action. This change impacts only on new `transactionItem,` the already existing will work in the same way as previously.
    - `transactionRequestAction` mutation can't be executed with `MANAGE_ORDERS` permission. Permission `HANDLE_PAYMENTS` is required.
    - Drop calling `TRANSACTION_ACTION_REQUEST` webhook inside a mutation related to `Payment` types. The related mutations: `orderVoid`, `orderCapture`, `orderRefund`, `orderFulfillmentRefundProducts`, `orderFulfillmentReturnProducts`. Use a dedicated mutation for triggering an action: `transactionRequestAction`.

  See the [3.12 to 3.13](https://docs.saleor.io/docs/3.x/upgrade-guides/3-12-to-3-13) upgrade guide for more details.

### GraphQL API

- [Preview] Add `StockBulkUpdate` mutation - #12139 by @SzymJ
- Upgrade GraphiQL to `2.4.0` for playground - #12271 by @zaiste
- Add new object type `AppManifestRequiredSaleorVersion` - #12164 by @przlada
  - Add new optional field `Manifest.requiredSaleorVersion`
  - Add `requiredSaleorVersion` validation to `appInstall` and `appFetchManifest` mutations
- Add new field `author` to `Manifest` and `App` object types - #12166 by @przlada
- Add backward compatibility for `taxCode` field - #12325 by @maarcingebala
- Support resolving `Order` as an entity in Apollo Federation - #12328 by @binary-koan
- [Preview] Add `ProductBulkCreate` mutation - #12177 by @SzymJ
- [Preview] Add `CustomerBulkUpdate` mutation - #12268 by @SzymJ

### Saleor Apps

- Add `requiredSaleorVersion` field to the App manifest determining the required Saleor version as semver range - #12164 by @przlada
- Add new field `author` to the App manifest - #12166 by @przlada
- Add `GIFT_CARD_SENT` asynchronous event to webhooks - #12472 by @rafalp

### Other changes

- Add Celery beat task for expiring unconfirmed not paid orders - #11960 by @kadewu:
  - Add `expireOrdersAfter` to `orderSettings` for `Channel` type.
  - Add `ORDER_EXPIRED` webhook triggered when `Order` is marked as expired.
- Create order discounts for all voucher types - #12272 by @IKarbowiak
- Core now supports Dev Containers for local development - #12391 by @patrys
- Use Mailhog SMTP server on Dev Container - #12402 by @carlosa54
- Publish schema.graphql on releases - #12431 by @maarcingebala
- Fix missing webhook triggers for `order_updated` and `order_fully_paid` when an order is paid with a `transactionItem` - #12508 by @korycins
- Remove Mailhog in favor of Mailpit - #12447 by @carlosa54

# 3.12.0

### Breaking changes

- `stocks` and `channelListings` inputs for preview `ProductVariantBulkUpdate` mutation has been changed. Both inputs have been extended by:

  - `create` input - list of items that should be created
  - `update` input - list of items that should be updated
  - `remove` input - list of objects ID's that should be removed

  If your platform relies on this [Preview] feature, make sure you update your mutations stocks and channel listings inputs from:

  ```
     {
      "stocks/channelListings": [
        {
          ...
        }
      ]
     }
  ```

  to:

  ```
     {
      "stocks/channelListings": {
        "create": [
          {
           ...
          }
        ]
      }
     }
  ```

- Change the discount rounding mode - #12041 by @IKarbowiak

  - Change the rounding mode from `ROUND_DOWN` to `ROUND_HALF_UP` - it affects the discount amount and total price of future checkouts and orders with a percentage discount applied.
    The discount amount might be 0.01 greater, and the total price might be 0.01 lower.
    E.g. if you had an order for $13 and applied a 12.5% discount, you would get $11.38 with a $1.62 discount, but now it will be calculated as $11.37 with $1.63 discount.

- Media and image fields now default to returning 4K thumbnails instead of original uploads - #11996 by @patrys
- Include specific products voucher in checkout discount - #12191 by @IKarbowiak
  - Make the `specific product` and `apply once per order` voucher discounts visible on `checkout.discount` field.
    Previously, the discount amount for these vouchers was shown as 0.

### GraphQL API

- Added support for all attributes types in `BulkAttributeValueInput` - #12095 by @SzymJ
- Add possibility to remove `stocks` and `channel listings` in `ProductVariantBulkUpdate` mutation.
- Move `orderSettings` query to `Channel` type - #11417 by @kadewu:
  - Mutation `Channel.channelCreate` and `Channel.channelUpdate` have new `orderSettings` input.
  - Deprecate `Shop.orderSettings` query. Use `Channel.orderSettings` query instead.
  - Deprecate `Shop.orderSettingsUpdate` mutation. Use `Channel.channelUpdate` instead.
- Add meta fields to `ProductMedia` model - #11894 by @zedzior
- Make `oldPassword` argument on `passwordChange` mutation optional; support accounts without usable passwords - @11999 by @rafalp
- Added support for AVIF images, added `AVIF` and `ORIGINAL` to `ThumbnailFormatEnum` - #11998 by @patrys
- Introduce custom headers for webhook requests - #11978 by @zedzior
- Improve GraphQL playground by storing headers in the local storage - #12176 by @zaiste
- Fixes for GraphiQL playground - #12192 by @zaiste

### Other changes

- Fix saving `metadata` in `ProductVariantBulkCreate` and `ProductVariantBulkupdate` mutations - #12097 by @SzymJ
- Enhance webhook's subscription query validation. Apply the validation and event inheritance to manifest validation - #11797 by @zedzior
- Fix GraphQL playground when the `operationName` is set across different tabs - #11936 by @zaiste
- Add new asynchronous events related to media: #11918 by @zedzior
  - `PRODUCT_MEDIA CREATED`
  - `PRODUCT_MEDIA_UPDATED`
  - `PRODUCT_MEDIA_DELETED`
  - `THUMBNAIL_CREATED`
- CORS is now handled in the ASGI layer - #11415 by @patrys
- Added native support for gzip compression - #11833 by @patrys
- Set flat rates as the default tax calculation strategy - #12069 by @maarcingebala
  - Enables flat rates for channels in which no tax calculation method was set.
- Users created by the OIDC plugin now have unusable password set instead of empty string - #12103 by @rafalp
- Fix thumbnail generation long image names - #12435 by @KirillPlaksin

# 3.11.0

### Highlights

Just so you know, changes mentioned in this section are in a preview state and can be subject to changes in the future.

- Bulk mutations for creating and updating multiple product variants in one mutation call - #11392 by @SzymJ
- Ability to run subscription webhooks in a dry-run mode - #11548 by @zedzior
- Preview of new `where` filtering API which allows joining multiple filters with `AND`/`OR` operators; currently available only in the `attributes` query - #11737 by @IKarbowiak

### GraphQL API

- [Preview] Add `productVariantBulkUpdate` mutation - #11392 by @SzymJ
- [Preview] Add new error handling policies in `productVariantBulkCreate` mutation - #11392 by @SzymJ
- [Preview] Add `webhookDryRun` mutation - #11548 by @zedzior
- [Preview] Add `webhookTrigger` mutation - #11687 by @zedzior
- Fix adding an invalid label to meta fields - #11718 by @IKarbowiak
- Add filter by `checkoutToken` to `Query.orders`. - #11689 by @kadewu
- [Preview] Attribute filters improvement - #11737 by @IKarbowiak
  - introduce `where` option on `attributes` query
  - add `search` option on `attributes` query
  - deprecate `product.variant` field
  - deprecate the following `Attribute` fields: `filterableInStorefront`, `storefrontSearchPosition`, `availableInGrid`.

### Other changes

- Allow `webhookCreate` and `webhookUpdate` mutations to inherit events from `query` field - #11736 by @zedzior
- Add new `PRODUCT_VARIANT_STOCK_UPDATED` event - #11665 by @jakubkuc
- Disable websocket support by default in `uvicorn` worker configuration - #11785 by @NyanKiyoshi
- Fix send user email change notification - #11840 by @jakubkuc
- Fix trigger the `FULFILLMENT_APPPROVED` webhook for partial fulfillments - #11824 by @d-wysocki

# 3.10.0 [Unreleased]

### Breaking changes

### GraphQL API

- Add ability to filter and sort products of a category - #10917 by @yemeksepeti-cihankarluk, @ogunheper
  - Add `filter` argument to `Category.products`
  - Add `sortBy` argument to `Category.products`
- Extend invoice object types with `Order` references - #11505 by @przlada
  - Add `Invoice.order` field
  - Add `InvoiceRequested.order`, `InvoiceDeleted.order` and `InvoiceSent.order` fields
- Add support for metadata for `Address` model - #11701 by @IKarbowiak
- Allow to mutate objects, by newly added `externalReference` field, instead of Saleor-assigned ID. Apply to following models: #11410 by @zedzior
  - `Product`
  - `ProductVariant`
  - `Attribute`
  - `AttributeValue`
  - `Order`
  - `User`
  - `Warehouse`

### Other changes

- Fix fetching the `checkout.availableCollectionPoints` - #11489 by @IKarbowiak
- Move checkout metadata to separate model - #11264 by @jakubkuc
- Add ability to set a custom Celery queue for async webhook - #11511 by @NyanKiyoshi
- Remove `CUSTOMER_UPDATED` webhook trigger from address mutations - #11395 by @jakubkuc
- Drop `Django.Auth` - #11305 by @fowczarek
- Add address validation to AddressCreate - #11639 by @jakubkuc
- Propagate voucher discount between checkout lines when charge_taxes is disabled - #11632 by @maarcingebala
- Fix stock events triggers - #11714 by @jakubkuc
- Accept the gift card code provided in the input - by @mociepka
- Fix `GIFT_CARD_CREATED` event not firing when order with gift cards is fulfilled - #11924 by @rafalp

# 3.9.0

### Highlights

- Flat tax rates - #9784 by @maarcingebala

### Breaking changes

- Drop Vatlayer plugin - #9784 by @maarcingebala
  - The following fields are no longer used:
    - `Product.chargeTaxes` - from now on, presence of `Product.taxClass` instance decides whether to charge taxes for a product. As a result, the "Charge Taxes" column in CSV product exports returns empty values.
    - `Shop.chargeTaxesOnShipping` - from now on, presence of `ShippingMethod.taxClass` decides whether to charge taxes for a shipping method.
    - `Shop.includeTaxesInPrices`, `Shop.displayGrossPrices` - configuration moved to `Channel.taxConfiguration`.
  - Removed the following plugin manager methods:
    - `assign_tax_code_to_object_meta`
    - `apply_taxes_to_product`
    - `fetch_taxes_data`
    - `get_tax_rate_percentage_value`
    - `update_taxes_for_order_lines`

### GraphQL API

- Add `attribute` field to `AttributeValueTranslatableContent` type. #11028 by @zedzior
- Add new properties in the `Product` type - #10537 by @kadewu
  - Add new fields: `Product.attribute`, `Product.variant`
  - Add `sortBy` argument to `Product.media`
- Allow assigning attribute value using its ID. Add to `AttributeValueInput` dedicated field for each input type. #11206 by @zedzior

### Other changes

- Re-enable 5 minute database connection persistence by default - #11074 + #11100 by @NyanKiyoshi
  <br/>Set `DB_CONN_MAX_AGE=0` to disable this behavior (adds overhead to requests)
- Bump cryptography to 38.0.3: use OpenSSL 3.0.7 - #11126 by @NyanKiyoshi
- Add exif image validation - #11224 by @IKarbowiak
- Include fully qualified API URL `Saleor-Api-Url` in communication with Apps. #11223 by @przlada
- Add metadata on order line payload notifications. #10954 by @CarlesLopezMagem
- Make email authentication case-insensitive. #11284 by @zedzior
- Fix the observability reporter to obfuscate URLs. #11282 by @przlada
- Add HTTP headers filtering to observability reporter. #11285 by @przlada
- Deactivate Webhook before deleting and handle IntegrityErrors - #11239 @jakubkuc

# 3.8.0

### Highlights

- Add tax exemption API for checkouts (`taxExemptionManage` mutation) - #10344 by @SzymJ
- Switch GraphQL Playground to GraphiQL V2

### Breaking changes

- Verify JWT tokens whenever they are provided with the request. Before, they were only validated when an operation required any permissions. For example: when refreshing a token, the request shouldn't include the expired one.

### GraphQL API

- Add the ability to filter by slug. #10578 by @kadewu
  - Affected types: Attribute, Category, Collection, Menu, Page, Product, ProductType, Warehouse
  - Deprecated `slug` in filter for `menus`. Use `slugs` instead
- Add new `products` filters. #10784 by @kadewu
  - `isAvailable`
  - `publishedFrom`
  - `availableFrom`
  - `isVisibleInListing`
- Add the ability to filter payments by a list of ids. #10821 by @kadewu
- Add the ability to filter customers by ids. #10694 by @kadewu
- Add `User.checkouts` field. #10862 by @zedzior
- Add optional field `audience` to mutation `tokenCreate`. If provided, the created tokens will have key `aud` with value: `custom:{audience-input-value}` - #10845 by @korycins
- Use `AttributeValue.name` instead of `AttributeValue.slug` to determine uniqueness of a value instance for dropdown and multi-select attributes. - #10881 by @jakubkuc
- Allow sorting products by `CREATED_AT` field. #10900 by @zedzior
- Add ability to pass metadata directly in create/update mutations for product app models - #10689 by @SzymJ
- Add ability to use SKU argument in `productVariantUpdate`, `productVariantDelete`, `productVariantBulkDelete`, `productVariantStocksUpdate`, `productVariantStocksDelete`, `productVariantChannelListingUpdate` mutations - #10861 by @SzymJ
- Add sorting by `CREATED_AT` field. #10911 by @zedzior
  - Affected types: GiftCard, Page.
  - Deprecated `CREATION_DATE` sort field on Page type. Use `CREATED_AT` instead.

### Other changes

- Reference attribute linking to product variants - #10468 by @IKarbowiak
- Add base shipping price to `Order` - #10771 by @fowczarek
- GraphQL view no longer generates error logs when the HTTP request doesn't contain a GraphQL query - #10901 by @NyanKiyoshi
- Add `iss` field to JWT tokens - #10842 by @korycins
- Drop `py` and `tox` dependencies from dev requirements - #11054 by @NyanKiyoshi

### Saleor Apps

- Add `iss` field to JWT tokens - #10842 by @korycins
- Add new field `audience` to App manifest. If provided, App's JWT access token will have `aud` field. - #10845 by @korycins
- Add new asynchronous events for objects metadata updates - #10520 by @rafalp
  - `CHECKOUT_METADATA_UPDATED`
  - `COLLECTION_METADATA_UPDATED`
  - `CUSTOMER_METADATA_UPDATED`
  - `FULFILLMENT_METADATA_UPDATED`
  - `GIFT_CARD_METADATA_UPDATED`
  - `ORDER_METADATA_UPDATED`
  - `PRODUCT_METADATA_UPDATED`
  - `PRODUCT_VARIANT_METADATA_UPDATED`
  - `SHIPPING_ZONE_METADATA_UPDATED`
  - `TRANSACTION_ITEM_METADATA_UPDATED`
  - `WAREHOUSE_METADATA_UPDATED`
  - `VOUCHER_METADATA_UPDATED`

# 3.7.0

### Highlights

- Allow explicitly setting the name of a product variant - #10456 by @SzymJ
  - Added `name` parameter to the `ProductVariantInput` input
- Add a new stock allocation strategy based on the order of warehouses within a channel - #10416 by @IKarbowiak
  - Add `channelReorderWarehouses` mutation to sort warehouses to set their priority
  - Extend the `Channel` type with the `stockSettings` field
  - Extend `ChannelCreateInput` and `ChannelUpdateInput` with `stockSettings`

### Breaking changes

- Refactor warehouse mutations - #10239 by @IKarbowiak
  - Providing the value in `shippingZone` filed in `WarehouseCreate` mutation will raise a ValidationError.
    Use `WarehouseShippingZoneAssign` to assign shipping zones to a warehouse.

### GraphQL API

- Hide Subscription type from Apollo Federation (#10439) (f5132dfd3)
- Mark `Webhook.secretKey` as deprecated (#10436) (ba445e6e8)

### Saleor Apps

- Trigger the `SALE_DELETED` webhook when deleting sales in bulk (#10461) (2052841e9)
- Add `FULFILLMENT_APPROVED` webhook - #10621 by @IKarbowiak

### Other changes

- Add support for `bcrypt` password hashes - #10346 by @pkucmus
- Add the ability to set taxes configuration per channel in the Avatax plugin - #10445 by @mociepka

# 3.6.0

### Breaking changes

- Drop `django-versatileimagefield` package; add a proxy view to generate thumbnails on-demand - #9988 by @IKarbowiak
  - Drop `create_thumbnails` command
- Change return type from `CheckoutTaxedPricesData` to `TaxedMoney` in plugin manager methods `calculate_checkout_line_total`, `calculate_checkout_line_unit_price` - #9526 by @fowczarek, @mateuszgrzyb, @stnatic

### Saleor Apps

- Add GraphQL subscription support for synchronous webhook events - #9763 by @jakubkuc
- Add support for the CUSTOMER\_\* app mount points (#10163) by @krzysztofwolski
- Add permission group webhooks: `PERMISSION_GROUP_CREATED`, `PERMISSION_GROUP_UPDATED`, `PERMISSION_GROUP_DELETED` - #10214 by @SzymJ
- Add `ACCOUNT_ACTIVATED` and `ACCOUNT_DEACTIVATED` events - #10136 by @tomaszszymanski129
- Allow apps to query data protected by MANAGE_STAFF permission (#10103) (4eb93d3f5)
- Fix returning sale's GraphQL ID in the `SALE_TOGGLE` payload (#10227) (0625c43bf)
- Add descriptions to async webhooks event types (#10250) (7a906bf7f)

### GraphQL API

- Add `CHECKOUT_CALCULATE_TAXES` and `ORDER_CALCULATE_TAXES` to `WebhookEventTypeSyncEnum` #9526 by @fowczarek, @mateuszgrzyb, @stnatic
- Add `forceNewLine` flag to lines input in `CheckoutLinesAdd`, `CheckoutCreate`, `DraftOrderCreate`, `OrderCreate`, `OrderLinesCreate` mutations to support same variant in multiple lines - #10095 by @SzymJ
- Add `VoucherFilter.ids` filter - #10157 by @Jakubkuc
- Add API to display shippable countries for a channel - #10111 by @korycins
- Improve filters' descriptions - #10240 by @dekoza
- Add query for transaction item and extend transaction item type with order (#10154) (b19423a86)

### Plugins

- Add a new method to plugin manager: `get_taxes_for_checkout`, `get_taxes_for_order` - #9526 by @fowczarek, @mateuszgrzyb, @stnatic
- Allow promoting customer users to staff (#10115) (2d56af4e3)
- Allow values of different attributes to share the same slug (#10138) (834d9500b)
- Fix payment status for orders with total 0 (#10147) (ec2c9a820)
- Fix failed event delivery request headers (#10108) (d1b652115)
- Fix create_fake_user ID generation (#10186) (86e2c69a9)
- Fix returning values in JSONString scalar (#10124) (248d2b604)
- Fix problem with updating draft order with active Avalara (#10183) (af270b8c9)
- Make API not strip query params from redirect URL (#10116) (75176e568)
- Update method for setting filter descriptions (#10240) (65643ec7c)
- Add expires option to CELERY_BEAT_SCHEDULE (#10205) (c6c5e46bd)
- Recalculate order prices on marking as paid mutations (#10260) (4e45b83e7)
- Fix triggering `ORDER_CANCELED` event at the end of transaction (#10242) (d9eecb2ca)
- Fix post-migrate called for each app module (#10252) (60205eb56)
- Only handle known URLs (disable appending slash to URLs automatically) - #10290 by @patrys

### Other changes

- Add synchronous tax calculation via webhooks - #9526 by @fowczarek, @mateuszgrzyb, @stnatic
- Allow values of different attributes to share the same slug - #10138 by @IKarbowiak
- Add query for transaction item and extend transaction item type with order - #10154 by @IKarbowiak
- Populate the initial database with default warehouse, channel, category, and product type - #10244 by @jakubkuc
- Fix inconsistent beat scheduling and compatibility with DB scheduler - #10185 by @NyanKiyoshi<br/>
  This fixes the following bugs:
  - `tick()` could decide to never schedule anything else than `send-sale-toggle-notifications` if `send-sale-toggle-notifications` doesn't return `is_due = False` (stuck forever until beat restart or a `is_due = True`)
  - `tick()` was sometimes scheduling other schedulers such as observability to be run every 5m instead of every 20s
  - `is_due()` from `send-sale-toggle-notifications` was being invoked every 5s on django-celery-beat instead of every 60s
  - `send-sale-toggle-notifications` would crash on django-celery-beat with `Cannot convert schedule type <saleor.core.schedules.sale_webhook_schedule object at 0x7fabfdaacb20> to model`
    Usage:
  - Database backend: `celery --app saleor.celeryconf:app beat --scheduler saleor.schedulers.schedulers.DatabaseScheduler`
  - Shelve backend: `celery --app saleor.celeryconf:app beat --scheduler saleor.schedulers.schedulers.PersistentScheduler`
- Fix problem with updating draft order with active Avalara - #10183 by @IKarbowiak
- Fix stock validation and allocation for order with local collection point - #10218 by @IKarbowiak
- Fix stock allocation for order with global collection point - #10225 by @IKarbowiak
- Fix assigning an email address that does not belong to an existing user to draft order (#10320) (97129cf0c)
- Fix gift cards automatic fulfillment (#10325) (6a528259e)

# 3.5.4 [Unreleased]

- Fix ORM crash when generating hundreds of search vector in SQL - #10261 by @NyanKiyoshi
- Fix "stack depth limit exceeded" crash when generating thousands of search vector in SQL - #10279 by @NyanKiyoshi

# 3.5.3 [Released]

- Use custom search vector in order search - #10247 by @fowczarek
- Optimize filtering attributes by dates - #10199 by @tomaszszymanski129

# 3.5.2 [Released]

- Fix stock allocation for order with global collection point - #10225 by @IKarbowiak
- Fix stock validation and allocation for order with local collection point - #10218 @IKarbowiak
- Fix returning GraphQL IDs in the `SALE_TOGGLE` webhook - #10227 by @IKarbowiak

# 3.5.1 [Released]

- Fix inconsistent beat scheduling and compatibility with db scheduler - #10185 by @NyanKiyoshi<br/>
  This fixes the following bugs:

  - `tick()` could decide to never schedule anything else than `send-sale-toggle-notifications` if `send-sale-toggle-notifications` doesn't return `is_due = False` (stuck forever until beat restart or a `is_due = True`)
  - `tick()` was sometimes scheduling other schedulers such as observability to be ran every 5m instead of every 20s
  - `is_due()` from `send-sale-toggle-notifications` was being invoked every 5s on django-celery-beat instead of every 60s
  - `send-sale-toggle-notifications` would crash on django-celery-beat with `Cannot convert schedule type <saleor.core.schedules.sale_webhook_schedule object at 0x7fabfdaacb20> to model`

  Usage:

  - Database backend: `celery --app saleor.celeryconf:app beat --scheduler saleor.schedulers.schedulers.DatabaseScheduler`
  - Shelve backend: `celery --app saleor.celeryconf:app beat --scheduler saleor.schedulers.schedulers.PersistentScheduler`

- Fix problem with updating draft order with active avalara - #10183 by @IKarbowiak
- Fix stock validation and allocation for order with local collection point - #10218 by @IKarbowiak
- Fix stock allocation for order with global collection point - #10225 by @IKarbowiak

# 3.5.0

### GraphQL API

- Allow skipping address validation for checkout mutations (#10084) (7de33b145)
- Add `OrderFilter.numbers` filter - #9967 by @SzymJ
- Expose manifest in the `App` type (#10055) (f0f944066)
- Deprecate `configurationUrl` and `dataPrivacy` fields in apps (#10046) (68bd7c8a2)
- Fix `ProductVariant.created` resolver (#10072) (6c77053a9)
- Add `schemaVersion` field to `Shop` type. #11275 by @zedzior

### Saleor Apps

- Add webhooks `PAGE_TYPE_CREATED`, `PAGE_TYPE_UPDATED` and `PAGE_TYPE_DELETED` - #9859 by @SzymJ
- Add webhooks `ADDRESS_CREATED`, `ADDRESS_UPDATED` and `ADDRESS_DELETED` - #9860 by @SzymJ
- Add webhooks `STAFF_CREATED`, `STAFF_UPDATED` and `STAFF_DELETED` - #9949 by @SzymJ
- Add webhooks `ATTRIBUTE_CREATED`, `ATTRIBUTE_UPDATED` and `ATTRIBUTE_DELETED` - #9991 by @SzymJ
- Add webhooks `ATTRIBUTE_VALUE_CREATED`, `ATTRIBUTE_VALUE_UPDATED` and `ATTRIBUTE_VALUE_DELETED` - #10035 by @SzymJ
- Add webhook `CUSTOMER_DELETED` - #10060 by @SzymJ
- Add webhook for starting and ending sales - #10110 by @IKarbowiak
- Fix returning errors in subscription webhooks payloads - #9905 by @SzymJ
- Build JWT signature when secret key is an empty string (#10139) (c47de896c)
- Use JWS to sign webhooks with secretKey instead of obscure signature (ac065cdce)
- Sign webhook payload using RS256 and private key used JWT infrastructure (#9977) (df7c7d4e8)
- Unquote secret access when calling SQS (#10076) (3ac9714b5)

### Performance

- Add payment transactions data loader (#9940) (799a9f1c9)
- Optimize 0139_fulfil_orderline_token_old_id_created_at migration (#9935) (63073a86b)

### Other changes

- Introduce plain text attribute - #9907 by @IKarbowiak
- Add `metadata` fields to `OrderLine` and `CheckoutLine` models - #10040 by @SzymJ
- Add full-text search for Orders (#9937) (61aa89f06)
- Stop auto-assigning default addresses to checkout - #9933 by @SzymJ
- Fix inaccurate tax calculations - #9799 by @IKarbowiak
- Fix incorrect default value used in `PaymentInput.storePaymentMethod` - #9943 by @korycins
- Improve checkout total base calculations - #10048 by @IKarbowiak
- Improve click & collect and stock allocation - #10043 by @IKarbowiak
- Fix product media reordering (#10118) (de8a1847f)
- Add custom SearchVector class (#10109) (bf74f5efb)
- Improve checkout total base calculations (527b67f9b)
- Fix invoice download URL in send-invoice email (#10014) (667837a09)
- Fix invalid undiscounted total on order line (22ccacb59)
- Fix Avalara for free shipping (#9973) (90c076e33)
- Fix Avalara when voucher with `apply_once_per_order` settings is used (#9959) (fad5cdf46)
- Use Saleor's custom UvicornWorker to avoid lifespan warnings (#9915) (9090814b9)
- Add Azure blob storage support (#9866) (ceee97e83)

# 3.4.0

### Breaking changes

- Hide private metadata in notification payloads - #9849 by @maarcingebala
  - From now on, the `private_metadata` field in `NOTIFY_USER` webhook payload is deprecated and it will return an empty dictionary. This change also affects `AdminEmailPlugin`, `UserEmailPlugin`, and `SendgridEmailPlugin`.

### Other changes

#### GraphQL API

- Add new fields to `Order` type to show authorize/charge status #9795
  - Add new fields to Order type:
    - `totalAuthorized`
    - `totalCharged`
    - `authorizeStatus`
    - `chargeStatus`
  - Add filters to `Order`:
    - `authorizeStatus`
    - `chargeStatus`
- Add mutations for managing a payment transaction attached to order/checkout. - #9564 by @korycins
  - add fields:
    - `order.transactions`
    - `checkout.transactions`
  - add mutations:
    - `transactionCreate`
    - `transactionUpdate`
    - `transactionRequestAction`
  - add new webhook event:
    - `TRANSACTION_ACTION_REQUEST`
- Unify checkout's ID fields. - #9862 by @korycins
  - Deprecate `checkoutID` and `token` in all Checkout's mutations. Use `id` instead.
  - Deprecate `token` in `checkout` query. Use `id` instead.
- Add `unitPrice`, `undiscountedUnitPrice`, `undiscountedTotalPrice` fields to `CheckoutLine` type - #9821 by @fowczarek
- Fix invalid `ADDED_PRODUCTS` event parameter for `OrderLinesCreate` mutation - #9653 by @IKarbowiak
- Update sorting field descriptions - add info where channel slug is required (#9695) (391743098)
- Fix using enum values in permission descriptions (#9697) (dbb783e1f)
- Change gateway validation in `checkoutPaymentCreate` mutation (#9530) (cf1d49bdc)
- Fix invalid `ADDED_PRODUCTS` event parameter for `OrderLinesCreate` mutation (#9653) (a0d8aa8f1)
- Fix resolver for `Product.created` field (#9737) (0af00cb70)
- Allow fetching by id all order data for new orders (#9728) (71c19c951)
- Provide a reference for the rich text format (#9744) (f2207c408)
- Improve event schema field descriptions - #9880 by @patrys

#### Saleor Apps

- Add menu webhooks: `MENU_CREATED`, `MENU_UPDATED`, `MENU_DELETED`, `MENU_ITEM_CREATED`, `MENU_ITEM_UPDATED`, `MENU_ITEM_DELETED` - #9651 by @SzymJ
- Add voucher webhooks: `VOUCHER_CREATED`, `VOUCHER_UPDATED`, `VOUCHER_DELETED` - #9657 by @SzymJ
- Add app webhooks: `APP_INSTALLED`, `APP_UPDATED`, `APP_DELETED`, `APP_STATUS_CHANGED` - #9698 by @SzymJ
- Add warehouse webhoks: `WAREHOUSE_CREATED`, `WAREHOUSE_UPDATED`, `WAREHOUSE_DELETED` - #9746 by @SzymJ
- Expose order alongside fulfillment in fulfillment-based subscriptions used by webhooks (#9847)
- Fix webhooks payload not having field for `is_published` (#9800) (723f93c50)
- Add support for `ORDER_*` mounting points for Apps (#9694) (cc728ef7e)
- Add missing shipping method data in order and checkout events payloads. (#9692) (dabd1a221)
- Use the human-readable order number in notification payloads (#9863) (f10c5fd5f)

#### Models

- Migrate order discount id from int to UUID - #9729 by @IKarbowiak
  - Changed the order discount `id` from `int` to `UUID`, the old ids still can be used
    for old order discounts.
- Migrate order line id from int to UUID - #9637 by @IKarbowiak
  - Changed the order line `id` from `int` to `UUID`, the old ids still can be used
    for old order lines.
- Migrate checkout line id from int to UUID - #9675 by @IKarbowiak
  - Changed the checkout line `id` from `int` to `UUID`, the old ids still can be used
    for old checkout lines.

#### Performance

- Fix memory consumption of `delete_event_payloads_task` (#9806) (2823edc68)
- Add webhook events dataloader (#9790) (e88eef35e)
- Add dataloader for fulfillment warehouse resolver (#9740) (9d14fadb2)
- Fix order type resolvers performance (#9723) (13b5a95e7)
- Improve warehouse filtering performance (#9622) (a1a7a223b)
- Add dataloader for fulfillment lines (#9707) (68fb4bf4a)

#### Other

- Observability reporter - #9803 by @przlada
- Update sample products set - #9796 by @mirekm
- Fix for sending incorrect prices to Avatax - #9633 by @korycins
- Fix tax-included flag sending to Avatax - #9820
- Fix AttributeError: 'Options' object has no attribute 'Model' in `search_tasks.py` - #9824
- Fix Braintree merchant accounts mismatch error - #9778
- Stricter signatures for resolvers and mutations - #9649

# 3.3.1

- Drop manual calls to emit post_migrate in migrations (#9647) (b32308802)
- Fix search indexing of empty variants (#9640) (31833a717)

# 3.3.0

### Breaking changes

- PREVIEW_FEATURE: replace error code `NOT_FOUND` with `CHECKOUT_NOT_FOUND` for mutation `OrderCreateFromCheckout` - #9569 by @korycins

### Other changes

- Fix filtering product attributes by date range - #9543 by @IKarbowiak
- Fix for raising Permission Denied when anonymous user calls `checkout.customer` field - #9573 by @korycins
- Use fulltext search for products (#9344) (4b6f25964) by @patrys
- Precise timestamps for publication dates - #9581 by @IKarbowiak
  - Change `publicationDate` fields to `publishedAt` date time fields.
    - Types and inputs where `publicationDate` is deprecated and `publishedAt` field should be used instead:
      - `Product`
      - `ProductChannelListing`
      - `CollectionChannelListing`
      - `Page`
      - `PublishableChannelListingInput`
      - `ProductChannelListingAddInput`
      - `PageCreateInput`
      - `PageInput`
  - Change `availableForPurchaseDate` fields to `availableForPurchaseAt` date time field.
    - Deprecate `Product.availableForPurchase` field, the `Product.availableForPurchaseAt` should be used instead.
    - Deprecate `ProductChannelListing.availableForPurchase` field, the `ProductChannelListing.availableForPurchaseAt` should be used instead.
  - Deprecate `publicationDate` on `CollectionInput` and `CollectionCreateInput`.
  - Deprecate `PUBLICATION_DATE` in `CollectionSortField`, the `PUBLISHED_AT` should be used instead.
  - Deprecate `PUBLICATION_DATE` in `PageSortField`, the `PUBLISHED_AT` should be used instead.
  - Add a new column `published at` to export products. The new field should be used instead of `publication_date`.
- Add an alternative API for fetching metadata - #9231 by @patrys
- New webhook events related to gift card changes (#9588) (52adcd10d) by @SzymJ
- New webhook events for changes related to channels (#9570) (e5d78c63e) by @SzymJ
- Tighten the schema types for output fields (#9605) (81418cb4c) by @patrys
- Include permissions in schema descriptions of protected fields (#9428) (f0a988e79) by @maarcingebala
- Update address database (#9585) (1f5e84e4a) by @patrys
- Handle pagination with invalid cursor that is valid base64 (#9521) (3c12a1e95) by @jakubkuc
- Handle all Braintree errors (#9503) (20f21c34a) by @L3str4nge
- Fix `recalculate_order` dismissing weight unit (#9527) (9aea31774)
- Fix filtering product attributes by date range - #9543 by @IKarbowiak
- Fix for raising Permission Denied when anonymous user calls `checkout.customer` field - #9573 by @korycins
- Optimize stock warehouse resolver performance (955489bff) by @tomaszszymanski129
- Improve shipping zone filters performance (#9540) (7841ec536) by @tomaszszymanski129

# 3.2.0

### Breaking changes

- Convert IDs from DB to GraphQL format in all notification payloads (email plugins and the `NOTIFY` webhook)- #9388 by @L3str4nge
- Migrate order id from int to UUID - #9324 by @IKarbowiak
  - Changed the order `id` changed from `int` to `UUID`, the old ids still can be used
    for old orders.
  - Deprecated the `order.token` field, the `order.id` should be used instead.
  - Deprecated the `token` field in order payload, the `id` field should be used
    instead.
- Enable JWT expiration by default - #9483 by @maarcingebala

### Other changes

#### Saleor Apps

- Introduce custom prices - #9393 by @IKarbowiak
  - Add `HANDLE_CHECKOUTS` permission (only for apps)
- Add subscription webhooks (#9394) @jakubkuc
- Add `language_code` field to webhook payload for `Order`, `Checkout` and `Customer` - #9433 by @rafalp
- Refactor app tokens - #9438 by @IKarbowiak
  - Store app tokens hashes instead of plain text.
- Add category webhook events - #9490 by @SzymJ
- Fix access to own resources by App - #9425 by @korycins
- Add `handle_checkouts` permission - #9402 by @korycins
- Return `user_email` or order user's email in order payload `user_email` field (#9419) (c2d248655)
- Mutation `CategoryBulkDelete` now trigger `category_delete` event - #9533 by @SzymJ
- Add webhooks `SHIPPING_PRICE_CREATED`, `SHIPPING_PRICE_UPDATED`, `SHIPPING_PRICE_DELETED`, `SHIPPING_ZONE_CREATED`, `SHIPPING_ZONE_UPDATED`, `SHIPPING_ZONE_DELETED` - #9522 by @SzymJ

#### Plugins

- Add OpenID Connect Plugin - #9406 by @korycins
- Allow plugins to create their custom error code - #9300 by @LeOndaz

#### Other

- Use full-text search for products search API - #9344 by @patrys

- Include required permission in mutations' descriptions - #9363 by @maarcingebala
- Make GraphQL list items non-nullable - #9391 by @maarcingebala
- Port a better schema printer from GraphQL Core 3.x - #9389 by @patrys
- Fix failing `checkoutCustomerAttach` mutation - #9401 by @IKarbowiak
- Add new mutation `orderCreateFromCheckout` - #9343 by @korycins
- Assign missing user to context - #9520 by @korycins
- Add default ordering to order discounts - #9517 by @fowczarek
- Raise formatted error when trying to assign assigned media to variant - #9496 by @L3str4nge
- Update `orderNumber` field in `OrderEvent` type - #9447 by @IKarbowiak
- Do not create `AttributeValues` when values are not provided - #9446 @IKarbowiak
- Add response status code to event delivery attempt - #9456 by @przlada
- Don't rely on counting objects when reindexing - #9442 by @patrys
- Allow filtering attribute values by ids - #9399 by @IKarbowiak
- Fix errors handling for `orderFulfillApprove` mutation - #9491 by @SzymJ
- Fix shipping methods caching - #9472 by @tomaszszymanski129
- Fix payment flow - #9504 by @IKarbowiak
- Fix etting external methods did not throw an error when that method didn't exist - #9498 by @SethThoburn
- Reduce placeholder image size - #9484 by @jbergstroem
- Improve menus filtering performance - #9539 by @tomaszszymanski129
- Remove EventDeliveries without webhooks and make webhook field non-nullable - #9507 by @jakubkuc
- Improve discount filters performance - #9541 by @tomaszszymanski129
- Change webhooks to be called on commit in atomic transactions - #9532 by @jakubkuc
- Drop distinct and icontains in favor of ilike in apps filtering - #9534 by @tomaszszymanski129
- Refactor csv filters to improve performance - #9535 by @tomaszszymanski129
- Improve attributes filters performance - #9542 by @tomaszszymanski129
- Rename models fields from created to created_at - #9537 by @IKarbowiak

# 3.1.10

- Migration dependencies fix - #9590 by @SzymJ

# 3.1.9

- Use ordering by PK in `queryset_in_batches` (#9493) (4e49c52d2)

# 3.1.8

- Fix shipping methods caching (#9472) (0361f40)
- Fix logging of excessive logger informations (#9441) (d1c5d26)

# 3.1.7

- Handle `ValidationError` in metadata mutations (#9380) (75deaf6ea)
- Fix order and checkout payload serializers (#9369) (8219b6e9b)
- Fix filtering products ordered by collection (#9285) (57aed02a2)
- Cast `shipping_method_id` to int (#9364) (8d0584710)
- Catch "update_fields did not affect any rows" errors and return response with message (#9225) (29c7644fc)
- Fix "str object has no attribute input type" error (#9345) (34c64b5ee)
- Fix `graphene-django` middleware imports (#9360) (2af1cc55d)
- Fix preorders to update stock `quantity_allocated` (#9308) (8cf83df81)
- Do not drop attribute value files when value is deleted (#9320) (57b2888bf)
- Always cast database ID to int in data loader (#9340) (dbc5ec3e3)
- Fix removing references when user removes the referenced object (#9162) (68b33d95a)
- Pass correct list of order lines to `order_added_products_event` (#9286) (db3550f64)
- Fix flaky order payload serializer test (#9387) (d73bd6f9d)

# 3.1.6

- Fix unhandled GraphQL errors after removing `graphene-django` (#9398) (4090e6f2a)

# 3.1.5

- Fix checkout payload (#9333) (61b928e33)
- Revert "3.1 Add checking if given attributes are variant attributes in ProductVariantCreate mutation (#9134)" (#9334) (dfee09db3)

# 3.1.4

- Add `CREATED_AT` and `LAST_MODIFIED_AT` sorting to some GraphQL fields - #9245 by @rafalp
  - Added `LAST_MODIFIED_AT` sort option to `ExportFileSortingInput`
  - Added `CREATED_AT` and `LAST_MODIFIED_AT` sort options to `OrderSortingInput` type
  - Added `LAST_MODIFIED_AT` and `PUBLISHED_AT` sort options to `ProductOrder` type
  - Added `CREATED_AT` and `LAST_MODIFIED_AT` sort options to `SaleSortingInput` type
  - Added `CREATED_AT` and `LAST_MODIFIED_AT` sort options to `UserSortingInput` type
  - Added `ProductVariantSortingInput` type with `LAST_MODIFIED_AT` sort option
  - Deprecated `UPDATED_AT` sort option on `ExportFileSortingInput`
  - Deprecated `LAST_MODIFIED` and `PUBLICATION_DATE` sort options on `ProductOrder` type
  - Deprecated `CREATION_DATE` sort option on `OrderSortingInput` type
- Fix sending empty emails (#9317) (3e8503d8a)
- Add checking if given attributes are variant attributes in ProductVariantCreate mutation (#9134) (409ca7d23)
- Add command to update search indexes (#9315) (fdd81bbfe)
- Upgrade required Node and NPM versions used by release-it tool (#9293) (3f96a9c30)
- Update link to community pages (#9291) (2d96f5c60)
- General cleanup (#9282) (78f59c6a3)
- Fix `countries` resolver performance (#9318) (dc58ef2c4)
- Fix multiple refunds in NP Atobarai - #9222
- Fix dataloaders, filter out productmedia to be removed (#9299) (825ec3cad)
- Fix migration issue between 3.0 and main (#9323) (fec80cd63)
- Drop wishlist models (#9313) (7c9576925)

# 3.1.3

- Add command to update search indexes (#9315) (6be8461c0)
- Fix countries resolver performance (#9318) (e177f3957)

# 3.1.2

### Breaking changes

- Require `MANAGE_ORDERS` permission in `User.orders` query (#9128) (521dfd639)
  - only staff with `manage orders` and can fetch customer orders
  - the customer can fetch his own orders, except drafts

### Other changes

- Fix failing `on_failure` export tasks method (#9160) (efab6db9d)
- Fix mutations breaks on partially invalid IDs (#9227) (e3b6df2eb)
- Fix voucher migrations (#9249) (3c565ba0c)
- List the missing permissions where possible (#9250) (f8df1aa0d)
- Invalidate stocks dataloader (#9188) (e2366a5e6)
- Override `graphene.JSONString` to have more meaningful message in error message (#9171) (2a0c5a71a)
- Small schema fixes (#9224) (932e64808)
- Support Braintree subaccounts (#9191) (035bf705c)
- Split checkout mutations into separate files (#9266) (1d37b0aa3)

# 3.1.1

- Drop product channel listings when removing last available variant (#9232) (b92d3b686)
- Handle product media deletion in a Celery task (#9187) (2b10fc236)
- Filter Customer/Order/Sale/Product/ProductVariant by datetime of last modification (#9137) (55a845c7b)
- Add support for hiding plugins (#9219) (bc9405307)
- Fix missing update of payment methods when using stored payment method (#9158) (ee4bf520b)
- Fix invalid paths in VCR cassettes (#9236) (f6c268d2e)
- Fix Razorpay comment to be inline with code (#9238) (de417af24)
- Remove `graphene-federation` dependency (#9184) (dd43364f7)

# 3.1.0

### Breaking changes

#### Plugins

- Don't run plugins when calculating checkout's total price for available shipping methods resolution - #9121 by @rafalp
  - Use either net or gross price depending on store configuration.

### Other changes

#### Saleor Apps

- Add API for webhook payloads and deliveries - #8227 by @jakubkuc
- Extend app by `AppExtension` - #7701 by @korycins
- Add webhooks for stock changes: `PRODUCT_VARIANT_OUT_OF_STOCK` and `PRODUCT_VARIANT_BACK_IN_STOCK` - #7590 by @mstrumeck
- Add `COLLECTION_CREATED`, `COLLECTION_UPDATED`, `COLLECTION_DELETED` events and webhooks - #8974 by @rafalp
- Add draft orders webhooks by @jakubkuc
- Add support for providing shipping methods by Saleor Apps - #7975 by @bogdal:
  - Add `SHIPPING_LIST_METHODS_FOR_CHECKOUT` sync webhook
- Add sales webhooks - #8157 @kuchichan
- Allow fetching unpublished pages by apps with manage pages permission - #9181 by @IKarbowiak

#### Metadata

- Add ability to use metadata mutations with tokens as an identifier for orders and checkouts - #8426 by @IKarbowiak

#### Attributes

- Introduce swatch attributes - #7261 by @IKarbowiak
- Add `variant_selection` to `ProductAttributeAssign` operations - #8235 by @kuchichan
- Refactor attributes validation - #8905 by @IKarbowiak
  - in create mutations: require all required attributes
  - in update mutations: do not require providing any attributes; when any attribute is given, validate provided values.

#### Other features and changes

- Add gift cards - #7827 by @IKarbowiak, @tomaszszymanski129
- Add Click & Collect - #7673 by @kuchichan
- Add fulfillment confirmation - #7675 by @tomaszszymanski129
- Make SKU an optional field on `ProductVariant` - #7633 by @rafalp
- Possibility to pass metadata in input of `checkoutPaymentCreate` - #8076 by @mateuszgrzyb
- Add `ExternalNotificationTrigger` mutation - #7821 by @mstrumeck
- Extend `accountRegister` mutation to consume first & last name - #8184 by @piotrgrundas
- Introduce sales/vouchers per product variant - #8064 by @kuchichan
- Batch loads in queries for Apollo Federation - #8273 by @rafalp
- Reserve stocks for checkouts - #7589 by @rafalp
- Add query complexity limit to GraphQL API - #8526 by @rafalp
- Add `quantity_limit_per_customer` field to ProductVariant #8405 by @kuchichan
- Make collections names non-unique - #8986 by @rafalp
- Add validation of unavailable products in the checkout. Mutations: `CheckoutShippingMethodUpdate`,
  `CheckoutAddPromoCode`, `CheckoutPaymentCreate` will raise a ValidationError when product in the checkout is
  unavailable - #8978 by @IKarbowiak
- Add `withChoices` flag for Attribute type - #7733 by @dexon44
- Update required permissions for attribute options - #9204 by @IKarbowiak
  - Product attribute options can be fetched by requestors with manage product types and attributes permission.
  - Page attribute options can be fetched by requestors with manage page types and attributes permission.
- Deprecate interface field `PaymentData.reuse_source` - #7988 by @mateuszgrzyb
- Deprecate `setup_future_usage` from `checkoutComplete.paymentData` input - will be removed in Saleor 4.0 - #7994 by @mateuszgrzyb
- Fix shipping address issue in `availableCollectionPoints` resolver for checkout - #8143 by @kuchichan
- Fix cursor-based pagination in products search - #8011 by @rafalp
- Fix crash when querying external shipping methods `translation` field - #8971 by @rafalp
- Fix crash when too long translation strings were passed to `translate` mutations - #8942 by @rafalp
- Raise ValidationError in `CheckoutAddPromoCode`, `CheckoutPaymentCreate` when product in the checkout is
  unavailable - #8978 by @IKarbowiak
- Remove `graphene-django` dependency - #9170 by @rafalp
- Fix disabled warehouses appearing as valid click and collect points when checkout contains only preorders - #9052 by @rafalp
- Fix failing `on_failure` export tasks method - #9160 by @IKarbowiak

# 3.0.0

### Breaking changes

#### Behavior

- Add multichannel - #6242 by @fowczarek @d-wysocki
- Add email interface as a plugin - #6301 by @korycins
- Add unconfirmed order editing - #6829 by @tomaszszymanski129
  - Removed mutations for draft order lines manipulation: `draftOrderLinesCreate`, `draftOrderLineDelete`, `draftOrderLineUpdate`
  - Added instead: `orderLinesCreate`, `orderLineDelete`, `orderLineUpdate` mutations instead.
  - Order events enums `DRAFT_ADDED_PRODUCTS` and `DRAFT_REMOVED_PRODUCTS` are now `ADDED_PRODUCTS` and `REMOVED_PRODUCTS`
- Remove resolving users location from GeoIP; drop `PaymentInput.billingAddress` input field - #6784 by @maarcingebala
- Always create new checkout in `checkoutCreate` mutation - #7318 by @IKarbowiak
  - deprecate `created` return field on `checkoutCreate` mutation
- Return empty values list for attribute without choices - #7394 by @fowczarek
  - `values` for attributes without choices from now are empty list.
  - attributes with choices - `DROPDOWN` and `MULTISELECT`
  - attributes without choices - `FILE`, `REFERENCE`, `NUMERIC` and `RICH_TEXT`
- Unify checkout identifier in checkout mutations and queries - #7511 by @IKarbowiak
- Propagate sale and voucher discounts over specific lines - #8793 by @korycins
  - Use a new interface for response received from plugins/pluginManager. Methods `calculate_checkout_line_unit_price`
    and `calculate_checkout_line_total` returns `TaxedPricesData` instead of `TaxedMoney`.
- Attach sale discount info to the line when adding variant to order - #8821 by @IKarbowiak
  - Use a new interface for the response received from plugins/pluginManager.
    Methods `calculate_order_line_unit` and `calculate_order_line_total` returns
    `OrderTaxedPricesData` instead of `TaxedMoney`.
  - Rename checkout interfaces: `CheckoutTaxedPricesData` instead of `TaxedPricesData`
    and `CheckoutPricesData` instead of `PricesData`
- Sign JWT tokens with RS256 instead of HS256 - #7990 by @korycins
- Add support for filtering available shipping methods by Saleor Apps - #8399 by @kczan, @stnatic
  - Introduce `ShippingMethodData` interface as a root object type for ShippingMethod object
- Limit number of user addresses - #9173 by @IKarbowiak

#### GraphQL Schema

- Drop deprecated meta mutations - #6422 by @maarcingebala
- Drop deprecated service accounts and webhooks API - #6431 by @maarcingebala
- Drop deprecated fields from the `ProductVariant` type: `quantity`, `quantityAllocated`, `stockQuantity`, `isAvailable` - #6436 by @maarcingebala
- Drop authorization keys API - #6631 by @maarcingebala
- Drop `type` field from `AttributeValue` type - #6710 by @IKarbowiak
- Drop deprecated `taxRate` field from `ProductType` - #6795 by @d-wysocki
- Drop deprecated queries and mutations - #7199 by @IKarbowiak
  - drop `url` field from `Category` type
  - drop `url` field from `Category` type
  - drop `url` field from `Product` type
  - drop `localized` fild from `Money` type
  - drop `permissions` field from `User` type
  - drop `navigation` field from `Shop` type
  - drop `isActive` from `AppInput`
  - drop `value` from `AttributeInput`
  - drop `customerId` from `checkoutCustomerAttach`
  - drop `stockAvailability` argument from `products` query
  - drop `created` and `status` arguments from `orders` query
  - drop `created` argument from `draftOrders` query
  - drop `productType` from `ProductFilter`
  - deprecate specific error fields `<TypeName>Errors`, typed `errors` fields and remove deprecation
- Drop top-level `checkoutLine` query from the schema with related resolver, use `checkout` query instead - #7623 by @dexon44
- Change error class in `CollectionBulkDelete` to `CollectionErrors` - #7061 by @d-wysocki
- Make quantity field on `StockInput` required - #7082 by @IKarbowiak
- Add description to shipping method - #7116 by @IKarbowiak
  - `ShippingMethod` was extended with `description` field.
  - `ShippingPriceInput` was extended with `description` field
  - Extended `shippingPriceUpdate`, `shippingPriceCreate` mutation to add/edit description
  - Input field in `shippingPriceTranslate` changed to `ShippingPriceTranslationInput`
- Split `ShippingMethod` into `ShippingMethod` and `ShippingMethodType` (#8399):
  - `ShippingMethod` is used to represent methods offered for checkouts and orders
  - `ShippingMethodType` is used to manage shipping method configurations in Saleor
  - Deprecate `availableShippingMethods` on `Order` and `Checkout`. Use `shippingMethods` and refer to the `active` field instead

#### Saleor Apps

- Drop `CHECKOUT_QUANTITY_CHANGED` webhook - #6797 by @d-wysocki
- Change the payload of the order webhook to handle discounts list - #6874 by @korycins:
  - added fields: `Order.discounts`, `OrderLine.unit_discount_amount`, `OrderLine.unit_discount_type`, `OrderLine.unit_discount_reason`,
  - removed fields: `Order.discount_amount`, `Order.discount_name`, `Order.translated_discount_name`
- Remove triggering a webhook event `PRODUCT_UPDATED` when calling `ProductVariantCreate` mutation. Use `PRODUCT_VARIANT_CREATED` instead - #6963 by @piotrgrundas
- Make `order` property of invoice webhook payload contain order instead of order lines - #7081 by @pdblaszczyk
  - Affected webhook events: `INVOICE_REQUESTED`, `INVOICE_SENT`, `INVOICE_DELETED`
- Added `CHECKOUT_FILTER_SHIPPING_METHODS`, `ORDER_FILTER_SHIPPING_METHODS` sync webhooks - #8399 by @kczan, @stnatic

#### Plugins

- Drop `apply_taxes_to_shipping_price_range` plugin hook - #6746 by @maarcingebala
- Refactor listing payment gateways - #7050 by @maarcingebala:
  - Breaking changes in plugin methods: removed `get_payment_gateway` and `get_payment_gateway_for_checkout`; instead `get_payment_gateways` was added.
- Improve checkout performance - introduce `CheckoutInfo` data class - #6958 by @IKarbowiak;
  - Introduced changes in plugin methods definitions in the following methods, the `checkout` parameter changed to `checkout_info`:
    - `calculate_checkout_total`
    - `calculate_checkout_subtotal`
    - `calculate_checkout_shipping`
    - `get_checkout_shipping_tax_rate`
    - `calculate_checkout_line_total`
    - `calculate_checkout_line_unit_price`
    - `get_checkout_line_tax_rate`
    - `preprocess_order_creation`
  - `preprocess_order_creation` was extend with `lines_info` parameter
- Fix Avalara caching - #7036 by @fowczarek:
  - Introduced changes in plugin methods definitions:
    - `calculate_checkout_line_total` was extended with `lines` parameter
    - `calculate_checkout_line_unit_price` was extended with `lines` parameter
    - `get_checkout_line_tax_rate` was extended with `lines` parameter
  - To get proper taxes we should always send the whole checkout to Avalara.
- Extend plugins manager to configure plugins for each plugins - #7198 by @korycins:
  - Introduce changes in API:
    - `paymentInitialize` - add `channel` parameter. Optional when only one channel exists.
    - `pluginUpdate` - add `channel` parameter.
    - `availablePaymentGateways` - add `channel` parameter.
    - `storedPaymentSources` - add `channel` parameter.
    - `requestPasswordReset` - add `channel` parameter.
    - `requestEmailChange` - add `channel` parameter.
    - `confirmEmailChange` - add `channel` parameter.
    - `accountRequestDeletion` - add `channel` parameter.
    - change structure of type `Plugin`:
      - add `globalConfiguration` field for storing configuration when a plugin is globally configured
      - add `channelConfigurations` field for storing plugin configuration for each channel
      - removed `configuration` field, use `globalConfiguration` and `channelConfigurations` instead
    - change structure of input `PluginFilterInput`:
      - add `statusInChannels` field
      - add `type` field
      - removed `active` field. Use `statusInChannels` instead
  - Change plugin webhook endpoint - #7332 by @korycins.
    - Use /plugins/channel/<channel_slug>/<plugin_id> for plugins with channel configuration
    - Use /plugins/global/<plugin_id> for plugins with global configuration
    - Remove /plugin/<plugin_id> endpoint
- Fix doubling price in checkout for products without tax - #7056 by @IKarbowiak:
  - Introduce changes in plugins method:
    - `calculate_checkout_subtotal` has been dropped from plugins;
    - for correct subtotal calculation, `calculate_checkout_line_total` must be set (manager method for calculating checkout subtotal uses `calculate_checkout_line_total` method)
- Deprecated Stripe plugin - will be removed in Saleor 4.0
  - rename `StripeGatewayPlugin` to `DeprecatedStripeGatewayPlugin`.
  - introduce new `StripeGatewayPlugin` plugin.

### Other changes

#### Features

- Migrate from Draft.js to Editor.js format - #6430, #6456 by @IKarbowiak
- Allow using `Bearer` as an authorization prefix - #6996 by @korycins
- Add product rating - #6284 by @korycins
- Add order confirmation - #6498 by @tomaszszymanski12
- Extend Vatlayer functionalities - #7101 by @korycins:
  - Allow users to enter a list of exceptions (country ISO codes) that will use the source country rather than the destination country for tax purposes.
  - Allow users to enter a list of countries for which no VAT will be added.
- Extend order with origin and original order values - #7326 by @IKarbowiak
- Allow impersonating user by an app/staff - #7754 by @korycins:
  - Add `customerId` to `checkoutCustomerAttach` mutation
  - Add new permission `IMPERSONATE_USER`
- Add possibility to apply a discount to order/order line with status `DRAFT` - #6930 by @korycins
- Implement database read replicas - #8516, #8751 by @fowczarek
- Propagate sale and voucher discounts over specific lines - #8793 by @korycins
  - The created order lines from checkout will now have fulfilled all undiscounted fields with a default price value
    (without any discounts).
  - Order line will now include a voucher discount (in the case when the voucher is for specific products or have a
    flag apply_once_per_order). In that case, `Order.discounts` will not have a relation to `OrderDiscount` object.
  - Webhook payload for `OrderLine` will now include two new fields, `sale_id` (graphql ID of applied sale) and
    `voucher_code` (code of the valid voucher applied to this line).
  - When any sale or voucher discount was applied, `line.discount_reason` will be fulfilled.
  - New interface for handling more data for prices: `PricesData` and `TaxedPricesData` used in checkout calculations
    and in plugins/pluginManager.
- Attach sale discount info to the line when adding variant to order - #8821 by @IKarbowiak
  - Rename checkout interfaces: `CheckoutTaxedPricesData` instead of `TaxedPricesData`
    and `CheckoutPricesData` instead of `PricesData`
  - New interface for handling more data for prices: `OrderTaxedPricesData` used in plugins/pluginManager.
- Add uploading video URLs to product gallery - #6838 by @GrzegorzDerdak
- Add generic `FileUpload` mutation - #6470 by @IKarbowiak

#### Metadata

- Allow passing metadata to `accountRegister` mutation - #7152 by @piotrgrundas
- Copy metadata fields when creating reissue - #7358 by @IKarbowiak
- Add metadata to shipping zones and shipping methods - #6340 by @maarcingebala
- Add metadata to menu and menu item - #6648 by @tomaszszymanski129
- Add metadata to warehouse - #6727 by @d-wysocki
- Added support for querying objects by metadata fields - #6683 by @LeOndaz, #7421 by @korycins
- Change metadata mutations to use token for order and checkout as an identifier - #8542 by @IKarbowiak
  - After changes, using the order `id` for changing order metadata is deprecated

#### Attributes

- Add rich text attribute input - #7059 by @piotrgrundas
- Support setting value for AttributeValue mutations - #7037 by @piotrgrundas
- Add boolean attributes - #7454 by @piotrgrundas
- Add date & date time attributes - #7500 by @piotrgrundas
- Add file attributes - #6568 by @IKarbowiak
- Add page reference attributes - #6624 by @IKarbowiak
- Add product reference attributes - #6711 by @IKarbowiak
- Add numeric attributes - #6790 by @IKarbowiak
- Add `withChoices` flag for Attribute type - #7733 by @CossackDex
- Return empty results when filtering by non-existing attribute - #7025 by @maarcingebala
- Add Page Types - #6261 by @IKarbowiak

#### Plugins

- Add interface for integrating the auth plugins - #6799 by @korycins
- Add Sendgrid plugin - #6793 by @korycins
- Trigger `checkout_updated` plugin method for checkout metadata mutations - #7392 by @maarcingebala

#### Saleor Apps

- Add synchronous payment webhooks - #7044 by @maarcingebala
- Add `CUSTOMER_UPDATED` webhook, add addresses field to customer `CUSTOMER_CREATED` webhook - #6898 by @piotrgrundas
- Add `PRODUCT_VARIANT_CREATED`, `PRODUCT_VARIANT_UPDATED`, `PRODUCT_VARIANT_DELETED` webhooks, fix attributes field for `PRODUCT_CREATED`, `PRODUCT_UPDATED` webhooks - #6963 by @piotrgrundas
- Trigger `PRODUCT_UPDATED` webhook for collections and categories mutations - #7051 by @d-wysocki
- Extend order webhook payload with fulfillment fields - #7364, #7347 by @korycins
  - fulfillments extended with:
    - `total_refund_amount`
    - `shipping_refund_amount`
    - `lines`
  - fulfillment lines extended with:
    - `total_price_net_amount`
    - `total_price_gross_amount`
    - `undiscounted_unit_price_net`
    - `undiscounted_unit_price_gross`
    - `unit_price_net`
- Extend order payload with undiscounted prices and add psp_reference to payment model - #7339 by @IKarbowiak
  - order payload extended with the following fields:
    - `undiscounted_total_net_amount`
    - `undiscounted_total_gross_amount`
    - `psp_reference` on `payment`
  - order lines extended with:
    - `undiscounted_unit_price_net_amount`
    - `undiscounted_unit_price_gross_amount`
    - `undiscounted_total_price_net_amount`
    - `undiscounted_total_price_gross_amount`
- Add `product_id`, `product_variant_id`, `attribute_id` and `page_id` when it is possible for `AttributeValue` translations webhook - #7783 by @fowczarek
- Add draft orders webhooks - #8102 by @jakubkuc
- Add page webhooks: `PAGE_CREATED`, `PAGE_UPDATED` and `PAGE_DELETED` - #6787 by @d-wysocki
- Add `PRODUCT_DELETED` webhook - #6794 by @d-wysocki
- Add `page_type_id` in translations webhook - #7825 by @fowczarek
- Fix failing account mutations for app - #7569 by @IKarbowiak
- Add app support for events - #7622 by @IKarbowiak
- Fix creating translations with app - #6804 by @krzysztofwolski
- Change the `app` query to return info about the currently authenticated app - #6928 by @d-wysocki
- Mark `X-` headers as deprecated and add headers without prefix. All deprecated headers will be removed in Saleor 4.0 - #8179 by @L3str4nge
  - X-Saleor-Event -> Saleor-Event
  - X-Saleor-Domain -> Saleor-Domain
  - X-Saleor-Signature -> Saleor-Signature
  - X-Saleor-HMAC-SHA256 -> Saleor-HMAC-SHA256

#### Other changes

- Add query contains only schema validation - #6827 by @fowczarek
- Add introspection caching - #6871 by @fowczarek
- Fix Sentry reporting - #6902 by @fowczarek
- Deprecate API fields `Order.discount`, `Order.discountName`, `Order.translatedDiscountName` - #6874 by @korycins
- Fix argument validation in page resolver - #6960 by @fowczarek
- Drop `data` field from checkout line model - #6961 by @fowczarek
- Fix `totalCount` on connection resolver without `first` or `last` - #6975 by @fowczarek
- Fix variant resolver on `DigitalContent` - #6983 by @fowczarek
- Fix resolver by id and slug for product and product variant - #6985 by @d-wysocki
- Add optional support for reporting resource limits via a stub field in `shop` - #6967 by @NyanKiyoshi
- Update checkout quantity when checkout lines are deleted - #7002 by @IKarbowiak
- Fix available shipping methods - return also weight methods without weight limits - #7021 by @IKarbowiak
- Validate discount value for percentage vouchers and sales - #7033 by @d-wysocki
- Add field `languageCode` to types: `AccountInput`, `AccountRegisterInput`, `CheckoutCreateInput`, `CustomerInput`, `Order`, `User`. Add field `languageCodeEnum` to `Order` type. Add new mutation `CheckoutLanguageCodeUpdate`. Deprecate field `Order.languageCode`. - #6609 by @korycins
- Extend `Transaction` type with gateway response and `Payment` type with filter - #7062 by @IKarbowiak
- Fix invalid tax rates for lines - #7058 by @IKarbowiak
- Allow seeing unconfirmed orders - #7072 by @IKarbowiak
- Raise `GraphQLError` when too big integer value is provided - #7076 by @IKarbowiak
- Do not update draft order addresses when user is changing - #7088 by @IKarbowiak
- Recalculate draft order when product/variant was deleted - #7085 by @d-wysocki
- Added validation for `DraftOrderCreate` with negative quantity line - #7085 by @d-wysocki
- Remove HTML tags from product `description_plaintext` - #7094 by @d-wysocki
- Fix failing product tasks when instances are removed - #7092 by @IKarbowiak
- Update GraphQL endpoint to only match exactly `/graphql/` without trailing characters - #7117 by @IKarbowiak
- Introduce `traced_resolver` decorator instead of Graphene middleware - #7159 by @tomaszszymanski129
- Fix failing export when exporting attribute without values - #7131 by @IKarbowiak
- Fix incorrect payment data for Klarna - #7150 by @IKarbowiak
- Drop deleted images from storage - #7129 by @IKarbowiak
- Fix export with empty assignment values - #7214 by @IKarbowiak
- Change exported file name - #7222 by @IKarbowiak
- Fix core sorting on related fields - #7195 by @tomaszszymanski129
- Use GraphQL IDs instead of database IDs in export - #7240 by @IKarbowiak
- Fix draft order tax mismatch - #7226 by @IKarbowiak
  - Introduce `calculate_order_line_total` plugin method
- Update core logging for better Celery tasks handling - #7251 by @tomaszszymanski129
- Raise `ValidationError` when refund cannot be performed - #7260 by @IKarbowiak
- Fix customer addresses missing after customer creation - #7327 by @tomaszszymanski129
- Fix invoice generation - #7376 by @tomaszszymanski129
- Allow defining only one field in translations - #7363 by @IKarbowiak
- Allow filtering pages by ids - #7393 by @IKarbowiak
- Fix validate `min_spent` on vouchers to use net or gross value depends on `settings.display_gross_prices` - #7408 by @d-wysocki
- Fix invoice generation - #7376 by tomaszszymanski129
- Add hash to uploading images #7453 by @IKarbowiak
- Add file format validation for uploaded images - #7447 by @IKarbowiak
- Fix attaching params for address form errors - #7485 by @IKarbowiak
- Update draft order validation - #7253 by @IKarbowiak
  - Extend Order type with errors: [OrderError!]! field
  - Create tasks for deleting order lines by deleting products or variants
- Fix doubled checkout total price for one line and zero shipping price - #7532 by @IKarbowiak
- Deprecate nested objects in `TranslatableContent` types - #7522 by @IKarbowiak
- Modify order of auth middleware calls - #7572 by @tomaszszymanski129
- Drop assigning cheapest shipping method in checkout - #7767 by @maarcingebala
- Deprecate `query` argument in `sales` and `vouchers` queries - #7806 by @maarcingebala
- Allow translating objects by translatable content ID - #7803 by @maarcingebala
- Configure a periodic task for removing empty allocations - #7885 by @fowczarek
- Fix missing transaction id in Braintree - #8110 by @fowczarek
- Fix GraphQL federation support - #7771 #8107 by @rafalp
- Fix cursor-based pagination in products search - #8011 #8211 by @rafalp
- Batch loads in queries for Apollo Federation - #8362 by @rafalp
- Add workaround for failing Avatax when line has price 0 - #8610 by @korycins
- Add option to set tax code for shipping in Avatax configuration view - #8596 by @korycins
- Fix Avalara tax fetching from cache - #8647 by @fowczarek
- Fix incorrect stock allocation - #8931 by @IKarbowiak
- Fix incorrect handling of unavailable products in checkout - #8978, #9119 by @IKarbowiak, @korycins
- Add draft orders webhooks - #8102 by @jakubkuc
- Handle `SameSite` cookie attribute in jwt refresh token middleware - #8209 by @jakubkuc
- Fix creating translations with app - #6804 by @krzysztofwolski
- Add possibility to provide external payment ID during the conversion draft order to order - #6320 by @korycins
- Add basic rating for `Products` - #6284 by @korycins
- Add metadata to shipping zones and shipping methods - #6340 by @maarcingebala
- Add Page Types - #6261 by @IKarbowiak
- Migrate draftjs content to editorjs format - #6430 by @IKarbowiak
- Add editorjs sanitizer - #6456 by @IKarbowiak
- Add generic FileUpload mutation - #6470 by @IKarbowiak
- Order confirmation backend - #6498 by @tomaszszymanski129
- Handle `SameSite` cookie attribute in JWT refresh token middleware - #8209 by @jakubkuc
- Add possibility to provide external payment ID during the conversion draft order to order - #6320 by @korycins9
- Fix password reset request - #6351 by @Manfred-Madelaine-pro, Ambroise and Pierre
- Refund products support - #6530 by @korycins
- Add possibility to exclude products from shipping method - #6506 by @korycins
- Add `Shop.availableShippingMethods` query - #6551 by @IKarbowiak
- Add delivery time to shipping method - #6564 by @IKarbowiak
- Shipping zone description - #6653 by @tomaszszymanski129
- Get tax rate from plugins - #6649 by @IKarbowiak
- Added support for querying user by email - #6632 @LeOndaz
- Add order shipping tax rate - #6678 by @IKarbowiak
- Deprecate field `descriptionJSON` from `Product`, `Category`, `Collection` and field `contentJSON` from `Page` - #6692 by @d-wysocki
- Fix products visibility - #6704 by @IKarbowiak
- Fix page `contentJson` field to return JSON - #6832 by @d-wysocki
- Add SearchRank to search product by name and description. New enum added to `ProductOrderField` - `RANK` - which returns results sorted by search rank - #6872 by @d-wysocki
- Allocate stocks for order lines in a bulk way - #6877 by @IKarbowiak
- Deallocate stocks for order lines in a bulk way - #6896 by @IKarbowiak
- Prevent negative available quantity - #6897 by @d-wysocki
- Add default sorting by rank for search products - #6936 by @d-wysocki
- Fix exporting product description to xlsx - #6959 by @IKarbowiak
- Add `Shop.version` field to query API version - #6980 by @maarcingebala
- Add new authorization header `Authorization-Bearer` - #6998 by @korycins
- Add field `paymentMethodType` to `Payment` object - #7073 by @korycins
- Unify Warehouse Address API - #7481 by @d-wysocki
  - deprecate `companyName` on `Warehouse` type
  - remove `companyName` on `WarehouseInput` type
  - remove `WarehouseAddressInput` on `WarehouseUpdateInput` and `WarehouseCreateInput`, and change it to `AddressInput`
- Fix passing incorrect customer email to payment gateways - #7486 by @korycins
- Add HTTP meta tag for Content-Security-Policy in GraphQL Playground - #7662 by @NyanKiyoshi
- Add additional validation for `from_global_id_or_error` function - #8780 by @CossackDex

# 2.11.1

- Add support for Apple Pay on the web - #6466 by @korycins

## 2.11.0

### Features

- Add products export - #5255 by @IKarbowiak
- Add external apps support - #5767 by @korycins
- Invoices backend - #5732 by @tomaszszymanski129
- Adyen drop-in integration - #5914 by @korycins, @IKarbowiak
- Add a callback view to plugins - #5884 by @korycins
- Support pushing webhook events to message queues - #5940 by @patrys, @korycins
- Send a confirmation email when the order is canceled or refunded - #6017
- No secure cookie in debug mode - #6082 by @patrys, @orzechdev
- Add searchable and available for purchase flags to product - #6060 by @IKarbowiak
- Add `TotalPrice` to `OrderLine` - #6068 @fowczarek
- Add `PRODUCT_UPDATED` webhook event - #6100 by @tomaszszymanski129
- Search orders by GraphQL payment ID - #6135 by @korycins
- Search orders by a custom key provided by payment gateway - #6135 by @korycins
- Add ability to set a default product variant - #6140 by @tomaszszymanski129
- Allow product variants to be sortable - #6138 by @tomaszszymanski129
- Allow fetching stocks for staff users only with `MANAGE_ORDERS` permissions - #6139 by @fowczarek
- Add filtering to `ProductVariants` query and option to fetch variant by SKU in `ProductVariant` query - #6190 by @fowczarek
- Add filtering by Product IDs to `products` query - #6224 by @GrzegorzDerdak
- Add `change_currency` command - #6016 by @maarcingebala
- Add dummy credit card payment - #5822 by @IKarbowiak
- Add custom implementation of UUID scalar - #5646 by @koradon
- Add `AppTokenVerify` mutation - #5716 by @korycins

### Breaking Changes

- Refactored JWT support. Requires handling of JWT token in the storefront (a case when the backend returns the exception about the invalid token). - #5734, #5816 by @korycins
- New logging setup will now output JSON logs in production mode for ease of feeding them into log collection systems like Logstash or CloudWatch Logs - #5699 by @patrys
- Deprecate `WebhookEventType.CHECKOUT_QUANTITY_CHANGED` - #5837 by @korycins
- Anonymize and update order and payment fields; drop `PaymentSecureConfirm` mutation, drop Payment type fields: `extraData`, `billingAddress`, `billingEmail`, drop `gatewayResponse` from `Transaction` type - #5926 by @IKarbowiak
- Switch the HTTP stack from WSGI to ASGI based on Uvicorn - #5960 by @patrys
- Add `MANAGE_PRODUCT_TYPES_AND_ATTRIBUTES` permission, which is now required to access all attributes and product types related mutations - #6219 by @IKarbowiak

### Fixes

- Fix payment fields in order payload for webhooks - #5862 by @korycins
- Fix specific product voucher in draft orders - #5727 by @fowczarek
- Explicit country assignment in default shipping zones - #5736 by @maarcingebala
- Drop `json_content` field from the `Menu` model - #5761 by @maarcingebala
- Strip warehouse name in mutations - #5766 by @koradon
- Add missing order events during checkout flow - #5684 by @koradon
- Update Google Merchant to get tax rate based by plugin manager - #5823 by @gabmartinez
- Allow unicode in slug fields - #5877 by @IKarbowiak
- Fix empty plugin object result after `PluginUpdate` mutation - #5968 by @gabmartinez
- Allow finishing checkout when price amount is 0 - #6064 by @IKarbowiak
- Fix incorrect tax calculation for Avatax - #6035 by @korycins
- Fix incorrect calculation of subtotal with active Avatax - #6035 by @korycins
- Fix incorrect assignment of tax code for Avatax - #6035 by @korycins
- Do not allow negative product price - #6091 by @IKarbowiak
- Handle None as attribute value - #6092 by @IKarbowiak
- Fix for calling `order_created` before the order was saved - #6095 by @korycins
- Update default decimal places - #6098 by @IKarbowiak
- Avoid assigning the same pictures twice to a variant - #6112 by @IKarbowiak
- Fix crashing system when Avalara is improperly configured - #6117 by @IKarbowiak
- Fix for failing finalising draft order - #6133 by @korycins
- Remove corresponding draft order lines when variant is removing - #6119 by @IKarbowiak
- Update required perms for apps management - #6173 by @IKarbowiak
- Raise an error for an empty key in metadata - #6176 by @IKarbowiak
- Add attributes to product error - #6181 by @IKarbowiak
- Allow to add product variant with 0 price to draft order - #6189 by @IKarbowiak
- Fix deleting product when default variant is deleted - #6186 by @IKarbowiak
- Fix get unpublished products, product variants and collection as app - #6194 by @fowczarek
- Set `OrderFulfillStockInput` fields as required - #6196 by @IKarbowiak
- Fix attribute filtering by categories and collections - #6214 by @fowczarek
- Fix `is_visible` when `publication_date` is today - #6225 by @korycins
- Fix filtering products by multiple attributes - #6215 by @GrzegorzDerdak
- Add attributes validation while creating/updating a product's variant - #6269 by @GrzegorzDerdak
- Add metadata to page model - #6292 by @dominik-zeglen
- Fix for unnecessary attributes validation while updating simple product - #6300 by @GrzegorzDerdak
- Include order line total price to webhook payload - #6354 by @korycins
- Fix for fulfilling an order when product quantity equals allocated quantity - #6333 by @GrzegorzDerdak
- Fix for the ability to filter products on collection - #6363 by @GrzegorzDerdak

## 2.10.2

- Add command to change currencies in the database - #5906 by @d-wysocki

## 2.10.1

- Fix multiplied stock quantity - #5675 by @fowczarek
- Fix invalid allocation after migration - #5678 by @fowczarek
- Fix order mutations as app - #5680 by @fowczarek
- Prevent creating checkout/draft order with unpublished product - #5676 by @d-wysocki

## 2.10.0

- OpenTracing support - #5188 by @tomaszszymanski129
- Account confirmation email - #5126 by @tomaszszymanski129
- Relocate `Checkout` and `CheckoutLine` methods into separate module and update checkout related plugins to use them - #4980 by @krzysztofwolski
- Fix problem with free shipping voucher - #4942 by @IKarbowiak
- Add sub-categories to random data - #4949 by @IKarbowiak
- Deprecate `localized` field in Money type - #4952 by @IKarbowiak
- Fix for shipping API not applying taxes - #4913 by @kswiatek92
- Query object translation with only `manage_translation` permission - #4914 by @fowczarek
- Add customer note to draft orders API - #4973 by @IKarbowiak
- Allow to delete category and leave products - #4970 by @IKarbowiak
- Remove thumbnail generation from migration - #3494 by @kswiatek92
- Rename 'shipping_date' field in fulfillment model to 'created' - #2433 by @kswiatek92
- Reduce number of queries for 'checkoutComplete' mutation - #4989 by @IKarbowiak
- Force PyTest to ignore the environment variable containing the Django settings module - #4992 by @NyanKiyoshi
- Extend JWT token payload with user information - #4987 by @salwator
- Optimize the queries for product list in the dashboard - #4995 by @IKarbowiak
- Drop dashboard 1.0 - #5000 by @IKarbowiak
- Fixed serialization error on weight fields when running `loaddata` and `dumpdb` - #5005 by @NyanKiyoshi
- Fixed JSON encoding error on Google Analytics reporting - #5004 by @NyanKiyoshi
- Create custom field to translation, use new translation types in translations query - #5007 by @fowczarek
- Take allocated stock into account in `StockAvailability` filter - #5019 by @simonbru
- Generate matching postal codes for US addresses - #5033 by @maarcingebala
- Update debug toolbar - #5032 by @IKarbowiak
- Allow staff member to receive notification about customers orders - #4993 by @kswiatek92
- Add user's global id to the JWT payload - #5039 by @salwator
- Make middleware path resolving lazy - #5041 by @NyanKiyoshi
- Generate slug on saving the attribute value - #5055 by @fowczarek
- Fix order status after order update - #5072 by @fowczarek
- Extend top-level connection resolvers with ability to sort results - #5018 by @fowczarek
- Drop storefront 1.0 - #5043 by @IKarbowiak
- Replace permissions strings with enums - #5038 by @kswiatek92
- Remove gateways forms and templates - #5075 by @IKarbowiak
- Add `Wishlist` models and GraphQL endpoints - #5021 by @derenio
- Remove deprecated code - #5107 by @IKarbowiak
- Fix voucher start date filtering - #5133 by @dominik-zeglen
- Search by sku in products query - #5117 by @fowczarek
- Send fulfillment update email - #5118 by @IKarbowiak
- Add address query - #5148 by @kswiatek92
- Add `checkout_quantity_changed` webhook - #5042 by @derenio
- Remove unnecessary `manage_orders` permission - #5142 by @kswiatek92
- Mutation to change the user email - #5076 by @kswiatek92
- Add MyPy checks - #5150 by @IKarbowiak
- Move extracting user or service account to utils - #5152 by @kswiatek92
- Deprecate order status/created arguments - #5076 by @kswiatek92
- Fix getting title field in page mutations #5160 by @maarcingebala
- Copy public and private metadata from the checkout to the order upon creation - #5165 by @dankolbman
- Add warehouses and stocks- #4986 by @szewczykmira
- Add permission groups - #5176, #5513 by @IKarbowiak
- Drop `gettext` occurrences - #5189 by @IKarbowiak
- Fix `product_created` webhook - #5187 by @dzkb
- Drop unused resolver `resolve_availability` - #5190 by @maarcingebala
- Fix permission for `checkoutCustomerAttach` mutation - #5192 by @maarcingebala
- Restrict access to user field - #5194 by @maarcingebala
- Unify permission for service account API client in test - #5197 by @fowczarek
- Add additional confirmation step to `checkoutComplete` mutation - #5179 by @salwator
- Allow sorting warehouses by name - #5211 by @dominik-zeglen
- Add anonymization to GraphQL's `webhookSamplePayload` endpoint - #5161 @derenio
- Add slug to `Warehouse`, `Product` and `ProductType` models - #5196 by @IKarbowiak
- Add mutation for assigning, unassigning shipping zones to warehouse - #5217 by @kswiatek92
- Fix passing addresses to `PaymentData` objects - #5223 by @maarcingebala
- Return `null` when querying `me` as an anonymous user - #5231 by @maarcingebala
- Added `PLAYGROUND_ENABLED` environment variable/setting to allow to enable the GraphQL playground when `DEBUG` is disabled - #5254 by @NyanKiyoshi
- Fix access to order query when request from service account - #5258 by @fowczarek
- Customer shouldn't be able to see draft orders by token - #5259 by @fowczarek
- Customer shouldn't be able to query checkout with another customer - #5268 by @fowczarek
- Added integration support of Jaeger Tracing - #5282 by @NyanKiyoshi
- Return `null` when querying `me` as an anonymous user - #5231 as @maarcingebala
- Add `fulfillment created` webhook - @szewczykmira
- Unify metadata API - #5178 by @fowczarek
- Add compiled versions of emails to the repository - #5260 by @tomaszszymanski129
- Add required prop to fields where applicable - #5293 by @dominik-zeglen
- Drop `get_absolute_url` methods - #5299 by @IKarbowiak
- Add `--force` flag to `cleardb` command - #5302 by @maarcingebala
- Require non-empty message in `orderAddNote` mutation - #5316 by @maarcingebala
- Stock management refactor - #5323 by @IKarbowiak
- Add discount error codes - #5348 by @IKarbowiak
- Add benchmarks to checkout mutations - #5339 by @fowczarek
- Add pagination tests - #5363 by @fowczarek
- Add ability to assign multiple warehouses in mutations to create/update a shipping zone - #5399 by @fowczarek
- Add filter by ids to the `warehouses` query - #5414 by @fowczarek
- Add shipping rate price validation - #5411 by @kswiatek92
- Remove unused settings and environment variables - #5420 by @maarcingebala
- Add product price validation - #5413 by @kswiatek92
- Add attribute validation to `attributeAssign` mutation - #5423 by @kswiatek92
- Add possibility to update/delete more than one item in metadata - #5446 by @koradon
- Check if image exists before validating - #5425 by @kswiatek92
- Fix warehouses query not working without id - #5441 by @koradon
- Add `accountErrors` to `CreateToken` mutation - #5437, #5465 by @koradon
- Raise `GraphQLError` if filter has invalid IDs - #5460 by @gabmartinez
- Use `AccountErrorCode.INVALID_CREDENTIALS` instead of `INVALID_PASSWORD` - #5495 by @koradon
- Add tests for pagination - #5468 by @koradon
- Add `Job` abstract model and interface - #5510 by @IKarbowiak
- Refactor implementation of allocation - #5445 by @fowczarek
- Fix `WeightScalar` - #5530 by @koradon
- Add `OrderFulfill` mutation - #5525 by @fowczarek
- Add "It Works" page - #5494 by @IKarbowiak and @dominik-zeglen
- Extend errors in `OrderFulfill` mutation - #5553 by @fowczarek
- Refactor `OrderCancel` mutation for multiple warehouses - #5554 by @fowczarek
- Add negative weight validation - #5564 by @fowczarek
- Add error when user pass empty object as address - #5585 by @fowczarek
- Fix payment creation without shipping method - #5444 by @d-wysocki
- Fix checkout and order flow with variant without inventory tracking - #5599 by @fowczarek
- Fixed JWT expired token being flagged as unhandled error rather than handled. - #5603 by @NyanKiyoshi
- Refactor read-only middleware - #5602 by @maarcingebala
- Fix availability for variants without inventory tracking - #5605 by @fowczarek
- Drop support for configuring Vatlayer plugin from settings file. - #5614 by @korycins
- Add ability to query category, collection or product by slug - #5574 by @koradon
- Add `quantityAvailable` field to `ProductVariant` type - #5628 by @fowczarek
- Use tags rather than time-based logs for information on requests - #5608 by @NyanKiyoshi

## 2.9.0

### API

- Add mutation to change customer's first name last name - #4489 by @fowczarek
- Add mutation to delete customer's account - #4494 by @fowczarek
- Add mutation to change customer's password - #4656 by @fowczarek
- Add ability to customize email sender address in emails sent by Saleor - #4820 by @NyanKiyoshi
- Add ability to filter attributes per global ID - #4640 by @NyanKiyoshi
- Add ability to search product types by value (through the name) - #4647 by @NyanKiyoshi
- Add queries and mutation for serving and saving the configuration of all plugins - #4576 by @korycins
- Add `redirectUrl` to staff and user create mutations - #4717 by @fowczarek
- Add error codes to mutations responses - #4676 by @Kwaidan00
- Add translations to countries in `shop` query - #4732 by @fowczarek
- Add support for sorting product by their attribute values through given attribute ID - #4740 by @NyanKiyoshi
- Add descriptions for queries and query arguments - #4758 by @maarcingebala
- Add support for Apollo Federation - #4825 by @salwator
- Add mutation to create multiple product variants at once - #4735 by @fowczarek
- Add default value to custom errors - #4797 by @fowczarek
- Extend `availablePaymentGateways` field with gateways' configuration data - #4774 by @salwator
- Change `AddressValidationRules` API - #4655 by @Kwaidan00
- Use search in a consistent way; add sort by product type name and publication status to `products` query. - #4715 by @fowczarek
- Unify `menuItemMove` mutation with other reordering mutations - #4734 by @NyanKiyoshi
- Don't create an order when the payment was unsuccessful - #4500 by @NyanKiyoshi
- Don't require shipping information in checkout for digital orders - #4573 by @NyanKiyoshi
- Drop `manage_users` permission from the `permissions` query - #4854 by @maarcingebala
- Deprecate `inCategory` and `inCollection` attributes filters in favor of `filter` argument - #4700 by @NyanKiyoshi & @khalibloo
- Remove `PaymentGatewayEnum` from the schema, as gateways now are dynamic plugins - #4756 by @salwator
- Require `manage_products` permission to query `costPrice` and `stockQuantity` fields - #4753 by @NyanKiyoshi
- Refactor account mutations - #4510, #4668 by @fowczarek
- Fix generating random avatars when updating staff accounts - #4521 by @maarcingebala
- Fix updating JSON menu representation in mutations - #4524 by @maarcingebala
- Fix setting variant's `priceOverride` and `costPrice` to `null` - #4754 by @NyanKiyoshi
- Fix fetching staff user without `manage_users` permission - #4835 by @fowczarek
- Ensure that a GraphQL query is a string - #4836 by @nix010
- Add ability to configure the password reset link - #4863 by @fowczarek
- Fixed a performance issue where Saleor would sometimes run huge, unneeded prefetches when resolving categories or collections - #5291 by @NyanKiyoshi
- uWSGI now forces the django application to directly load on startup instead of being lazy - #5357 by @NyanKiyoshi

### Core

- Add enterprise-grade attributes management - #4351 by @dominik-zeglen and @NyanKiyoshi
- Add extensions manager - #4497 by @korycins
- Add service accounts - backend support - #4689 by @korycins
- Add support for webhooks - #4731 by @korycins
- Migrate the attributes mapping from HStore to many-to-many relation - #4663 by @NyanKiyoshi
- Create general abstraction for object metadata - #4447 by @salwator
- Add metadata to `Order` and `Fulfillment` models - #4513, #4866 by @szewczykmira
- Migrate the tax calculations to plugins - #4497 by @korycins
- Rewrite payment gateways using plugin architecture - #4669 by @salwator
- Rewrite Stripe integration to use PaymentIntents API - #4606 by @salwator
- Refactor password recovery system - #4617 by @fowczarek
- Add functionality to sort products by their "minimal variant price" - #4416 by @derenio
- Add voucher's "once per customer" feature - #4442 by @fowczarek
- Add validations for minimum password length in settings - #4735 by @fowczarek
- Add form to configure payments in the dashboard - #4807 by @szewczykmira
- Change `unique_together` in `AttributeValue` - #4805 by @fowczarek
- Change max length of SKU to 255 characters - #4811 by @lex111
- Distinguish `OrderLine` product name and variant name - #4702 by @fowczarek
- Fix updating order status after automatic fulfillment of digital products - #4709 by @korycins
- Fix error when updating or creating a sale with missing required values - #4778 by @NyanKiyoshi
- Fix error filtering pages by URL in the dashboard 1.0 - #4776 by @NyanKiyoshi
- Fix display of the products tax rate in the details page of dashboard 1.0 - #4780 by @NyanKiyoshi
- Fix adding the same product into a collection multiple times - #4518 by @NyanKiyoshi
- Fix crash when placing an order when a customer happens to have the same address more than once - #4824 by @NyanKiyoshi
- Fix time zone based tests - #4468 by @fowczarek
- Fix serializing empty URLs as a string when creating menu items - #4616 by @maarcingebala
- The invalid IP address in HTTP requests now fallback to the requester's IP address. - #4597 by @NyanKiyoshi
- Fix product variant update with current attribute values - #4936 by @fowczarek
- Update checkout last field and add auto now fields to save with update_fields parameter - #5177 by @IKarbowiak

### Dashboard 2.0

- Allow selecting the number of rows displayed in dashboard's list views - #4414 by @benekex2
- Add ability to toggle visible columns in product list - #4608 by @dominik-zeglen
- Add voucher settings - #4556 by @benekex2
- Contrast improvements - #4508 by @benekex2
- Display menu item form errors - #4551 by @dominik-zeglen
- Do not allow random IDs to appear in snapshots - #4495 by @dominik-zeglen
- Input UI changes - #4542 by @benekex2
- Implement new menu design - #4476 by @benekex2
- Refetch attribute list after closing modal - #4615 by @dominik-zeglen
- Add config for Testcafe - #4553 by @dominik-zeglen
- Fix product type taxes select - #4453 by @benekex2
- Fix form reloading - #4467 by @dominik-zeglen
- Fix voucher limit value when checkbox unchecked - #4456 by @benekex2
- Fix searches and pickers - #4487 by @dominik-zeglen
- Fix dashboard menu styles - #4491 by @benekex2
- Fix menu responsiveness - #4511 by @benekex2
- Fix loosing focus while typing in the product description field - #4549 by @dominik-zeglen
- Fix MUI warnings - #4588 by @dominik-zeglen
- Fix bulk action checkboxes - #4618 by @dominik-zeglen
- Fix rendering user avatar when it's empty #4546 by @maarcingebala
- Remove Dashboard 2.0 files form Saleor repository - #4631 by @dominik-zeglen
- Fix CreateToken mutation to use NonNull on errors field #5415 by @gabmartinez

### Other notable changes

- Replace Pipenv with Poetry - #3894 by @michaljelonek
- Upgrade `django-prices` to v2.1 - #4639 by @NyanKiyoshi
- Disable reports from uWSGI about broken pipe and write errors from disconnected clients - #4596 by @NyanKiyoshi
- Fix the random failures of `populatedb` trying to create users with an existing email - #4769 by @NyanKiyoshi
- Enforce `pydocstyle` for Python docstrings over the project - #4562 by @NyanKiyoshi
- Move Django Debug Toolbar to dev requirements - #4454 by @derenio
- Change license for artwork to CC-BY 4.0
- New translations:
  - Greek

## 2.8.0

### Core

- Avatax backend support - #4310 by @korycins
- Add ability to store used payment sources in gateways (first implemented in Braintree) - #4195 by @salwator
- Add ability to specify a minimal quantity of checkout items for a voucher - #4427 by @fowczarek
- Change the type of start and end date fields from Date to DateTime - #4293 by @fowczarek
- Revert the custom dynamic middlewares - #4452 by @NyanKiyoshi

### Dashboard 2.0

- UX improvements in Vouchers section - #4362 by @benekex2
- Add company address configuration - #4432 by @benekex2
- Require name when saving a custom list filter - #4269 by @benekex2
- Use `esModuleInterop` flag in `tsconfig.json` to simplify imports - #4372 by @dominik-zeglen
- Use hooks instead of a class component in forms - #4374 by @dominik-zeglen
- Drop CSRF token header from API client - #4357 by @dominik-zeglen
- Fix various bugs in the product section - #4429 by @dominik-zeglen

### Other notable changes

- Fix error when creating a checkout with voucher code - #4292 by @NyanKiyoshi
- Fix error when users enter an invalid phone number in an address - #4404 by @NyanKiyoshi
- Fix error when adding a note to an anonymous order - #4319 by @NyanKiyoshi
- Fix gift card duplication error in the `populatedb` script - #4336 by @fowczarek
- Fix vouchers apply once per order - #4339 by @fowczarek
- Fix discount tests failing at random - #4401 by @korycins
- Add `SPECIFIC_PRODUCT` type to `VoucherType` - #4344 by @fowczarek
- New translations:
  - Icelandic
- Refactored the backend side of `checkoutCreate` to improve performances and prevent side effects over the user's checkout if the checkout creation was to fail. - #4367 by @NyanKiyoshi
- Refactored the logic of cleaning the checkout shipping method over the API, so users do not lose the shipping method when updating their checkout. If the shipping method becomes invalid, it will be replaced by the cheapest available. - #4367 by @NyanKiyoshi & @szewczykmira
- Refactored process of getting available shipping methods to make it easier to understand and prevent human-made errors. - #4367 by @NyanKiyoshi
- Moved 3D secure option to Braintree plugin configuration and update config structure mechanism - #4751 by @salwator

## 2.7.0

### API

- Create order only when payment is successful - #4154 by @NyanKiyoshi
- Order Events containing order lines or fulfillment lines now return the line object in the GraphQL API - #4114 by @NyanKiyoshi
- GraphQL now prints exceptions to stderr as well as returning them or not - #4148 by @NyanKiyoshi
- Refactored API resolvers to static methods with root typing - #4155 by @NyanKiyoshi
- Add phone validation in the GraphQL API to handle the library upgrade - #4156 by @NyanKiyoshi

### Core

- Add basic Gift Cards support in the backend - #4025 by @fowczarek
- Add the ability to sort products within a collection - #4123 by @NyanKiyoshi
- Implement customer events - #4094 by @NyanKiyoshi
- Merge "authorize" and "capture" operations - #4098 by @korycins, @NyanKiyoshi
- Separate the Django middlewares from the GraphQL API middlewares - #4102 by @NyanKiyoshi, #4186 by @cmiacz

### Dashboard 2.0

- Add navigation section - #4012 by @dominik-zeglen
- Add filtering on product list - #4193 by @dominik-zeglen
- Add filtering on orders list - #4237 by @dominik-zeglen
- Change input style and improve Storybook stories - #4115 by @dominik-zeglen
- Migrate deprecated fields in Dashboard 2.0 - #4121 by @benekex2
- Add multiple select checkbox - #4133, #4146 by @benekex2
- Rename menu items in Dashboard 2.0 - #4172 by @benekex2
- Category delete modal improvements - #4171 by @benekex2
- Close modals on click outside - #4236 - by @benekex2
- Use date localize hook in translations - #4202 by @dominik-zeglen
- Unify search API - #4200 by @dominik-zeglen
- Default default PAGINATE_BY - #4238 by @dominik-zeglen
- Create generic filtering interface - #4221 by @dominik-zeglen
- Add default state to rich text editor = #4281 by @dominik-zeglen
- Fix translation discard button - #4109 by @benekex2
- Fix draftail options and icons - #4132 by @benekex2
- Fix typos and messages in Dashboard 2.0 - #4168 by @benekex2
- Fix view all orders button - #4173 by @benekex2
- Fix visibility card view - #4198 by @benekex2
- Fix query refetch after selecting an object in list - #4272 by @dominik-zeglen
- Fix image selection in variants - #4270 by @benekex2
- Fix collection search - #4267 by @dominik-zeglen
- Fix quantity height in draft order edit - #4273 by @benekex2
- Fix checkbox clickable area size - #4280 by @dominik-zeglen
- Fix breaking object selection in menu section - #4282 by @dominik-zeglen
- Reset selected items when tab switch - #4268 by @benekex2

### Other notable changes

- Add support for Google Cloud Storage - #4127 by @chetabahana
- Adding a nonexistent variant to checkout no longer crashes - #4166 by @NyanKiyoshi
- Disable storage of Celery results - #4169 by @NyanKiyoshi
- Disable polling in Playground - #4188 by @maarcingebala
- Cleanup code for updated function names and unused argument - #4090 by @jxltom
- Users can now add multiple "Add to Cart" forms in a single page - #4165 by @NyanKiyoshi
- Fix incorrect argument in `get_client_token` in Braintree integration - #4182 by @maarcingebala
- Fix resolving attribute values when transforming them to HStore - #4161 by @maarcingebala
- Fix wrong calculation of subtotal in cart page - #4145 by @korycins
- Fix margin calculations when product/variant price is set to zero - #4170 by @MahmoudRizk
- Fix applying discounts in checkout's subtotal calculation in API - #4192 by @maarcingebala
- Fix GATEWAYS_ENUM to always contain all implemented payment gateways - #4108 by @koradon

## 2.6.0

### API

- Add unified filtering interface in resolvers - #3952, #4078 by @korycins
- Add mutations for bulk actions - #3935, #3954, #3967, #3969, #3970 by @akjanik
- Add mutation for reordering menu items - #3958 by @NyanKiyoshi
- Optimize queries for single nodes - #3968 @NyanKiyoshi
- Refactor error handling in mutations #3891 by @maarcingebala & @akjanik
- Specify mutation permissions through Meta classes - #3980 by @NyanKiyoshi
- Unify pricing access in products and variants - #3948 by @NyanKiyoshi
- Use only_fields instead of exclude_fields in type definitions - #3940 by @michaljelonek
- Prefetch collections when getting sales of a bunch of products - #3961 by @NyanKiyoshi
- Remove unnecessary dedents from GraphQL schema so new Playground can work - #4045 by @salwator
- Restrict resolving payment by ID - #4009 @NyanKiyoshi
- Require `checkoutId` for updating checkout's shipping and billing address - #4074 by @jxltom
- Handle errors in `TokenVerify` mutation - #3981 by @fowczarek
- Unify argument names in types and resolvers - #3942 by @NyanKiyoshi

### Core

- Use Black as the default code formatting tool - #3852 by @krzysztofwolski and @NyanKiyoshi
- Dropped Python 3.5 support - #4028 by @korycins
- Rename Cart to Checkout - #3963 by @michaljelonek
- Use data classes to exchange data with payment gateways - #4028 by @korycins
- Refactor order events - #4018 by @NyanKiyoshi

### Dashboard 2.0

- Add bulk actions - #3955 by @dominik-zeglen
- Add user avatar management - #4030 by @benekex2
- Add navigation drawer support on mobile devices - #3839 by @benekex2
- Fix rendering validation errors in product form - #4024 by @benekex2
- Move dialog windows to query string rather than router paths - #3953 by @dominik-zeglen
- Update order events types - #4089 by @jxltom
- Code cleanup by replacing render props with react hooks - #4010 by @dominik-zeglen

### Other notable changes

- Add setting to enable Django Debug Toolbar - #3983 by @koradon
- Use newest GraphQL Playground - #3971 by @salwator
- Ensure adding to quantities in the checkout is respecting the limits - #4005 by @NyanKiyoshi
- Fix country area choices - #4008 by @fowczarek
- Fix price_range_as_dict function - #3999 by @zodiacfireworks
- Fix the product listing not showing in the voucher when there were products selected - #4062 by @NyanKiyoshi
- Fix crash in Dashboard 1.0 when updating an order address's phone number - #4061 by @NyanKiyoshi
- Reduce the time of tests execution by using dummy password hasher - #4083 by @korycins
- Set up explicit **hash** function - #3979 by @akjanik
- Unit tests use none as media root - #3975 by @korycins
- Update file field styles with materializecss template filter - #3998 by @zodiacfireworks
- New translations:
  - Albanian
  - Colombian Spanish
  - Lithuanian

## 2.5.0

### API

- Add query to fetch draft orders - #3809 by @michaljelonek
- Add bulk delete mutations - #3838 by @michaljelonek
- Add `languageCode` enum to API - #3819 by @michaljelonek, #3854 by @jxltom
- Duplicate address instances in checkout mutations - #3866 by @pawelzar
- Restrict access to `orders` query for unauthorized users - #3861 by @pawelzar
- Support setting address as default in address mutations - #3787 by @jxltom
- Fix phone number validation in GraphQL when country prefix not given - #3905 by @patrys
- Report pretty stack traces in DEBUG mode - #3918 by @patrys

### Core

- Drop support for Django 2.1 and Django 1.11 (previous LTS) - #3929 by @patrys
- Fulfillment of digital products - #3868 by @korycins
- Introduce avatars for staff accounts - #3878 by @pawelzar
- Refactor the account avatars path from a relative to absolute - #3938 by @NyanKiyoshi

### Dashboard 2.0

- Add translations section - #3884 by @dominik-zeglen
- Add light/dark theme - #3856 by @dominik-zeglen
- Add customer's address book view - #3826 by @dominik-zeglen
- Add "Add variant" button on the variant details page = #3914 by @dominik-zeglen
- Add back arrows in "Configure" subsections - #3917 by @dominik-zeglen
- Display avatars in staff views - #3922 by @dominik-zeglen
- Prevent user from changing his own status and permissions - #3922 by @dominik-zeglen
- Fix crashing product create view - #3837, #3910 by @dominik-zeglen
- Fix layout in staff members details page - #3857 by @dominik-zeglen
- Fix unfocusing rich text editor - #3902 by @dominik-zeglen
- Improve accessibility - #3856 by @dominik-zeglen

### Other notable changes

- Improve user and staff management in dashboard 1.0 - #3781 by @jxltom
- Fix default product tax rate in Dashboard 1.0 - #3880 by @pawelzar
- Fix logo in docs - #3928 by @michaljelonek
- Fix name of logo file - #3867 by @jxltom
- Fix variants for juices in example data - #3926 by @michaljelonek
- Fix alignment of the cart dropdown on new bootstrap version - #3937 by @NyanKiyoshi
- Refactor the account avatars path from a relative to absolute - #3938 by @NyanKiyoshi
- New translations:
  - Armenian
  - Portuguese
  - Swahili
  - Thai

## 2.4.0

### API

- Add model translations support in GraphQL API - #3789 by @michaljelonek
- Add mutations to manage addresses for authenticated customers - #3772 by @Kwaidan00, @maarcingebala
- Add mutation to apply vouchers in checkout - #3739 by @Kwaidan00
- Add thumbnail field to `OrderLine` type - #3737 by @michaljelonek
- Add a query to fetch order by token - #3740 by @michaljelonek
- Add city choices and city area type to address validator API - #3788 by @jxltom
- Fix access to unpublished objects in API - #3724 by @Kwaidan00
- Fix bug where errors are not returned when creating fulfillment with a non-existent order line - #3777 by @jxltom
- Fix `productCreate` mutation when no product type was provided - #3804 by @michaljelonek
- Enable database search in products query - #3736 by @michaljelonek
- Use authenticated user's email as default email in creating checkout - #3726 by @jxltom
- Generate voucher code if it wasn't provided in mutation - #3717 by @Kwaidan00
- Improve limitation of vouchers by country - #3707 by @michaljelonek
- Only include canceled fulfillments for staff in fulfillment API - #3778 by @jxltom
- Support setting address as when creating customer address #3782 by @jxltom
- Fix generating slug from title - #3816 by @maarcingebala
- Add `variant` field to `OrderLine` type - #3820 by @maarcingebala

### Core

- Add JSON fields to store rich-text content - #3756 by @michaljelonek
- Add function to recalculate total order weight - #3755 by @Kwaidan00, @maarcingebala
- Unify cart creation logic in API and Django views - #3761, #3790 by @maarcingebala
- Unify payment creation logic in API and Django views - #3715 by @maarcingebala
- Support partially charged and refunded payments - #3735 by @jxltom
- Support partial fulfillment of ordered items - #3754 by @jxltom
- Fix applying discounts when a sale has no end date - #3595 by @cprinos

### Dashboard 2.0

- Add "Discounts" section - #3654 by @dominik-zeglen
- Add "Pages" section; introduce Draftail WYSIWYG editor - #3751 by @dominik-zeglen
- Add "Shipping Methods" section - #3770 by @dominik-zeglen
- Add support for date and datetime components - #3708 by @dominik-zeglen
- Restyle app layout - #3811 by @dominik-zeglen

### Other notable changes

- Unify model field names related to models' public access - `publication_date` and `is_published` - #3706 by @michaljelonek
- Improve filter orders by payment status - #3749 @jxltom
- Refactor translations in emails - #3701 by @Kwaidan00
- Use exact image versions in docker-compose - #3742 by @ashishnitinpatil
- Sort order payment and history in descending order - #3747 by @jxltom
- Disable style-loader in dev mode - #3720 by @jxltom
- Add ordering to shipping method - #3806 by @michaljelonek
- Add missing type definition for dashboard 2.0 - #3776 by @jxltom
- Add header and footer for checkout success pages #3752 by @jxltom
- Add instructions for using local assets in Docker - #3723 by @michaljelonek
- Update S3 deployment documentation to include CORS configuration note - #3743 by @NyanKiyoshi
- Fix missing migrations for is_published field of product and page model - #3757 by @jxltom
- Fix problem with l10n in Braintree payment gateway template - #3691 by @Kwaidan00
- Fix bug where payment is not filtered from active ones when creating payment - #3732 by @jxltom
- Fix incorrect cart badge location - #3786 by @jxltom
- Fix storefront styles after bootstrap is updated to 4.3.1 - #3753 by @jxltom
- Fix logo size in different browser and devices with different sizes - #3722 by @jxltom
- Rename dumpdata file `db.json` to `populatedb_data.json` - #3810 by @maarcingebala
- Prefetch collections for product availability - #3813 by @michaljelonek
- Bump django-graphql-jwt - #3814 by @michaljelonek
- Fix generating slug from title - #3816 by @maarcingebala
- New translations:
  - Estonian
  - Indonesian

## 2.3.1

- Fix access to private variant fields in API - #3773 by maarcingebala
- Limit access of quantity and allocated quantity to staff in GraphQL API #3780 by @jxltom

## 2.3.0

### API

- Return user's last checkout in the `User` type - #3578 by @fowczarek
- Automatically assign checkout to the logged in user - #3587 by @fowczarek
- Expose `chargeTaxesOnShipping` field in the `Shop` type - #3603 by @fowczarek
- Expose list of enabled payment gateways - #3639 by @fowczarek
- Validate uploaded files in a unified way - #3633 by @fowczarek
- Add mutation to trigger fetching tax rates - #3622 by @fowczarek
- Use USERNAME_FIELD instead of hard-code email field when resolving user - #3577 by @jxltom
- Require variant and quantity fields in `CheckoutLineInput` type - #3592 by @jxltom
- Preserve order of nodes in `get_nodes_or_error` function - #3632 by @jxltom
- Add list mutations for `Voucher` and `Sale` models - #3669 by @michaljelonek
- Use proper type for countries in `Voucher` type - #3664 by @michaljelonek
- Require email in when creating checkout in API - #3667 by @michaljelonek
- Unify returning errors in the `tokenCreate` mutation - #3666 by @michaljelonek
- Use `Date` field in Sale/Voucher inputs - #3672 by @michaljelonek
- Refactor checkout mutations - #3610 by @fowczarek
- Refactor `clean_instance`, so it does not returns errors anymore - #3597 by @akjanik
- Handle GraphqQL syntax errors - #3576 by @jxltom

### Core

- Refactor payments architecture - #3519 by @michaljelonek
- Improve Docker and `docker-compose` configuration - #3657 by @michaljelonek
- Allow setting payment status manually for dummy gateway in Storefront 1.0 - #3648 by @jxltom
- Infer default transaction kind from operation type - #3646 by @jxltom
- Get correct payment status for order without any payments - #3605 by @jxltom
- Add default ordering by `id` for `CartLine` model - #3593 by @jxltom
- Fix "set password" email sent to customer created in the dashboard - #3688 by @Kwaidan00

### Dashboard 2.0

- ️Add taxes section - #3622 by @dominik-zeglen
- Add drag'n'drop image upload - #3611 by @dominik-zeglen
- Unify grid handling - #3520 by @dominik-zeglen
- Add component generator - #3670 by @dominik-zeglen
- Throw Typescript errors while snapshotting - #3611 by @dominik-zeglen
- Simplify mutation's error checking - #3589 by @dominik-zeglen
- Fix order cancelling - #3624 by @dominik-zeglen
- Fix logo placement - #3602 by @dominik-zeglen

### Other notable changes

- Register Celery task for updating exchange rates - #3599 by @jxltom
- Fix handling different attributes with the same slug - #3626 by @jxltom
- Add missing migrations for tax rate choices - #3629 by @jxltom
- Fix `TypeError` on calling `get_client_token` - #3660 by @michaljelonek
- Make shipping required as default when creating product types - #3655 by @jxltom
- Display payment status on customer's account page in Storefront 1.0 - #3637 by @jxltom
- Make order fields sequence in Dashboard 1.0 same as in Dashboard 2.0 - #3606 by @jxltom
- Fix returning products for homepage for the currently viewing user - #3598 by @jxltom
- Allow filtering payments by status in Dashboard 1.0 - #3608 by @jxltom
- Fix typo in the definition of order status - #3649 by @jxltom
- Add margin for order notes section - #3650 by @jxltom
- Fix logo position - #3609, #3616 by @jxltom
- Storefront visual improvements - #3696 by @piotrgrundas
- Fix product list price filter - #3697 by @Kwaidan00
- Redirect to success page after successful payment - #3693 by @Kwaidan00

## 2.2.0

### API

- Use `PermissionEnum` as input parameter type for `permissions` field - #3434 by @maarcingebala
- Add "authorize" and "charge" mutations for payments - #3426 by @jxltom
- Add alt text to product thumbnails and background images of collections and categories - #3429 by @fowczarek
- Fix passing decimal arguments = #3457 by @fowczarek
- Allow sorting products by the update date - #3470 by @jxltom
- Validate and clear the shipping method in draft order mutations - #3472 by @fowczarek
- Change tax rate field to choice field - #3478 by @fowczarek
- Allow filtering attributes by collections - #3508 by @maarcingebala
- Resolve to `None` when empty object ID was passed as mutation argument - #3497 by @maarcingebala
- Change `errors` field type from [Error] to [Error!] - #3489 by @fowczarek
- Support creating default variant for product types that don't use multiple variants - #3505 by @fowczarek
- Validate SKU when creating a default variant - #3555 by @fowczarek
- Extract enums to separate files - #3523 by @maarcingebala

### Core

- Add Stripe payment gateway - #3408 by @jxltom
- Add `first_name` and `last_name` fields to the `User` model - #3101 by @fowczarek
- Improve several payment validations - #3418 by @jxltom
- Optimize payments related database queries - #3455 by @jxltom
- Add publication date to collections - #3369 by @k-brk
- Fix hard-coded site name in order PDFs - #3526 by @NyanKiyoshi
- Update favicons to the new style - #3483 by @dominik-zeglen
- Fix migrations for default currency - #3235 by @bykof
- Remove Elasticsearch from `docker-compose.yml` - #3482 by @maarcingebala
- Resort imports in tests - #3471 by @jxltom
- Fix the no shipping orders payment crash on Stripe - #3550 by @NyanKiyoshi
- Bump backend dependencies - #3557 by @maarcingebala. This PR removes security issue CVE-2019-3498 which was present in Django 2.1.4. Saleor however wasn't vulnerable to this issue as it doesn't use the affected `django.views.defaults.page_not_found()` view.
- Generate random data using the default currency - #3512 by @stephenmoloney
- New translations:
  - Catalan
  - Serbian

### Dashboard 2.0

- Restyle product selection dialogs - #3499 by @dominik-zeglen, @maarcingebala
- Fix minor visual bugs in Dashboard 2.0 - #3433 by @dominik-zeglen
- Display warning if order draft has missing data - #3431 by @dominik-zeglen
- Add description field to collections - #3435 by @dominik-zeglen
- Add query batching - #3443 by @dominik-zeglen
- Use autocomplete fields in country selection - #3443 by @dominik-zeglen
- Add alt text to categories and collections - #3461 by @dominik-zeglen
- Use first and last name of a customer or staff member in UI - #3247 by @Bonifacy1, @dominik-zeglen
- Show error page if an object was not found - #3463 by @dominik-zeglen
- Fix simple product's inventory data saving bug - #3474 by @dominik-zeglen
- Replace `thumbnailUrl` with `thumbnail { url }` - #3484 by @dominik-zeglen
- Change "Feature on Homepage" switch behavior - #3481 by @dominik-zeglen
- Expand payment section in order view - #3502 by @dominik-zeglen
- Change TypeScript loader to speed up the build process - #3545 by @patrys

### Bugfixes

- Do not show `Pay For Order` if order is partly paid since partial payment is not supported - #3398 by @jxltom
- Fix attribute filters in the products category view - #3535 by @fowczarek
- Fix storybook dependencies conflict - #3544 by @dominik-zeglen

## 2.1.0

### API

- Change selected connection fields to lists - #3307 by @fowczarek
- Require pagination in connections - #3352 by @maarcingebala
- Replace Graphene view with a custom one - #3263 by @patrys
- Change `sortBy` parameter to use enum type - #3345 by @fowczarek
- Add `me` query to fetch data of a logged-in user - #3202, #3316 by @fowczarek
- Add `canFinalize` field to the Order type - #3356 by @fowczarek
- Extract resolvers and mutations to separate files - #3248 by @fowczarek
- Add VAT tax rates field to country - #3392 by @michaljelonek
- Allow creating orders without users - #3396 by @fowczarek

### Core

- Add Razorpay payment gatway - #3205 by @NyanKiyoshi
- Use standard tax rate as a default tax rate value - #3340 by @fowczarek
- Add description field to the Collection model - #3275 by @fowczarek
- Enforce the POST method on VAT rates fetching - #3337 by @NyanKiyoshi
- Generate thumbnails for category/collection background images - #3270 by @NyanKiyoshi
- Add warm-up support in product image creation mutation - #3276 by @NyanKiyoshi
- Fix error in the `populatedb` script when running it not from the project root - #3272 by @NyanKiyoshi
- Make Webpack rebuilds fast - #3290 by @patrys
- Skip installing Chromium to make deployment faster - #3227 by @jxltom
- Add default test runner - #3258 by @jxltom
- Add Transifex client to Pipfile - #3321 by @jxltom
- Remove additional pytest arguments in tox - #3338 by @jxltom
- Remove test warnings - #3339 by @jxltom
- Remove runtime warning when product has discount - #3310 by @jxltom
- Remove `django-graphene-jwt` warnings - #3228 by @jxltom
- Disable deprecated warnings - #3229 by @jxltom
- Add `AWS_S3_ENDPOINT_URL` setting to support DigitalOcean spaces. - #3281 by @hairychris
- Add `.gitattributes` file to hide diffs for generated files on Github - #3055 by @NyanKiyoshi
- Add database sequence reset to `populatedb` - #3406 by @michaljelonek
- Get authorized amount from succeeded auth transactions - #3417 by @jxltom
- Resort imports by `isort` - #3412 by @jxltom

### Dashboard 2.0

- Add confirmation modal when leaving view with unsaved changes - #3375 by @dominik-zeglen
- Add dialog loading and error states - #3359 by @dominik-zeglen
- Split paths and urls - #3350 by @dominik-zeglen
- Derive state from props in forms - #3360 by @dominik-zeglen
- Apply debounce to autocomplete fields - #3351 by @dominik-zeglen
- Use Apollo signatures - #3353 by @dominik-zeglen
- Add order note field in the order details view - #3346 by @dominik-zeglen
- Add app-wide progress bar - #3312 by @dominik-zeglen
- Ensure that all queries are built on top of TypedQuery - #3309 by @dominik-zeglen
- Close modal windows automatically - #3296 by @dominik-zeglen
- Move URLs to separate files - #3295 by @dominik-zeglen
- Add basic filters for products and orders list - #3237 by @Bonifacy1
- Fetch default currency from API - #3280 by @dominik-zeglen
- Add `displayName` property to components - #3238 by @Bonifacy1
- Add window titles - #3279 by @dominik-zeglen
- Add paginator component - #3265 by @dominik-zeglen
- Update Material UI to 3.6 - #3387 by @patrys
- Upgrade React, Apollo, Webpack and Babel - #3393 by @patrys
- Add pagination for required connections - #3411 by @dominik-zeglen

### Bugfixes

- Fix language codes - #3311 by @jxltom
- Fix resolving empty attributes list - #3293 by @maarcingebala
- Fix range filters not being applied - #3385 by @michaljelonek
- Remove timeout for updating image height - #3344 by @jxltom
- Return error if checkout was not found - #3289 by @maarcingebala
- Solve an auto-resize conflict between Materialize and medium-editor - #3367 by @adonig
- Fix calls to `ngettext_lazy` - #3380 by @patrys
- Filter preauthorized order from succeeded transactions - #3399 by @jxltom
- Fix incorrect country code in fixtures - #3349 by @bingimar
- Fix updating background image of a collection - #3362 by @fowczarek & @dominik-zeglen

### Docs

- Document settings related to generating thumbnails on demand - #3329 by @NyanKiyoshi
- Improve documentation for Heroku deployment - #3170 by @raybesiga
- Update documentation on Docker deployment - #3326 by @jxltom
- Document payment gateway configuration - #3376 by @NyanKiyoshi

## 2.0.0

### API

- Add mutation to delete a customer; add `isActive` field in `customerUpdate` mutation - #3177 by @maarcingebala
- Add mutations to manage authorization keys - #3082 by @maarcingebala
- Add queries for dashboard homepage - #3146 by @maarcingebala
- Allows user to unset homepage collection - #3140 by @oldPadavan
- Use enums as permission codes - #3095 by @the-bionic
- Return absolute image URLs - #3182 by @maarcingebala
- Add `backgroundImage` field to `CategoryInput` - #3153 by @oldPadavan
- Add `dateJoined` and `lastLogin` fields in `User` type - #3169 by @maarcingebala
- Separate `parent` input field from `CategoryInput` - #3150 by @akjanik
- Remove duplicated field in Order type - #3180 by @maarcingebala
- Handle empty `backgroundImage` field in API - #3159 by @maarcingebala
- Generate name-based slug in collection mutations - #3145 by @akjanik
- Remove products field from `collectionUpdate` mutation - #3141 by @oldPadavan
- Change `items` field in `Menu` type from connection to list - #3032 by @oldPadavan
- Make `Meta.description` required in `BaseMutation` - #3034 by @oldPadavan
- Apply `textwrap.dedent` to GraphQL descriptions - #3167 by @fowczarek

### Dashboard 2.0

- Add collection management - #3135 by @dominik-zeglen
- Add customer management - #3176 by @dominik-zeglen
- Add homepage view - #3155, #3178 by @Bonifacy1 and @dominik-zeglen
- Add product type management - #3052 by @dominik-zeglen
- Add site settings management - #3071 by @dominik-zeglen
- Escape node IDs in URLs - #3115 by @dominik-zeglen
- Restyle categories section - #3072 by @Bonifacy1

### Other

- Change relation between `ProductType` and `Attribute` models - #3097 by @maarcingebala
- Remove `quantity-allocated` generation in `populatedb` script - #3084 by @MartinSeibert
- Handle `Money` serialization - #3131 by @Pacu2
- Do not collect unnecessary static files - #3050 by @jxltom
- Remove host mounted volume in `docker-compose` - #3091 by @tiangolo
- Remove custom services names in `docker-compose` - #3092 by @tiangolo
- Replace COUNTRIES with countries.countries - #3079 by @neeraj1909
- Installing dev packages in docker since tests are needed - #3078 by @jxltom
- Remove comparing string in address-form-panel template - #3074 by @tomcio1205
- Move updating variant names to a Celery task - #3189 by @fowczarek

### Bugfixes

- Fix typo in `clean_input` method - #3100 by @the-bionic
- Fix typo in `ShippingMethod` model - #3099 by @the-bionic
- Remove duplicated variable declaration - #3094 by @the-bionic

### Docs

- Add createdb note to getting started for Windows - #3106 by @ajostergaard
- Update docs on pipenv - #3045 by @jxltom<|MERGE_RESOLUTION|>--- conflicted
+++ resolved
@@ -17,11 +17,9 @@
 
 ### Other changes
 - Expand metric units to support more types of products. - #13043 by @FremahA
-<<<<<<< HEAD
 - Fix Error Cannot return null for non-nullable field Webhook.name. - #12989 by @Smit-Parmar
 - Added createdByEmail filter in GiftCard and Test case. - #13132 by @Smit-Parmar
 
-=======
 - Fix Error Cannot return null for non-nullable field Webhook.name. - #12989 by @cyborg7898
 - Remove unused `django-versatileimagefield` package - #13148 by @SzymJ
 - Remove unused `google-measurement-protocol` package - #13146 by @SzymJ
@@ -31,7 +29,6 @@
 - Add missing descriptions to channel module. - #13166 by @fowczarek
 - Add missing descriptions to checkout module. - #13167 by @fowczarek
 - Add missing descriptions to attribute module. - #13165 by @fowczarek
->>>>>>> 1d21b8fd
 
 # 3.14.0
 
