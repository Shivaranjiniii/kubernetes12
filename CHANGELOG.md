--- conflicted
+++ resolved
@@ -13,11 +13,8 @@
 - Drop deprecated service accounts and webhooks API - #6431 by @maarcingebala
 - Add editorjs sanitizer - #6456 by @IKarbowiak
 - Add generic FileUpload mutation - #6470 by @IKarbowiak
-<<<<<<< HEAD
 - Order confirmation backend - #6498 by @tomaszszymanski129
-=======
 - Multichannel MVP: Multicurrency - #6242 by @fowczarek @d-wysocki
->>>>>>> 5d5858cf
 
 # 2.11.1
 
