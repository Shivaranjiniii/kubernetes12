--- conflicted
+++ resolved
@@ -42,8 +42,5 @@
 - Set shipping required as default for product type - #3655 by @jxltom
 - Docker and compose improvements - #3657 by @michaljelonek
 - Fix TypeError on calling get_client_token - #3660 by @michaljelonek
-<<<<<<< HEAD
-- Make tokenCreate errors return [] when there are no errors - #3666 by @michaljelonek
-=======
 - Fix countries in Voucher - #3664 by @michaljelonek
->>>>>>> 81ee7586
+- Make tokenCreate errors return [] when there are no errors - #3666 by @michaljelonek