--- conflicted
+++ resolved
@@ -102,11 +102,8 @@
 - Trigger `checkout_updated` hook for checkout meta mutations - #7392 by @maarcingebala
 - Optimize `inputType` resolver on `AttributeValue` type - 7396 by @tomaszszymanski129
 - Allow filtering pages by ids - #7393 by @IKarbowiak
-<<<<<<< HEAD
 - Refactor account filters - 7419 by @tomaszszymanski129
-=======
 - Fix validate `min_spent` on vouchers to use net or gross value depends on `settings.display_gross_prices` - #7408 by @d-wysocki
->>>>>>> 3f9d7747
 - Fix invoice generation - #7376 by tomaszszymanski129
 - Unify channel ID params #7378
   - targetChannel from ChannelDeleteInput changed to channelId
