# Changelog

All notable, unreleased changes to this project will be documented in this file. For the released changes, please visit the [Releases](https://github.com/mirumee/saleor/releases) page.

## [Unreleased]
- Update typescript types after apollo is upgraded - #3823 by @jxltom
- Add languageCode enum to API - #3819 by @michaljelonek
- Bump backend dependencies - #3827 by @maarcingebala
<<<<<<< HEAD
- Fix product creating - #3837 by @dominik-zeglen
=======
- Fix django-recaptcha tests after upgraded to 1.5.0 - 3835 by @jxltom
- Resort imports by upgraded isort - #3836 by @jxltom
- Support is_default_shipping/billing_address for address API - #3787 by @jxltom
>>>>>>> 9fbb101c


## 2.4.0
### API
- Add model translations support in GraphQL API - #3789 by @michaljelonek
- Add mutations to manage addresses for authenticated customers - #3772 by @Kwaidan00, @maarcingebala
- Add mutation to apply vouchers in checkout - #3739 by @Kwaidan00
- Add thumbnail field to `OrderLine` type - #3737 by @michaljelonek
- Add a query to fetch order by token - #3740 by @michaljelonek
- Add city choices and city area type to address validator API - #3788 by @jxltom
- Fix access to unpublished objects in API - #3724 by @Kwaidan00
- Fix bug where errors are not returned when creating fulfillment with a non-existent order line - #3777 by @jxltom
- Fix `productCreate` mutation when no product type was provided - #3804 by @michaljelonek
- Enable database search in products query - #3736 by @michaljelonek
- Use authenticated user's email as default email in creating checkout - #3726 by @jxltom
- Generate voucher code if it wasn't provided in mutation - #3717 by @Kwaidan00
- Improve limitation of vouchers by country  - #3707 by @michaljelonek
- Only include canceled fulfillments for staff in fulfillment API - #3778 by @jxltom
- Support setting address as when creating customer address #3782 by @jxltom
- Fix generating slug from title - #3816 by @maarcingebala
- Add `variant` field to `OrderLine` type - #3820 by @maarcingebala

### Core
- Add JSON fields to store rich-text content - #3756 by @michaljelonek
- Add function to recalculate total order weight - #3755 by @Kwaidan00, @maarcingebala
- Unify cart creation logic in API and Django views - #3761, #3790 by @maarcingebala
- Unify payment creation logic in API and Django views - #3715 by @maarcingebala
- Support partially charged and refunded payments - #3735 by @jxltom
- Support partial fulfillment of ordered items - #3754 by @jxltom
- Fix applying discounts when a sale has no end date - #3595 by @cprinos

### Dashboard 2.0
- Add "Discounts" section - #3654 by @dominik-zeglen
- Add "Pages" section; introduce Draftail WYSIWYG editor - #3751 by @dominik-zeglen
- Add "Shipping Methods" section - #3770  by @dominik-zeglen
- Add support for date and datetime components - #3708 by @dominik-zeglen
- Restyle app layout - #3811 by @dominik-zeglen

### Other notable changes

- Unify model field names related to models' public access - `publication_date` and `is_published` - #3706 by @michaljelonek
- Improve filter orders by payment status - #3749 @jxltom
- Refactor translations in emails - #3701 by @Kwaidan00
- Use exact image versions in docker-compose - #3742 by @ashishnitinpatil
- Sort order payment and history in descending order - #3747 by @jxltom
- Disable style-loader in dev mode - #3720 by @jxltom
- Add ordering to shipping method - #3806 by @michaljelonek
- Add missing type definition for dashboard 2.0 - #3776 by @jxltom
- Add header and footer for checkout success pages #3752 by @jxltom
- Add instructions for using local assets in Docker - #3723 by @michaljelonek
- Update S3 deployment documentation to include CORS configuration note - #3743 by @NyanKiyoshi
- Fix missing migrations for is_published field of product and page model - #3757 by @jxltom
- Fix problem with l10n in Braintree payment gateway template - #3691 by @Kwaidan00
- Fix bug where payment is not filtered from active ones when creating payment - #3732 by @jxltom
- Fix incorrect cart badge location - #3786 by @jxltom
- Fix storefront styles after bootstrap is updated to 4.3.1 - #3753 by @jxltom
- Fix logo size in different browser and devices with different sizes - #3722 by @jxltom
- Rename dumpdata file `db.json` to `populatedb_data.json` - #3810 by @maarcingebala
- Prefetch collections for product availability - #3813 by @michaljelonek
- Bump django-graphql-jwt - #3814 by @michaljelonek
- Fix generating slug from title - #3816 by @maarcingebala
- New translations:
  - Estonian
  - Indonesian


## 2.3.1
- Fix access to private variant fields in API - #3773 by maarcingebala
- Limit access of quantity and allocated quantity to staff in GraphQL API #3780 by @jxltom


## 2.3.0
### API
- Return user's last checkout in the `User` type - #3578 by @fowczarek
- Automatically assign checkout to the logged in user - #3587 by @fowczarek
- Expose `chargeTaxesOnShipping` field in the `Shop` type - #3603 by @fowczarek
- Expose list of enabled payment gateways - #3639 by @fowczarek
- Validate uploaded files in a unified way - #3633 by @fowczarek
- Add mutation to trigger fetching tax rates - #3622 by @fowczarek
- Use USERNAME_FIELD instead of hard-code email field when resolving user - #3577 by @jxltom
- Require variant and quantity fields in `CheckoutLineInput` type - #3592 by @jxltom
- Preserve order of nodes in `get_nodes_or_error` function - #3632 by @jxltom
- Add list mutations for `Voucher` and `Sale` models - #3669 by @michaljelonek
- Use proper type for countries in `Voucher` type - #3664 by @michaljelonek
- Require email in when creating checkout in API - #3667 by @michaljelonek
- Unify returning errors in the `tokenCreate` mutation - #3666 by @michaljelonek
- Use `Date` field in Sale/Voucher inputs - #3672 by @michaljelonek
- Refactor checkout mutations - #3610 by @fowczarek
- Refactor `clean_instance`, so it does not returns errors anymore - #3597 by @akjanik
- Handle GraphqQL syntax errors - #3576 by @jxltom

### Core
- Refactor payments architecture - #3519 by @michaljelonek
- Improve Docker and `docker-compose` configuration - #3657 by @michaljelonek
- Allow setting payment status manually for dummy gateway in Storefront 1.0 - #3648 by @jxltom
- Infer default transaction kind from operation type  - #3646 by @jxltom
- Get correct payment status for order without any payments - #3605 by @jxltom
- Add default ordering by `id` for `CartLine` model - #3593 by @jxltom
- Fix "set password" email sent to customer created in the dashboard - #3688 by @Kwaidan00

### Dashboard 2.0
- ️Add taxes section - #3622 by @dominik-zeglen
- Add drag'n'drop image upload - #3611 by @dominik-zeglen
- Unify grid handling - #3520 by @dominik-zeglen
- Add component generator - #3670 by @dominik-zeglen
- Throw Typescript errors while snapshotting - #3611 by @dominik-zeglen
- Simplify mutation's error checking - #3589 by @dominik-zeglen
- Fix order cancelling - #3624 by @dominik-zeglen
- Fix logo placement - #3602 by @dominik-zeglen

### Other notable changes
- Register Celery task for updating exchange rates - #3599 by @jxltom
- Fix handling different attributes with the same slug - #3626 by @jxltom
- Add missing migrations for tax rate choices - #3629 by @jxltom
- Fix `TypeError` on calling `get_client_token` - #3660 by @michaljelonek
- Make shipping required as default when creating product types - #3655 by @jxltom
- Display payment status on customer's account page in Storefront 1.0 - #3637 by @jxltom
- Make order fields sequence in Dashboard 1.0 same as in Dashboard 2.0 - #3606 by @jxltom
- Fix returning products for homepage for the currently viewing user - #3598 by @jxltom
- Allow filtering payments by status in Dashboard 1.0 - #3608 by @jxltom
- Fix typo in the definition of order status - #3649 by @jxltom
- Add margin for order notes section - #3650 by @jxltom
- Fix logo position - #3609, #3616 by @jxltom
- Storefront visual improvements - #3696 by @piotrgrundas
- Fix product list price filter - #3697 by @Kwaidan00
- Redirect to success page after successful payment - #3693 by @Kwaidan00


## 2.2.0
### API
- Use `PermissionEnum` as input parameter type for `permissions` field - #3434 by @maarcingebala
- Add "authorize" and "charge" mutations for payments - #3426 by @jxltom
- Add alt text to product thumbnails and background images of collections and categories - #3429 by @fowczarek
- Fix passing decimal arguments = #3457 by @fowczarek
- Allow sorting products by the update date - #3470 by @jxltom
- Validate and clear the shipping method in draft order mutations - #3472 by @fowczarek
- Change tax rate field to choice field - #3478 by @fowczarek
- Allow filtering attributes by collections - #3508 by @maarcingebala
- Resolve to `None` when empty object ID was passed as mutation argument - #3497 by @maarcingebala
- Change `errors` field type from [Error] to [Error!] - #3489 by @fowczarek
- Support creating default variant for product types that don't use multiple variants - #3505 by @fowczarek
- Validate SKU when creating a default variant - #3555 by @fowczarek
- Extract enums to separate files - #3523 by @maarcingebala

### Core
- Add Stripe payment gateway - #3408 by @jxltom
- Add `first_name` and `last_name` fields to the `User` model - #3101 by @fowczarek
- Improve several payment validations - #3418 by @jxltom
- Optimize payments related database queries - #3455 by @jxltom
- Add publication date to collections - #3369 by @k-brk
- Fix hard-coded site name in order PDFs - #3526 by @NyanKiyoshi
- Update favicons to the new style - #3483 by @dominik-zeglen
- Fix migrations for default currency - #3235 by @bykof
- Remove Elasticsearch from `docker-compose.yml` - #3482 by @maarcingebala
- Resort imports in tests - #3471 by @jxltom
- Fix the no shipping orders payment crash on Stripe - #3550 by @NyanKiyoshi
- Bump backend dependencies - #3557 by @maarcingebala. This PR removes security issue CVE-2019-3498 which was present in Django 2.1.4. Saleor however wasn't vulnerable to this issue as it doesn't use the affected `django.views.defaults.page_not_found()` view.
- Generate random data using the default currency - #3512 by @stephenmoloney
- New translations:
  - Catalan
  - Serbian

### Dashboard 2.0
- Restyle product selection dialogs - #3499 by @dominik-zeglen, @maarcingebala
- Fix minor visual bugs in Dashboard 2.0 - #3433 by @dominik-zeglen
- Display warning if order draft has missing data - #3431 by @dominik-zeglen
- Add description field to collections - #3435 by @dominik-zeglen
- Add query batching - #3443 by @dominik-zeglen
- Use autocomplete fields in country selection - #3443 by @dominik-zeglen
- Add alt text to categories and collections - #3461 by @dominik-zeglen
- Use first and last name of a customer or staff member in UI - #3247 by @Bonifacy1, @dominik-zeglen
- Show error page if an object was not found - #3463 by @dominik-zeglen
- Fix simple product's inventory data saving bug - #3474 by @dominik-zeglen
- Replace `thumbnailUrl` with `thumbnail { url }` - #3484 by @dominik-zeglen
- Change "Feature on Homepage" switch behavior - #3481 by @dominik-zeglen
- Expand payment section in order view - #3502 by @dominik-zeglen
- Change TypeScript loader to speed up the build process - #3545 by @patrys

### Bugfixes
- Do not show `Pay For Order` if order is partly paid since partial payment is not supported - #3398 by @jxltom
- Fix attribute filters in the products category view - #3535 by @fowczarek
- Fix storybook dependencies conflict - #3544 by @dominik-zeglen


## 2.1.0
### API
- Change selected connection fields to lists - #3307 by @fowczarek
- Require pagination in connections - #3352 by @maarcingebala
- Replace Graphene view with a custom one - #3263 by @patrys
- Change `sortBy` parameter to use enum type  - #3345 by @fowczarek
- Add `me` query to fetch data of a logged-in user - #3202, #3316 by @fowczarek
- Add `canFinalize` field to the Order type - #3356 by @fowczarek
- Extract resolvers and mutations to separate files - #3248 by @fowczarek
- Add VAT tax rates field to country - #3392 by @michaljelonek
- Allow creating orders without users - #3396 by @fowczarek

### Core
- Add Razorpay payment gatway - #3205 by @NyanKiyoshi
- Use standard tax rate as a default tax rate value - #3340 by @fowczarek
- Add description field to the Collection model - #3275 by @fowczarek
- Enforce the POST method on VAT rates fetching - #3337 by @NyanKiyoshi
- Generate thumbnails for category/collection background images - #3270 by @NyanKiyoshi
- Add warm-up support in product image creation mutation - #3276 by @NyanKiyoshi
- Fix error in the `populatedb` script when running it not from the project root - #3272 by @NyanKiyoshi
- Make Webpack rebuilds fast - #3290 by @patrys
- Skip installing Chromium to make deployment faster - #3227 by @jxltom
- Add default test runner - #3258 by @jxltom
- Add Transifex client to Pipfile - #3321 by @jxltom
- Remove additional pytest arguments in tox - #3338 by @jxltom
- Remove test warnings - #3339 by @jxltom
- Remove runtime warning when product has discount - #3310 by @jxltom
- Remove `django-graphene-jwt` warnings - #3228 by @jxltom
- Disable deprecated warnings - #3229 by @jxltom
- Add `AWS_S3_ENDPOINT_URL` setting to support DigitalOcean spaces. - #3281 by @hairychris
- Add `.gitattributes` file to hide diffs for generated files on Github - #3055 by @NyanKiyoshi
- Add database sequence reset to `populatedb` - #3406 by @michaljelonek
- Get authorized amount from succeeded auth transactions - #3417 by @jxltom
- Resort imports by `isort` - #3412 by @jxltom

### Dashboard 2.0
- Add confirmation modal when leaving view with unsaved changes - #3375 by @dominik-zeglen
- Add dialog loading and error states - #3359 by @dominik-zeglen
- Split paths and urls - #3350 by @dominik-zeglen
- Derive state from props in forms - #3360 by @dominik-zeglen
- Apply debounce to autocomplete fields - #3351 by @dominik-zeglen
- Use Apollo signatures - #3353 by @dominik-zeglen
- Add order note field in the order details view - #3346 by @dominik-zeglen
- Add app-wide progress bar - #3312 by @dominik-zeglen
- Ensure that all queries are built on top of TypedQuery - #3309 by @dominik-zeglen
- Close modal windows automatically - #3296 by @dominik-zeglen
- Move URLs to separate files - #3295 by @dominik-zeglen
- Add basic filters for products and orders list - #3237 by @Bonifacy1
- Fetch default currency from API - #3280 by @dominik-zeglen
- Add `displayName` property to components - #3238 by @Bonifacy1
- Add window titles - #3279 by @dominik-zeglen
- Add paginator component - #3265 by @dominik-zeglen
- Update Material UI to 3.6 - #3387 by @patrys
- Upgrade React, Apollo, Webpack and Babel - #3393 by @patrys
- Add pagination for required connections - #3411 by @dominik-zeglen

### Bugfixes
- Fix language codes - #3311 by @jxltom
- Fix resolving empty attributes list - #3293 by @maarcingebala
- Fix range filters not being applied - #3385 by @michaljelonek
- Remove timeout for updating image height - #3344 by @jxltom
- Return error if checkout was not found - #3289 by @maarcingebala
- Solve an auto-resize conflict between Materialize and medium-editor - #3367 by @adonig
- Fix calls to `ngettext_lazy` - #3380 by @patrys
- Filter preauthorized order from succeeded transactions - #3399 by @jxltom
- Fix incorrect country code in fixtures - #3349 by @bingimar
- Fix updating background image of a collection - #3362 by @fowczarek & @dominik-zeglen

### Docs
- Document settings related to generating thumbnails on demand - #3329 by @NyanKiyoshi
- Improve documentation for Heroku deployment - #3170 by @raybesiga
- Update documentation on Docker deployment - #3326 by @jxltom
- Document payment gateway configuration - #3376 by @NyanKiyoshi


## 2.0.0
### API
- Add mutation to delete a customer; add `isActive` field in `customerUpdate` mutation - #3177 by @maarcingebala
- Add mutations to manage authorization keys - #3082 by @maarcingebala
- Add queries for dashboard homepage - #3146 by @maarcingebala
- Allows user to unset homepage collection - #3140 by @oldPadavan
- Use enums as permission codes - #3095 by @the-bionic
- Return absolute image URLs - #3182 by @maarcingebala
- Add `backgroundImage` field to `CategoryInput` - #3153 by @oldPadavan
- Add `dateJoined` and `lastLogin` fields in `User` type - #3169 by @maarcingebala
- Separate `parent` input field from `CategoryInput` - #3150 by @akjanik
- Remove duplicated field in Order type - #3180 by @maarcingebala
- Handle empty `backgroundImage` field in API - #3159 by @maarcingebala
- Generate name-based slug in collection mutations - #3145 by @akjanik
- Remove products field from `collectionUpdate` mutation - #3141 by @oldPadavan
- Change `items` field in `Menu` type from connection to list - #3032 by @oldPadavan
- Make `Meta.description` required in `BaseMutation` - #3034 by @oldPadavan
- Apply `textwrap.dedent` to GraphQL descriptions - #3167 by @fowczarek

### Dashboard 2.0
- Add collection management - #3135 by @dominik-zeglen
- Add customer management - #3176 by @dominik-zeglen
- Add homepage view - #3155, #3178 by @Bonifacy1 and @dominik-zeglen
- Add product type management - #3052 by @dominik-zeglen
- Add site settings management - #3071 by @dominik-zeglen
- Escape node IDs in URLs - #3115 by @dominik-zeglen
- Restyle categories section - #3072 by @Bonifacy1

### Other
- Change relation between `ProductType` and `Attribute` models - #3097 by @maarcingebala
- Remove `quantity-allocated` generation in `populatedb` script - #3084 by @MartinSeibert
- Handle `Money` serialization - #3131 by @Pacu2
- Do not collect unnecessary static files - #3050 by @jxltom
- Remove host mounted volume in `docker-compose` - #3091 by @tiangolo
- Remove custom services names in `docker-compose` - #3092 by @tiangolo
- Replace COUNTRIES with countries.countries - #3079 by @neeraj1909
- Installing dev packages in docker since tests are needed - #3078 by @jxltom
- Remove comparing string in address-form-panel template - #3074 by @tomcio1205
- Move updating variant names to a Celery task - #3189 by @fowczarek

### Bugfixes
- Fix typo in `clean_input` method - #3100 by @the-bionic
- Fix typo in `ShippingMethod` model - #3099 by @the-bionic
- Remove duplicated variable declaration - #3094 by @the-bionic

### Docs
- Add createdb note to getting started for Windows - #3106 by @ajostergaard
- Update docs on pipenv - #3045 by @jxltom<|MERGE_RESOLUTION|>--- conflicted
+++ resolved
@@ -6,13 +6,10 @@
 - Update typescript types after apollo is upgraded - #3823 by @jxltom
 - Add languageCode enum to API - #3819 by @michaljelonek
 - Bump backend dependencies - #3827 by @maarcingebala
-<<<<<<< HEAD
-- Fix product creating - #3837 by @dominik-zeglen
-=======
 - Fix django-recaptcha tests after upgraded to 1.5.0 - 3835 by @jxltom
 - Resort imports by upgraded isort - #3836 by @jxltom
 - Support is_default_shipping/billing_address for address API - #3787 by @jxltom
->>>>>>> 9fbb101c
+- Fix product creating - #3837 by @dominik-zeglen
 
 
 ## 2.4.0
