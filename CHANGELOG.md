--- conflicted
+++ resolved
@@ -88,14 +88,11 @@
 - Add `ACCOUNT_CONFIRMATION_REQUESTED` async event - #13162 by @SzymJ
 - Add `ACCOUNT_DELETE_REQUESTED` async event - #13170 by @SzymJ
 - Add `ACCOUNT_CHANGE_EMAIL_REQUESTED` async event - #13233 by @SzymJ
-<<<<<<< HEAD
-- Add missing descriptions to Discount module - #13261 by @devilsautumn
-=======
 - Add missing descriptions to Shop module. - #13295 by @Smit-Parmar
 - Add missing descriptions to Warehouse module. - #13264 by @Smit-Parmar
 - Add missing descriptions to Product module. - #13259 by @FremahA
-
->>>>>>> 9be026b4
+- Add missing descriptions to Discount module - #13261 by @devilsautumn
+
 # 3.14.0
 
 ### Breaking changes
