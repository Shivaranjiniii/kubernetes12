--- conflicted
+++ resolved
@@ -16,11 +16,8 @@
 - Drop `data` field from checkout line model - #6961 by @fowczarek
 - Fix `totalCount` on connection resolver without `first` or `last` - #6975 by @fowczarek
 - Fix variant resolver on `DigitalContent` - #6983 by @fowczarek
-<<<<<<< HEAD
+- Fix race condition on `send_fulfillment-confirmation` - #6988 by @fowczarek
 - Fix resolver by id and slug for product and product variant - #6985 by @d-wysocki
-=======
-- Fix race condition on `send_fulfillment-confirmation` - #6988 by @fowczarek
->>>>>>> 2aee772c
 
 ### Breaking
 - Multichannel MVP: Multicurrency - #6242 by @fowczarek @d-wysocki
