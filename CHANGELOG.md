# Changelog

All notable, unreleased changes to this project will be documented in this file. For the released changes, please visit the [Releases](https://github.com/mirumee/saleor/releases) page.

# 3.13.0 [Unreleased]
### Highlights
- Improve support for handling transactions - #10350 by @korycins
  - API changes:
    - Add new mutations:
      - `transactionEventReport` - Report the event for the transaction.
      - `orderGrantRefundCreate` - Add granted refund to the order.
      - `orderGrantRefundUpdate` - Update granted refund.
    - Add new types:
      - `OrderGrantedRefund` - The details of granted refund.
    - Add new webhooks:
      - `TRANSACTION_CHARGE_REQUESTED` - triggered when a staff user request charge for the transaction.
      - `TRANSACTION_REFUND_REQUESTED` - triggered when a staff user request refund for the transaction.
      - `TRANSACTION_CANCELATION_REQUESTED` - triggered when a staff user request cancelation for the transaction.
    - Add new webhook subscriptions:
      - `TransactionChargeRequested` - Event sent when transaction charge is requested.
      - `TransactionRefundRequested` - Event sent when transaction refund is requested.
      - `TransactionCancelationRequested` - Event sent when transaction cancelation is requested.
    - Add new fields:
      - `OrderSettings.markAsPaidStrategy` - Determine what strategy will be used to mark the order as paid.
      - `TransactionItem`:
        - `authorizePendingAmount` - Total amount of ongoing authorization requests for the transaction.
        - `refundPendingAmount` - Total amount of ongoing refund requests for the transaction.
        - `cancelPendingAmount` - Total amount of ongoing cancel requests for the transaction.
        - `chargePendingAmount` - Total amount of ongoing charge requests for the transaction.
        - `canceledAmount` - Total amount canceled for this transaction.
        - `name` - Name of the transaction.
        - `message` - Message related to the transaction.
        - `pspReference` -  PSP reference of transaction.
        - `createdBy` - User or App that created the transaction.
        - `externalUrl` - The url that will allow to redirect user to payment provider page with transaction details.
      - `TransactionEvent`:
        - `pspReference` -  PSP reference related to the event.
        - `message` - Message related to the transaction's event.
        - `externalUrl` - The url that will allow to redirect user to payment provider page with transaction event details.
        - `amount` - The amount related to this event.
        - `type` - The type of action related to this event.
        - `createdBy` - User or App that created the event.
      - `Order`:
        - `totalCharged` - Amount charged for the order.
        - `totalCanceled` - Amount canceled for the order.
        - `grantedRefunds` - List of granted refunds.
        - `totalGrantedRefund` - Total amount of granted refund.
        - `totalRefunded` - Total refund amount for the order.
        - `totalRefundPending` - Total amount of ongoing refund requests for the order's transactions.
        - `totalAuthorizePending` - Total amount of ongoing authorize requests for the order's transactions.
        - `totalChargePending` - Total amount of ongoing charge requests for the order's transactions.
        - `totalCancelPending` - Total amount of ongoing cancel requests for the order's transactions.
        - `totalRemainingGrant` - The difference amount between granted refund and the amounts that are pending and refunded.
      - `OrderEventsEnum`:
        - `TRANSACTION_CHARGE_REQUESTED`
        - `TRANSACTION_CANCEL_REQUESTED`
        - `TRANSACTION_MARK_AS_PAID_FAILED`
    - Add new input fields:
      - `TransactionCreateInput` & `TransactionUpdateInput`:
        - `name` - The name of the transaction.
        - `message` -  The message of the transaction.
        - `pspReference` - The PSP Reference of the transaction.
        - `amountCanceled` - Amount canceled by this transaction.
        - `externalUrl` - The url that will allow to redirect user to payment provider page with transaction.
      - `TransactionEventInput`:
        - `pspReference` - The PSP Reference of the transaction.
        - `message` - Message related to the transaction's event.

    - Deprecate webhooks:
      - `TRANSACTION_ACTION_REQUEST` - Use `TRANSACTION_CHARGE_REQUESTED`, `TRANSACTION_REFUND_REQUESTED`, `TRANSACTION_CANCELATION_REQUESTED` instead.
    - Deprecate object fields:
      - `TransactionItem`:
        - `voidedAmount` - Use `canceledAmount`. This field will be removed in Saleor 3.14 (Preview feature).
        - `status` - Not needed anymore. The transaction amounts will be used to determine a current status of transactions. This field will be removed in Saleor 3.14 (Preview feature).
        - `reference` - Use `pspReference` instead. This field will be removed in Saleor 3.14 (Preview feature).
      - `TransactionEvent`:
        - `status` - Use `type` instead. This field will be removed in Saleor 3.14 (Preview feature).
        - `reference` - Use `pspReference` instead. This field will be removed in Saleor 3.14 (Preview feature).
        - `name` - Use `message` instead. This field will be removed in Saleor 3.14 (Preview feature).
      - `TransactionActionEnum`
        - `VOID` - Use `CANCEL` instead. This field will be removed in Saleor 3.14 (Preview feature).
      - `Order`:
        - `totalCaptured` - Use `totalCharged` instead. Will be removed in Saleor 4.0
      - `OrderEvent`:
        - `status` - Use `TransactionEvent` to track the status of `TransactionItem`. This field will be removed in Saleor 3.14 (Preview feature).
      - `OrderEventsEnum`:
        - `TRANSACTION_CAPTURE_REQUESTED` - Use `TRANSACTION_CHARGE_REQUESTED` instead. This field will be removed in Saleor 3.14 (Preview feature).
        - `TRANSACTION_VOID_REQUESTED` - Use `TRANSACTION_CANCEL_REQUESTED` instead. This field will be removed in Saleor 3.14 (Preview feature).

    - Deprecate input fields:
      - `TransactionCreateInput` & `TransactionUpdateInput`:
        - `status` - Not needed anymore. The transaction amounts will be used to determine a current status of transactions. This input field will be removed in Saleor 3.14 (Preview feature).
        - `type` - Use `name` and `message` instead. This input field will be removed in Saleor 3.14 (Preview feature).
        - `reference` - Use `pspReference` instead. This input field will be removed in Saleor 3.14 (Preview feature).
        - `amountVoided` - Use `amountCanceled` instead. This input field will be removed in Saleor 3.14 (Preview feature).
      - `TransactionEventInput`:
        - `status` - Status will be calculated by Saleor. This input field will be removed in Saleor 3.14 (Preview feature).
        - `reference` - Use `pspReference` instead. This input field will be removed in Saleor 3.14 (Preview feature).
        - `name` - Use `message` instead. This field will be removed in Saleor 3.14 (Preview feature).

### Breaking changes
- **Feature preview breaking change**:
  - Improve support for handling transactions - #10350 by @korycins
    - For all new `transactionItem` created by `transactionCreate`, any update action can be done only by the same app/user that performed `transactionCreate` action. This changes has impact only on new `transactionItem`, already existing will work in the same way as previously.
    - `transactionRequestAction` mutation can't be executed with `MANAGE_ORDERS` permission. Permission `HANDLE_PAYMENTS` is required.
    - Drop calling `TRANSACTION_ACTION_REQUEST` webhook inside a mutation related to `Payment` types. The related mutations: `orderVoid`, `orderCapture`, `orderRefund`, `orderFulfillmentRefundProducts`, `orderFulfillmentReturnProducts`. Use dedicated mutation for triggering an action: `transactionRequestAction`.

### GraphQL API
- [Preview] Add `StockBulkUpdate` mutation - #12139 by @SzymJ
- Upgrade GraphiQL to `2.4.0` for playground - #12271 by @zaiste
- Add new object type `AppManifestRequiredSaleorVersion` - #12164 by @przlada
  - Add new optional field `Manifest.requiredSaleorVersion`
  - Add `requiredSaleorVersion` validation to `appInstall` and `appFetchManifest` mutations
- Add new field `author` to `Manifest` and `App` object types - #12166 by @przlada
- Add backwards compatibility for `taxCode` field - #12325 by @maarcingebala
- Support resolving `Order` as an entity in Apollo Federation - #12328 by @binary-koan
<<<<<<< HEAD
- [Preview] Add `ProductBulkCreate` mutation - #12177 by @SzymJ
=======
- [Preview] Add `CustomerBulkUpdate` mutation - #12268 by @SzymJ
>>>>>>> d9dabbc9

### Other changes
- Create order discounts for all voucher types - #12272 by @IKarbowiak
- Core now supports Dev Containers for local development - #12391 by @patrys
- Use mailhog smtp server on Dev Container - #12402 by @carlosa54

### Saleor Apps

- Add `requiredSaleorVersion` field to the App manifest determining the required Saleor version as semver range - #12164 by @przlada
- Add new field `author` to the App manifest - #12166 by @przlada

# 3.12.0

### Breaking changes

- `stocks` and `channelListings` inputs for preview `ProductVariantBulkUpdate` mutation has been changed. Both inputs have been extended by:

  - `create` input - list of items that should be created
  - `update` input - list of items that should be updated
  - `remove` input - list of objects ID's that should be removed

  If your platform relies on this [Preview] feature, make sure you update your mutations stocks and channel listings inputs from:

  ```
     {
      "stocks/channelListings": [
        {
          ...
        }
      ]
     }
  ```

  to:

  ```
     {
      "stocks/channelListings": {
        "create": [
          {
           ...
          }
        ]
      }
     }
  ```

- Change the discount rounding mode - #12041 by @IKarbowiak

  - Change the rounding mode from `ROUND_DOWN` to `ROUND_HALF_UP` - it affects the discount amount and total price of future checkouts and orders with a percentage discount applied.
    The discount amount might be 0.01 greater, and the total price might be 0.01 lower.
    E.g. if you had an order for $13 and applied a 12.5% discount, you would get $11.38 with a $1.62 discount, but now it will be calculated as $11.37 with $1.63 discount.

- Media and image fields now default to returning 4K thumbnails instead of original uploads - #11996 by @patrys
- Include specific products voucher in checkout discount - #12191 by @IKarbowiak
  - Make the `specific product` and `apply once per order` voucher discounts visible on `checkout.discount` field.
    Previously, the discount amount for these vouchers was shown as 0.

### GraphQL API

- Added support for all attributes types in `BulkAttributeValueInput` - #12095 by @SzymJ
- Add possibility to remove `stocks` and `channel listings` in `ProductVariantBulkUpdate` mutation.
- Move `orderSettings` query to `Channel` type - #11417 by @kadewu:
  - Mutation `Channel.channelCreate` and `Channel.channelUpdate` have new `orderSettings` input.
  - Deprecate `Shop.orderSettings` query. Use `Channel.orderSettings` query instead.
  - Deprecate `Shop.orderSettingsUpdate` mutation. Use `Channel.channelUpdate` instead.
- Add meta fields to `ProductMedia` model - #11894 by @zedzior
- Make `oldPassword` argument on `passwordChange` mutation optional; support accounts without usable passwords - @11999 by @rafalp
- Added support for AVIF images, added `AVIF` and `ORIGINAL` to `ThumbnailFormatEnum` - #11998 by @patrys
- Introduce custom headers for webhook requests - #11978 by @zedzior
- Improve GraphQL playground by storing headers in the local storage - #12176 by @zaiste
- Fixes for GraphiQL playground - #12192 by @zaiste

### Other changes

- Fix saving `metadata` in `ProductVariantBulkCreate` and `ProductVariantBulkupdate` mutations - #12097 by @SzymJ
- Enhance webhook's subscription query validation. Apply the validation and event inheritance to manifest validation - #11797 by @zedzior
- Fix GraphQL playground when the `operationName` is set across different tabs - #11936 by @zaiste
- Add new asynchronous events related to media: #11918 by @zedzior
  - `PRODUCT_MEDIA CREATED`
  - `PRODUCT_MEDIA_UPDATED`
  - `PRODUCT_MEDIA_DELETED`
  - `THUMBNAIL_CREATED`
- CORS is now handled in the ASGI layer - #11415 by @patrys
- Added native support for gzip compression - #11833 by @patrys
- Set flat rates as the default tax calculation strategy - #12069 by @maarcingebala
  - Enables flat rates for channels in which no tax calculation method was set.
- Users created by the OIDC plugin now have unusable password set instead of empty string - #12103 by @rafalp

# 3.11.0

### Highlights

Just so you know, changes mentioned in this section are in a preview state and can be subject to changes in the future.

- Bulk mutations for creating and updating multiple product variants in one mutation call - #11392 by @SzymJ
- Ability to run subscription webhooks in a dry-run mode - #11548 by @zedzior
- Preview of new `where` filtering API which allows joining multiple filters with `AND`/`OR` operators; currently available only in the `attributes` query - #11737 by @IKarbowiak

### GraphQL API

- [Preview] Add `productVariantBulkUpdate` mutation - #11392 by @SzymJ
- [Preview] Add new error handling policies in `productVariantBulkCreate` mutation - #11392 by @SzymJ
- [Preview] Add `webhookDryRun` mutation - #11548 by @zedzior
- [Preview] Add `webhookTrigger` mutation - #11687 by @zedzior
- Fix adding an invalid label to meta fields - #11718 by @IKarbowiak
- Add filter by `checkoutToken` to `Query.orders`. - #11689 by @kadewu
- [Preview] Attribute filters improvement - #11737 by @IKarbowiak
  - introduce `where` option on `attributes` query
  - add `search` option on `attributes` query
  - deprecate `product.variant` field
  - deprecate the following `Attribute` fields: `filterableInStorefront`, `storefrontSearchPosition`, `availableInGrid`.

### Other changes

- Allow `webhookCreate` and `webhookUpdate` mutations to inherit events from `query` field - #11736 by @zedzior
- Add new `PRODUCT_VARIANT_STOCK_UPDATED` event - #11665 by @jakubkuc
- Disable websocket support by default in `uvicorn` worker configuration - #11785 by @NyanKiyoshi
- Fix send user email change notification - #11840 by @jakubkuc
- Fix trigger the `FULFILLMENT_APPPROVED` webhook for partial fulfillments - #11824 by @d-wysocki

# 3.10.0 [Unreleased]

### Breaking changes

### GraphQL API

- Add ability to filter and sort products of a category - #10917 by @yemeksepeti-cihankarluk, @ogunheper
  - Add `filter` argument to `Category.products`
  - Add `sortBy` argument to `Category.products`
- Extend invoice object types with `Order` references - #11505 by @przlada
  - Add `Invoice.order` field
  - Add `InvoiceRequested.order`, `InvoiceDeleted.order` and `InvoiceSent.order` fields
- Add support for metadata for `Address` model - #11701 by @IKarbowiak
- Allow to mutate objects, by newly added `externalReference` field, instead of Saleor-assigned ID. Apply to following models: #11410 by @zedzior
  - `Product`
  - `ProductVariant`
  - `Attribute`
  - `AttributeValue`
  - `Order`
  - `User`
  - `Warehouse`

### Other changes

- Fix fetching the `checkout.availableCollectionPoints` - #11489 by @IKarbowiak
- Move checkout metadata to separate model - #11264 by @jakubkuc
- Add ability to set a custom Celery queue for async webhook - #11511 by @NyanKiyoshi
- Remove `CUSTOMER_UPDATED` webhook trigger from address mutations - #11395 by @jakubkuc
- Drop `Django.Auth` - #11305 by @fowczarek
- Add address validation to AddressCreate - #11639 by @jakubkuc
- Propagate voucher discount between checkout lines when charge_taxes is disabled - #11632 by @maarcingebala
- Fix stock events triggers - #11714 by @jakubkuc
- Accept the gift card code provided in the input - by @mociepka
- Fix `GIFT_CARD_CREATED` event not firing when order with gift cards is fulfilled - #11924 by @rafalp

# 3.9.0

### Highlights

- Flat tax rates - #9784 by @maarcingebala

### Breaking changes

- Drop Vatlayer plugin - #9784 by @maarcingebala
  - The following fields are no longer used:
    - `Product.chargeTaxes` - from now on, presence of `Product.taxClass` instance decides whether to charge taxes for a product. As a result, the "Charge Taxes" column in CSV product exports returns empty values.
    - `Shop.chargeTaxesOnShipping` - from now on, presence of `ShippingMethod.taxClass` decides whether to charge taxes for a shipping method.
    - `Shop.includeTaxesInPrices`, `Shop.displayGrossPrices` - configuration moved to `Channel.taxConfiguration`.
  - Removed the following plugin manager methods:
    - `assign_tax_code_to_object_meta`
    - `apply_taxes_to_product`
    - `fetch_taxes_data`
    - `get_tax_rate_percentage_value`
    - `update_taxes_for_order_lines`

### GraphQL API

- Add `attribute` field to `AttributeValueTranslatableContent` type. #11028 by @zedzior
- Add new properties in the `Product` type - #10537 by @kadewu
  - Add new fields: `Product.attribute`, `Product.variant`
  - Add `sortBy` argument to `Product.media`
- Allow assigning attribute value using its ID. Add to `AttributeValueInput` dedicated field for each input type. #11206 by @zedzior

### Other changes

- Re-enable 5 minute database connection persistence by default - #11074 + #11100 by @NyanKiyoshi
  <br/>Set `DB_CONN_MAX_AGE=0` to disable this behavior (adds overhead to requests)
- Bump cryptography to 38.0.3: use OpenSSL 3.0.7 - #11126 by @NyanKiyoshi
- Add exif image validation - #11224 by @IKarbowiak
- Include fully qualified API URL `Saleor-Api-Url` in communication with Apps. #11223 by @przlada
- Add metadata on order line payload notifications. #10954 by @CarlesLopezMagem
- Make email authentication case-insensitive. #11284 by @zedzior
- Fix the observability reporter to obfuscate URLs. #11282 by @przlada
- Add HTTP headers filtering to observability reporter. #11285 by @przlada
- Deactivate Webhook before deleting and handle IntegrityErrors - #11239 @jakubkuc

# 3.8.0

### Highlights

- Add tax exemption API for checkouts (`taxExemptionManage` mutation) - #10344 by @SzymJ
- Switch GraphQL Playground to GraphiQL V2

### Breaking changes

- Verify JWT tokens whenever they are provided with the request. Before, they were only validated when an operation required any permissions. For example: when refreshing a token, the request shouldn't include the expired one.

### GraphQL API

- Add the ability to filter by slug. #10578 by @kadewu
  - Affected types: Attribute, Category, Collection, Menu, Page, Product, ProductType, Warehouse
  - Deprecated `slug` in filter for `menus`. Use `slugs` instead
- Add new `products` filters. #10784 by @kadewu
  - `isAvailable`
  - `publishedFrom`
  - `availableFrom`
  - `isVisibleInListing`
- Add the ability to filter payments by a list of ids. #10821 by @kadewu
- Add the ability to filter customers by ids. #10694 by @kadewu
- Add `User.checkouts` field. #10862 by @zedzior
- Add optional field `audience` to mutation `tokenCreate`. If provided, the created tokens will have key `aud` with value: `custom:{audience-input-value}` - #10845 by @korycins
- Use `AttributeValue.name` instead of `AttributeValue.slug` to determine uniqueness of a value instance for dropdown and multi-select attributes. - #10881 by @jakubkuc
- Allow sorting products by `CREATED_AT` field. #10900 by @zedzior
- Add ability to pass metadata directly in create/update mutations for product app models - #10689 by @SzymJ
- Add ability to use SKU argument in `productVariantUpdate`, `productVariantDelete`, `productVariantBulkDelete`, `productVariantStocksUpdate`, `productVariantStocksDelete`, `productVariantChannelListingUpdate` mutations - #10861 by @SzymJ
- Add sorting by `CREATED_AT` field. #10911 by @zedzior
  - Affected types: GiftCard, Page.
  - Deprecated `CREATION_DATE` sort field on Page type. Use `CREATED_AT` instead.

### Other changes

- Reference attribute linking to product variants - #10468 by @IKarbowiak
- Add base shipping price to `Order` - #10771 by @fowczarek
- GraphQL view no longer generates error logs when the HTTP request doesn't contain a GraphQL query - #10901 by @NyanKiyoshi
- Add `iss` field to JWT tokens - #10842 by @korycins
- Drop `py` and `tox` dependencies from dev requirements - #11054 by @NyanKiyoshi

### Saleor Apps

- Add `iss` field to JWT tokens - #10842 by @korycins
- Add new field `audience` to App manifest. If provided, App's JWT access token will have `aud` field. - #10845 by @korycins
- Add new asynchronous events for objects metadata updates - #10520 by @rafalp
  - `CHECKOUT_METADATA_UPDATED`
  - `COLLECTION_METADATA_UPDATED`
  - `CUSTOMER_METADATA_UPDATED`
  - `FULFILLMENT_METADATA_UPDATED`
  - `GIFT_CARD_METADATA_UPDATED`
  - `ORDER_METADATA_UPDATED`
  - `PRODUCT_METADATA_UPDATED`
  - `PRODUCT_VARIANT_METADATA_UPDATED`
  - `SHIPPING_ZONE_METADATA_UPDATED`
  - `TRANSACTION_ITEM_METADATA_UPDATED`
  - `WAREHOUSE_METADATA_UPDATED`
  - `VOUCHER_METADATA_UPDATED`

# 3.7.0

### Highlights

- Allow explicitly setting the name of a product variant - #10456 by @SzymJ
  - Added `name` parameter to the `ProductVariantInput` input
- Add a new stock allocation strategy based on the order of warehouses within a channel - #10416 by @IKarbowiak
  - Add `channelReorderWarehouses` mutation to sort warehouses to set their priority
  - Extend the `Channel` type with the `stockSettings` field
  - Extend `ChannelCreateInput` and `ChannelUpdateInput` with `stockSettings`

### Breaking changes

- Refactor warehouse mutations - #10239 by @IKarbowiak
  - Providing the value in `shippingZone` filed in `WarehouseCreate` mutation will raise a ValidationError.
    Use `WarehouseShippingZoneAssign` to assign shipping zones to a warehouse.

### GraphQL API

- Hide Subscription type from Apollo Federation (#10439) (f5132dfd3)
- Mark `Webhook.secretKey` as deprecated (#10436) (ba445e6e8)

### Saleor Apps

- Trigger the `SALE_DELETED` webhook when deleting sales in bulk (#10461) (2052841e9)
- Add `FULFILLMENT_APPROVED` webhook - #10621 by @IKarbowiak

### Other changes

- Add support for `bcrypt` password hashes - #10346 by @pkucmus
- Add the ability to set taxes configuration per channel in the Avatax plugin - #10445 by @mociepka

# 3.6.0

### Breaking changes

- Drop `django-versatileimagefield` package; add a proxy view to generate thumbnails on-demand - #9988 by @IKarbowiak
  - Drop `create_thumbnails` command
- Change return type from `CheckoutTaxedPricesData` to `TaxedMoney` in plugin manager methods `calculate_checkout_line_total`, `calculate_checkout_line_unit_price` - #9526 by @fowczarek, @mateuszgrzyb, @stnatic

### Saleor Apps

- Add GraphQL subscription support for synchronous webhook events - #9763 by @jakubkuc
- Add support for the CUSTOMER\_\* app mount points (#10163) by @krzysztofwolski
- Add permission group webhooks: `PERMISSION_GROUP_CREATED`, `PERMISSION_GROUP_UPDATED`, `PERMISSION_GROUP_DELETED` - #10214 by @SzymJ
- Add `ACCOUNT_ACTIVATED` and `ACCOUNT_DEACTIVATED` events - #10136 by @tomaszszymanski129
- Allow apps to query data protected by MANAGE_STAFF permission (#10103) (4eb93d3f5)
- Fix returning sale's GraphQL ID in the `SALE_TOGGLE` payload (#10227) (0625c43bf)
- Add descriptions to async webhooks event types (#10250) (7a906bf7f)

### GraphQL API

- Add `CHECKOUT_CALCULATE_TAXES` and `ORDER_CALCULATE_TAXES` to `WebhookEventTypeSyncEnum` #9526 by @fowczarek, @mateuszgrzyb, @stnatic
- Add `forceNewLine` flag to lines input in `CheckoutLinesAdd`, `CheckoutCreate`, `DraftOrderCreate`, `OrderCreate`, `OrderLinesCreate` mutations to support same variant in multiple lines - #10095 by @SzymJ
- Add `VoucherFilter.ids` filter - #10157 by @Jakubkuc
- Add API to display shippable countries for a channel - #10111 by @korycins
- Improve filters' descriptions - #10240 by @dekoza
- Add query for transaction item and extend transaction item type with order (#10154) (b19423a86)

### Plugins

- Add a new method to plugin manager: `get_taxes_for_checkout`, `get_taxes_for_order` - #9526 by @fowczarek, @mateuszgrzyb, @stnatic
- Allow promoting customer users to staff (#10115) (2d56af4e3)
- Allow values of different attributes to share the same slug (#10138) (834d9500b)
- Fix payment status for orders with total 0 (#10147) (ec2c9a820)
- Fix failed event delivery request headers (#10108) (d1b652115)
- Fix create_fake_user ID generation (#10186) (86e2c69a9)
- Fix returning values in JSONString scalar (#10124) (248d2b604)
- Fix problem with updating draft order with active Avalara (#10183) (af270b8c9)
- Make API not strip query params from redirect URL (#10116) (75176e568)
- Update method for setting filter descriptions (#10240) (65643ec7c)
- Add expires option to CELERY_BEAT_SCHEDULE (#10205) (c6c5e46bd)
- Recalculate order prices on marking as paid mutations (#10260) (4e45b83e7)
- Fix triggering `ORDER_CANCELED` event at the end of transaction (#10242) (d9eecb2ca)
- Fix post-migrate called for each app module (#10252) (60205eb56)
- Only handle known URLs (disable appending slash to URLs automatically) - #10290 by @patrys

### Other changes

- Add synchronous tax calculation via webhooks - #9526 by @fowczarek, @mateuszgrzyb, @stnatic
- Allow values of different attributes to share the same slug - #10138 by @IKarbowiak
- Add query for transaction item and extend transaction item type with order - #10154 by @IKarbowiak
- Populate the initial database with default warehouse, channel, category, and product type - #10244 by @jakubkuc
- Fix inconsistent beat scheduling and compatibility with DB scheduler - #10185 by @NyanKiyoshi<br/>
  This fixes the following bugs:
  - `tick()` could decide to never schedule anything else than `send-sale-toggle-notifications` if `send-sale-toggle-notifications` doesn't return `is_due = False` (stuck forever until beat restart or a `is_due = True`)
  - `tick()` was sometimes scheduling other schedulers such as observability to be run every 5m instead of every 20s
  - `is_due()` from `send-sale-toggle-notifications` was being invoked every 5s on django-celery-beat instead of every 60s
  - `send-sale-toggle-notifications` would crash on django-celery-beat with `Cannot convert schedule type <saleor.core.schedules.sale_webhook_schedule object at 0x7fabfdaacb20> to model`
    Usage:
  - Database backend: `celery --app saleor.celeryconf:app beat --scheduler saleor.schedulers.schedulers.DatabaseScheduler`
  - Shelve backend: `celery --app saleor.celeryconf:app beat --scheduler saleor.schedulers.schedulers.PersistentScheduler`
- Fix problem with updating draft order with active Avalara - #10183 by @IKarbowiak
- Fix stock validation and allocation for order with local collection point - #10218 by @IKarbowiak
- Fix stock allocation for order with global collection point - #10225 by @IKarbowiak
- Fix assigning an email address that does not belong to an existing user to draft order (#10320) (97129cf0c)
- Fix gift cards automatic fulfillment (#10325) (6a528259e)

# 3.5.4 [Unreleased]

- Fix ORM crash when generating hundreds of search vector in SQL - #10261 by @NyanKiyoshi
- Fix "stack depth limit exceeded" crash when generating thousands of search vector in SQL - #10279 by @NyanKiyoshi

# 3.5.3 [Released]

- Use custom search vector in order search - #10247 by @fowczarek
- Optimize filtering attributes by dates - #10199 by @tomaszszymanski129

# 3.5.2 [Released]

- Fix stock allocation for order with global collection point - #10225 by @IKarbowiak
- Fix stock validation and allocation for order with local collection point - #10218 @IKarbowiak
- Fix returning GraphQL IDs in the `SALE_TOGGLE` webhook - #10227 by @IKarbowiak

# 3.5.1 [Released]

- Fix inconsistent beat scheduling and compatibility with db scheduler - #10185 by @NyanKiyoshi<br/>
  This fixes the following bugs:

  - `tick()` could decide to never schedule anything else than `send-sale-toggle-notifications` if `send-sale-toggle-notifications` doesn't return `is_due = False` (stuck forever until beat restart or a `is_due = True`)
  - `tick()` was sometimes scheduling other schedulers such as observability to be ran every 5m instead of every 20s
  - `is_due()` from `send-sale-toggle-notifications` was being invoked every 5s on django-celery-beat instead of every 60s
  - `send-sale-toggle-notifications` would crash on django-celery-beat with `Cannot convert schedule type <saleor.core.schedules.sale_webhook_schedule object at 0x7fabfdaacb20> to model`

  Usage:

  - Database backend: `celery --app saleor.celeryconf:app beat --scheduler saleor.schedulers.schedulers.DatabaseScheduler`
  - Shelve backend: `celery --app saleor.celeryconf:app beat --scheduler saleor.schedulers.schedulers.PersistentScheduler`

- Fix problem with updating draft order with active avalara - #10183 by @IKarbowiak
- Fix stock validation and allocation for order with local collection point - #10218 by @IKarbowiak
- Fix stock allocation for order with global collection point - #10225 by @IKarbowiak

# 3.5.0

### GraphQL API

- Allow skipping address validation for checkout mutations (#10084) (7de33b145)
- Add `OrderFilter.numbers` filter - #9967 by @SzymJ
- Expose manifest in the `App` type (#10055) (f0f944066)
- Deprecate `configurationUrl` and `dataPrivacy` fields in apps (#10046) (68bd7c8a2)
- Fix `ProductVariant.created` resolver (#10072) (6c77053a9)
- Add `schemaVersion` field to `Shop` type. #11275 by @zedzior

### Saleor Apps

- Add webhooks `PAGE_TYPE_CREATED`, `PAGE_TYPE_UPDATED` and `PAGE_TYPE_DELETED` - #9859 by @SzymJ
- Add webhooks `ADDRESS_CREATED`, `ADDRESS_UPDATED` and `ADDRESS_DELETED` - #9860 by @SzymJ
- Add webhooks `STAFF_CREATED`, `STAFF_UPDATED` and `STAFF_DELETED` - #9949 by @SzymJ
- Add webhooks `ATTRIBUTE_CREATED`, `ATTRIBUTE_UPDATED` and `ATTRIBUTE_DELETED` - #9991 by @SzymJ
- Add webhooks `ATTRIBUTE_VALUE_CREATED`, `ATTRIBUTE_VALUE_UPDATED` and `ATTRIBUTE_VALUE_DELETED` - #10035 by @SzymJ
- Add webhook `CUSTOMER_DELETED` - #10060 by @SzymJ
- Add webhook for starting and ending sales - #10110 by @IKarbowiak
- Fix returning errors in subscription webhooks payloads - #9905 by @SzymJ
- Build JWT signature when secret key is an empty string (#10139) (c47de896c)
- Use JWS to sign webhooks with secretKey instead of obscure signature (ac065cdce)
- Sign webhook payload using RS256 and private key used JWT infrastructure (#9977) (df7c7d4e8)
- Unquote secret access when calling SQS (#10076) (3ac9714b5)

### Performance

- Add payment transactions data loader (#9940) (799a9f1c9)
- Optimize 0139_fulfil_orderline_token_old_id_created_at migration (#9935) (63073a86b)

### Other changes

- Introduce plain text attribute - #9907 by @IKarbowiak
- Add `metadata` fields to `OrderLine` and `CheckoutLine` models - #10040 by @SzymJ
- Add full-text search for Orders (#9937) (61aa89f06)
- Stop auto-assigning default addresses to checkout - #9933 by @SzymJ
- Fix inaccurate tax calculations - #9799 by @IKarbowiak
- Fix incorrect default value used in `PaymentInput.storePaymentMethod` - #9943 by @korycins
- Improve checkout total base calculations - #10048 by @IKarbowiak
- Improve click & collect and stock allocation - #10043 by @IKarbowiak
- Fix product media reordering (#10118) (de8a1847f)
- Add custom SearchVector class (#10109) (bf74f5efb)
- Improve checkout total base calculations (527b67f9b)
- Fix invoice download URL in send-invoice email (#10014) (667837a09)
- Fix invalid undiscounted total on order line (22ccacb59)
- Fix Avalara for free shipping (#9973) (90c076e33)
- Fix Avalara when voucher with `apply_once_per_order` settings is used (#9959) (fad5cdf46)
- Use Saleor's custom UvicornWorker to avoid lifespan warnings (#9915) (9090814b9)
- Add Azure blob storage support (#9866) (ceee97e83)

# 3.4.0

### Breaking changes

- Hide private metadata in notification payloads - #9849 by @maarcingebala
  - From now on, the `private_metadata` field in `NOTIFY_USER` webhook payload is deprecated and it will return an empty dictionary. This change also affects `AdminEmailPlugin`, `UserEmailPlugin`, and `SendgridEmailPlugin`.

### Other changes

#### GraphQL API

- Add new fields to `Order` type to show authorize/charge status #9795
  - Add new fields to Order type:
    - `totalAuthorized`
    - `totalCharged`
    - `authorizeStatus`
    - `chargeStatus`
  - Add filters to `Order`:
    - `authorizeStatus`
    - `chargeStatus`
- Add mutations for managing a payment transaction attached to order/checkout. - #9564 by @korycins
  - add fields:
    - `order.transactions`
    - `checkout.transactions`
  - add mutations:
    - `transactionCreate`
    - `transactionUpdate`
    - `transactionRequestAction`
  - add new webhook event:
    - `TRANSACTION_ACTION_REQUEST`
- Unify checkout's ID fields. - #9862 by @korycins
  - Deprecate `checkoutID` and `token` in all Checkout's mutations. Use `id` instead.
  - Deprecate `token` in `checkout` query. Use `id` instead.
- Add `unitPrice`, `undiscountedUnitPrice`, `undiscountedTotalPrice` fields to `CheckoutLine` type - #9821 by @fowczarek
- Fix invalid `ADDED_PRODUCTS` event parameter for `OrderLinesCreate` mutation - #9653 by @IKarbowiak
- Update sorting field descriptions - add info where channel slug is required (#9695) (391743098)
- Fix using enum values in permission descriptions (#9697) (dbb783e1f)
- Change gateway validation in `checkoutPaymentCreate` mutation (#9530) (cf1d49bdc)
- Fix invalid `ADDED_PRODUCTS` event parameter for `OrderLinesCreate` mutation (#9653) (a0d8aa8f1)
- Fix resolver for `Product.created` field (#9737) (0af00cb70)
- Allow fetching by id all order data for new orders (#9728) (71c19c951)
- Provide a reference for the rich text format (#9744) (f2207c408)
- Improve event schema field descriptions - #9880 by @patrys

#### Saleor Apps

- Add menu webhooks: `MENU_CREATED`, `MENU_UPDATED`, `MENU_DELETED`, `MENU_ITEM_CREATED`, `MENU_ITEM_UPDATED`, `MENU_ITEM_DELETED` - #9651 by @SzymJ
- Add voucher webhooks: `VOUCHER_CREATED`, `VOUCHER_UPDATED`, `VOUCHER_DELETED` - #9657 by @SzymJ
- Add app webhooks: `APP_INSTALLED`, `APP_UPDATED`, `APP_DELETED`, `APP_STATUS_CHANGED` - #9698 by @SzymJ
- Add warehouse webhoks: `WAREHOUSE_CREATED`, `WAREHOUSE_UPDATED`, `WAREHOUSE_DELETED` - #9746 by @SzymJ
- Expose order alongside fulfillment in fulfillment-based subscriptions used by webhooks (#9847)
- Fix webhooks payload not having field for `is_published` (#9800) (723f93c50)
- Add support for `ORDER_*` mounting points for Apps (#9694) (cc728ef7e)
- Add missing shipping method data in order and checkout events payloads. (#9692) (dabd1a221)
- Use the human-readable order number in notification payloads (#9863) (f10c5fd5f)

#### Models

- Migrate order discount id from int to UUID - #9729 by @IKarbowiak
  - Changed the order discount `id` from `int` to `UUID`, the old ids still can be used
    for old order discounts.
- Migrate order line id from int to UUID - #9637 by @IKarbowiak
  - Changed the order line `id` from `int` to `UUID`, the old ids still can be used
    for old order lines.
- Migrate checkout line id from int to UUID - #9675 by @IKarbowiak
  - Changed the checkout line `id` from `int` to `UUID`, the old ids still can be used
    for old checkout lines.

#### Performance

- Fix memory consumption of `delete_event_payloads_task` (#9806) (2823edc68)
- Add webhook events dataloader (#9790) (e88eef35e)
- Add dataloader for fulfillment warehouse resolver (#9740) (9d14fadb2)
- Fix order type resolvers performance (#9723) (13b5a95e7)
- Improve warehouse filtering performance (#9622) (a1a7a223b)
- Add dataloader for fulfillment lines (#9707) (68fb4bf4a)

#### Other

- Observability reporter - #9803 by @przlada
- Update sample products set - #9796 by @mirekm
- Fix for sending incorrect prices to Avatax - #9633 by @korycins
- Fix tax-included flag sending to Avatax - #9820
- Fix AttributeError: 'Options' object has no attribute 'Model' in `search_tasks.py` - #9824
- Fix Braintree merchant accounts mismatch error - #9778
- Stricter signatures for resolvers and mutations - #9649

# 3.3.1

- Drop manual calls to emit post_migrate in migrations (#9647) (b32308802)
- Fix search indexing of empty variants (#9640) (31833a717)

# 3.3.0

### Breaking changes

- PREVIEW_FEATURE: replace error code `NOT_FOUND` with `CHECKOUT_NOT_FOUND` for mutation `OrderCreateFromCheckout` - #9569 by @korycins

### Other changes

- Fix filtering product attributes by date range - #9543 by @IKarbowiak
- Fix for raising Permission Denied when anonymous user calls `checkout.customer` field - #9573 by @korycins
- Use fulltext search for products (#9344) (4b6f25964) by @patrys
- Precise timestamps for publication dates - #9581 by @IKarbowiak
  - Change `publicationDate` fields to `publishedAt` date time fields.
    - Types and inputs where `publicationDate` is deprecated and `publishedAt` field should be used instead:
      - `Product`
      - `ProductChannelListing`
      - `CollectionChannelListing`
      - `Page`
      - `PublishableChannelListingInput`
      - `ProductChannelListingAddInput`
      - `PageCreateInput`
      - `PageInput`
  - Change `availableForPurchaseDate` fields to `availableForPurchaseAt` date time field.
    - Deprecate `Product.availableForPurchase` field, the `Product.availableForPurchaseAt` should be used instead.
    - Deprecate `ProductChannelListing.availableForPurchase` field, the `ProductChannelListing.availableForPurchaseAt` should be used instead.
  - Deprecate `publicationDate` on `CollectionInput` and `CollectionCreateInput`.
  - Deprecate `PUBLICATION_DATE` in `CollectionSortField`, the `PUBLISHED_AT` should be used instead.
  - Deprecate `PUBLICATION_DATE` in `PageSortField`, the `PUBLISHED_AT` should be used instead.
  - Add a new column `published at` to export products. The new field should be used instead of `publication_date`.
- Add an alternative API for fetching metadata - #9231 by @patrys
- New webhook events related to gift card changes (#9588) (52adcd10d) by @SzymJ
- New webhook events for changes related to channels (#9570) (e5d78c63e) by @SzymJ
- Tighten the schema types for output fields (#9605) (81418cb4c) by @patrys
- Include permissions in schema descriptions of protected fields (#9428) (f0a988e79) by @maarcingebala
- Update address database (#9585) (1f5e84e4a) by @patrys
- Handle pagination with invalid cursor that is valid base64 (#9521) (3c12a1e95) by @jakubkuc
- Handle all Braintree errors (#9503) (20f21c34a) by @L3str4nge
- Fix `recalculate_order` dismissing weight unit (#9527) (9aea31774)
- Fix filtering product attributes by date range - #9543 by @IKarbowiak
- Fix for raising Permission Denied when anonymous user calls `checkout.customer` field - #9573 by @korycins
- Optimize stock warehouse resolver performance (955489bff) by @tomaszszymanski129
- Improve shipping zone filters performance (#9540) (7841ec536) by @tomaszszymanski129

# 3.2.0

### Breaking changes

- Convert IDs from DB to GraphQL format in all notification payloads (email plugins and the `NOTIFY` webhook)- #9388 by @L3str4nge
- Migrate order id from int to UUID - #9324 by @IKarbowiak
  - Changed the order `id` changed from `int` to `UUID`, the old ids still can be used
    for old orders.
  - Deprecated the `order.token` field, the `order.id` should be used instead.
  - Deprecated the `token` field in order payload, the `id` field should be used
    instead.
- Enable JWT expiration by default - #9483 by @maarcingebala

### Other changes

#### Saleor Apps

- Introduce custom prices - #9393 by @IKarbowiak
  - Add `HANDLE_CHECKOUTS` permission (only for apps)
- Add subscription webhooks (#9394) @jakubkuc
- Add `language_code` field to webhook payload for `Order`, `Checkout` and `Customer` - #9433 by @rafalp
- Refactor app tokens - #9438 by @IKarbowiak
  - Store app tokens hashes instead of plain text.
- Add category webhook events - #9490 by @SzymJ
- Fix access to own resources by App - #9425 by @korycins
- Add `handle_checkouts` permission - #9402 by @korycins
- Return `user_email` or order user's email in order payload `user_email` field (#9419) (c2d248655)
- Mutation `CategoryBulkDelete` now trigger `category_delete` event - #9533 by @SzymJ
- Add webhooks `SHIPPING_PRICE_CREATED`, `SHIPPING_PRICE_UPDATED`, `SHIPPING_PRICE_DELETED`, `SHIPPING_ZONE_CREATED`, `SHIPPING_ZONE_UPDATED`, `SHIPPING_ZONE_DELETED` - #9522 by @SzymJ

#### Plugins

- Add OpenID Connect Plugin - #9406 by @korycins
- Allow plugins to create their custom error code - #9300 by @LeOndaz

#### Other

- Use full-text search for products search API - #9344 by @patrys

- Include required permission in mutations' descriptions - #9363 by @maarcingebala
- Make GraphQL list items non-nullable - #9391 by @maarcingebala
- Port a better schema printer from GraphQL Core 3.x - #9389 by @patrys
- Fix failing `checkoutCustomerAttach` mutation - #9401 by @IKarbowiak
- Add new mutation `orderCreateFromCheckout` - #9343 by @korycins
- Assign missing user to context - #9520 by @korycins
- Add default ordering to order discounts - #9517 by @fowczarek
- Raise formatted error when trying to assign assigned media to variant - #9496 by @L3str4nge
- Update `orderNumber` field in `OrderEvent` type - #9447 by @IKarbowiak
- Do not create `AttributeValues` when values are not provided - #9446 @IKarbowiak
- Add response status code to event delivery attempt - #9456 by @przlada
- Don't rely on counting objects when reindexing - #9442 by @patrys
- Allow filtering attribute values by ids - #9399 by @IKarbowiak
- Fix errors handling for `orderFulfillApprove` mutation - #9491 by @SzymJ
- Fix shipping methods caching - #9472 by @tomaszszymanski129
- Fix payment flow - #9504 by @IKarbowiak
- Fix etting external methods did not throw an error when that method didn't exist - #9498 by @SethThoburn
- Reduce placeholder image size - #9484 by @jbergstroem
- Improve menus filtering performance - #9539 by @tomaszszymanski129
- Remove EventDeliveries without webhooks and make webhook field non-nullable - #9507 by @jakubkuc
- Improve discount filters performance - #9541 by @tomaszszymanski129
- Change webhooks to be called on commit in atomic transactions - #9532 by @jakubkuc
- Drop distinct and icontains in favor of ilike in apps filtering - #9534 by @tomaszszymanski129
- Refactor csv filters to improve performance - #9535 by @tomaszszymanski129
- Improve attributes filters performance - #9542 by @tomaszszymanski129
- Rename models fields from created to created_at - #9537 by @IKarbowiak

# 3.1.10

- Migration dependencies fix - #9590 by @SzymJ

# 3.1.9

- Use ordering by PK in `queryset_in_batches` (#9493) (4e49c52d2)

# 3.1.8

- Fix shipping methods caching (#9472) (0361f40)
- Fix logging of excessive logger informations (#9441) (d1c5d26)

# 3.1.7

- Handle `ValidationError` in metadata mutations (#9380) (75deaf6ea)
- Fix order and checkout payload serializers (#9369) (8219b6e9b)
- Fix filtering products ordered by collection (#9285) (57aed02a2)
- Cast `shipping_method_id` to int (#9364) (8d0584710)
- Catch "update_fields did not affect any rows" errors and return response with message (#9225) (29c7644fc)
- Fix "str object has no attribute input type" error (#9345) (34c64b5ee)
- Fix `graphene-django` middleware imports (#9360) (2af1cc55d)
- Fix preorders to update stock `quantity_allocated` (#9308) (8cf83df81)
- Do not drop attribute value files when value is deleted (#9320) (57b2888bf)
- Always cast database ID to int in data loader (#9340) (dbc5ec3e3)
- Fix removing references when user removes the referenced object (#9162) (68b33d95a)
- Pass correct list of order lines to `order_added_products_event` (#9286) (db3550f64)
- Fix flaky order payload serializer test (#9387) (d73bd6f9d)

# 3.1.6

- Fix unhandled GraphQL errors after removing `graphene-django` (#9398) (4090e6f2a)

# 3.1.5

- Fix checkout payload (#9333) (61b928e33)
- Revert "3.1 Add checking if given attributes are variant attributes in ProductVariantCreate mutation (#9134)" (#9334) (dfee09db3)

# 3.1.4

- Add `CREATED_AT` and `LAST_MODIFIED_AT` sorting to some GraphQL fields - #9245 by @rafalp
  - Added `LAST_MODIFIED_AT` sort option to `ExportFileSortingInput`
  - Added `CREATED_AT` and `LAST_MODIFIED_AT` sort options to `OrderSortingInput` type
  - Added `LAST_MODIFIED_AT` and `PUBLISHED_AT` sort options to `ProductOrder` type
  - Added `CREATED_AT` and `LAST_MODIFIED_AT` sort options to `SaleSortingInput` type
  - Added `CREATED_AT` and `LAST_MODIFIED_AT` sort options to `UserSortingInput` type
  - Added `ProductVariantSortingInput` type with `LAST_MODIFIED_AT` sort option
  - Deprecated `UPDATED_AT` sort option on `ExportFileSortingInput`
  - Deprecated `LAST_MODIFIED` and `PUBLICATION_DATE` sort options on `ProductOrder` type
  - Deprecated `CREATION_DATE` sort option on `OrderSortingInput` type
- Fix sending empty emails (#9317) (3e8503d8a)
- Add checking if given attributes are variant attributes in ProductVariantCreate mutation (#9134) (409ca7d23)
- Add command to update search indexes (#9315) (fdd81bbfe)
- Upgrade required Node and NPM versions used by release-it tool (#9293) (3f96a9c30)
- Update link to community pages (#9291) (2d96f5c60)
- General cleanup (#9282) (78f59c6a3)
- Fix `countries` resolver performance (#9318) (dc58ef2c4)
- Fix multiple refunds in NP Atobarai - #9222
- Fix dataloaders, filter out productmedia to be removed (#9299) (825ec3cad)
- Fix migration issue between 3.0 and main (#9323) (fec80cd63)
- Drop wishlist models (#9313) (7c9576925)

# 3.1.3

- Add command to update search indexes (#9315) (6be8461c0)
- Fix countries resolver performance (#9318) (e177f3957)

# 3.1.2

### Breaking changes

- Require `MANAGE_ORDERS` permission in `User.orders` query (#9128) (521dfd639)
  - only staff with `manage orders` and can fetch customer orders
  - the customer can fetch his own orders, except drafts

### Other changes

- Fix failing `on_failure` export tasks method (#9160) (efab6db9d)
- Fix mutations breaks on partially invalid IDs (#9227) (e3b6df2eb)
- Fix voucher migrations (#9249) (3c565ba0c)
- List the missing permissions where possible (#9250) (f8df1aa0d)
- Invalidate stocks dataloader (#9188) (e2366a5e6)
- Override `graphene.JSONString` to have more meaningful message in error message (#9171) (2a0c5a71a)
- Small schema fixes (#9224) (932e64808)
- Support Braintree subaccounts (#9191) (035bf705c)
- Split checkout mutations into separate files (#9266) (1d37b0aa3)

# 3.1.1

- Drop product channel listings when removing last available variant (#9232) (b92d3b686)
- Handle product media deletion in a Celery task (#9187) (2b10fc236)
- Filter Customer/Order/Sale/Product/ProductVariant by datetime of last modification (#9137) (55a845c7b)
- Add support for hiding plugins (#9219) (bc9405307)
- Fix missing update of payment methods when using stored payment method (#9158) (ee4bf520b)
- Fix invalid paths in VCR cassettes (#9236) (f6c268d2e)
- Fix Razorpay comment to be inline with code (#9238) (de417af24)
- Remove `graphene-federation` dependency (#9184) (dd43364f7)

# 3.1.0

### Breaking changes

#### Plugins

- Don't run plugins when calculating checkout's total price for available shipping methods resolution - #9121 by @rafalp
  - Use either net or gross price depending on store configuration.

### Other changes

#### Saleor Apps

- Add API for webhook payloads and deliveries - #8227 by @jakubkuc
- Extend app by `AppExtension` - #7701 by @korycins
- Add webhooks for stock changes: `PRODUCT_VARIANT_OUT_OF_STOCK` and `PRODUCT_VARIANT_BACK_IN_STOCK` - #7590 by @mstrumeck
- Add `COLLECTION_CREATED`, `COLLECTION_UPDATED`, `COLLECTION_DELETED` events and webhooks - #8974 by @rafalp
- Add draft orders webhooks by @jakubkuc
- Add support for providing shipping methods by Saleor Apps - #7975 by @bogdal:
  - Add `SHIPPING_LIST_METHODS_FOR_CHECKOUT` sync webhook
- Add sales webhooks - #8157 @kuchichan
- Allow fetching unpublished pages by apps with manage pages permission - #9181 by @IKarbowiak

#### Metadata

- Add ability to use metadata mutations with tokens as an identifier for orders and checkouts - #8426 by @IKarbowiak

#### Attributes

- Introduce swatch attributes - #7261 by @IKarbowiak
- Add `variant_selection` to `ProductAttributeAssign` operations - #8235 by @kuchichan
- Refactor attributes validation - #8905 by @IKarbowiak
  - in create mutations: require all required attributes
  - in update mutations: do not require providing any attributes; when any attribute is given, validate provided values.

#### Other features and changes

- Add gift cards - #7827 by @IKarbowiak, @tomaszszymanski129
- Add Click & Collect - #7673 by @kuchichan
- Add fulfillment confirmation - #7675 by @tomaszszymanski129
- Make SKU an optional field on `ProductVariant` - #7633 by @rafalp
- Possibility to pass metadata in input of `checkoutPaymentCreate` - #8076 by @mateuszgrzyb
- Add `ExternalNotificationTrigger` mutation - #7821 by @mstrumeck
- Extend `accountRegister` mutation to consume first & last name - #8184 by @piotrgrundas
- Introduce sales/vouchers per product variant - #8064 by @kuchichan
- Batch loads in queries for Apollo Federation - #8273 by @rafalp
- Reserve stocks for checkouts - #7589 by @rafalp
- Add query complexity limit to GraphQL API - #8526 by @rafalp
- Add `quantity_limit_per_customer` field to ProductVariant #8405 by @kuchichan
- Make collections names non-unique - #8986 by @rafalp
- Add validation of unavailable products in the checkout. Mutations: `CheckoutShippingMethodUpdate`,
  `CheckoutAddPromoCode`, `CheckoutPaymentCreate` will raise a ValidationError when product in the checkout is
  unavailable - #8978 by @IKarbowiak
- Add `withChoices` flag for Attribute type - #7733 by @dexon44
- Update required permissions for attribute options - #9204 by @IKarbowiak
  - Product attribute options can be fetched by requestors with manage product types and attributes permission.
  - Page attribute options can be fetched by requestors with manage page types and attributes permission.
- Deprecate interface field `PaymentData.reuse_source` - #7988 by @mateuszgrzyb
- Deprecate `setup_future_usage` from `checkoutComplete.paymentData` input - will be removed in Saleor 4.0 - #7994 by @mateuszgrzyb
- Fix shipping address issue in `availableCollectionPoints` resolver for checkout - #8143 by @kuchichan
- Fix cursor-based pagination in products search - #8011 by @rafalp
- Fix crash when querying external shipping methods `translation` field - #8971 by @rafalp
- Fix crash when too long translation strings were passed to `translate` mutations - #8942 by @rafalp
- Raise ValidationError in `CheckoutAddPromoCode`, `CheckoutPaymentCreate` when product in the checkout is
  unavailable - #8978 by @IKarbowiak
- Remove `graphene-django` dependency - #9170 by @rafalp
- Fix disabled warehouses appearing as valid click and collect points when checkout contains only preorders - #9052 by @rafalp
- Fix failing `on_failure` export tasks method - #9160 by @IKarbowiak

# 3.0.0

### Breaking changes

#### Behavior

- Add multichannel - #6242 by @fowczarek @d-wysocki
- Add email interface as a plugin - #6301 by @korycins
- Add unconfirmed order editing - #6829 by @tomaszszymanski129
  - Removed mutations for draft order lines manipulation: `draftOrderLinesCreate`, `draftOrderLineDelete`, `draftOrderLineUpdate`
  - Added instead: `orderLinesCreate`, `orderLineDelete`, `orderLineUpdate` mutations instead.
  - Order events enums `DRAFT_ADDED_PRODUCTS` and `DRAFT_REMOVED_PRODUCTS` are now `ADDED_PRODUCTS` and `REMOVED_PRODUCTS`
- Remove resolving users location from GeoIP; drop `PaymentInput.billingAddress` input field - #6784 by @maarcingebala
- Always create new checkout in `checkoutCreate` mutation - #7318 by @IKarbowiak
  - deprecate `created` return field on `checkoutCreate` mutation
- Return empty values list for attribute without choices - #7394 by @fowczarek
  - `values` for attributes without choices from now are empty list.
  - attributes with choices - `DROPDOWN` and `MULTISELECT`
  - attributes without choices - `FILE`, `REFERENCE`, `NUMERIC` and `RICH_TEXT`
- Unify checkout identifier in checkout mutations and queries - #7511 by @IKarbowiak
- Propagate sale and voucher discounts over specific lines - #8793 by @korycins
  - Use a new interface for response received from plugins/pluginManager. Methods `calculate_checkout_line_unit_price`
    and `calculate_checkout_line_total` returns `TaxedPricesData` instead of `TaxedMoney`.
- Attach sale discount info to the line when adding variant to order - #8821 by @IKarbowiak
  - Use a new interface for the response received from plugins/pluginManager.
    Methods `calculate_order_line_unit` and `calculate_order_line_total` returns
    `OrderTaxedPricesData` instead of `TaxedMoney`.
  - Rename checkout interfaces: `CheckoutTaxedPricesData` instead of `TaxedPricesData`
    and `CheckoutPricesData` instead of `PricesData`
- Sign JWT tokens with RS256 instead of HS256 - #7990 by @korycins
- Add support for filtering available shipping methods by Saleor Apps - #8399 by @kczan, @stnatic
  - Introduce `ShippingMethodData` interface as a root object type for ShippingMethod object
- Limit number of user addresses - #9173 by @IKarbowiak

#### GraphQL Schema

- Drop deprecated meta mutations - #6422 by @maarcingebala
- Drop deprecated service accounts and webhooks API - #6431 by @maarcingebala
- Drop deprecated fields from the `ProductVariant` type: `quantity`, `quantityAllocated`, `stockQuantity`, `isAvailable` - #6436 by @maarcingebala
- Drop authorization keys API - #6631 by @maarcingebala
- Drop `type` field from `AttributeValue` type - #6710 by @IKarbowiak
- Drop deprecated `taxRate` field from `ProductType` - #6795 by @d-wysocki
- Drop deprecated queries and mutations - #7199 by @IKarbowiak
  - drop `url` field from `Category` type
  - drop `url` field from `Category` type
  - drop `url` field from `Product` type
  - drop `localized` fild from `Money` type
  - drop `permissions` field from `User` type
  - drop `navigation` field from `Shop` type
  - drop `isActive` from `AppInput`
  - drop `value` from `AttributeInput`
  - drop `customerId` from `checkoutCustomerAttach`
  - drop `stockAvailability` argument from `products` query
  - drop `created` and `status` arguments from `orders` query
  - drop `created` argument from `draftOrders` query
  - drop `productType` from `ProductFilter`
  - deprecate specific error fields `<TypeName>Errors`, typed `errors` fields and remove deprecation
- Drop top-level `checkoutLine` query from the schema with related resolver, use `checkout` query instead - #7623 by @dexon44
- Change error class in `CollectionBulkDelete` to `CollectionErrors` - #7061 by @d-wysocki
- Make quantity field on `StockInput` required - #7082 by @IKarbowiak
- Add description to shipping method - #7116 by @IKarbowiak
  - `ShippingMethod` was extended with `description` field.
  - `ShippingPriceInput` was extended with `description` field
  - Extended `shippingPriceUpdate`, `shippingPriceCreate` mutation to add/edit description
  - Input field in `shippingPriceTranslate` changed to `ShippingPriceTranslationInput`
- Split `ShippingMethod` into `ShippingMethod` and `ShippingMethodType` (#8399):
  - `ShippingMethod` is used to represent methods offered for checkouts and orders
  - `ShippingMethodType` is used to manage shipping method configurations in Saleor
  - Deprecate `availableShippingMethods` on `Order` and `Checkout`. Use `shippingMethods` and refer to the `active` field instead

#### Saleor Apps

- Drop `CHECKOUT_QUANTITY_CHANGED` webhook - #6797 by @d-wysocki
- Change the payload of the order webhook to handle discounts list - #6874 by @korycins:
  - added fields: `Order.discounts`, `OrderLine.unit_discount_amount`, `OrderLine.unit_discount_type`, `OrderLine.unit_discount_reason`,
  - removed fields: `Order.discount_amount`, `Order.discount_name`, `Order.translated_discount_name`
- Remove triggering a webhook event `PRODUCT_UPDATED` when calling `ProductVariantCreate` mutation. Use `PRODUCT_VARIANT_CREATED` instead - #6963 by @piotrgrundas
- Make `order` property of invoice webhook payload contain order instead of order lines - #7081 by @pdblaszczyk
  - Affected webhook events: `INVOICE_REQUESTED`, `INVOICE_SENT`, `INVOICE_DELETED`
- Added `CHECKOUT_FILTER_SHIPPING_METHODS`, `ORDER_FILTER_SHIPPING_METHODS` sync webhooks - #8399 by @kczan, @stnatic

#### Plugins

- Drop `apply_taxes_to_shipping_price_range` plugin hook - #6746 by @maarcingebala
- Refactor listing payment gateways - #7050 by @maarcingebala:
  - Breaking changes in plugin methods: removed `get_payment_gateway` and `get_payment_gateway_for_checkout`; instead `get_payment_gateways` was added.
- Improve checkout performance - introduce `CheckoutInfo` data class - #6958 by @IKarbowiak;
  - Introduced changes in plugin methods definitions in the following methods, the `checkout` parameter changed to `checkout_info`:
    - `calculate_checkout_total`
    - `calculate_checkout_subtotal`
    - `calculate_checkout_shipping`
    - `get_checkout_shipping_tax_rate`
    - `calculate_checkout_line_total`
    - `calculate_checkout_line_unit_price`
    - `get_checkout_line_tax_rate`
    - `preprocess_order_creation`
  - `preprocess_order_creation` was extend with `lines_info` parameter
- Fix Avalara caching - #7036 by @fowczarek:
  - Introduced changes in plugin methods definitions:
    - `calculate_checkout_line_total` was extended with `lines` parameter
    - `calculate_checkout_line_unit_price` was extended with `lines` parameter
    - `get_checkout_line_tax_rate` was extended with `lines` parameter
  - To get proper taxes we should always send the whole checkout to Avalara.
- Extend plugins manager to configure plugins for each plugins - #7198 by @korycins:
  - Introduce changes in API:
    - `paymentInitialize` - add `channel` parameter. Optional when only one channel exists.
    - `pluginUpdate` - add `channel` parameter.
    - `availablePaymentGateways` - add `channel` parameter.
    - `storedPaymentSources` - add `channel` parameter.
    - `requestPasswordReset` - add `channel` parameter.
    - `requestEmailChange` - add `channel` parameter.
    - `confirmEmailChange` - add `channel` parameter.
    - `accountRequestDeletion` - add `channel` parameter.
    - change structure of type `Plugin`:
      - add `globalConfiguration` field for storing configuration when a plugin is globally configured
      - add `channelConfigurations` field for storing plugin configuration for each channel
      - removed `configuration` field, use `globalConfiguration` and `channelConfigurations` instead
    - change structure of input `PluginFilterInput`:
      - add `statusInChannels` field
      - add `type` field
      - removed `active` field. Use `statusInChannels` instead
  - Change plugin webhook endpoint - #7332 by @korycins.
    - Use /plugins/channel/<channel_slug>/<plugin_id> for plugins with channel configuration
    - Use /plugins/global/<plugin_id> for plugins with global configuration
    - Remove /plugin/<plugin_id> endpoint
- Fix doubling price in checkout for products without tax - #7056 by @IKarbowiak:
  - Introduce changes in plugins method:
    - `calculate_checkout_subtotal` has been dropped from plugins;
    - for correct subtotal calculation, `calculate_checkout_line_total` must be set (manager method for calculating checkout subtotal uses `calculate_checkout_line_total` method)
- Deprecated Stripe plugin - will be removed in Saleor 4.0
  - rename `StripeGatewayPlugin` to `DeprecatedStripeGatewayPlugin`.
  - introduce new `StripeGatewayPlugin` plugin.

### Other changes

#### Features

- Migrate from Draft.js to Editor.js format - #6430, #6456 by @IKarbowiak
- Allow using `Bearer` as an authorization prefix - #6996 by @korycins
- Add product rating - #6284 by @korycins
- Add order confirmation - #6498 by @tomaszszymanski12
- Extend Vatlayer functionalities - #7101 by @korycins:
  - Allow users to enter a list of exceptions (country ISO codes) that will use the source country rather than the destination country for tax purposes.
  - Allow users to enter a list of countries for which no VAT will be added.
- Extend order with origin and original order values - #7326 by @IKarbowiak
- Allow impersonating user by an app/staff - #7754 by @korycins:
  - Add `customerId` to `checkoutCustomerAttach` mutation
  - Add new permission `IMPERSONATE_USER`
- Add possibility to apply a discount to order/order line with status `DRAFT` - #6930 by @korycins
- Implement database read replicas - #8516, #8751 by @fowczarek
- Propagate sale and voucher discounts over specific lines - #8793 by @korycins
  - The created order lines from checkout will now have fulfilled all undiscounted fields with a default price value
    (without any discounts).
  - Order line will now include a voucher discount (in the case when the voucher is for specific products or have a
    flag apply_once_per_order). In that case, `Order.discounts` will not have a relation to `OrderDiscount` object.
  - Webhook payload for `OrderLine` will now include two new fields, `sale_id` (graphql ID of applied sale) and
    `voucher_code` (code of the valid voucher applied to this line).
  - When any sale or voucher discount was applied, `line.discount_reason` will be fulfilled.
  - New interface for handling more data for prices: `PricesData` and `TaxedPricesData` used in checkout calculations
    and in plugins/pluginManager.
- Attach sale discount info to the line when adding variant to order - #8821 by @IKarbowiak
  - Rename checkout interfaces: `CheckoutTaxedPricesData` instead of `TaxedPricesData`
    and `CheckoutPricesData` instead of `PricesData`
  - New interface for handling more data for prices: `OrderTaxedPricesData` used in plugins/pluginManager.
- Add uploading video URLs to product gallery - #6838 by @GrzegorzDerdak
- Add generic `FileUpload` mutation - #6470 by @IKarbowiak

#### Metadata

- Allow passing metadata to `accountRegister` mutation - #7152 by @piotrgrundas
- Copy metadata fields when creating reissue - #7358 by @IKarbowiak
- Add metadata to shipping zones and shipping methods - #6340 by @maarcingebala
- Add metadata to menu and menu item - #6648 by @tomaszszymanski129
- Add metadata to warehouse - #6727 by @d-wysocki
- Added support for querying objects by metadata fields - #6683 by @LeOndaz, #7421 by @korycins
- Change metadata mutations to use token for order and checkout as an identifier - #8542 by @IKarbowiak
  - After changes, using the order `id` for changing order metadata is deprecated

#### Attributes

- Add rich text attribute input - #7059 by @piotrgrundas
- Support setting value for AttributeValue mutations - #7037 by @piotrgrundas
- Add boolean attributes - #7454 by @piotrgrundas
- Add date & date time attributes - #7500 by @piotrgrundas
- Add file attributes - #6568 by @IKarbowiak
- Add page reference attributes - #6624 by @IKarbowiak
- Add product reference attributes - #6711 by @IKarbowiak
- Add numeric attributes - #6790 by @IKarbowiak
- Add `withChoices` flag for Attribute type - #7733 by @CossackDex
- Return empty results when filtering by non-existing attribute - #7025 by @maarcingebala
- Add Page Types - #6261 by @IKarbowiak

#### Plugins

- Add interface for integrating the auth plugins - #6799 by @korycins
- Add Sendgrid plugin - #6793 by @korycins
- Trigger `checkout_updated` plugin method for checkout metadata mutations - #7392 by @maarcingebala

#### Saleor Apps

- Add synchronous payment webhooks - #7044 by @maarcingebala
- Add `CUSTOMER_UPDATED` webhook, add addresses field to customer `CUSTOMER_CREATED` webhook - #6898 by @piotrgrundas
- Add `PRODUCT_VARIANT_CREATED`, `PRODUCT_VARIANT_UPDATED`, `PRODUCT_VARIANT_DELETED` webhooks, fix attributes field for `PRODUCT_CREATED`, `PRODUCT_UPDATED` webhooks - #6963 by @piotrgrundas
- Trigger `PRODUCT_UPDATED` webhook for collections and categories mutations - #7051 by @d-wysocki
- Extend order webhook payload with fulfillment fields - #7364, #7347 by @korycins
  - fulfillments extended with:
    - `total_refund_amount`
    - `shipping_refund_amount`
    - `lines`
  - fulfillment lines extended with:
    - `total_price_net_amount`
    - `total_price_gross_amount`
    - `undiscounted_unit_price_net`
    - `undiscounted_unit_price_gross`
    - `unit_price_net`
- Extend order payload with undiscounted prices and add psp_reference to payment model - #7339 by @IKarbowiak
  - order payload extended with the following fields:
    - `undiscounted_total_net_amount`
    - `undiscounted_total_gross_amount`
    - `psp_reference` on `payment`
  - order lines extended with:
    - `undiscounted_unit_price_net_amount`
    - `undiscounted_unit_price_gross_amount`
    - `undiscounted_total_price_net_amount`
    - `undiscounted_total_price_gross_amount`
- Add `product_id`, `product_variant_id`, `attribute_id` and `page_id` when it is possible for `AttributeValue` translations webhook - #7783 by @fowczarek
- Add draft orders webhooks - #8102 by @jakubkuc
- Add page webhooks: `PAGE_CREATED`, `PAGE_UPDATED` and `PAGE_DELETED` - #6787 by @d-wysocki
- Add `PRODUCT_DELETED` webhook - #6794 by @d-wysocki
- Add `page_type_id` in translations webhook - #7825 by @fowczarek
- Fix failing account mutations for app - #7569 by @IKarbowiak
- Add app support for events - #7622 by @IKarbowiak
- Fix creating translations with app - #6804 by @krzysztofwolski
- Change the `app` query to return info about the currently authenticated app - #6928 by @d-wysocki
- Mark `X-` headers as deprecated and add headers without prefix. All deprecated headers will be removed in Saleor 4.0 - #8179 by @L3str4nge
  - X-Saleor-Event -> Saleor-Event
  - X-Saleor-Domain -> Saleor-Domain
  - X-Saleor-Signature -> Saleor-Signature
  - X-Saleor-HMAC-SHA256 -> Saleor-HMAC-SHA256

#### Other changes

- Add query contains only schema validation - #6827 by @fowczarek
- Add introspection caching - #6871 by @fowczarek
- Fix Sentry reporting - #6902 by @fowczarek
- Deprecate API fields `Order.discount`, `Order.discountName`, `Order.translatedDiscountName` - #6874 by @korycins
- Fix argument validation in page resolver - #6960 by @fowczarek
- Drop `data` field from checkout line model - #6961 by @fowczarek
- Fix `totalCount` on connection resolver without `first` or `last` - #6975 by @fowczarek
- Fix variant resolver on `DigitalContent` - #6983 by @fowczarek
- Fix resolver by id and slug for product and product variant - #6985 by @d-wysocki
- Add optional support for reporting resource limits via a stub field in `shop` - #6967 by @NyanKiyoshi
- Update checkout quantity when checkout lines are deleted - #7002 by @IKarbowiak
- Fix available shipping methods - return also weight methods without weight limits - #7021 by @IKarbowiak
- Validate discount value for percentage vouchers and sales - #7033 by @d-wysocki
- Add field `languageCode` to types: `AccountInput`, `AccountRegisterInput`, `CheckoutCreateInput`, `CustomerInput`, `Order`, `User`. Add field `languageCodeEnum` to `Order` type. Add new mutation `CheckoutLanguageCodeUpdate`. Deprecate field `Order.languageCode`. - #6609 by @korycins
- Extend `Transaction` type with gateway response and `Payment` type with filter - #7062 by @IKarbowiak
- Fix invalid tax rates for lines - #7058 by @IKarbowiak
- Allow seeing unconfirmed orders - #7072 by @IKarbowiak
- Raise `GraphQLError` when too big integer value is provided - #7076 by @IKarbowiak
- Do not update draft order addresses when user is changing - #7088 by @IKarbowiak
- Recalculate draft order when product/variant was deleted - #7085 by @d-wysocki
- Added validation for `DraftOrderCreate` with negative quantity line - #7085 by @d-wysocki
- Remove HTML tags from product `description_plaintext` - #7094 by @d-wysocki
- Fix failing product tasks when instances are removed - #7092 by @IKarbowiak
- Update GraphQL endpoint to only match exactly `/graphql/` without trailing characters - #7117 by @IKarbowiak
- Introduce `traced_resolver` decorator instead of Graphene middleware - #7159 by @tomaszszymanski129
- Fix failing export when exporting attribute without values - #7131 by @IKarbowiak
- Fix incorrect payment data for Klarna - #7150 by @IKarbowiak
- Drop deleted images from storage - #7129 by @IKarbowiak
- Fix export with empty assignment values - #7214 by @IKarbowiak
- Change exported file name - #7222 by @IKarbowiak
- Fix core sorting on related fields - #7195 by @tomaszszymanski129
- Use GraphQL IDs instead of database IDs in export - #7240 by @IKarbowiak
- Fix draft order tax mismatch - #7226 by @IKarbowiak
  - Introduce `calculate_order_line_total` plugin method
- Update core logging for better Celery tasks handling - #7251 by @tomaszszymanski129
- Raise `ValidationError` when refund cannot be performed - #7260 by @IKarbowiak
- Fix customer addresses missing after customer creation - #7327 by @tomaszszymanski129
- Fix invoice generation - #7376 by @tomaszszymanski129
- Allow defining only one field in translations - #7363 by @IKarbowiak
- Allow filtering pages by ids - #7393 by @IKarbowiak
- Fix validate `min_spent` on vouchers to use net or gross value depends on `settings.display_gross_prices` - #7408 by @d-wysocki
- Fix invoice generation - #7376 by tomaszszymanski129
- Add hash to uploading images #7453 by @IKarbowiak
- Add file format validation for uploaded images - #7447 by @IKarbowiak
- Fix attaching params for address form errors - #7485 by @IKarbowiak
- Update draft order validation - #7253 by @IKarbowiak
  - Extend Order type with errors: [OrderError!]! field
  - Create tasks for deleting order lines by deleting products or variants
- Fix doubled checkout total price for one line and zero shipping price - #7532 by @IKarbowiak
- Deprecate nested objects in `TranslatableContent` types - #7522 by @IKarbowiak
- Modify order of auth middleware calls - #7572 by @tomaszszymanski129
- Drop assigning cheapest shipping method in checkout - #7767 by @maarcingebala
- Deprecate `query` argument in `sales` and `vouchers` queries - #7806 by @maarcingebala
- Allow translating objects by translatable content ID - #7803 by @maarcingebala
- Configure a periodic task for removing empty allocations - #7885 by @fowczarek
- Fix missing transaction id in Braintree - #8110 by @fowczarek
- Fix GraphQL federation support - #7771 #8107 by @rafalp
- Fix cursor-based pagination in products search - #8011 #8211 by @rafalp
- Batch loads in queries for Apollo Federation - #8362 by @rafalp
- Add workaround for failing Avatax when line has price 0 - #8610 by @korycins
- Add option to set tax code for shipping in Avatax configuration view - #8596 by @korycins
- Fix Avalara tax fetching from cache - #8647 by @fowczarek
- Fix incorrect stock allocation - #8931 by @IKarbowiak
- Fix incorrect handling of unavailable products in checkout - #8978, #9119 by @IKarbowiak, @korycins
- Add draft orders webhooks - #8102 by @jakubkuc
- Handle `SameSite` cookie attribute in jwt refresh token middleware - #8209 by @jakubkuc
- Fix creating translations with app - #6804 by @krzysztofwolski
- Add possibility to provide external payment ID during the conversion draft order to order - #6320 by @korycins
- Add basic rating for `Products` - #6284 by @korycins
- Add metadata to shipping zones and shipping methods - #6340 by @maarcingebala
- Add Page Types - #6261 by @IKarbowiak
- Migrate draftjs content to editorjs format - #6430 by @IKarbowiak
- Add editorjs sanitizer - #6456 by @IKarbowiak
- Add generic FileUpload mutation - #6470 by @IKarbowiak
- Order confirmation backend - #6498 by @tomaszszymanski129
- Handle `SameSite` cookie attribute in JWT refresh token middleware - #8209 by @jakubkuc
- Add possibility to provide external payment ID during the conversion draft order to order - #6320 by @korycins9
- Fix password reset request - #6351 by @Manfred-Madelaine-pro, Ambroise and Pierre
- Refund products support - #6530 by @korycins
- Add possibility to exclude products from shipping method - #6506 by @korycins
- Add `Shop.availableShippingMethods` query - #6551 by @IKarbowiak
- Add delivery time to shipping method - #6564 by @IKarbowiak
- Shipping zone description - #6653 by @tomaszszymanski129
- Get tax rate from plugins - #6649 by @IKarbowiak
- Added support for querying user by email - #6632 @LeOndaz
- Add order shipping tax rate - #6678 by @IKarbowiak
- Deprecate field `descriptionJSON` from `Product`, `Category`, `Collection` and field `contentJSON` from `Page` - #6692 by @d-wysocki
- Fix products visibility - #6704 by @IKarbowiak
- Fix page `contentJson` field to return JSON - #6832 by @d-wysocki
- Add SearchRank to search product by name and description. New enum added to `ProductOrderField` - `RANK` - which returns results sorted by search rank - #6872 by @d-wysocki
- Allocate stocks for order lines in a bulk way - #6877 by @IKarbowiak
- Deallocate stocks for order lines in a bulk way - #6896 by @IKarbowiak
- Prevent negative available quantity - #6897 by @d-wysocki
- Add default sorting by rank for search products - #6936 by @d-wysocki
- Fix exporting product description to xlsx - #6959 by @IKarbowiak
- Add `Shop.version` field to query API version - #6980 by @maarcingebala
- Add new authorization header `Authorization-Bearer` - #6998 by @korycins
- Add field `paymentMethodType` to `Payment` object - #7073 by @korycins
- Unify Warehouse Address API - #7481 by @d-wysocki
  - deprecate `companyName` on `Warehouse` type
  - remove `companyName` on `WarehouseInput` type
  - remove `WarehouseAddressInput` on `WarehouseUpdateInput` and `WarehouseCreateInput`, and change it to `AddressInput`
- Fix passing incorrect customer email to payment gateways - #7486 by @korycins
- Add HTTP meta tag for Content-Security-Policy in GraphQL Playground - #7662 by @NyanKiyoshi
- Add additional validation for `from_global_id_or_error` function - #8780 by @CossackDex

# 2.11.1

- Add support for Apple Pay on the web - #6466 by @korycins

## 2.11.0

### Features

- Add products export - #5255 by @IKarbowiak
- Add external apps support - #5767 by @korycins
- Invoices backend - #5732 by @tomaszszymanski129
- Adyen drop-in integration - #5914 by @korycins, @IKarbowiak
- Add a callback view to plugins - #5884 by @korycins
- Support pushing webhook events to message queues - #5940 by @patrys, @korycins
- Send a confirmation email when the order is canceled or refunded - #6017
- No secure cookie in debug mode - #6082 by @patrys, @orzechdev
- Add searchable and available for purchase flags to product - #6060 by @IKarbowiak
- Add `TotalPrice` to `OrderLine` - #6068 @fowczarek
- Add `PRODUCT_UPDATED` webhook event - #6100 by @tomaszszymanski129
- Search orders by GraphQL payment ID - #6135 by @korycins
- Search orders by a custom key provided by payment gateway - #6135 by @korycins
- Add ability to set a default product variant - #6140 by @tomaszszymanski129
- Allow product variants to be sortable - #6138 by @tomaszszymanski129
- Allow fetching stocks for staff users only with `MANAGE_ORDERS` permissions - #6139 by @fowczarek
- Add filtering to `ProductVariants` query and option to fetch variant by SKU in `ProductVariant` query - #6190 by @fowczarek
- Add filtering by Product IDs to `products` query - #6224 by @GrzegorzDerdak
- Add `change_currency` command - #6016 by @maarcingebala
- Add dummy credit card payment - #5822 by @IKarbowiak
- Add custom implementation of UUID scalar - #5646 by @koradon
- Add `AppTokenVerify` mutation - #5716 by @korycins

### Breaking Changes

- Refactored JWT support. Requires handling of JWT token in the storefront (a case when the backend returns the exception about the invalid token). - #5734, #5816 by @korycins
- New logging setup will now output JSON logs in production mode for ease of feeding them into log collection systems like Logstash or CloudWatch Logs - #5699 by @patrys
- Deprecate `WebhookEventType.CHECKOUT_QUANTITY_CHANGED` - #5837 by @korycins
- Anonymize and update order and payment fields; drop `PaymentSecureConfirm` mutation, drop Payment type fields: `extraData`, `billingAddress`, `billingEmail`, drop `gatewayResponse` from `Transaction` type - #5926 by @IKarbowiak
- Switch the HTTP stack from WSGI to ASGI based on Uvicorn - #5960 by @patrys
- Add `MANAGE_PRODUCT_TYPES_AND_ATTRIBUTES` permission, which is now required to access all attributes and product types related mutations - #6219 by @IKarbowiak

### Fixes

- Fix payment fields in order payload for webhooks - #5862 by @korycins
- Fix specific product voucher in draft orders - #5727 by @fowczarek
- Explicit country assignment in default shipping zones - #5736 by @maarcingebala
- Drop `json_content` field from the `Menu` model - #5761 by @maarcingebala
- Strip warehouse name in mutations - #5766 by @koradon
- Add missing order events during checkout flow - #5684 by @koradon
- Update Google Merchant to get tax rate based by plugin manager - #5823 by @gabmartinez
- Allow unicode in slug fields - #5877 by @IKarbowiak
- Fix empty plugin object result after `PluginUpdate` mutation - #5968 by @gabmartinez
- Allow finishing checkout when price amount is 0 - #6064 by @IKarbowiak
- Fix incorrect tax calculation for Avatax - #6035 by @korycins
- Fix incorrect calculation of subtotal with active Avatax - #6035 by @korycins
- Fix incorrect assignment of tax code for Avatax - #6035 by @korycins
- Do not allow negative product price - #6091 by @IKarbowiak
- Handle None as attribute value - #6092 by @IKarbowiak
- Fix for calling `order_created` before the order was saved - #6095 by @korycins
- Update default decimal places - #6098 by @IKarbowiak
- Avoid assigning the same pictures twice to a variant - #6112 by @IKarbowiak
- Fix crashing system when Avalara is improperly configured - #6117 by @IKarbowiak
- Fix for failing finalising draft order - #6133 by @korycins
- Remove corresponding draft order lines when variant is removing - #6119 by @IKarbowiak
- Update required perms for apps management - #6173 by @IKarbowiak
- Raise an error for an empty key in metadata - #6176 by @IKarbowiak
- Add attributes to product error - #6181 by @IKarbowiak
- Allow to add product variant with 0 price to draft order - #6189 by @IKarbowiak
- Fix deleting product when default variant is deleted - #6186 by @IKarbowiak
- Fix get unpublished products, product variants and collection as app - #6194 by @fowczarek
- Set `OrderFulfillStockInput` fields as required - #6196 by @IKarbowiak
- Fix attribute filtering by categories and collections - #6214 by @fowczarek
- Fix `is_visible` when `publication_date` is today - #6225 by @korycins
- Fix filtering products by multiple attributes - #6215 by @GrzegorzDerdak
- Add attributes validation while creating/updating a product's variant - #6269 by @GrzegorzDerdak
- Add metadata to page model - #6292 by @dominik-zeglen
- Fix for unnecessary attributes validation while updating simple product - #6300 by @GrzegorzDerdak
- Include order line total price to webhook payload - #6354 by @korycins
- Fix for fulfilling an order when product quantity equals allocated quantity - #6333 by @GrzegorzDerdak
- Fix for the ability to filter products on collection - #6363 by @GrzegorzDerdak

## 2.10.2

- Add command to change currencies in the database - #5906 by @d-wysocki

## 2.10.1

- Fix multiplied stock quantity - #5675 by @fowczarek
- Fix invalid allocation after migration - #5678 by @fowczarek
- Fix order mutations as app - #5680 by @fowczarek
- Prevent creating checkout/draft order with unpublished product - #5676 by @d-wysocki

## 2.10.0

- OpenTracing support - #5188 by @tomaszszymanski129
- Account confirmation email - #5126 by @tomaszszymanski129
- Relocate `Checkout` and `CheckoutLine` methods into separate module and update checkout related plugins to use them - #4980 by @krzysztofwolski
- Fix problem with free shipping voucher - #4942 by @IKarbowiak
- Add sub-categories to random data - #4949 by @IKarbowiak
- Deprecate `localized` field in Money type - #4952 by @IKarbowiak
- Fix for shipping API not applying taxes - #4913 by @kswiatek92
- Query object translation with only `manage_translation` permission - #4914 by @fowczarek
- Add customer note to draft orders API - #4973 by @IKarbowiak
- Allow to delete category and leave products - #4970 by @IKarbowiak
- Remove thumbnail generation from migration - #3494 by @kswiatek92
- Rename 'shipping_date' field in fulfillment model to 'created' - #2433 by @kswiatek92
- Reduce number of queries for 'checkoutComplete' mutation - #4989 by @IKarbowiak
- Force PyTest to ignore the environment variable containing the Django settings module - #4992 by @NyanKiyoshi
- Extend JWT token payload with user information - #4987 by @salwator
- Optimize the queries for product list in the dashboard - #4995 by @IKarbowiak
- Drop dashboard 1.0 - #5000 by @IKarbowiak
- Fixed serialization error on weight fields when running `loaddata` and `dumpdb` - #5005 by @NyanKiyoshi
- Fixed JSON encoding error on Google Analytics reporting - #5004 by @NyanKiyoshi
- Create custom field to translation, use new translation types in translations query - #5007 by @fowczarek
- Take allocated stock into account in `StockAvailability` filter - #5019 by @simonbru
- Generate matching postal codes for US addresses - #5033 by @maarcingebala
- Update debug toolbar - #5032 by @IKarbowiak
- Allow staff member to receive notification about customers orders - #4993 by @kswiatek92
- Add user's global id to the JWT payload - #5039 by @salwator
- Make middleware path resolving lazy - #5041 by @NyanKiyoshi
- Generate slug on saving the attribute value - #5055 by @fowczarek
- Fix order status after order update - #5072 by @fowczarek
- Extend top-level connection resolvers with ability to sort results - #5018 by @fowczarek
- Drop storefront 1.0 - #5043 by @IKarbowiak
- Replace permissions strings with enums - #5038 by @kswiatek92
- Remove gateways forms and templates - #5075 by @IKarbowiak
- Add `Wishlist` models and GraphQL endpoints - #5021 by @derenio
- Remove deprecated code - #5107 by @IKarbowiak
- Fix voucher start date filtering - #5133 by @dominik-zeglen
- Search by sku in products query - #5117 by @fowczarek
- Send fulfillment update email - #5118 by @IKarbowiak
- Add address query - #5148 by @kswiatek92
- Add `checkout_quantity_changed` webhook - #5042 by @derenio
- Remove unnecessary `manage_orders` permission - #5142 by @kswiatek92
- Mutation to change the user email - #5076 by @kswiatek92
- Add MyPy checks - #5150 by @IKarbowiak
- Move extracting user or service account to utils - #5152 by @kswiatek92
- Deprecate order status/created arguments - #5076 by @kswiatek92
- Fix getting title field in page mutations #5160 by @maarcingebala
- Copy public and private metadata from the checkout to the order upon creation - #5165 by @dankolbman
- Add warehouses and stocks- #4986 by @szewczykmira
- Add permission groups - #5176, #5513 by @IKarbowiak
- Drop `gettext` occurrences - #5189 by @IKarbowiak
- Fix `product_created` webhook - #5187 by @dzkb
- Drop unused resolver `resolve_availability` - #5190 by @maarcingebala
- Fix permission for `checkoutCustomerAttach` mutation - #5192 by @maarcingebala
- Restrict access to user field - #5194 by @maarcingebala
- Unify permission for service account API client in test - #5197 by @fowczarek
- Add additional confirmation step to `checkoutComplete` mutation - #5179 by @salwator
- Allow sorting warehouses by name - #5211 by @dominik-zeglen
- Add anonymization to GraphQL's `webhookSamplePayload` endpoint - #5161 @derenio
- Add slug to `Warehouse`, `Product` and `ProductType` models - #5196 by @IKarbowiak
- Add mutation for assigning, unassigning shipping zones to warehouse - #5217 by @kswiatek92
- Fix passing addresses to `PaymentData` objects - #5223 by @maarcingebala
- Return `null` when querying `me` as an anonymous user - #5231 by @maarcingebala
- Added `PLAYGROUND_ENABLED` environment variable/setting to allow to enable the GraphQL playground when `DEBUG` is disabled - #5254 by @NyanKiyoshi
- Fix access to order query when request from service account - #5258 by @fowczarek
- Customer shouldn't be able to see draft orders by token - #5259 by @fowczarek
- Customer shouldn't be able to query checkout with another customer - #5268 by @fowczarek
- Added integration support of Jaeger Tracing - #5282 by @NyanKiyoshi
- Return `null` when querying `me` as an anonymous user - #5231 as @maarcingebala
- Add `fulfillment created` webhook - @szewczykmira
- Unify metadata API - #5178 by @fowczarek
- Add compiled versions of emails to the repository - #5260 by @tomaszszymanski129
- Add required prop to fields where applicable - #5293 by @dominik-zeglen
- Drop `get_absolute_url` methods - #5299 by @IKarbowiak
- Add `--force` flag to `cleardb` command - #5302 by @maarcingebala
- Require non-empty message in `orderAddNote` mutation - #5316 by @maarcingebala
- Stock management refactor - #5323 by @IKarbowiak
- Add discount error codes - #5348 by @IKarbowiak
- Add benchmarks to checkout mutations - #5339 by @fowczarek
- Add pagination tests - #5363 by @fowczarek
- Add ability to assign multiple warehouses in mutations to create/update a shipping zone - #5399 by @fowczarek
- Add filter by ids to the `warehouses` query - #5414 by @fowczarek
- Add shipping rate price validation - #5411 by @kswiatek92
- Remove unused settings and environment variables - #5420 by @maarcingebala
- Add product price validation - #5413 by @kswiatek92
- Add attribute validation to `attributeAssign` mutation - #5423 by @kswiatek92
- Add possibility to update/delete more than one item in metadata - #5446 by @koradon
- Check if image exists before validating - #5425 by @kswiatek92
- Fix warehouses query not working without id - #5441 by @koradon
- Add `accountErrors` to `CreateToken` mutation - #5437, #5465 by @koradon
- Raise `GraphQLError` if filter has invalid IDs - #5460 by @gabmartinez
- Use `AccountErrorCode.INVALID_CREDENTIALS` instead of `INVALID_PASSWORD` - #5495 by @koradon
- Add tests for pagination - #5468 by @koradon
- Add `Job` abstract model and interface - #5510 by @IKarbowiak
- Refactor implementation of allocation - #5445 by @fowczarek
- Fix `WeightScalar` - #5530 by @koradon
- Add `OrderFulfill` mutation - #5525 by @fowczarek
- Add "It Works" page - #5494 by @IKarbowiak and @dominik-zeglen
- Extend errors in `OrderFulfill` mutation - #5553 by @fowczarek
- Refactor `OrderCancel` mutation for multiple warehouses - #5554 by @fowczarek
- Add negative weight validation - #5564 by @fowczarek
- Add error when user pass empty object as address - #5585 by @fowczarek
- Fix payment creation without shipping method - #5444 by @d-wysocki
- Fix checkout and order flow with variant without inventory tracking - #5599 by @fowczarek
- Fixed JWT expired token being flagged as unhandled error rather than handled. - #5603 by @NyanKiyoshi
- Refactor read-only middleware - #5602 by @maarcingebala
- Fix availability for variants without inventory tracking - #5605 by @fowczarek
- Drop support for configuring Vatlayer plugin from settings file. - #5614 by @korycins
- Add ability to query category, collection or product by slug - #5574 by @koradon
- Add `quantityAvailable` field to `ProductVariant` type - #5628 by @fowczarek
- Use tags rather than time-based logs for information on requests - #5608 by @NyanKiyoshi

## 2.9.0

### API

- Add mutation to change customer's first name last name - #4489 by @fowczarek
- Add mutation to delete customer's account - #4494 by @fowczarek
- Add mutation to change customer's password - #4656 by @fowczarek
- Add ability to customize email sender address in emails sent by Saleor - #4820 by @NyanKiyoshi
- Add ability to filter attributes per global ID - #4640 by @NyanKiyoshi
- Add ability to search product types by value (through the name) - #4647 by @NyanKiyoshi
- Add queries and mutation for serving and saving the configuration of all plugins - #4576 by @korycins
- Add `redirectUrl` to staff and user create mutations - #4717 by @fowczarek
- Add error codes to mutations responses - #4676 by @Kwaidan00
- Add translations to countries in `shop` query - #4732 by @fowczarek
- Add support for sorting product by their attribute values through given attribute ID - #4740 by @NyanKiyoshi
- Add descriptions for queries and query arguments - #4758 by @maarcingebala
- Add support for Apollo Federation - #4825 by @salwator
- Add mutation to create multiple product variants at once - #4735 by @fowczarek
- Add default value to custom errors - #4797 by @fowczarek
- Extend `availablePaymentGateways` field with gateways' configuration data - #4774 by @salwator
- Change `AddressValidationRules` API - #4655 by @Kwaidan00
- Use search in a consistent way; add sort by product type name and publication status to `products` query. - #4715 by @fowczarek
- Unify `menuItemMove` mutation with other reordering mutations - #4734 by @NyanKiyoshi
- Don't create an order when the payment was unsuccessful - #4500 by @NyanKiyoshi
- Don't require shipping information in checkout for digital orders - #4573 by @NyanKiyoshi
- Drop `manage_users` permission from the `permissions` query - #4854 by @maarcingebala
- Deprecate `inCategory` and `inCollection` attributes filters in favor of `filter` argument - #4700 by @NyanKiyoshi & @khalibloo
- Remove `PaymentGatewayEnum` from the schema, as gateways now are dynamic plugins - #4756 by @salwator
- Require `manage_products` permission to query `costPrice` and `stockQuantity` fields - #4753 by @NyanKiyoshi
- Refactor account mutations - #4510, #4668 by @fowczarek
- Fix generating random avatars when updating staff accounts - #4521 by @maarcingebala
- Fix updating JSON menu representation in mutations - #4524 by @maarcingebala
- Fix setting variant's `priceOverride` and `costPrice` to `null` - #4754 by @NyanKiyoshi
- Fix fetching staff user without `manage_users` permission - #4835 by @fowczarek
- Ensure that a GraphQL query is a string - #4836 by @nix010
- Add ability to configure the password reset link - #4863 by @fowczarek
- Fixed a performance issue where Saleor would sometimes run huge, unneeded prefetches when resolving categories or collections - #5291 by @NyanKiyoshi
- uWSGI now forces the django application to directly load on startup instead of being lazy - #5357 by @NyanKiyoshi

### Core

- Add enterprise-grade attributes management - #4351 by @dominik-zeglen and @NyanKiyoshi
- Add extensions manager - #4497 by @korycins
- Add service accounts - backend support - #4689 by @korycins
- Add support for webhooks - #4731 by @korycins
- Migrate the attributes mapping from HStore to many-to-many relation - #4663 by @NyanKiyoshi
- Create general abstraction for object metadata - #4447 by @salwator
- Add metadata to `Order` and `Fulfillment` models - #4513, #4866 by @szewczykmira
- Migrate the tax calculations to plugins - #4497 by @korycins
- Rewrite payment gateways using plugin architecture - #4669 by @salwator
- Rewrite Stripe integration to use PaymentIntents API - #4606 by @salwator
- Refactor password recovery system - #4617 by @fowczarek
- Add functionality to sort products by their "minimal variant price" - #4416 by @derenio
- Add voucher's "once per customer" feature - #4442 by @fowczarek
- Add validations for minimum password length in settings - #4735 by @fowczarek
- Add form to configure payments in the dashboard - #4807 by @szewczykmira
- Change `unique_together` in `AttributeValue` - #4805 by @fowczarek
- Change max length of SKU to 255 characters - #4811 by @lex111
- Distinguish `OrderLine` product name and variant name - #4702 by @fowczarek
- Fix updating order status after automatic fulfillment of digital products - #4709 by @korycins
- Fix error when updating or creating a sale with missing required values - #4778 by @NyanKiyoshi
- Fix error filtering pages by URL in the dashboard 1.0 - #4776 by @NyanKiyoshi
- Fix display of the products tax rate in the details page of dashboard 1.0 - #4780 by @NyanKiyoshi
- Fix adding the same product into a collection multiple times - #4518 by @NyanKiyoshi
- Fix crash when placing an order when a customer happens to have the same address more than once - #4824 by @NyanKiyoshi
- Fix time zone based tests - #4468 by @fowczarek
- Fix serializing empty URLs as a string when creating menu items - #4616 by @maarcingebala
- The invalid IP address in HTTP requests now fallback to the requester's IP address. - #4597 by @NyanKiyoshi
- Fix product variant update with current attribute values - #4936 by @fowczarek
- Update checkout last field and add auto now fields to save with update_fields parameter - #5177 by @IKarbowiak

### Dashboard 2.0

- Allow selecting the number of rows displayed in dashboard's list views - #4414 by @benekex2
- Add ability to toggle visible columns in product list - #4608 by @dominik-zeglen
- Add voucher settings - #4556 by @benekex2
- Contrast improvements - #4508 by @benekex2
- Display menu item form errors - #4551 by @dominik-zeglen
- Do not allow random IDs to appear in snapshots - #4495 by @dominik-zeglen
- Input UI changes - #4542 by @benekex2
- Implement new menu design - #4476 by @benekex2
- Refetch attribute list after closing modal - #4615 by @dominik-zeglen
- Add config for Testcafe - #4553 by @dominik-zeglen
- Fix product type taxes select - #4453 by @benekex2
- Fix form reloading - #4467 by @dominik-zeglen
- Fix voucher limit value when checkbox unchecked - #4456 by @benekex2
- Fix searches and pickers - #4487 by @dominik-zeglen
- Fix dashboard menu styles - #4491 by @benekex2
- Fix menu responsiveness - #4511 by @benekex2
- Fix loosing focus while typing in the product description field - #4549 by @dominik-zeglen
- Fix MUI warnings - #4588 by @dominik-zeglen
- Fix bulk action checkboxes - #4618 by @dominik-zeglen
- Fix rendering user avatar when it's empty #4546 by @maarcingebala
- Remove Dashboard 2.0 files form Saleor repository - #4631 by @dominik-zeglen
- Fix CreateToken mutation to use NonNull on errors field #5415 by @gabmartinez

### Other notable changes

- Replace Pipenv with Poetry - #3894 by @michaljelonek
- Upgrade `django-prices` to v2.1 - #4639 by @NyanKiyoshi
- Disable reports from uWSGI about broken pipe and write errors from disconnected clients - #4596 by @NyanKiyoshi
- Fix the random failures of `populatedb` trying to create users with an existing email - #4769 by @NyanKiyoshi
- Enforce `pydocstyle` for Python docstrings over the project - #4562 by @NyanKiyoshi
- Move Django Debug Toolbar to dev requirements - #4454 by @derenio
- Change license for artwork to CC-BY 4.0
- New translations:
  - Greek

## 2.8.0

### Core

- Avatax backend support - #4310 by @korycins
- Add ability to store used payment sources in gateways (first implemented in Braintree) - #4195 by @salwator
- Add ability to specify a minimal quantity of checkout items for a voucher - #4427 by @fowczarek
- Change the type of start and end date fields from Date to DateTime - #4293 by @fowczarek
- Revert the custom dynamic middlewares - #4452 by @NyanKiyoshi

### Dashboard 2.0

- UX improvements in Vouchers section - #4362 by @benekex2
- Add company address configuration - #4432 by @benekex2
- Require name when saving a custom list filter - #4269 by @benekex2
- Use `esModuleInterop` flag in `tsconfig.json` to simplify imports - #4372 by @dominik-zeglen
- Use hooks instead of a class component in forms - #4374 by @dominik-zeglen
- Drop CSRF token header from API client - #4357 by @dominik-zeglen
- Fix various bugs in the product section - #4429 by @dominik-zeglen

### Other notable changes

- Fix error when creating a checkout with voucher code - #4292 by @NyanKiyoshi
- Fix error when users enter an invalid phone number in an address - #4404 by @NyanKiyoshi
- Fix error when adding a note to an anonymous order - #4319 by @NyanKiyoshi
- Fix gift card duplication error in the `populatedb` script - #4336 by @fowczarek
- Fix vouchers apply once per order - #4339 by @fowczarek
- Fix discount tests failing at random - #4401 by @korycins
- Add `SPECIFIC_PRODUCT` type to `VoucherType` - #4344 by @fowczarek
- New translations:
  - Icelandic
- Refactored the backend side of `checkoutCreate` to improve performances and prevent side effects over the user's checkout if the checkout creation was to fail. - #4367 by @NyanKiyoshi
- Refactored the logic of cleaning the checkout shipping method over the API, so users do not lose the shipping method when updating their checkout. If the shipping method becomes invalid, it will be replaced by the cheapest available. - #4367 by @NyanKiyoshi & @szewczykmira
- Refactored process of getting available shipping methods to make it easier to understand and prevent human-made errors. - #4367 by @NyanKiyoshi
- Moved 3D secure option to Braintree plugin configuration and update config structure mechanism - #4751 by @salwator

## 2.7.0

### API

- Create order only when payment is successful - #4154 by @NyanKiyoshi
- Order Events containing order lines or fulfillment lines now return the line object in the GraphQL API - #4114 by @NyanKiyoshi
- GraphQL now prints exceptions to stderr as well as returning them or not - #4148 by @NyanKiyoshi
- Refactored API resolvers to static methods with root typing - #4155 by @NyanKiyoshi
- Add phone validation in the GraphQL API to handle the library upgrade - #4156 by @NyanKiyoshi

### Core

- Add basic Gift Cards support in the backend - #4025 by @fowczarek
- Add the ability to sort products within a collection - #4123 by @NyanKiyoshi
- Implement customer events - #4094 by @NyanKiyoshi
- Merge "authorize" and "capture" operations - #4098 by @korycins, @NyanKiyoshi
- Separate the Django middlewares from the GraphQL API middlewares - #4102 by @NyanKiyoshi, #4186 by @cmiacz

### Dashboard 2.0

- Add navigation section - #4012 by @dominik-zeglen
- Add filtering on product list - #4193 by @dominik-zeglen
- Add filtering on orders list - #4237 by @dominik-zeglen
- Change input style and improve Storybook stories - #4115 by @dominik-zeglen
- Migrate deprecated fields in Dashboard 2.0 - #4121 by @benekex2
- Add multiple select checkbox - #4133, #4146 by @benekex2
- Rename menu items in Dashboard 2.0 - #4172 by @benekex2
- Category delete modal improvements - #4171 by @benekex2
- Close modals on click outside - #4236 - by @benekex2
- Use date localize hook in translations - #4202 by @dominik-zeglen
- Unify search API - #4200 by @dominik-zeglen
- Default default PAGINATE_BY - #4238 by @dominik-zeglen
- Create generic filtering interface - #4221 by @dominik-zeglen
- Add default state to rich text editor = #4281 by @dominik-zeglen
- Fix translation discard button - #4109 by @benekex2
- Fix draftail options and icons - #4132 by @benekex2
- Fix typos and messages in Dashboard 2.0 - #4168 by @benekex2
- Fix view all orders button - #4173 by @benekex2
- Fix visibility card view - #4198 by @benekex2
- Fix query refetch after selecting an object in list - #4272 by @dominik-zeglen
- Fix image selection in variants - #4270 by @benekex2
- Fix collection search - #4267 by @dominik-zeglen
- Fix quantity height in draft order edit - #4273 by @benekex2
- Fix checkbox clickable area size - #4280 by @dominik-zeglen
- Fix breaking object selection in menu section - #4282 by @dominik-zeglen
- Reset selected items when tab switch - #4268 by @benekex2

### Other notable changes

- Add support for Google Cloud Storage - #4127 by @chetabahana
- Adding a nonexistent variant to checkout no longer crashes - #4166 by @NyanKiyoshi
- Disable storage of Celery results - #4169 by @NyanKiyoshi
- Disable polling in Playground - #4188 by @maarcingebala
- Cleanup code for updated function names and unused argument - #4090 by @jxltom
- Users can now add multiple "Add to Cart" forms in a single page - #4165 by @NyanKiyoshi
- Fix incorrect argument in `get_client_token` in Braintree integration - #4182 by @maarcingebala
- Fix resolving attribute values when transforming them to HStore - #4161 by @maarcingebala
- Fix wrong calculation of subtotal in cart page - #4145 by @korycins
- Fix margin calculations when product/variant price is set to zero - #4170 by @MahmoudRizk
- Fix applying discounts in checkout's subtotal calculation in API - #4192 by @maarcingebala
- Fix GATEWAYS_ENUM to always contain all implemented payment gateways - #4108 by @koradon

## 2.6.0

### API

- Add unified filtering interface in resolvers - #3952, #4078 by @korycins
- Add mutations for bulk actions - #3935, #3954, #3967, #3969, #3970 by @akjanik
- Add mutation for reordering menu items - #3958 by @NyanKiyoshi
- Optimize queries for single nodes - #3968 @NyanKiyoshi
- Refactor error handling in mutations #3891 by @maarcingebala & @akjanik
- Specify mutation permissions through Meta classes - #3980 by @NyanKiyoshi
- Unify pricing access in products and variants - #3948 by @NyanKiyoshi
- Use only_fields instead of exclude_fields in type definitions - #3940 by @michaljelonek
- Prefetch collections when getting sales of a bunch of products - #3961 by @NyanKiyoshi
- Remove unnecessary dedents from GraphQL schema so new Playground can work - #4045 by @salwator
- Restrict resolving payment by ID - #4009 @NyanKiyoshi
- Require `checkoutId` for updating checkout's shipping and billing address - #4074 by @jxltom
- Handle errors in `TokenVerify` mutation - #3981 by @fowczarek
- Unify argument names in types and resolvers - #3942 by @NyanKiyoshi

### Core

- Use Black as the default code formatting tool - #3852 by @krzysztofwolski and @NyanKiyoshi
- Dropped Python 3.5 support - #4028 by @korycins
- Rename Cart to Checkout - #3963 by @michaljelonek
- Use data classes to exchange data with payment gateways - #4028 by @korycins
- Refactor order events - #4018 by @NyanKiyoshi

### Dashboard 2.0

- Add bulk actions - #3955 by @dominik-zeglen
- Add user avatar management - #4030 by @benekex2
- Add navigation drawer support on mobile devices - #3839 by @benekex2
- Fix rendering validation errors in product form - #4024 by @benekex2
- Move dialog windows to query string rather than router paths - #3953 by @dominik-zeglen
- Update order events types - #4089 by @jxltom
- Code cleanup by replacing render props with react hooks - #4010 by @dominik-zeglen

### Other notable changes

- Add setting to enable Django Debug Toolbar - #3983 by @koradon
- Use newest GraphQL Playground - #3971 by @salwator
- Ensure adding to quantities in the checkout is respecting the limits - #4005 by @NyanKiyoshi
- Fix country area choices - #4008 by @fowczarek
- Fix price_range_as_dict function - #3999 by @zodiacfireworks
- Fix the product listing not showing in the voucher when there were products selected - #4062 by @NyanKiyoshi
- Fix crash in Dashboard 1.0 when updating an order address's phone number - #4061 by @NyanKiyoshi
- Reduce the time of tests execution by using dummy password hasher - #4083 by @korycins
- Set up explicit **hash** function - #3979 by @akjanik
- Unit tests use none as media root - #3975 by @korycins
- Update file field styles with materializecss template filter - #3998 by @zodiacfireworks
- New translations:
  - Albanian
  - Colombian Spanish
  - Lithuanian

## 2.5.0

### API

- Add query to fetch draft orders - #3809 by @michaljelonek
- Add bulk delete mutations - #3838 by @michaljelonek
- Add `languageCode` enum to API - #3819 by @michaljelonek, #3854 by @jxltom
- Duplicate address instances in checkout mutations - #3866 by @pawelzar
- Restrict access to `orders` query for unauthorized users - #3861 by @pawelzar
- Support setting address as default in address mutations - #3787 by @jxltom
- Fix phone number validation in GraphQL when country prefix not given - #3905 by @patrys
- Report pretty stack traces in DEBUG mode - #3918 by @patrys

### Core

- Drop support for Django 2.1 and Django 1.11 (previous LTS) - #3929 by @patrys
- Fulfillment of digital products - #3868 by @korycins
- Introduce avatars for staff accounts - #3878 by @pawelzar
- Refactor the account avatars path from a relative to absolute - #3938 by @NyanKiyoshi

### Dashboard 2.0

- Add translations section - #3884 by @dominik-zeglen
- Add light/dark theme - #3856 by @dominik-zeglen
- Add customer's address book view - #3826 by @dominik-zeglen
- Add "Add variant" button on the variant details page = #3914 by @dominik-zeglen
- Add back arrows in "Configure" subsections - #3917 by @dominik-zeglen
- Display avatars in staff views - #3922 by @dominik-zeglen
- Prevent user from changing his own status and permissions - #3922 by @dominik-zeglen
- Fix crashing product create view - #3837, #3910 by @dominik-zeglen
- Fix layout in staff members details page - #3857 by @dominik-zeglen
- Fix unfocusing rich text editor - #3902 by @dominik-zeglen
- Improve accessibility - #3856 by @dominik-zeglen

### Other notable changes

- Improve user and staff management in dashboard 1.0 - #3781 by @jxltom
- Fix default product tax rate in Dashboard 1.0 - #3880 by @pawelzar
- Fix logo in docs - #3928 by @michaljelonek
- Fix name of logo file - #3867 by @jxltom
- Fix variants for juices in example data - #3926 by @michaljelonek
- Fix alignment of the cart dropdown on new bootstrap version - #3937 by @NyanKiyoshi
- Refactor the account avatars path from a relative to absolute - #3938 by @NyanKiyoshi
- New translations:
  - Armenian
  - Portuguese
  - Swahili
  - Thai

## 2.4.0

### API

- Add model translations support in GraphQL API - #3789 by @michaljelonek
- Add mutations to manage addresses for authenticated customers - #3772 by @Kwaidan00, @maarcingebala
- Add mutation to apply vouchers in checkout - #3739 by @Kwaidan00
- Add thumbnail field to `OrderLine` type - #3737 by @michaljelonek
- Add a query to fetch order by token - #3740 by @michaljelonek
- Add city choices and city area type to address validator API - #3788 by @jxltom
- Fix access to unpublished objects in API - #3724 by @Kwaidan00
- Fix bug where errors are not returned when creating fulfillment with a non-existent order line - #3777 by @jxltom
- Fix `productCreate` mutation when no product type was provided - #3804 by @michaljelonek
- Enable database search in products query - #3736 by @michaljelonek
- Use authenticated user's email as default email in creating checkout - #3726 by @jxltom
- Generate voucher code if it wasn't provided in mutation - #3717 by @Kwaidan00
- Improve limitation of vouchers by country - #3707 by @michaljelonek
- Only include canceled fulfillments for staff in fulfillment API - #3778 by @jxltom
- Support setting address as when creating customer address #3782 by @jxltom
- Fix generating slug from title - #3816 by @maarcingebala
- Add `variant` field to `OrderLine` type - #3820 by @maarcingebala

### Core

- Add JSON fields to store rich-text content - #3756 by @michaljelonek
- Add function to recalculate total order weight - #3755 by @Kwaidan00, @maarcingebala
- Unify cart creation logic in API and Django views - #3761, #3790 by @maarcingebala
- Unify payment creation logic in API and Django views - #3715 by @maarcingebala
- Support partially charged and refunded payments - #3735 by @jxltom
- Support partial fulfillment of ordered items - #3754 by @jxltom
- Fix applying discounts when a sale has no end date - #3595 by @cprinos

### Dashboard 2.0

- Add "Discounts" section - #3654 by @dominik-zeglen
- Add "Pages" section; introduce Draftail WYSIWYG editor - #3751 by @dominik-zeglen
- Add "Shipping Methods" section - #3770 by @dominik-zeglen
- Add support for date and datetime components - #3708 by @dominik-zeglen
- Restyle app layout - #3811 by @dominik-zeglen

### Other notable changes

- Unify model field names related to models' public access - `publication_date` and `is_published` - #3706 by @michaljelonek
- Improve filter orders by payment status - #3749 @jxltom
- Refactor translations in emails - #3701 by @Kwaidan00
- Use exact image versions in docker-compose - #3742 by @ashishnitinpatil
- Sort order payment and history in descending order - #3747 by @jxltom
- Disable style-loader in dev mode - #3720 by @jxltom
- Add ordering to shipping method - #3806 by @michaljelonek
- Add missing type definition for dashboard 2.0 - #3776 by @jxltom
- Add header and footer for checkout success pages #3752 by @jxltom
- Add instructions for using local assets in Docker - #3723 by @michaljelonek
- Update S3 deployment documentation to include CORS configuration note - #3743 by @NyanKiyoshi
- Fix missing migrations for is_published field of product and page model - #3757 by @jxltom
- Fix problem with l10n in Braintree payment gateway template - #3691 by @Kwaidan00
- Fix bug where payment is not filtered from active ones when creating payment - #3732 by @jxltom
- Fix incorrect cart badge location - #3786 by @jxltom
- Fix storefront styles after bootstrap is updated to 4.3.1 - #3753 by @jxltom
- Fix logo size in different browser and devices with different sizes - #3722 by @jxltom
- Rename dumpdata file `db.json` to `populatedb_data.json` - #3810 by @maarcingebala
- Prefetch collections for product availability - #3813 by @michaljelonek
- Bump django-graphql-jwt - #3814 by @michaljelonek
- Fix generating slug from title - #3816 by @maarcingebala
- New translations:
  - Estonian
  - Indonesian

## 2.3.1

- Fix access to private variant fields in API - #3773 by maarcingebala
- Limit access of quantity and allocated quantity to staff in GraphQL API #3780 by @jxltom

## 2.3.0

### API

- Return user's last checkout in the `User` type - #3578 by @fowczarek
- Automatically assign checkout to the logged in user - #3587 by @fowczarek
- Expose `chargeTaxesOnShipping` field in the `Shop` type - #3603 by @fowczarek
- Expose list of enabled payment gateways - #3639 by @fowczarek
- Validate uploaded files in a unified way - #3633 by @fowczarek
- Add mutation to trigger fetching tax rates - #3622 by @fowczarek
- Use USERNAME_FIELD instead of hard-code email field when resolving user - #3577 by @jxltom
- Require variant and quantity fields in `CheckoutLineInput` type - #3592 by @jxltom
- Preserve order of nodes in `get_nodes_or_error` function - #3632 by @jxltom
- Add list mutations for `Voucher` and `Sale` models - #3669 by @michaljelonek
- Use proper type for countries in `Voucher` type - #3664 by @michaljelonek
- Require email in when creating checkout in API - #3667 by @michaljelonek
- Unify returning errors in the `tokenCreate` mutation - #3666 by @michaljelonek
- Use `Date` field in Sale/Voucher inputs - #3672 by @michaljelonek
- Refactor checkout mutations - #3610 by @fowczarek
- Refactor `clean_instance`, so it does not returns errors anymore - #3597 by @akjanik
- Handle GraphqQL syntax errors - #3576 by @jxltom

### Core

- Refactor payments architecture - #3519 by @michaljelonek
- Improve Docker and `docker-compose` configuration - #3657 by @michaljelonek
- Allow setting payment status manually for dummy gateway in Storefront 1.0 - #3648 by @jxltom
- Infer default transaction kind from operation type - #3646 by @jxltom
- Get correct payment status for order without any payments - #3605 by @jxltom
- Add default ordering by `id` for `CartLine` model - #3593 by @jxltom
- Fix "set password" email sent to customer created in the dashboard - #3688 by @Kwaidan00

### Dashboard 2.0

- ️Add taxes section - #3622 by @dominik-zeglen
- Add drag'n'drop image upload - #3611 by @dominik-zeglen
- Unify grid handling - #3520 by @dominik-zeglen
- Add component generator - #3670 by @dominik-zeglen
- Throw Typescript errors while snapshotting - #3611 by @dominik-zeglen
- Simplify mutation's error checking - #3589 by @dominik-zeglen
- Fix order cancelling - #3624 by @dominik-zeglen
- Fix logo placement - #3602 by @dominik-zeglen

### Other notable changes

- Register Celery task for updating exchange rates - #3599 by @jxltom
- Fix handling different attributes with the same slug - #3626 by @jxltom
- Add missing migrations for tax rate choices - #3629 by @jxltom
- Fix `TypeError` on calling `get_client_token` - #3660 by @michaljelonek
- Make shipping required as default when creating product types - #3655 by @jxltom
- Display payment status on customer's account page in Storefront 1.0 - #3637 by @jxltom
- Make order fields sequence in Dashboard 1.0 same as in Dashboard 2.0 - #3606 by @jxltom
- Fix returning products for homepage for the currently viewing user - #3598 by @jxltom
- Allow filtering payments by status in Dashboard 1.0 - #3608 by @jxltom
- Fix typo in the definition of order status - #3649 by @jxltom
- Add margin for order notes section - #3650 by @jxltom
- Fix logo position - #3609, #3616 by @jxltom
- Storefront visual improvements - #3696 by @piotrgrundas
- Fix product list price filter - #3697 by @Kwaidan00
- Redirect to success page after successful payment - #3693 by @Kwaidan00

## 2.2.0

### API

- Use `PermissionEnum` as input parameter type for `permissions` field - #3434 by @maarcingebala
- Add "authorize" and "charge" mutations for payments - #3426 by @jxltom
- Add alt text to product thumbnails and background images of collections and categories - #3429 by @fowczarek
- Fix passing decimal arguments = #3457 by @fowczarek
- Allow sorting products by the update date - #3470 by @jxltom
- Validate and clear the shipping method in draft order mutations - #3472 by @fowczarek
- Change tax rate field to choice field - #3478 by @fowczarek
- Allow filtering attributes by collections - #3508 by @maarcingebala
- Resolve to `None` when empty object ID was passed as mutation argument - #3497 by @maarcingebala
- Change `errors` field type from [Error] to [Error!] - #3489 by @fowczarek
- Support creating default variant for product types that don't use multiple variants - #3505 by @fowczarek
- Validate SKU when creating a default variant - #3555 by @fowczarek
- Extract enums to separate files - #3523 by @maarcingebala

### Core

- Add Stripe payment gateway - #3408 by @jxltom
- Add `first_name` and `last_name` fields to the `User` model - #3101 by @fowczarek
- Improve several payment validations - #3418 by @jxltom
- Optimize payments related database queries - #3455 by @jxltom
- Add publication date to collections - #3369 by @k-brk
- Fix hard-coded site name in order PDFs - #3526 by @NyanKiyoshi
- Update favicons to the new style - #3483 by @dominik-zeglen
- Fix migrations for default currency - #3235 by @bykof
- Remove Elasticsearch from `docker-compose.yml` - #3482 by @maarcingebala
- Resort imports in tests - #3471 by @jxltom
- Fix the no shipping orders payment crash on Stripe - #3550 by @NyanKiyoshi
- Bump backend dependencies - #3557 by @maarcingebala. This PR removes security issue CVE-2019-3498 which was present in Django 2.1.4. Saleor however wasn't vulnerable to this issue as it doesn't use the affected `django.views.defaults.page_not_found()` view.
- Generate random data using the default currency - #3512 by @stephenmoloney
- New translations:
  - Catalan
  - Serbian

### Dashboard 2.0

- Restyle product selection dialogs - #3499 by @dominik-zeglen, @maarcingebala
- Fix minor visual bugs in Dashboard 2.0 - #3433 by @dominik-zeglen
- Display warning if order draft has missing data - #3431 by @dominik-zeglen
- Add description field to collections - #3435 by @dominik-zeglen
- Add query batching - #3443 by @dominik-zeglen
- Use autocomplete fields in country selection - #3443 by @dominik-zeglen
- Add alt text to categories and collections - #3461 by @dominik-zeglen
- Use first and last name of a customer or staff member in UI - #3247 by @Bonifacy1, @dominik-zeglen
- Show error page if an object was not found - #3463 by @dominik-zeglen
- Fix simple product's inventory data saving bug - #3474 by @dominik-zeglen
- Replace `thumbnailUrl` with `thumbnail { url }` - #3484 by @dominik-zeglen
- Change "Feature on Homepage" switch behavior - #3481 by @dominik-zeglen
- Expand payment section in order view - #3502 by @dominik-zeglen
- Change TypeScript loader to speed up the build process - #3545 by @patrys

### Bugfixes

- Do not show `Pay For Order` if order is partly paid since partial payment is not supported - #3398 by @jxltom
- Fix attribute filters in the products category view - #3535 by @fowczarek
- Fix storybook dependencies conflict - #3544 by @dominik-zeglen

## 2.1.0

### API

- Change selected connection fields to lists - #3307 by @fowczarek
- Require pagination in connections - #3352 by @maarcingebala
- Replace Graphene view with a custom one - #3263 by @patrys
- Change `sortBy` parameter to use enum type - #3345 by @fowczarek
- Add `me` query to fetch data of a logged-in user - #3202, #3316 by @fowczarek
- Add `canFinalize` field to the Order type - #3356 by @fowczarek
- Extract resolvers and mutations to separate files - #3248 by @fowczarek
- Add VAT tax rates field to country - #3392 by @michaljelonek
- Allow creating orders without users - #3396 by @fowczarek

### Core

- Add Razorpay payment gatway - #3205 by @NyanKiyoshi
- Use standard tax rate as a default tax rate value - #3340 by @fowczarek
- Add description field to the Collection model - #3275 by @fowczarek
- Enforce the POST method on VAT rates fetching - #3337 by @NyanKiyoshi
- Generate thumbnails for category/collection background images - #3270 by @NyanKiyoshi
- Add warm-up support in product image creation mutation - #3276 by @NyanKiyoshi
- Fix error in the `populatedb` script when running it not from the project root - #3272 by @NyanKiyoshi
- Make Webpack rebuilds fast - #3290 by @patrys
- Skip installing Chromium to make deployment faster - #3227 by @jxltom
- Add default test runner - #3258 by @jxltom
- Add Transifex client to Pipfile - #3321 by @jxltom
- Remove additional pytest arguments in tox - #3338 by @jxltom
- Remove test warnings - #3339 by @jxltom
- Remove runtime warning when product has discount - #3310 by @jxltom
- Remove `django-graphene-jwt` warnings - #3228 by @jxltom
- Disable deprecated warnings - #3229 by @jxltom
- Add `AWS_S3_ENDPOINT_URL` setting to support DigitalOcean spaces. - #3281 by @hairychris
- Add `.gitattributes` file to hide diffs for generated files on Github - #3055 by @NyanKiyoshi
- Add database sequence reset to `populatedb` - #3406 by @michaljelonek
- Get authorized amount from succeeded auth transactions - #3417 by @jxltom
- Resort imports by `isort` - #3412 by @jxltom

### Dashboard 2.0

- Add confirmation modal when leaving view with unsaved changes - #3375 by @dominik-zeglen
- Add dialog loading and error states - #3359 by @dominik-zeglen
- Split paths and urls - #3350 by @dominik-zeglen
- Derive state from props in forms - #3360 by @dominik-zeglen
- Apply debounce to autocomplete fields - #3351 by @dominik-zeglen
- Use Apollo signatures - #3353 by @dominik-zeglen
- Add order note field in the order details view - #3346 by @dominik-zeglen
- Add app-wide progress bar - #3312 by @dominik-zeglen
- Ensure that all queries are built on top of TypedQuery - #3309 by @dominik-zeglen
- Close modal windows automatically - #3296 by @dominik-zeglen
- Move URLs to separate files - #3295 by @dominik-zeglen
- Add basic filters for products and orders list - #3237 by @Bonifacy1
- Fetch default currency from API - #3280 by @dominik-zeglen
- Add `displayName` property to components - #3238 by @Bonifacy1
- Add window titles - #3279 by @dominik-zeglen
- Add paginator component - #3265 by @dominik-zeglen
- Update Material UI to 3.6 - #3387 by @patrys
- Upgrade React, Apollo, Webpack and Babel - #3393 by @patrys
- Add pagination for required connections - #3411 by @dominik-zeglen

### Bugfixes

- Fix language codes - #3311 by @jxltom
- Fix resolving empty attributes list - #3293 by @maarcingebala
- Fix range filters not being applied - #3385 by @michaljelonek
- Remove timeout for updating image height - #3344 by @jxltom
- Return error if checkout was not found - #3289 by @maarcingebala
- Solve an auto-resize conflict between Materialize and medium-editor - #3367 by @adonig
- Fix calls to `ngettext_lazy` - #3380 by @patrys
- Filter preauthorized order from succeeded transactions - #3399 by @jxltom
- Fix incorrect country code in fixtures - #3349 by @bingimar
- Fix updating background image of a collection - #3362 by @fowczarek & @dominik-zeglen

### Docs

- Document settings related to generating thumbnails on demand - #3329 by @NyanKiyoshi
- Improve documentation for Heroku deployment - #3170 by @raybesiga
- Update documentation on Docker deployment - #3326 by @jxltom
- Document payment gateway configuration - #3376 by @NyanKiyoshi

## 2.0.0

### API

- Add mutation to delete a customer; add `isActive` field in `customerUpdate` mutation - #3177 by @maarcingebala
- Add mutations to manage authorization keys - #3082 by @maarcingebala
- Add queries for dashboard homepage - #3146 by @maarcingebala
- Allows user to unset homepage collection - #3140 by @oldPadavan
- Use enums as permission codes - #3095 by @the-bionic
- Return absolute image URLs - #3182 by @maarcingebala
- Add `backgroundImage` field to `CategoryInput` - #3153 by @oldPadavan
- Add `dateJoined` and `lastLogin` fields in `User` type - #3169 by @maarcingebala
- Separate `parent` input field from `CategoryInput` - #3150 by @akjanik
- Remove duplicated field in Order type - #3180 by @maarcingebala
- Handle empty `backgroundImage` field in API - #3159 by @maarcingebala
- Generate name-based slug in collection mutations - #3145 by @akjanik
- Remove products field from `collectionUpdate` mutation - #3141 by @oldPadavan
- Change `items` field in `Menu` type from connection to list - #3032 by @oldPadavan
- Make `Meta.description` required in `BaseMutation` - #3034 by @oldPadavan
- Apply `textwrap.dedent` to GraphQL descriptions - #3167 by @fowczarek

### Dashboard 2.0

- Add collection management - #3135 by @dominik-zeglen
- Add customer management - #3176 by @dominik-zeglen
- Add homepage view - #3155, #3178 by @Bonifacy1 and @dominik-zeglen
- Add product type management - #3052 by @dominik-zeglen
- Add site settings management - #3071 by @dominik-zeglen
- Escape node IDs in URLs - #3115 by @dominik-zeglen
- Restyle categories section - #3072 by @Bonifacy1

### Other

- Change relation between `ProductType` and `Attribute` models - #3097 by @maarcingebala
- Remove `quantity-allocated` generation in `populatedb` script - #3084 by @MartinSeibert
- Handle `Money` serialization - #3131 by @Pacu2
- Do not collect unnecessary static files - #3050 by @jxltom
- Remove host mounted volume in `docker-compose` - #3091 by @tiangolo
- Remove custom services names in `docker-compose` - #3092 by @tiangolo
- Replace COUNTRIES with countries.countries - #3079 by @neeraj1909
- Installing dev packages in docker since tests are needed - #3078 by @jxltom
- Remove comparing string in address-form-panel template - #3074 by @tomcio1205
- Move updating variant names to a Celery task - #3189 by @fowczarek

### Bugfixes

- Fix typo in `clean_input` method - #3100 by @the-bionic
- Fix typo in `ShippingMethod` model - #3099 by @the-bionic
- Remove duplicated variable declaration - #3094 by @the-bionic

### Docs

- Add createdb note to getting started for Windows - #3106 by @ajostergaard
- Update docs on pipenv - #3045 by @jxltom<|MERGE_RESOLUTION|>--- conflicted
+++ resolved
@@ -114,11 +114,8 @@
 - Add new field `author` to `Manifest` and `App` object types - #12166 by @przlada
 - Add backwards compatibility for `taxCode` field - #12325 by @maarcingebala
 - Support resolving `Order` as an entity in Apollo Federation - #12328 by @binary-koan
-<<<<<<< HEAD
 - [Preview] Add `ProductBulkCreate` mutation - #12177 by @SzymJ
-=======
 - [Preview] Add `CustomerBulkUpdate` mutation - #12268 by @SzymJ
->>>>>>> d9dabbc9
 
 ### Other changes
 - Create order discounts for all voucher types - #12272 by @IKarbowiak
