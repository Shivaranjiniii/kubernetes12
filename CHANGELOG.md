# Changelog

All notable, unreleased changes to this project will be documented in this file. For the released changes, please visit the [Releases](https://github.com/mirumee/saleor/releases) page.

<<<<<<< HEAD
# 3.7.0
# 3.8.0
=======
# 3.11.0 [Unreleased]

### Breaking changes

### Preview
- Add new error handling policies in `ProductVariantBulkCreate`- #11392 by @SzymJ
- Add `ProductVariantBulkUpdate` mutation - #11392 by @SzymJ

### GraphQL API

- Add `webhookDryRun` mutation - #11548 by @zedzior
- Fix adding invalid label to meta fields - #11718 by @IKarbowiak
- Add filter by `checkoutToken` to `Query.orders`. - #11689 by @kadewu
- Add `WebhookTrigger` mutation - #11687 by @zedzior
- Attribute filters improvement - #11737 by @IKarbowiak
  - introduce `where` option on `attributes` query
  - add `search` option on `attributes` query
  - deprecate `product.variant` field
  - deprecate the following `Attribute` fields: `filterableInStorefront`, `storefrontSearchPosition`, `availableInGrid`.

### Other changes
- Allow `webhookCreate` and `webhookUpdate` mutations to inherit events from `query` field - #11736 by @zedzior
- Add new `PRODUCT_VARIANT_STOCK_UPDATED` event  - #11665 by @jakubkuc
- Disable websocket support by default in uvicorn worker configuration - #11785 by @NyanKiyoshi

# 3.10.0 [Unreleased]
>>>>>>> 7a0e3851

### Highlights:
# 3.9.0 [Unreleased]
# 3.10.0

### GraphQL API

- Add ability to filter and sort products of a category - #10917 by @yemeksepeti-cihankarluk, @ogunheper
  - Add `filter` argument to `Category.products`
  - Add `sortBy` argument to `Category.products`
- Extend invoice object types with `Order` references - #11505 by @przlada
  - Add `Invoice.order` field
  - Add `InvoiceRequested.order`, `InvoiceDeleted.order` and `InvoiceSent.order` fields
- Add support for metadata for `Address` model - #11701 by @IKarbowiak
- Allow to mutate objects, by newly added `externalReference` field, instead of Saleor-assigned ID. Apply to following models: #11410 by @zedzior
  - `Product`
  - `ProductVariant`
  - `Attribute`
  - `AttributeValue`
  - `Order`
  - `User`
  - `Warehouse`

### Other changes

- Fix fetching the `checkout.availableCollectionPoints` - #11489 by @IKarbowiak
- Move checkout metadata to separate model - #11264 by @jakubkuc
- Add ability to set a custom Celery queue for async webhook - #11511 by @NyanKiyoshi
- Remove `CUSTOMER_UPDATED` webhook trigger from address mutations - #11395 by @jakubkuc
- Drop `Django.Auth` - #11305 by @fowczarek
- Add address validation to AddressCreate - #11639 by @jakubkuc
- Propagate voucher discount between checkout lines when charge_taxes is disabled - #11632 by @maarcingebala
- Fix stock events triggers - #11714 by @jakubkuc
- Accept the gift card code provided in the input - by @mociepka

# 3.9.0

### Highlights

- Flat tax rates - #9784 by @maarcingebala

### Breaking changes

- Drop Vatlayer plugin - #9784 by @maarcingebala
  - The following fields are no longer used:
    - `Product.chargeTaxes` - from now on, presence of `Product.taxClass` instance decides whether to charge taxes for a product. As a result, the "Charge Taxes" column in CSV product exports returns empty values.
    - `Shop.chargeTaxesOnShipping` - from now on, presence of `ShippingMethod.taxClass` decides whether to charge taxes for a shipping method.
    - `Shop.includeTaxesInPrices`, `Shop.displayGrossPrices` - configuration moved to `Channel.taxConfiguration`.
  - Removed the following plugin manager methods:
    - `assign_tax_code_to_object_meta`
    - `apply_taxes_to_product`
    - `fetch_taxes_data`
    - `get_tax_rate_percentage_value`
    - `update_taxes_for_order_lines`

### GraphQL API

- Add `attribute` field to `AttributeValueTranslatableContent` type - #11028 by @zedzior
- Add new properties in the `Product` type - #10537 by @kadewu
  - Add new fields: `Product.attribute`, `Product.variant`
  - Add `sortBy` argument to `Product.media`
- Allow assigning attribute value using its ID. Add to `AttributeValueInput` dedicated field for each input type - #11206 by @zedzior
- Add new queries - #10537 by @kadewu
  - `attribute` - allow fetching the single attribute by `slug`
  - `variant`- allow fetching the single variant by the product variant `id` or `sku`
- Allow sorting media of the product - #10537 by @kadewu
- Allow assigning attribute value using its ID. Add to `AttributeValueInput` dedicated field for each input type. #11206 by @zedzior

### Saleor Apps

- Include fully qualified API URL `Saleor-Api-Url` in communication with Apps. #11223 by @przlada
- Add metadata on order line payload notifications. #10954 by @CarlesLopezMagem

### Other changes

- Re-enable 5 minute database connection persistence by default - #11074 + #11100 by @NyanKiyoshi
  - Set `DB_CONN_MAX_AGE=0` to disable this behavior (adds overhead to requests)
- Bump cryptography to 38.0.3: use OpenSSL 3.0.7 - #11126 by @NyanKiyoshi
- Include fully qualified API URL `Saleor-Api-Url` in communication with Apps - #11223 by @przlada
- Make email authentication case-insensitive. #11284 by @zedzior
- Fix the observability reporter to obfuscate URLs. #11282 by @przlada
- Add exif image validation - #11224 by @IKarbowiak
- Add HTTP headers filtering to observability reporter. #11285 by @przlada
- Deactivate Webhook before deleting and handle IntegrityErrors - #11239 @jakubkuc

# 3.8.0

### Highlights

- Add tax exemption API for checkouts (`taxExemptionManage` mutation) - #10344 by @SzymJ
- Switch GraphQL Playground to GraphiQL V2

### Breaking changes

- Verify JWT tokens whenever they are provided with the request. Before, they were only validated when an operation required any permissions. For example: when refreshing a token, the request shouldn't include the expired one.

### Highlights
### GraphQL API

- Add the ability to filter by slug. #10578 by @kadewu
  - Affected types: Attribute, Category, Collection, Menu, Page, Product, ProductType, Warehouse
  - Deprecated `slug` in filter for `menus`. Use `slugs` instead
- Add new `products` filters. #10784 by @kadewu
  - `isAvailable`
  - `publishedFrom`
  - `availableFrom`
  - `isVisibleInListing`
- Add the ability to filter payments by a list of ids. #10821 by @kadewu
- Add the ability to filter customers by ids. #10694 by @kadewu
- Add `User.checkouts` field. #10862 by @zedzior
- Add optional field `audience` to mutation `tokenCreate`. If provided, the created tokens will have key `aud` with value: `custom:{audience-input-value}` - #10845 by @korycins
- Use `AttributeValue.name` instead of `AttributeValue.slug` to determine uniqueness of a value instance for dropdown and multi-select attributes. - #10881 by @jakubkuc
- Allow sorting products by `CREATED_AT` field. #10900 by @zedzior
- Add ability to pass metadata directly in create/update mutations for product app models - #10689 by @SzymJ
- Add ability to use SKU argument in `productVariantUpdate`, `productVariantDelete`, `productVariantBulkDelete`, `productVariantStocksUpdate`, `productVariantStocksDelete`, `productVariantChannelListingUpdate` mutations - #10861 by @SzymJ
- Add sorting by `CREATED_AT` field. #10911 by @zedzior
  - Affected types: GiftCard, Page.
  - Deprecated `CREATION_DATE` sort field on Page type. Use `CREATED_AT` instead.

### Other changes

- Reference attribute linking to product variants - #10468 by @IKarbowiak
- Add base shipping price to `Order` - #10771 by @fowczarek
- GraphQL view no longer generates error logs when the HTTP request doesn't contain a GraphQL query - #10901 by @NyanKiyoshi

### Saleor Apps

- Add `iss` field to JWT tokens - #10842 by @korycins
- Drop `py` and `tox` dependencies from dev requirements - #11054 by @NyanKiyoshi

### Saleor Apps

- Add `iss` field to JWT tokens - #10842 by @korycins
- Add new field `audience` to App manifest. If provided, App's JWT access token will have `aud` field. - #10845 by @korycins
- Add new asynchronous events for objects metadata updates - #10520 by @rafalp
  - `CHECKOUT_METADATA_UPDATED`
  - `COLLECTION_METADATA_UPDATED`
  - `CUSTOMER_METADATA_UPDATED`
  - `FULFILLMENT_METADATA_UPDATED`
  - `GIFT_CARD_METADATA_UPDATED`
  - `ORDER_METADATA_UPDATED`
  - `PRODUCT_METADATA_UPDATED`
  - `PRODUCT_VARIANT_METADATA_UPDATED`
  - `SHIPPING_ZONE_METADATA_UPDATED`
  - `TRANSACTION_ITEM_METADATA_UPDATED`
  - `WAREHOUSE_METADATA_UPDATED`
  - `VOUCHER_METADATA_UPDATED`

# 3.7.0

### Highlights

- Allow explicitly setting the name of a product variant - #10456 by @SzymJ
  - Added `name` parameter to the `ProductVariantInput` input
- Add a new stock allocation strategy based on the order of warehouses within a channel - #10416 by @IKarbowiak
  - Add `channelReorderWarehouses` mutation to sort warehouses to set their priority
  - Extend the `Channel` type with the `stockSettings` field
  - Extend `ChannelCreateInput` and `ChannelUpdateInput` with `stockSettings`

### Breaking changes

- Refactor warehouse mutations - #10239 by @IKarbowiak
  - Providing the value in `shippingZone` filed in `WarehouseCreate` mutation will raise a ValidationError.
    Use `WarehouseShippingZoneAssign` to assign shipping zones to a warehouse.

### GraphQL API

- Hide Subscription type from Apollo Federation (#10439) (f5132dfd3)
- Mark `Webhook.secretKey` as deprecated (#10436) (ba445e6e8)

### Saleor Apps

- Trigger the `SALE_DELETED` webhook when deleting sales in bulk (#10461) (2052841e9)
- Add `FULFILLMENT_APPROVED` webhook - #10621 by @IKarbowiak

### Other changes

- Add support for `bcrypt` password hashes - #10346 by @pkucmus
- Add the ability to set taxes configuration per channel in the Avatax plugin - #10445 by @mociepka


# 3.6.0

### Breaking changes

- Drop `django-versatileimagefield` package; add a proxy view to generate thumbnails on-demand - #9988 by @IKarbowiak
  - Drop `create_thumbnails` command
- Change return type from `CheckoutTaxedPricesData` to `TaxedMoney` in plugin manager methods `calculate_checkout_line_total`, `calculate_checkout_line_unit_price` - #9526 by @fowczarek, @mateuszgrzyb, @stnatic

### Saleor Apps

- Add GraphQL subscription support for synchronous webhook events - #9763 by @jakubkuc
- Add support for the CUSTOMER\_\* app mount points (#10163) by @krzysztofwolski
- Add permission group webhooks: `PERMISSION_GROUP_CREATED`, `PERMISSION_GROUP_UPDATED`, `PERMISSION_GROUP_DELETED` - #10214 by @SzymJ
- Add `ACCOUNT_ACTIVATED` and `ACCOUNT_DEACTIVATED` events - #10136 by @tomaszszymanski129
- Allow apps to query data protected by MANAGE_STAFF permission (#10103) (4eb93d3f5)
- Fix returning sale's GraphQL ID in the `SALE_TOGGLE` payload (#10227) (0625c43bf)
- Add descriptions to async webhooks event types (#10250) (7a906bf7f)

### GraphQL API

- Add `CHECKOUT_CALCULATE_TAXES` and `ORDER_CALCULATE_TAXES` to `WebhookEventTypeSyncEnum` #9526 by @fowczarek, @mateuszgrzyb, @stnatic
- Add `forceNewLine` flag to lines input in `CheckoutLinesAdd`, `CheckoutCreate`, `DraftOrderCreate`, `OrderCreate`, `OrderLinesCreate` mutations to support same variant in multiple lines - #10095 by @SzymJ
- Add `VoucherFilter.ids` filter - #10157 by @Jakubkuc
- Add API to display shippable countries for a channel - #10111 by @korycins
- Improve filters' descriptions - #10240 by @dekoza
- Add query for transaction item and extend transaction item type with order (#10154) (b19423a86)

### Plugins

- Add a new method to plugin manager: `get_taxes_for_checkout`, `get_taxes_for_order` - #9526 by @fowczarek, @mateuszgrzyb, @stnatic
- Allow promoting customer users to staff (#10115) (2d56af4e3)
- Allow values of different attributes to share the same slug (#10138) (834d9500b)
- Fix payment status for orders with total 0 (#10147) (ec2c9a820)
- Fix failed event delivery request headers (#10108) (d1b652115)
- Fix create_fake_user ID generation (#10186) (86e2c69a9)
- Fix returning values in JSONString scalar (#10124) (248d2b604)
- Fix problem with updating draft order with active Avalara (#10183) (af270b8c9)
- Make API not strip query params from redirect URL (#10116) (75176e568)
- Update method for setting filter descriptions (#10240) (65643ec7c)
- Add expires option to CELERY_BEAT_SCHEDULE (#10205) (c6c5e46bd)
- Recalculate order prices on marking as paid mutations (#10260) (4e45b83e7)
- Fix triggering `ORDER_CANCELED` event at the end of transaction (#10242) (d9eecb2ca)
- Fix post-migrate called for each app module (#10252) (60205eb56)
- Only handle known URLs (disable appending slash to URLs automatically) - #10290 by @patrys

### Other changes

- Add synchronous tax calculation via webhooks - #9526 by @fowczarek, @mateuszgrzyb, @stnatic
- Allow values of different attributes to share the same slug - #10138 by @IKarbowiak
- Add query for transaction item and extend transaction item type with order - #10154 by @IKarbowiak
- Populate the initial database with default warehouse, channel, category, and product type - #10244 by @jakubkuc
- Fix inconsistent beat scheduling and compatibility with DB scheduler - #10185 by @NyanKiyoshi<br/>
  This fixes the following bugs:
  - `tick()` could decide to never schedule anything else than `send-sale-toggle-notifications` if `send-sale-toggle-notifications` doesn't return `is_due = False` (stuck forever until beat restart or a `is_due = True`)
  - `tick()` was sometimes scheduling other schedulers such as observability to be run every 5m instead of every 20s
  - `is_due()` from `send-sale-toggle-notifications` was being invoked every 5s on django-celery-beat instead of every 60s
  - `send-sale-toggle-notifications` would crash on django-celery-beat with `Cannot convert schedule type <saleor.core.schedules.sale_webhook_schedule object at 0x7fabfdaacb20> to model`
    Usage:
  - Database backend: `celery --app saleor.celeryconf:app beat --scheduler saleor.schedulers.schedulers.DatabaseScheduler`
  - Shelve backend: `celery --app saleor.celeryconf:app beat --scheduler saleor.schedulers.schedulers.PersistentScheduler`
- Fix problem with updating draft order with active Avalara - #10183 by @IKarbowiak
- Fix stock validation and allocation for order with local collection point - #10218 by @IKarbowiak
- Fix stock allocation for order with global collection point - #10225 by @IKarbowiak
- Fix assigning an email address that does not belong to an existing user to draft order (#10320) (97129cf0c)
- Fix gift cards automatic fulfillment (#10325) (6a528259e)

# 3.5.4 [Unreleased]

- Fix ORM crash when generating hundreds of search vector in SQL - #10261 by @NyanKiyoshi
- Fix "stack depth limit exceeded" crash when generating thousands of search vector in SQL - #10279 by @NyanKiyoshi

# 3.5.3 [Released]

- Use custom search vector in order search - #10247 by @fowczarek
- Optimize filtering attributes by dates - #10199 by @tomaszszymanski129

# 3.5.2 [Released]

- Fix stock allocation for order with global collection point - #10225 by @IKarbowiak
- Fix stock validation and allocation for order with local collection point - #10218 @IKarbowiak
- Fix returning GraphQL IDs in the `SALE_TOGGLE` webhook - #10227 by @IKarbowiak

# 3.5.1 [Released]

- Fix inconsistent beat scheduling and compatibility with db scheduler - #10185 by @NyanKiyoshi<br/>
  This fixes the following bugs:

  - `tick()` could decide to never schedule anything else than `send-sale-toggle-notifications` if `send-sale-toggle-notifications` doesn't return `is_due = False` (stuck forever until beat restart or a `is_due = True`)
  - `tick()` was sometimes scheduling other schedulers such as observability to be ran every 5m instead of every 20s
  - `is_due()` from `send-sale-toggle-notifications` was being invoked every 5s on django-celery-beat instead of every 60s
  - `send-sale-toggle-notifications` would crash on django-celery-beat with `Cannot convert schedule type <saleor.core.schedules.sale_webhook_schedule object at 0x7fabfdaacb20> to model`

  Usage:

  - Database backend: `celery --app saleor.celeryconf:app beat --scheduler saleor.schedulers.schedulers.DatabaseScheduler`
  - Shelve backend: `celery --app saleor.celeryconf:app beat --scheduler saleor.schedulers.schedulers.PersistentScheduler`

- Fix problem with updating draft order with active avalara - #10183 by @IKarbowiak
- Fix stock validation and allocation for order with local collection point - #10218 by @IKarbowiak
- Fix stock allocation for order with global collection point - #10225 by @IKarbowiak

# 3.5.0

### GraphQL API

- Allow skipping address validation for checkout mutations (#10084) (7de33b145)
- Add `OrderFilter.numbers` filter - #9967 by @SzymJ
- Expose manifest in the `App` type (#10055) (f0f944066)
- Deprecate `configurationUrl` and `dataPrivacy` fields in apps (#10046) (68bd7c8a2)
- Fix `ProductVariant.created` resolver (#10072) (6c77053a9)
- Add `schemaVersion` field to `Shop` type. #11275 by @zedzior

### Saleor Apps

- Add webhooks `PAGE_TYPE_CREATED`, `PAGE_TYPE_UPDATED` and `PAGE_TYPE_DELETED` - #9859 by @SzymJ
- Add webhooks `ADDRESS_CREATED`, `ADDRESS_UPDATED` and `ADDRESS_DELETED` - #9860 by @SzymJ
- Add webhooks `STAFF_CREATED`, `STAFF_UPDATED` and `STAFF_DELETED` - #9949 by @SzymJ
- Add webhooks `ATTRIBUTE_CREATED`, `ATTRIBUTE_UPDATED` and `ATTRIBUTE_DELETED` - #9991 by @SzymJ
- Add webhooks `ATTRIBUTE_VALUE_CREATED`, `ATTRIBUTE_VALUE_UPDATED` and `ATTRIBUTE_VALUE_DELETED` - #10035 by @SzymJ
- Add webhook `CUSTOMER_DELETED` - #10060 by @SzymJ
- Add webhook for starting and ending sales - #10110 by @IKarbowiak
- Fix returning errors in subscription webhooks payloads - #9905 by @SzymJ
- Build JWT signature when secret key is an empty string (#10139) (c47de896c)
- Use JWS to sign webhooks with secretKey instead of obscure signature (ac065cdce)
- Sign webhook payload using RS256 and private key used JWT infrastructure (#9977) (df7c7d4e8)
- Unquote secret access when calling SQS (#10076) (3ac9714b5)

### Performance

- Add payment transactions data loader (#9940) (799a9f1c9)
- Optimize 0139_fulfil_orderline_token_old_id_created_at migration (#9935) (63073a86b)

### Other changes

- Introduce plain text attribute - #9907 by @IKarbowiak
- Add `metadata` fields to `OrderLine` and `CheckoutLine` models - #10040 by @SzymJ
- Add full-text search for Orders (#9937) (61aa89f06)
- Stop auto-assigning default addresses to checkout - #9933 by @SzymJ
- Fix inaccurate tax calculations - #9799 by @IKarbowiak
- Fix incorrect default value used in `PaymentInput.storePaymentMethod` - #9943 by @korycins
- Improve checkout total base calculations - #10048 by @IKarbowiak
- Improve click & collect and stock allocation - #10043 by @IKarbowiak
- Fix product media reordering (#10118) (de8a1847f)
- Add custom SearchVector class (#10109) (bf74f5efb)
- Improve checkout total base calculations (527b67f9b)
- Fix invoice download URL in send-invoice email (#10014) (667837a09)
- Fix invalid undiscounted total on order line (22ccacb59)
- Fix Avalara for free shipping (#9973) (90c076e33)
- Fix Avalara when voucher with `apply_once_per_order` settings is used (#9959) (fad5cdf46)
- Use Saleor's custom UvicornWorker to avoid lifespan warnings (#9915) (9090814b9)
- Add Azure blob storage support (#9866) (ceee97e83)

# 3.4.0

### Breaking changes

- Hide private metadata in notification payloads - #9849 by @maarcingebala
  - From now on, the `private_metadata` field in `NOTIFY_USER` webhook payload is deprecated and it will return an empty dictionary. This change also affects `AdminEmailPlugin`, `UserEmailPlugin`, and `SendgridEmailPlugin`.

### Other changes

#### GraphQL API

- Add new fields to `Order` type to show authorize/charge status #9795
  - Add new fields to Order type:
    - `totalAuthorized`
    - `totalCharged`
    - `authorizeStatus`
    - `chargeStatus`
  - Add filters to `Order`:
    - `authorizeStatus`
    - `chargeStatus`
- Add mutations for managing a payment transaction attached to order/checkout. - #9564 by @korycins
  - add fields:
    - `order.transactions`
    - `checkout.transactions`
  - add mutations:
    - `transactionCreate`
    - `transactionUpdate`
    - `transactionRequestAction`
  - add new webhook event:
    - `TRANSACTION_ACTION_REQUEST`
- Unify checkout's ID fields. - #9862 by @korycins
  - Deprecate `checkoutID` and `token` in all Checkout's mutations. Use `id` instead.
  - Deprecate `token` in `checkout` query. Use `id` instead.
- Add `unitPrice`, `undiscountedUnitPrice`, `undiscountedTotalPrice` fields to `CheckoutLine` type - #9821 by @fowczarek
- Fix invalid `ADDED_PRODUCTS` event parameter for `OrderLinesCreate` mutation - #9653 by @IKarbowiak
- Update sorting field descriptions - add info where channel slug is required (#9695) (391743098)
- Fix using enum values in permission descriptions (#9697) (dbb783e1f)
- Change gateway validation in `checkoutPaymentCreate` mutation (#9530) (cf1d49bdc)
- Fix invalid `ADDED_PRODUCTS` event parameter for `OrderLinesCreate` mutation (#9653) (a0d8aa8f1)
- Fix resolver for `Product.created` field (#9737) (0af00cb70)
- Allow fetching by id all order data for new orders (#9728) (71c19c951)
- Provide a reference for the rich text format (#9744) (f2207c408)
- Improve event schema field descriptions - #9880 by @patrys

#### Saleor Apps

- Add menu webhooks: `MENU_CREATED`, `MENU_UPDATED`, `MENU_DELETED`, `MENU_ITEM_CREATED`, `MENU_ITEM_UPDATED`, `MENU_ITEM_DELETED` - #9651 by @SzymJ
- Add voucher webhooks: `VOUCHER_CREATED`, `VOUCHER_UPDATED`, `VOUCHER_DELETED` - #9657 by @SzymJ
- Add app webhooks: `APP_INSTALLED`, `APP_UPDATED`, `APP_DELETED`, `APP_STATUS_CHANGED` - #9698 by @SzymJ
- Add warehouse webhoks: `WAREHOUSE_CREATED`, `WAREHOUSE_UPDATED`, `WAREHOUSE_DELETED` - #9746 by @SzymJ
- Expose order alongside fulfillment in fulfillment-based subscriptions used by webhooks (#9847)
- Fix webhooks payload not having field for `is_published` (#9800) (723f93c50)
- Add support for `ORDER_*` mounting points for Apps (#9694) (cc728ef7e)
- Add missing shipping method data in order and checkout events payloads. (#9692) (dabd1a221)
- Use the human-readable order number in notification payloads (#9863) (f10c5fd5f)

#### Models

- Migrate order discount id from int to UUID - #9729 by @IKarbowiak
  - Changed the order discount `id` from `int` to `UUID`, the old ids still can be used
    for old order discounts.
- Migrate order line id from int to UUID - #9637 by @IKarbowiak
  - Changed the order line `id` from `int` to `UUID`, the old ids still can be used
    for old order lines.
- Migrate checkout line id from int to UUID - #9675 by @IKarbowiak
  - Changed the checkout line `id` from `int` to `UUID`, the old ids still can be used
    for old checkout lines.

#### Performance

- Fix memory consumption of `delete_event_payloads_task` (#9806) (2823edc68)
- Add webhook events dataloader (#9790) (e88eef35e)
- Add dataloader for fulfillment warehouse resolver (#9740) (9d14fadb2)
- Fix order type resolvers performance (#9723) (13b5a95e7)
- Improve warehouse filtering performance (#9622) (a1a7a223b)
- Add dataloader for fulfillment lines (#9707) (68fb4bf4a)

#### Other

- Observability reporter - #9803 by @przlada
- Update sample products set - #9796 by @mirekm
- Fix for sending incorrect prices to Avatax - #9633 by @korycins
- Fix tax-included flag sending to Avatax - #9820
- Fix AttributeError: 'Options' object has no attribute 'Model' in `search_tasks.py` - #9824
- Fix Braintree merchant accounts mismatch error - #9778
- Stricter signatures for resolvers and mutations - #9649

# 3.3.1

- Drop manual calls to emit post_migrate in migrations (#9647) (b32308802)
- Fix search indexing of empty variants (#9640) (31833a717)

# 3.3.0

### Breaking changes

- PREVIEW_FEATURE: replace error code `NOT_FOUND` with `CHECKOUT_NOT_FOUND` for mutation `OrderCreateFromCheckout` - #9569 by @korycins

### Other changes

- Fix filtering product attributes by date range - #9543 by @IKarbowiak
- Fix for raising Permission Denied when anonymous user calls `checkout.customer` field - #9573 by @korycins
- Use fulltext search for products (#9344) (4b6f25964) by @patrys
- Precise timestamps for publication dates - #9581 by @IKarbowiak
  - Change `publicationDate` fields to `publishedAt` date time fields.
    - Types and inputs where `publicationDate` is deprecated and `publishedAt` field should be used instead:
      - `Product`
      - `ProductChannelListing`
      - `CollectionChannelListing`
      - `Page`
      - `PublishableChannelListingInput`
      - `ProductChannelListingAddInput`
      - `PageCreateInput`
      - `PageInput`
  - Change `availableForPurchaseDate` fields to `availableForPurchaseAt` date time field.
    - Deprecate `Product.availableForPurchase` field, the `Product.availableForPurchaseAt` should be used instead.
    - Deprecate `ProductChannelListing.availableForPurchase` field, the `ProductChannelListing.availableForPurchaseAt` should be used instead.
  - Deprecate `publicationDate` on `CollectionInput` and `CollectionCreateInput`.
  - Deprecate `PUBLICATION_DATE` in `CollectionSortField`, the `PUBLISHED_AT` should be used instead.
  - Deprecate `PUBLICATION_DATE` in `PageSortField`, the `PUBLISHED_AT` should be used instead.
  - Add a new column `published at` to export products. The new field should be used instead of `publication_date`.
- Add an alternative API for fetching metadata - #9231 by @patrys
- New webhook events related to gift card changes (#9588) (52adcd10d) by @SzymJ
- New webhook events for changes related to channels (#9570) (e5d78c63e) by @SzymJ
- Tighten the schema types for output fields (#9605) (81418cb4c) by @patrys
- Include permissions in schema descriptions of protected fields (#9428) (f0a988e79) by @maarcingebala
- Update address database (#9585) (1f5e84e4a) by @patrys
- Handle pagination with invalid cursor that is valid base64 (#9521) (3c12a1e95) by @jakubkuc
- Handle all Braintree errors (#9503) (20f21c34a) by @L3str4nge
- Fix `recalculate_order` dismissing weight unit (#9527) (9aea31774)
- Fix filtering product attributes by date range - #9543 by @IKarbowiak
- Fix for raising Permission Denied when anonymous user calls `checkout.customer` field - #9573 by @korycins
- Optimize stock warehouse resolver performance (955489bff) by @tomaszszymanski129
- Improve shipping zone filters performance (#9540) (7841ec536) by @tomaszszymanski129

# 3.2.0

### Breaking changes

- Convert IDs from DB to GraphQL format in all notification payloads (email plugins and the `NOTIFY` webhook)- #9388 by @L3str4nge
- Migrate order id from int to UUID - #9324 by @IKarbowiak
  - Changed the order `id` changed from `int` to `UUID`, the old ids still can be used
    for old orders.
  - Deprecated the `order.token` field, the `order.id` should be used instead.
  - Deprecated the `token` field in order payload, the `id` field should be used
    instead.
- Enable JWT expiration by default - #9483 by @maarcingebala

### Other changes

#### Saleor Apps

- Introduce custom prices - #9393 by @IKarbowiak
  - Add `HANDLE_CHECKOUTS` permission (only for apps)
- Add subscription webhooks (#9394) @jakubkuc
- Add `language_code` field to webhook payload for `Order`, `Checkout` and `Customer` - #9433 by @rafalp
- Refactor app tokens - #9438 by @IKarbowiak
  - Store app tokens hashes instead of plain text.
- Add category webhook events - #9490 by @SzymJ
- Fix access to own resources by App - #9425 by @korycins
- Add `handle_checkouts` permission - #9402 by @korycins
- Return `user_email` or order user's email in order payload `user_email` field (#9419) (c2d248655)
- Mutation `CategoryBulkDelete` now trigger `category_delete` event - #9533 by @SzymJ
- Add webhooks `SHIPPING_PRICE_CREATED`, `SHIPPING_PRICE_UPDATED`, `SHIPPING_PRICE_DELETED`, `SHIPPING_ZONE_CREATED`, `SHIPPING_ZONE_UPDATED`, `SHIPPING_ZONE_DELETED` - #9522 by @SzymJ

#### Plugins

- Add OpenID Connect Plugin - #9406 by @korycins
- Allow plugins to create their custom error code - #9300 by @LeOndaz

#### Other

- Use full-text search for products search API - #9344 by @patrys

- Include required permission in mutations' descriptions - #9363 by @maarcingebala
- Make GraphQL list items non-nullable - #9391 by @maarcingebala
- Port a better schema printer from GraphQL Core 3.x - #9389 by @patrys
- Fix failing `checkoutCustomerAttach` mutation - #9401 by @IKarbowiak
- Add new mutation `orderCreateFromCheckout` - #9343 by @korycins
- Assign missing user to context - #9520 by @korycins
- Add default ordering to order discounts - #9517 by @fowczarek
- Raise formatted error when trying to assign assigned media to variant - #9496 by @L3str4nge
- Update `orderNumber` field in `OrderEvent` type - #9447 by @IKarbowiak
- Do not create `AttributeValues` when values are not provided - #9446 @IKarbowiak
- Add response status code to event delivery attempt - #9456 by @przlada
- Don't rely on counting objects when reindexing - #9442 by @patrys
- Allow filtering attribute values by ids - #9399 by @IKarbowiak
- Fix errors handling for `orderFulfillApprove` mutation - #9491 by @SzymJ
- Fix shipping methods caching - #9472 by @tomaszszymanski129
- Fix payment flow - #9504 by @IKarbowiak
- Fix etting external methods did not throw an error when that method didn't exist - #9498 by @SethThoburn
- Reduce placeholder image size - #9484 by @jbergstroem
- Improve menus filtering performance - #9539 by @tomaszszymanski129
- Remove EventDeliveries without webhooks and make webhook field non-nullable - #9507 by @jakubkuc
- Improve discount filters performance - #9541 by @tomaszszymanski129
- Change webhooks to be called on commit in atomic transactions - #9532 by @jakubkuc
- Drop distinct and icontains in favor of ilike in apps filtering - #9534 by @tomaszszymanski129
- Refactor csv filters to improve performance - #9535 by @tomaszszymanski129
- Improve attributes filters performance - #9542 by @tomaszszymanski129
- Rename models fields from created to created_at - #9537 by @IKarbowiak

# 3.1.10

- Migration dependencies fix - #9590 by @SzymJ

# 3.1.9

- Use ordering by PK in `queryset_in_batches` (#9493) (4e49c52d2)

# 3.1.8

- Fix shipping methods caching (#9472) (0361f40)
- Fix logging of excessive logger informations (#9441) (d1c5d26)

# 3.1.7

- Handle `ValidationError` in metadata mutations (#9380) (75deaf6ea)
- Fix order and checkout payload serializers (#9369) (8219b6e9b)
- Fix filtering products ordered by collection (#9285) (57aed02a2)
- Cast `shipping_method_id` to int (#9364) (8d0584710)
- Catch "update_fields did not affect any rows" errors and return response with message (#9225) (29c7644fc)
- Fix "str object has no attribute input type" error (#9345) (34c64b5ee)
- Fix `graphene-django` middleware imports (#9360) (2af1cc55d)
- Fix preorders to update stock `quantity_allocated` (#9308) (8cf83df81)
- Do not drop attribute value files when value is deleted (#9320) (57b2888bf)
- Always cast database ID to int in data loader (#9340) (dbc5ec3e3)
- Fix removing references when user removes the referenced object (#9162) (68b33d95a)
- Pass correct list of order lines to `order_added_products_event` (#9286) (db3550f64)
- Fix flaky order payload serializer test (#9387) (d73bd6f9d)

# 3.1.6

- Fix unhandled GraphQL errors after removing `graphene-django` (#9398) (4090e6f2a)

# 3.1.5

- Fix checkout payload (#9333) (61b928e33)
- Revert "3.1 Add checking if given attributes are variant attributes in ProductVariantCreate mutation (#9134)" (#9334) (dfee09db3)

# 3.1.4

- Add `CREATED_AT` and `LAST_MODIFIED_AT` sorting to some GraphQL fields - #9245 by @rafalp
  - Added `LAST_MODIFIED_AT` sort option to `ExportFileSortingInput`
  - Added `CREATED_AT` and `LAST_MODIFIED_AT` sort options to `OrderSortingInput` type
  - Added `LAST_MODIFIED_AT` and `PUBLISHED_AT` sort options to `ProductOrder` type
  - Added `CREATED_AT` and `LAST_MODIFIED_AT` sort options to `SaleSortingInput` type
  - Added `CREATED_AT` and `LAST_MODIFIED_AT` sort options to `UserSortingInput` type
  - Added `ProductVariantSortingInput` type with `LAST_MODIFIED_AT` sort option
  - Deprecated `UPDATED_AT` sort option on `ExportFileSortingInput`
  - Deprecated `LAST_MODIFIED` and `PUBLICATION_DATE` sort options on `ProductOrder` type
  - Deprecated `CREATION_DATE` sort option on `OrderSortingInput` type
- Fix sending empty emails (#9317) (3e8503d8a)
- Add checking if given attributes are variant attributes in ProductVariantCreate mutation (#9134) (409ca7d23)
- Add command to update search indexes (#9315) (fdd81bbfe)
- Upgrade required Node and NPM versions used by release-it tool (#9293) (3f96a9c30)
- Update link to community pages (#9291) (2d96f5c60)
- General cleanup (#9282) (78f59c6a3)
- Fix `countries` resolver performance (#9318) (dc58ef2c4)
- Fix multiple refunds in NP Atobarai - #9222
- Fix dataloaders, filter out productmedia to be removed (#9299) (825ec3cad)
- Fix migration issue between 3.0 and main (#9323) (fec80cd63)
- Drop wishlist models (#9313) (7c9576925)

# 3.1.3

- Add command to update search indexes (#9315) (6be8461c0)
- Fix countries resolver performance (#9318) (e177f3957)

# 3.1.2

### Breaking changes

- Require `MANAGE_ORDERS` permission in `User.orders` query (#9128) (521dfd639)
  - only staff with `manage orders` and can fetch customer orders
  - the customer can fetch his own orders, except drafts

### Other changes

- Fix failing `on_failure` export tasks method (#9160) (efab6db9d)
- Fix mutations breaks on partially invalid IDs (#9227) (e3b6df2eb)
- Fix voucher migrations (#9249) (3c565ba0c)
- List the missing permissions where possible (#9250) (f8df1aa0d)
- Invalidate stocks dataloader (#9188) (e2366a5e6)
- Override `graphene.JSONString` to have more meaningful message in error message (#9171) (2a0c5a71a)
- Small schema fixes (#9224) (932e64808)
- Support Braintree subaccounts (#9191) (035bf705c)
- Split checkout mutations into separate files (#9266) (1d37b0aa3)

# 3.1.1

- Drop product channel listings when removing last available variant (#9232) (b92d3b686)
- Handle product media deletion in a Celery task (#9187) (2b10fc236)
- Filter Customer/Order/Sale/Product/ProductVariant by datetime of last modification (#9137) (55a845c7b)
- Add support for hiding plugins (#9219) (bc9405307)
- Fix missing update of payment methods when using stored payment method (#9158) (ee4bf520b)
- Fix invalid paths in VCR cassettes (#9236) (f6c268d2e)
- Fix Razorpay comment to be inline with code (#9238) (de417af24)
- Remove `graphene-federation` dependency (#9184) (dd43364f7)

# 3.1.0

### Breaking changes

#### Plugins

- Don't run plugins when calculating checkout's total price for available shipping methods resolution - #9121 by @rafalp
  - Use either net or gross price depending on store configuration.

### Other changes

#### Saleor Apps

- Add API for webhook payloads and deliveries - #8227 by @jakubkuc
- Extend app by `AppExtension` - #7701 by @korycins
- Add webhooks for stock changes: `PRODUCT_VARIANT_OUT_OF_STOCK` and `PRODUCT_VARIANT_BACK_IN_STOCK` - #7590 by @mstrumeck
- Add `COLLECTION_CREATED`, `COLLECTION_UPDATED`, `COLLECTION_DELETED` events and webhooks - #8974 by @rafalp
- Add draft orders webhooks by @jakubkuc
- Add support for providing shipping methods by Saleor Apps - #7975 by @bogdal:
  - Add `SHIPPING_LIST_METHODS_FOR_CHECKOUT` sync webhook
- Add sales webhooks - #8157 @kuchichan
- Allow fetching unpublished pages by apps with manage pages permission - #9181 by @IKarbowiak

#### Metadata

- Add ability to use metadata mutations with tokens as an identifier for orders and checkouts - #8426 by @IKarbowiak

#### Attributes

- Introduce swatch attributes - #7261 by @IKarbowiak
- Add `variant_selection` to `ProductAttributeAssign` operations - #8235 by @kuchichan
- Refactor attributes validation - #8905 by @IKarbowiak
  - in create mutations: require all required attributes
  - in update mutations: do not require providing any attributes; when any attribute is given, validate provided values.

#### Other features and changes

- Add gift cards - #7827 by @IKarbowiak, @tomaszszymanski129
- Add Click & Collect - #7673 by @kuchichan
- Add fulfillment confirmation - #7675 by @tomaszszymanski129
- Make SKU an optional field on `ProductVariant` - #7633 by @rafalp
- Possibility to pass metadata in input of `checkoutPaymentCreate` - #8076 by @mateuszgrzyb
- Add `ExternalNotificationTrigger` mutation - #7821 by @mstrumeck
- Extend `accountRegister` mutation to consume first & last name - #8184 by @piotrgrundas
- Introduce sales/vouchers per product variant - #8064 by @kuchichan
- Batch loads in queries for Apollo Federation - #8273 by @rafalp
- Reserve stocks for checkouts - #7589 by @rafalp
- Add query complexity limit to GraphQL API - #8526 by @rafalp
- Add `quantity_limit_per_customer` field to ProductVariant #8405 by @kuchichan
- Make collections names non-unique - #8986 by @rafalp
- Add validation of unavailable products in the checkout. Mutations: `CheckoutShippingMethodUpdate`,
  `CheckoutAddPromoCode`, `CheckoutPaymentCreate` will raise a ValidationError when product in the checkout is
  unavailable - #8978 by @IKarbowiak
- Add `withChoices` flag for Attribute type - #7733 by @dexon44
- Update required permissions for attribute options - #9204 by @IKarbowiak
  - Product attribute options can be fetched by requestors with manage product types and attributes permission.
  - Page attribute options can be fetched by requestors with manage page types and attributes permission.
- Deprecate interface field `PaymentData.reuse_source` - #7988 by @mateuszgrzyb
- Deprecate `setup_future_usage` from `checkoutComplete.paymentData` input - will be removed in Saleor 4.0 - #7994 by @mateuszgrzyb
- Fix shipping address issue in `availableCollectionPoints` resolver for checkout - #8143 by @kuchichan
- Fix cursor-based pagination in products search - #8011 by @rafalp
- Fix crash when querying external shipping methods `translation` field - #8971 by @rafalp
- Fix crash when too long translation strings were passed to `translate` mutations - #8942 by @rafalp
- Raise ValidationError in `CheckoutAddPromoCode`, `CheckoutPaymentCreate` when product in the checkout is
  unavailable - #8978 by @IKarbowiak
- Remove `graphene-django` dependency - #9170 by @rafalp
- Fix disabled warehouses appearing as valid click and collect points when checkout contains only preorders - #9052 by @rafalp
- Fix failing `on_failure` export tasks method - #9160 by @IKarbowiak

# 3.0.0

### Breaking changes

#### Behavior

- Add multichannel - #6242 by @fowczarek @d-wysocki
- Add email interface as a plugin - #6301 by @korycins
- Add unconfirmed order editing - #6829 by @tomaszszymanski129
  - Removed mutations for draft order lines manipulation: `draftOrderLinesCreate`, `draftOrderLineDelete`, `draftOrderLineUpdate`
  - Added instead: `orderLinesCreate`, `orderLineDelete`, `orderLineUpdate` mutations instead.
  - Order events enums `DRAFT_ADDED_PRODUCTS` and `DRAFT_REMOVED_PRODUCTS` are now `ADDED_PRODUCTS` and `REMOVED_PRODUCTS`
- Remove resolving users location from GeoIP; drop `PaymentInput.billingAddress` input field - #6784 by @maarcingebala
- Always create new checkout in `checkoutCreate` mutation - #7318 by @IKarbowiak
  - deprecate `created` return field on `checkoutCreate` mutation
- Return empty values list for attribute without choices - #7394 by @fowczarek
  - `values` for attributes without choices from now are empty list.
  - attributes with choices - `DROPDOWN` and `MULTISELECT`
  - attributes without choices - `FILE`, `REFERENCE`, `NUMERIC` and `RICH_TEXT`
- Unify checkout identifier in checkout mutations and queries - #7511 by @IKarbowiak
- Propagate sale and voucher discounts over specific lines - #8793 by @korycins
  - Use a new interface for response received from plugins/pluginManager. Methods `calculate_checkout_line_unit_price`
    and `calculate_checkout_line_total` returns `TaxedPricesData` instead of `TaxedMoney`.
- Attach sale discount info to the line when adding variant to order - #8821 by @IKarbowiak
  - Use a new interface for the response received from plugins/pluginManager.
    Methods `calculate_order_line_unit` and `calculate_order_line_total` returns
    `OrderTaxedPricesData` instead of `TaxedMoney`.
  - Rename checkout interfaces: `CheckoutTaxedPricesData` instead of `TaxedPricesData`
    and `CheckoutPricesData` instead of `PricesData`
- Sign JWT tokens with RS256 instead of HS256 - #7990 by @korycins
- Add support for filtering available shipping methods by Saleor Apps - #8399 by @kczan, @stnatic
  - Introduce `ShippingMethodData` interface as a root object type for ShippingMethod object
- Limit number of user addresses - #9173 by @IKarbowiak

#### GraphQL Schema

- Drop deprecated meta mutations - #6422 by @maarcingebala
- Drop deprecated service accounts and webhooks API - #6431 by @maarcingebala
- Drop deprecated fields from the `ProductVariant` type: `quantity`, `quantityAllocated`, `stockQuantity`, `isAvailable` - #6436 by @maarcingebala
- Drop authorization keys API - #6631 by @maarcingebala
- Drop `type` field from `AttributeValue` type - #6710 by @IKarbowiak
- Drop deprecated `taxRate` field from `ProductType` - #6795 by @d-wysocki
- Drop deprecated queries and mutations - #7199 by @IKarbowiak
  - drop `url` field from `Category` type
  - drop `url` field from `Category` type
  - drop `url` field from `Product` type
  - drop `localized` fild from `Money` type
  - drop `permissions` field from `User` type
  - drop `navigation` field from `Shop` type
  - drop `isActive` from `AppInput`
  - drop `value` from `AttributeInput`
  - drop `customerId` from `checkoutCustomerAttach`
  - drop `stockAvailability` argument from `products` query
  - drop `created` and `status` arguments from `orders` query
  - drop `created` argument from `draftOrders` query
  - drop `productType` from `ProductFilter`
  - deprecate specific error fields `<TypeName>Errors`, typed `errors` fields and remove deprecation
- Drop top-level `checkoutLine` query from the schema with related resolver, use `checkout` query instead - #7623 by @dexon44
- Change error class in `CollectionBulkDelete` to `CollectionErrors` - #7061 by @d-wysocki
- Make quantity field on `StockInput` required - #7082 by @IKarbowiak
- Add description to shipping method - #7116 by @IKarbowiak
  - `ShippingMethod` was extended with `description` field.
  - `ShippingPriceInput` was extended with `description` field
  - Extended `shippingPriceUpdate`, `shippingPriceCreate` mutation to add/edit description
  - Input field in `shippingPriceTranslate` changed to `ShippingPriceTranslationInput`
- Split `ShippingMethod` into `ShippingMethod` and `ShippingMethodType` (#8399):
  - `ShippingMethod` is used to represent methods offered for checkouts and orders
  - `ShippingMethodType` is used to manage shipping method configurations in Saleor
  - Deprecate `availableShippingMethods` on `Order` and `Checkout`. Use `shippingMethods` and refer to the `active` field instead

#### Saleor Apps

- Drop `CHECKOUT_QUANTITY_CHANGED` webhook - #6797 by @d-wysocki
- Change the payload of the order webhook to handle discounts list - #6874 by @korycins:
  - added fields: `Order.discounts`, `OrderLine.unit_discount_amount`, `OrderLine.unit_discount_type`, `OrderLine.unit_discount_reason`,
  - removed fields: `Order.discount_amount`, `Order.discount_name`, `Order.translated_discount_name`
- Remove triggering a webhook event `PRODUCT_UPDATED` when calling `ProductVariantCreate` mutation. Use `PRODUCT_VARIANT_CREATED` instead - #6963 by @piotrgrundas
- Make `order` property of invoice webhook payload contain order instead of order lines - #7081 by @pdblaszczyk
  - Affected webhook events: `INVOICE_REQUESTED`, `INVOICE_SENT`, `INVOICE_DELETED`
- Added `CHECKOUT_FILTER_SHIPPING_METHODS`, `ORDER_FILTER_SHIPPING_METHODS` sync webhooks - #8399 by @kczan, @stnatic

#### Plugins

- Drop `apply_taxes_to_shipping_price_range` plugin hook - #6746 by @maarcingebala
- Refactor listing payment gateways - #7050 by @maarcingebala:
  - Breaking changes in plugin methods: removed `get_payment_gateway` and `get_payment_gateway_for_checkout`; instead `get_payment_gateways` was added.
- Improve checkout performance - introduce `CheckoutInfo` data class - #6958 by @IKarbowiak;
  - Introduced changes in plugin methods definitions in the following methods, the `checkout` parameter changed to `checkout_info`:
    - `calculate_checkout_total`
    - `calculate_checkout_subtotal`
    - `calculate_checkout_shipping`
    - `get_checkout_shipping_tax_rate`
    - `calculate_checkout_line_total`
    - `calculate_checkout_line_unit_price`
    - `get_checkout_line_tax_rate`
    - `preprocess_order_creation`
  - `preprocess_order_creation` was extend with `lines_info` parameter
- Fix Avalara caching - #7036 by @fowczarek:
  - Introduced changes in plugin methods definitions:
    - `calculate_checkout_line_total` was extended with `lines` parameter
    - `calculate_checkout_line_unit_price` was extended with `lines` parameter
    - `get_checkout_line_tax_rate` was extended with `lines` parameter
  - To get proper taxes we should always send the whole checkout to Avalara.
- Extend plugins manager to configure plugins for each plugins - #7198 by @korycins:
  - Introduce changes in API:
    - `paymentInitialize` - add `channel` parameter. Optional when only one channel exists.
    - `pluginUpdate` - add `channel` parameter.
    - `availablePaymentGateways` - add `channel` parameter.
    - `storedPaymentSources` - add `channel` parameter.
    - `requestPasswordReset` - add `channel` parameter.
    - `requestEmailChange` - add `channel` parameter.
    - `confirmEmailChange` - add `channel` parameter.
    - `accountRequestDeletion` - add `channel` parameter.
    - change structure of type `Plugin`:
      - add `globalConfiguration` field for storing configuration when a plugin is globally configured
      - add `channelConfigurations` field for storing plugin configuration for each channel
      - removed `configuration` field, use `globalConfiguration` and `channelConfigurations` instead
    - change structure of input `PluginFilterInput`:
      - add `statusInChannels` field
      - add `type` field
      - removed `active` field. Use `statusInChannels` instead
  - Change plugin webhook endpoint - #7332 by @korycins.
    - Use /plugins/channel/<channel_slug>/<plugin_id> for plugins with channel configuration
    - Use /plugins/global/<plugin_id> for plugins with global configuration
    - Remove /plugin/<plugin_id> endpoint
- Fix doubling price in checkout for products without tax - #7056 by @IKarbowiak:
  - Introduce changes in plugins method:
    - `calculate_checkout_subtotal` has been dropped from plugins;
    - for correct subtotal calculation, `calculate_checkout_line_total` must be set (manager method for calculating checkout subtotal uses `calculate_checkout_line_total` method)
- Deprecated Stripe plugin - will be removed in Saleor 4.0
  - rename `StripeGatewayPlugin` to `DeprecatedStripeGatewayPlugin`.
  - introduce new `StripeGatewayPlugin` plugin.

### Other changes

#### Features

- Migrate from Draft.js to Editor.js format - #6430, #6456 by @IKarbowiak
- Allow using `Bearer` as an authorization prefix - #6996 by @korycins
- Add product rating - #6284 by @korycins
- Add order confirmation - #6498 by @tomaszszymanski12
- Extend Vatlayer functionalities - #7101 by @korycins:
  - Allow users to enter a list of exceptions (country ISO codes) that will use the source country rather than the destination country for tax purposes.
  - Allow users to enter a list of countries for which no VAT will be added.
- Extend order with origin and original order values - #7326 by @IKarbowiak
- Allow impersonating user by an app/staff - #7754 by @korycins:
  - Add `customerId` to `checkoutCustomerAttach` mutation
  - Add new permission `IMPERSONATE_USER`
- Add possibility to apply a discount to order/order line with status `DRAFT` - #6930 by @korycins
- Implement database read replicas - #8516, #8751 by @fowczarek
- Propagate sale and voucher discounts over specific lines - #8793 by @korycins
  - The created order lines from checkout will now have fulfilled all undiscounted fields with a default price value
    (without any discounts).
  - Order line will now include a voucher discount (in the case when the voucher is for specific products or have a
    flag apply_once_per_order). In that case, `Order.discounts` will not have a relation to `OrderDiscount` object.
  - Webhook payload for `OrderLine` will now include two new fields, `sale_id` (graphql ID of applied sale) and
    `voucher_code` (code of the valid voucher applied to this line).
  - When any sale or voucher discount was applied, `line.discount_reason` will be fulfilled.
  - New interface for handling more data for prices: `PricesData` and `TaxedPricesData` used in checkout calculations
    and in plugins/pluginManager.
- Attach sale discount info to the line when adding variant to order - #8821 by @IKarbowiak
  - Rename checkout interfaces: `CheckoutTaxedPricesData` instead of `TaxedPricesData`
    and `CheckoutPricesData` instead of `PricesData`
  - New interface for handling more data for prices: `OrderTaxedPricesData` used in plugins/pluginManager.
- Add uploading video URLs to product gallery - #6838 by @GrzegorzDerdak
- Add generic `FileUpload` mutation - #6470 by @IKarbowiak

#### Metadata

- Allow passing metadata to `accountRegister` mutation - #7152 by @piotrgrundas
- Copy metadata fields when creating reissue - #7358 by @IKarbowiak
- Add metadata to shipping zones and shipping methods - #6340 by @maarcingebala
- Add metadata to menu and menu item - #6648 by @tomaszszymanski129
- Add metadata to warehouse - #6727 by @d-wysocki
- Added support for querying objects by metadata fields - #6683 by @LeOndaz, #7421 by @korycins
- Change metadata mutations to use token for order and checkout as an identifier - #8542 by @IKarbowiak
  - After changes, using the order `id` for changing order metadata is deprecated

#### Attributes

- Add rich text attribute input - #7059 by @piotrgrundas
- Support setting value for AttributeValue mutations - #7037 by @piotrgrundas
- Add boolean attributes - #7454 by @piotrgrundas
- Add date & date time attributes - #7500 by @piotrgrundas
- Add file attributes - #6568 by @IKarbowiak
- Add page reference attributes - #6624 by @IKarbowiak
- Add product reference attributes - #6711 by @IKarbowiak
- Add numeric attributes - #6790 by @IKarbowiak
- Add `withChoices` flag for Attribute type - #7733 by @CossackDex
- Return empty results when filtering by non-existing attribute - #7025 by @maarcingebala
- Add Page Types - #6261 by @IKarbowiak

#### Plugins

- Add interface for integrating the auth plugins - #6799 by @korycins
- Add Sendgrid plugin - #6793 by @korycins
- Trigger `checkout_updated` plugin method for checkout metadata mutations - #7392 by @maarcingebala

#### Saleor Apps

- Add synchronous payment webhooks - #7044 by @maarcingebala
- Add `CUSTOMER_UPDATED` webhook, add addresses field to customer `CUSTOMER_CREATED` webhook - #6898 by @piotrgrundas
- Add `PRODUCT_VARIANT_CREATED`, `PRODUCT_VARIANT_UPDATED`, `PRODUCT_VARIANT_DELETED` webhooks, fix attributes field for `PRODUCT_CREATED`, `PRODUCT_UPDATED` webhooks - #6963 by @piotrgrundas
- Trigger `PRODUCT_UPDATED` webhook for collections and categories mutations - #7051 by @d-wysocki
- Extend order webhook payload with fulfillment fields - #7364, #7347 by @korycins
  - fulfillments extended with:
    - `total_refund_amount`
    - `shipping_refund_amount`
    - `lines`
  - fulfillment lines extended with:
    - `total_price_net_amount`
    - `total_price_gross_amount`
    - `undiscounted_unit_price_net`
    - `undiscounted_unit_price_gross`
    - `unit_price_net`
- Extend order payload with undiscounted prices and add psp_reference to payment model - #7339 by @IKarbowiak
  - order payload extended with the following fields:
    - `undiscounted_total_net_amount`
    - `undiscounted_total_gross_amount`
    - `psp_reference` on `payment`
  - order lines extended with:
    - `undiscounted_unit_price_net_amount`
    - `undiscounted_unit_price_gross_amount`
    - `undiscounted_total_price_net_amount`
    - `undiscounted_total_price_gross_amount`
- Add `product_id`, `product_variant_id`, `attribute_id` and `page_id` when it is possible for `AttributeValue` translations webhook - #7783 by @fowczarek
- Add draft orders webhooks - #8102 by @jakubkuc
- Add page webhooks: `PAGE_CREATED`, `PAGE_UPDATED` and `PAGE_DELETED` - #6787 by @d-wysocki
- Add `PRODUCT_DELETED` webhook - #6794 by @d-wysocki
- Add `page_type_id` in translations webhook - #7825 by @fowczarek
- Fix failing account mutations for app - #7569 by @IKarbowiak
- Add app support for events - #7622 by @IKarbowiak
- Fix creating translations with app - #6804 by @krzysztofwolski
- Change the `app` query to return info about the currently authenticated app - #6928 by @d-wysocki
- Mark `X-` headers as deprecated and add headers without prefix. All deprecated headers will be removed in Saleor 4.0 - #8179 by @L3str4nge
  - X-Saleor-Event -> Saleor-Event
  - X-Saleor-Domain -> Saleor-Domain
  - X-Saleor-Signature -> Saleor-Signature
  - X-Saleor-HMAC-SHA256 -> Saleor-HMAC-SHA256

#### Other changes

- Add query contains only schema validation - #6827 by @fowczarek
- Add introspection caching - #6871 by @fowczarek
- Fix Sentry reporting - #6902 by @fowczarek
- Deprecate API fields `Order.discount`, `Order.discountName`, `Order.translatedDiscountName` - #6874 by @korycins
- Fix argument validation in page resolver - #6960 by @fowczarek
- Drop `data` field from checkout line model - #6961 by @fowczarek
- Fix `totalCount` on connection resolver without `first` or `last` - #6975 by @fowczarek
- Fix variant resolver on `DigitalContent` - #6983 by @fowczarek
- Fix resolver by id and slug for product and product variant - #6985 by @d-wysocki
- Add optional support for reporting resource limits via a stub field in `shop` - #6967 by @NyanKiyoshi
- Update checkout quantity when checkout lines are deleted - #7002 by @IKarbowiak
- Fix available shipping methods - return also weight methods without weight limits - #7021 by @IKarbowiak
- Validate discount value for percentage vouchers and sales - #7033 by @d-wysocki
- Add field `languageCode` to types: `AccountInput`, `AccountRegisterInput`, `CheckoutCreateInput`, `CustomerInput`, `Order`, `User`. Add field `languageCodeEnum` to `Order` type. Add new mutation `CheckoutLanguageCodeUpdate`. Deprecate field `Order.languageCode`. - #6609 by @korycins
- Extend `Transaction` type with gateway response and `Payment` type with filter - #7062 by @IKarbowiak
- Fix invalid tax rates for lines - #7058 by @IKarbowiak
- Allow seeing unconfirmed orders - #7072 by @IKarbowiak
- Raise `GraphQLError` when too big integer value is provided - #7076 by @IKarbowiak
- Do not update draft order addresses when user is changing - #7088 by @IKarbowiak
- Recalculate draft order when product/variant was deleted - #7085 by @d-wysocki
- Added validation for `DraftOrderCreate` with negative quantity line - #7085 by @d-wysocki
- Remove HTML tags from product `description_plaintext` - #7094 by @d-wysocki
- Fix failing product tasks when instances are removed - #7092 by @IKarbowiak
- Update GraphQL endpoint to only match exactly `/graphql/` without trailing characters - #7117 by @IKarbowiak
- Introduce `traced_resolver` decorator instead of Graphene middleware - #7159 by @tomaszszymanski129
- Fix failing export when exporting attribute without values - #7131 by @IKarbowiak
- Fix incorrect payment data for Klarna - #7150 by @IKarbowiak
- Drop deleted images from storage - #7129 by @IKarbowiak
- Fix export with empty assignment values - #7214 by @IKarbowiak
- Change exported file name - #7222 by @IKarbowiak
- Fix core sorting on related fields - #7195 by @tomaszszymanski129
- Use GraphQL IDs instead of database IDs in export - #7240 by @IKarbowiak
- Fix draft order tax mismatch - #7226 by @IKarbowiak
  - Introduce `calculate_order_line_total` plugin method
- Update core logging for better Celery tasks handling - #7251 by @tomaszszymanski129
- Raise `ValidationError` when refund cannot be performed - #7260 by @IKarbowiak
- Fix customer addresses missing after customer creation - #7327 by @tomaszszymanski129
- Fix invoice generation - #7376 by @tomaszszymanski129
- Allow defining only one field in translations - #7363 by @IKarbowiak
- Allow filtering pages by ids - #7393 by @IKarbowiak
- Fix validate `min_spent` on vouchers to use net or gross value depends on `settings.display_gross_prices` - #7408 by @d-wysocki
- Fix invoice generation - #7376 by tomaszszymanski129
- Add hash to uploading images #7453 by @IKarbowiak
- Add file format validation for uploaded images - #7447 by @IKarbowiak
- Fix attaching params for address form errors - #7485 by @IKarbowiak
- Update draft order validation - #7253 by @IKarbowiak
  - Extend Order type with errors: [OrderError!]! field
  - Create tasks for deleting order lines by deleting products or variants
- Fix doubled checkout total price for one line and zero shipping price - #7532 by @IKarbowiak
- Deprecate nested objects in `TranslatableContent` types - #7522 by @IKarbowiak
- Modify order of auth middleware calls - #7572 by @tomaszszymanski129
- Drop assigning cheapest shipping method in checkout - #7767 by @maarcingebala
- Deprecate `query` argument in `sales` and `vouchers` queries - #7806 by @maarcingebala
- Allow translating objects by translatable content ID - #7803 by @maarcingebala
- Configure a periodic task for removing empty allocations - #7885 by @fowczarek
- Fix missing transaction id in Braintree - #8110 by @fowczarek
- Fix GraphQL federation support - #7771 #8107 by @rafalp
- Fix cursor-based pagination in products search - #8011 #8211 by @rafalp
- Batch loads in queries for Apollo Federation - #8362 by @rafalp
- Add workaround for failing Avatax when line has price 0 - #8610 by @korycins
- Add option to set tax code for shipping in Avatax configuration view - #8596 by @korycins
- Fix Avalara tax fetching from cache - #8647 by @fowczarek
- Fix incorrect stock allocation - #8931 by @IKarbowiak
- Fix incorrect handling of unavailable products in checkout - #8978, #9119 by @IKarbowiak, @korycins
- Add draft orders webhooks - #8102 by @jakubkuc
- Handle `SameSite` cookie attribute in jwt refresh token middleware - #8209 by @jakubkuc
- Fix creating translations with app - #6804 by @krzysztofwolski
- Add possibility to provide external payment ID during the conversion draft order to order - #6320 by @korycins
- Add basic rating for `Products` - #6284 by @korycins
- Add metadata to shipping zones and shipping methods - #6340 by @maarcingebala
- Add Page Types - #6261 by @IKarbowiak
- Migrate draftjs content to editorjs format - #6430 by @IKarbowiak
- Add editorjs sanitizer - #6456 by @IKarbowiak
- Add generic FileUpload mutation - #6470 by @IKarbowiak
- Order confirmation backend - #6498 by @tomaszszymanski129
- Handle `SameSite` cookie attribute in JWT refresh token middleware - #8209 by @jakubkuc
- Add possibility to provide external payment ID during the conversion draft order to order - #6320 by @korycins9
- Fix password reset request - #6351 by @Manfred-Madelaine-pro, Ambroise and Pierre
- Refund products support - #6530 by @korycins
- Add possibility to exclude products from shipping method - #6506 by @korycins
- Add `Shop.availableShippingMethods` query - #6551 by @IKarbowiak
- Add delivery time to shipping method - #6564 by @IKarbowiak
- Shipping zone description - #6653 by @tomaszszymanski129
- Get tax rate from plugins - #6649 by @IKarbowiak
- Added support for querying user by email - #6632 @LeOndaz
- Add order shipping tax rate - #6678 by @IKarbowiak
- Deprecate field `descriptionJSON` from `Product`, `Category`, `Collection` and field `contentJSON` from `Page` - #6692 by @d-wysocki
- Fix products visibility - #6704 by @IKarbowiak
- Fix page `contentJson` field to return JSON - #6832 by @d-wysocki
- Add SearchRank to search product by name and description. New enum added to `ProductOrderField` - `RANK` - which returns results sorted by search rank - #6872 by @d-wysocki
- Allocate stocks for order lines in a bulk way - #6877 by @IKarbowiak
- Deallocate stocks for order lines in a bulk way - #6896 by @IKarbowiak
- Prevent negative available quantity - #6897 by @d-wysocki
- Add default sorting by rank for search products - #6936 by @d-wysocki
- Fix exporting product description to xlsx - #6959 by @IKarbowiak
- Add `Shop.version` field to query API version - #6980 by @maarcingebala
- Add new authorization header `Authorization-Bearer` - #6998 by @korycins
- Add field `paymentMethodType` to `Payment` object - #7073 by @korycins
- Unify Warehouse Address API - #7481 by @d-wysocki
  - deprecate `companyName` on `Warehouse` type
  - remove `companyName` on `WarehouseInput` type
  - remove `WarehouseAddressInput` on `WarehouseUpdateInput` and `WarehouseCreateInput`, and change it to `AddressInput`
- Fix passing incorrect customer email to payment gateways - #7486 by @korycins
- Add HTTP meta tag for Content-Security-Policy in GraphQL Playground - #7662 by @NyanKiyoshi
- Add additional validation for `from_global_id_or_error` function - #8780 by @CossackDex

# 2.11.1

- Add support for Apple Pay on the web - #6466 by @korycins

## 2.11.0

### Features

- Add products export - #5255 by @IKarbowiak
- Add external apps support - #5767 by @korycins
- Invoices backend - #5732 by @tomaszszymanski129
- Adyen drop-in integration - #5914 by @korycins, @IKarbowiak
- Add a callback view to plugins - #5884 by @korycins
- Support pushing webhook events to message queues - #5940 by @patrys, @korycins
- Send a confirmation email when the order is canceled or refunded - #6017
- No secure cookie in debug mode - #6082 by @patrys, @orzechdev
- Add searchable and available for purchase flags to product - #6060 by @IKarbowiak
- Add `TotalPrice` to `OrderLine` - #6068 @fowczarek
- Add `PRODUCT_UPDATED` webhook event - #6100 by @tomaszszymanski129
- Search orders by GraphQL payment ID - #6135 by @korycins
- Search orders by a custom key provided by payment gateway - #6135 by @korycins
- Add ability to set a default product variant - #6140 by @tomaszszymanski129
- Allow product variants to be sortable - #6138 by @tomaszszymanski129
- Allow fetching stocks for staff users only with `MANAGE_ORDERS` permissions - #6139 by @fowczarek
- Add filtering to `ProductVariants` query and option to fetch variant by SKU in `ProductVariant` query - #6190 by @fowczarek
- Add filtering by Product IDs to `products` query - #6224 by @GrzegorzDerdak
- Add `change_currency` command - #6016 by @maarcingebala
- Add dummy credit card payment - #5822 by @IKarbowiak
- Add custom implementation of UUID scalar - #5646 by @koradon
- Add `AppTokenVerify` mutation - #5716 by @korycins

### Breaking Changes

- Refactored JWT support. Requires handling of JWT token in the storefront (a case when the backend returns the exception about the invalid token). - #5734, #5816 by @korycins
- New logging setup will now output JSON logs in production mode for ease of feeding them into log collection systems like Logstash or CloudWatch Logs - #5699 by @patrys
- Deprecate `WebhookEventType.CHECKOUT_QUANTITY_CHANGED` - #5837 by @korycins
- Anonymize and update order and payment fields; drop `PaymentSecureConfirm` mutation, drop Payment type fields: `extraData`, `billingAddress`, `billingEmail`, drop `gatewayResponse` from `Transaction` type - #5926 by @IKarbowiak
- Switch the HTTP stack from WSGI to ASGI based on Uvicorn - #5960 by @patrys
- Add `MANAGE_PRODUCT_TYPES_AND_ATTRIBUTES` permission, which is now required to access all attributes and product types related mutations - #6219 by @IKarbowiak

### Fixes

- Fix payment fields in order payload for webhooks - #5862 by @korycins
- Fix specific product voucher in draft orders - #5727 by @fowczarek
- Explicit country assignment in default shipping zones - #5736 by @maarcingebala
- Drop `json_content` field from the `Menu` model - #5761 by @maarcingebala
- Strip warehouse name in mutations - #5766 by @koradon
- Add missing order events during checkout flow - #5684 by @koradon
- Update Google Merchant to get tax rate based by plugin manager - #5823 by @gabmartinez
- Allow unicode in slug fields - #5877 by @IKarbowiak
- Fix empty plugin object result after `PluginUpdate` mutation - #5968 by @gabmartinez
- Allow finishing checkout when price amount is 0 - #6064 by @IKarbowiak
- Fix incorrect tax calculation for Avatax - #6035 by @korycins
- Fix incorrect calculation of subtotal with active Avatax - #6035 by @korycins
- Fix incorrect assignment of tax code for Avatax - #6035 by @korycins
- Do not allow negative product price - #6091 by @IKarbowiak
- Handle None as attribute value - #6092 by @IKarbowiak
- Fix for calling `order_created` before the order was saved - #6095 by @korycins
- Update default decimal places - #6098 by @IKarbowiak
- Avoid assigning the same pictures twice to a variant - #6112 by @IKarbowiak
- Fix crashing system when Avalara is improperly configured - #6117 by @IKarbowiak
- Fix for failing finalising draft order - #6133 by @korycins
- Remove corresponding draft order lines when variant is removing - #6119 by @IKarbowiak
- Update required perms for apps management - #6173 by @IKarbowiak
- Raise an error for an empty key in metadata - #6176 by @IKarbowiak
- Add attributes to product error - #6181 by @IKarbowiak
- Allow to add product variant with 0 price to draft order - #6189 by @IKarbowiak
- Fix deleting product when default variant is deleted - #6186 by @IKarbowiak
- Fix get unpublished products, product variants and collection as app - #6194 by @fowczarek
- Set `OrderFulfillStockInput` fields as required - #6196 by @IKarbowiak
- Fix attribute filtering by categories and collections - #6214 by @fowczarek
- Fix `is_visible` when `publication_date` is today - #6225 by @korycins
- Fix filtering products by multiple attributes - #6215 by @GrzegorzDerdak
- Add attributes validation while creating/updating a product's variant - #6269 by @GrzegorzDerdak
- Add metadata to page model - #6292 by @dominik-zeglen
- Fix for unnecessary attributes validation while updating simple product - #6300 by @GrzegorzDerdak
- Include order line total price to webhook payload - #6354 by @korycins
- Fix for fulfilling an order when product quantity equals allocated quantity - #6333 by @GrzegorzDerdak
- Fix for the ability to filter products on collection - #6363 by @GrzegorzDerdak

## 2.10.2

- Add command to change currencies in the database - #5906 by @d-wysocki

## 2.10.1

- Fix multiplied stock quantity - #5675 by @fowczarek
- Fix invalid allocation after migration - #5678 by @fowczarek
- Fix order mutations as app - #5680 by @fowczarek
- Prevent creating checkout/draft order with unpublished product - #5676 by @d-wysocki

## 2.10.0

- OpenTracing support - #5188 by @tomaszszymanski129
- Account confirmation email - #5126 by @tomaszszymanski129
- Relocate `Checkout` and `CheckoutLine` methods into separate module and update checkout related plugins to use them - #4980 by @krzysztofwolski
- Fix problem with free shipping voucher - #4942 by @IKarbowiak
- Add sub-categories to random data - #4949 by @IKarbowiak
- Deprecate `localized` field in Money type - #4952 by @IKarbowiak
- Fix for shipping API not applying taxes - #4913 by @kswiatek92
- Query object translation with only `manage_translation` permission - #4914 by @fowczarek
- Add customer note to draft orders API - #4973 by @IKarbowiak
- Allow to delete category and leave products - #4970 by @IKarbowiak
- Remove thumbnail generation from migration - #3494 by @kswiatek92
- Rename 'shipping_date' field in fulfillment model to 'created' - #2433 by @kswiatek92
- Reduce number of queries for 'checkoutComplete' mutation - #4989 by @IKarbowiak
- Force PyTest to ignore the environment variable containing the Django settings module - #4992 by @NyanKiyoshi
- Extend JWT token payload with user information - #4987 by @salwator
- Optimize the queries for product list in the dashboard - #4995 by @IKarbowiak
- Drop dashboard 1.0 - #5000 by @IKarbowiak
- Fixed serialization error on weight fields when running `loaddata` and `dumpdb` - #5005 by @NyanKiyoshi
- Fixed JSON encoding error on Google Analytics reporting - #5004 by @NyanKiyoshi
- Create custom field to translation, use new translation types in translations query - #5007 by @fowczarek
- Take allocated stock into account in `StockAvailability` filter - #5019 by @simonbru
- Generate matching postal codes for US addresses - #5033 by @maarcingebala
- Update debug toolbar - #5032 by @IKarbowiak
- Allow staff member to receive notification about customers orders - #4993 by @kswiatek92
- Add user's global id to the JWT payload - #5039 by @salwator
- Make middleware path resolving lazy - #5041 by @NyanKiyoshi
- Generate slug on saving the attribute value - #5055 by @fowczarek
- Fix order status after order update - #5072 by @fowczarek
- Extend top-level connection resolvers with ability to sort results - #5018 by @fowczarek
- Drop storefront 1.0 - #5043 by @IKarbowiak
- Replace permissions strings with enums - #5038 by @kswiatek92
- Remove gateways forms and templates - #5075 by @IKarbowiak
- Add `Wishlist` models and GraphQL endpoints - #5021 by @derenio
- Remove deprecated code - #5107 by @IKarbowiak
- Fix voucher start date filtering - #5133 by @dominik-zeglen
- Search by sku in products query - #5117 by @fowczarek
- Send fulfillment update email - #5118 by @IKarbowiak
- Add address query - #5148 by @kswiatek92
- Add `checkout_quantity_changed` webhook - #5042 by @derenio
- Remove unnecessary `manage_orders` permission - #5142 by @kswiatek92
- Mutation to change the user email - #5076 by @kswiatek92
- Add MyPy checks - #5150 by @IKarbowiak
- Move extracting user or service account to utils - #5152 by @kswiatek92
- Deprecate order status/created arguments - #5076 by @kswiatek92
- Fix getting title field in page mutations #5160 by @maarcingebala
- Copy public and private metadata from the checkout to the order upon creation - #5165 by @dankolbman
- Add warehouses and stocks- #4986 by @szewczykmira
- Add permission groups - #5176, #5513 by @IKarbowiak
- Drop `gettext` occurrences - #5189 by @IKarbowiak
- Fix `product_created` webhook - #5187 by @dzkb
- Drop unused resolver `resolve_availability` - #5190 by @maarcingebala
- Fix permission for `checkoutCustomerAttach` mutation - #5192 by @maarcingebala
- Restrict access to user field - #5194 by @maarcingebala
- Unify permission for service account API client in test - #5197 by @fowczarek
- Add additional confirmation step to `checkoutComplete` mutation - #5179 by @salwator
- Allow sorting warehouses by name - #5211 by @dominik-zeglen
- Add anonymization to GraphQL's `webhookSamplePayload` endpoint - #5161 @derenio
- Add slug to `Warehouse`, `Product` and `ProductType` models - #5196 by @IKarbowiak
- Add mutation for assigning, unassigning shipping zones to warehouse - #5217 by @kswiatek92
- Fix passing addresses to `PaymentData` objects - #5223 by @maarcingebala
- Return `null` when querying `me` as an anonymous user - #5231 by @maarcingebala
- Added `PLAYGROUND_ENABLED` environment variable/setting to allow to enable the GraphQL playground when `DEBUG` is disabled - #5254 by @NyanKiyoshi
- Fix access to order query when request from service account - #5258 by @fowczarek
- Customer shouldn't be able to see draft orders by token - #5259 by @fowczarek
- Customer shouldn't be able to query checkout with another customer - #5268 by @fowczarek
- Added integration support of Jaeger Tracing - #5282 by @NyanKiyoshi
- Return `null` when querying `me` as an anonymous user - #5231 as @maarcingebala
- Add `fulfillment created` webhook - @szewczykmira
- Unify metadata API - #5178 by @fowczarek
- Add compiled versions of emails to the repository - #5260 by @tomaszszymanski129
- Add required prop to fields where applicable - #5293 by @dominik-zeglen
- Drop `get_absolute_url` methods - #5299 by @IKarbowiak
- Add `--force` flag to `cleardb` command - #5302 by @maarcingebala
- Require non-empty message in `orderAddNote` mutation - #5316 by @maarcingebala
- Stock management refactor - #5323 by @IKarbowiak
- Add discount error codes - #5348 by @IKarbowiak
- Add benchmarks to checkout mutations - #5339 by @fowczarek
- Add pagination tests - #5363 by @fowczarek
- Add ability to assign multiple warehouses in mutations to create/update a shipping zone - #5399 by @fowczarek
- Add filter by ids to the `warehouses` query - #5414 by @fowczarek
- Add shipping rate price validation - #5411 by @kswiatek92
- Remove unused settings and environment variables - #5420 by @maarcingebala
- Add product price validation - #5413 by @kswiatek92
- Add attribute validation to `attributeAssign` mutation - #5423 by @kswiatek92
- Add possibility to update/delete more than one item in metadata - #5446 by @koradon
- Check if image exists before validating - #5425 by @kswiatek92
- Fix warehouses query not working without id - #5441 by @koradon
- Add `accountErrors` to `CreateToken` mutation - #5437, #5465 by @koradon
- Raise `GraphQLError` if filter has invalid IDs - #5460 by @gabmartinez
- Use `AccountErrorCode.INVALID_CREDENTIALS` instead of `INVALID_PASSWORD` - #5495 by @koradon
- Add tests for pagination - #5468 by @koradon
- Add `Job` abstract model and interface - #5510 by @IKarbowiak
- Refactor implementation of allocation - #5445 by @fowczarek
- Fix `WeightScalar` - #5530 by @koradon
- Add `OrderFulfill` mutation - #5525 by @fowczarek
- Add "It Works" page - #5494 by @IKarbowiak and @dominik-zeglen
- Extend errors in `OrderFulfill` mutation - #5553 by @fowczarek
- Refactor `OrderCancel` mutation for multiple warehouses - #5554 by @fowczarek
- Add negative weight validation - #5564 by @fowczarek
- Add error when user pass empty object as address - #5585 by @fowczarek
- Fix payment creation without shipping method - #5444 by @d-wysocki
- Fix checkout and order flow with variant without inventory tracking - #5599 by @fowczarek
- Fixed JWT expired token being flagged as unhandled error rather than handled. - #5603 by @NyanKiyoshi
- Refactor read-only middleware - #5602 by @maarcingebala
- Fix availability for variants without inventory tracking - #5605 by @fowczarek
- Drop support for configuring Vatlayer plugin from settings file. - #5614 by @korycins
- Add ability to query category, collection or product by slug - #5574 by @koradon
- Add `quantityAvailable` field to `ProductVariant` type - #5628 by @fowczarek
- Use tags rather than time-based logs for information on requests - #5608 by @NyanKiyoshi

## 2.9.0

### API

- Add mutation to change customer's first name last name - #4489 by @fowczarek
- Add mutation to delete customer's account - #4494 by @fowczarek
- Add mutation to change customer's password - #4656 by @fowczarek
- Add ability to customize email sender address in emails sent by Saleor - #4820 by @NyanKiyoshi
- Add ability to filter attributes per global ID - #4640 by @NyanKiyoshi
- Add ability to search product types by value (through the name) - #4647 by @NyanKiyoshi
- Add queries and mutation for serving and saving the configuration of all plugins - #4576 by @korycins
- Add `redirectUrl` to staff and user create mutations - #4717 by @fowczarek
- Add error codes to mutations responses - #4676 by @Kwaidan00
- Add translations to countries in `shop` query - #4732 by @fowczarek
- Add support for sorting product by their attribute values through given attribute ID - #4740 by @NyanKiyoshi
- Add descriptions for queries and query arguments - #4758 by @maarcingebala
- Add support for Apollo Federation - #4825 by @salwator
- Add mutation to create multiple product variants at once - #4735 by @fowczarek
- Add default value to custom errors - #4797 by @fowczarek
- Extend `availablePaymentGateways` field with gateways' configuration data - #4774 by @salwator
- Change `AddressValidationRules` API - #4655 by @Kwaidan00
- Use search in a consistent way; add sort by product type name and publication status to `products` query. - #4715 by @fowczarek
- Unify `menuItemMove` mutation with other reordering mutations - #4734 by @NyanKiyoshi
- Don't create an order when the payment was unsuccessful - #4500 by @NyanKiyoshi
- Don't require shipping information in checkout for digital orders - #4573 by @NyanKiyoshi
- Drop `manage_users` permission from the `permissions` query - #4854 by @maarcingebala
- Deprecate `inCategory` and `inCollection` attributes filters in favor of `filter` argument - #4700 by @NyanKiyoshi & @khalibloo
- Remove `PaymentGatewayEnum` from the schema, as gateways now are dynamic plugins - #4756 by @salwator
- Require `manage_products` permission to query `costPrice` and `stockQuantity` fields - #4753 by @NyanKiyoshi
- Refactor account mutations - #4510, #4668 by @fowczarek
- Fix generating random avatars when updating staff accounts - #4521 by @maarcingebala
- Fix updating JSON menu representation in mutations - #4524 by @maarcingebala
- Fix setting variant's `priceOverride` and `costPrice` to `null` - #4754 by @NyanKiyoshi
- Fix fetching staff user without `manage_users` permission - #4835 by @fowczarek
- Ensure that a GraphQL query is a string - #4836 by @nix010
- Add ability to configure the password reset link - #4863 by @fowczarek
- Fixed a performance issue where Saleor would sometimes run huge, unneeded prefetches when resolving categories or collections - #5291 by @NyanKiyoshi
- uWSGI now forces the django application to directly load on startup instead of being lazy - #5357 by @NyanKiyoshi

### Core

- Add enterprise-grade attributes management - #4351 by @dominik-zeglen and @NyanKiyoshi
- Add extensions manager - #4497 by @korycins
- Add service accounts - backend support - #4689 by @korycins
- Add support for webhooks - #4731 by @korycins
- Migrate the attributes mapping from HStore to many-to-many relation - #4663 by @NyanKiyoshi
- Create general abstraction for object metadata - #4447 by @salwator
- Add metadata to `Order` and `Fulfillment` models - #4513, #4866 by @szewczykmira
- Migrate the tax calculations to plugins - #4497 by @korycins
- Rewrite payment gateways using plugin architecture - #4669 by @salwator
- Rewrite Stripe integration to use PaymentIntents API - #4606 by @salwator
- Refactor password recovery system - #4617 by @fowczarek
- Add functionality to sort products by their "minimal variant price" - #4416 by @derenio
- Add voucher's "once per customer" feature - #4442 by @fowczarek
- Add validations for minimum password length in settings - #4735 by @fowczarek
- Add form to configure payments in the dashboard - #4807 by @szewczykmira
- Change `unique_together` in `AttributeValue` - #4805 by @fowczarek
- Change max length of SKU to 255 characters - #4811 by @lex111
- Distinguish `OrderLine` product name and variant name - #4702 by @fowczarek
- Fix updating order status after automatic fulfillment of digital products - #4709 by @korycins
- Fix error when updating or creating a sale with missing required values - #4778 by @NyanKiyoshi
- Fix error filtering pages by URL in the dashboard 1.0 - #4776 by @NyanKiyoshi
- Fix display of the products tax rate in the details page of dashboard 1.0 - #4780 by @NyanKiyoshi
- Fix adding the same product into a collection multiple times - #4518 by @NyanKiyoshi
- Fix crash when placing an order when a customer happens to have the same address more than once - #4824 by @NyanKiyoshi
- Fix time zone based tests - #4468 by @fowczarek
- Fix serializing empty URLs as a string when creating menu items - #4616 by @maarcingebala
- The invalid IP address in HTTP requests now fallback to the requester's IP address. - #4597 by @NyanKiyoshi
- Fix product variant update with current attribute values - #4936 by @fowczarek
- Update checkout last field and add auto now fields to save with update_fields parameter - #5177 by @IKarbowiak

### Dashboard 2.0

- Allow selecting the number of rows displayed in dashboard's list views - #4414 by @benekex2
- Add ability to toggle visible columns in product list - #4608 by @dominik-zeglen
- Add voucher settings - #4556 by @benekex2
- Contrast improvements - #4508 by @benekex2
- Display menu item form errors - #4551 by @dominik-zeglen
- Do not allow random IDs to appear in snapshots - #4495 by @dominik-zeglen
- Input UI changes - #4542 by @benekex2
- Implement new menu design - #4476 by @benekex2
- Refetch attribute list after closing modal - #4615 by @dominik-zeglen
- Add config for Testcafe - #4553 by @dominik-zeglen
- Fix product type taxes select - #4453 by @benekex2
- Fix form reloading - #4467 by @dominik-zeglen
- Fix voucher limit value when checkbox unchecked - #4456 by @benekex2
- Fix searches and pickers - #4487 by @dominik-zeglen
- Fix dashboard menu styles - #4491 by @benekex2
- Fix menu responsiveness - #4511 by @benekex2
- Fix loosing focus while typing in the product description field - #4549 by @dominik-zeglen
- Fix MUI warnings - #4588 by @dominik-zeglen
- Fix bulk action checkboxes - #4618 by @dominik-zeglen
- Fix rendering user avatar when it's empty #4546 by @maarcingebala
- Remove Dashboard 2.0 files form Saleor repository - #4631 by @dominik-zeglen
- Fix CreateToken mutation to use NonNull on errors field #5415 by @gabmartinez

### Other notable changes

- Replace Pipenv with Poetry - #3894 by @michaljelonek
- Upgrade `django-prices` to v2.1 - #4639 by @NyanKiyoshi
- Disable reports from uWSGI about broken pipe and write errors from disconnected clients - #4596 by @NyanKiyoshi
- Fix the random failures of `populatedb` trying to create users with an existing email - #4769 by @NyanKiyoshi
- Enforce `pydocstyle` for Python docstrings over the project - #4562 by @NyanKiyoshi
- Move Django Debug Toolbar to dev requirements - #4454 by @derenio
- Change license for artwork to CC-BY 4.0
- New translations:
  - Greek

## 2.8.0

### Core

- Avatax backend support - #4310 by @korycins
- Add ability to store used payment sources in gateways (first implemented in Braintree) - #4195 by @salwator
- Add ability to specify a minimal quantity of checkout items for a voucher - #4427 by @fowczarek
- Change the type of start and end date fields from Date to DateTime - #4293 by @fowczarek
- Revert the custom dynamic middlewares - #4452 by @NyanKiyoshi

### Dashboard 2.0

- UX improvements in Vouchers section - #4362 by @benekex2
- Add company address configuration - #4432 by @benekex2
- Require name when saving a custom list filter - #4269 by @benekex2
- Use `esModuleInterop` flag in `tsconfig.json` to simplify imports - #4372 by @dominik-zeglen
- Use hooks instead of a class component in forms - #4374 by @dominik-zeglen
- Drop CSRF token header from API client - #4357 by @dominik-zeglen
- Fix various bugs in the product section - #4429 by @dominik-zeglen

### Other notable changes

- Fix error when creating a checkout with voucher code - #4292 by @NyanKiyoshi
- Fix error when users enter an invalid phone number in an address - #4404 by @NyanKiyoshi
- Fix error when adding a note to an anonymous order - #4319 by @NyanKiyoshi
- Fix gift card duplication error in the `populatedb` script - #4336 by @fowczarek
- Fix vouchers apply once per order - #4339 by @fowczarek
- Fix discount tests failing at random - #4401 by @korycins
- Add `SPECIFIC_PRODUCT` type to `VoucherType` - #4344 by @fowczarek
- New translations:
  - Icelandic
- Refactored the backend side of `checkoutCreate` to improve performances and prevent side effects over the user's checkout if the checkout creation was to fail. - #4367 by @NyanKiyoshi
- Refactored the logic of cleaning the checkout shipping method over the API, so users do not lose the shipping method when updating their checkout. If the shipping method becomes invalid, it will be replaced by the cheapest available. - #4367 by @NyanKiyoshi & @szewczykmira
- Refactored process of getting available shipping methods to make it easier to understand and prevent human-made errors. - #4367 by @NyanKiyoshi
- Moved 3D secure option to Braintree plugin configuration and update config structure mechanism - #4751 by @salwator

## 2.7.0

### API

- Create order only when payment is successful - #4154 by @NyanKiyoshi
- Order Events containing order lines or fulfillment lines now return the line object in the GraphQL API - #4114 by @NyanKiyoshi
- GraphQL now prints exceptions to stderr as well as returning them or not - #4148 by @NyanKiyoshi
- Refactored API resolvers to static methods with root typing - #4155 by @NyanKiyoshi
- Add phone validation in the GraphQL API to handle the library upgrade - #4156 by @NyanKiyoshi

### Core

- Add basic Gift Cards support in the backend - #4025 by @fowczarek
- Add the ability to sort products within a collection - #4123 by @NyanKiyoshi
- Implement customer events - #4094 by @NyanKiyoshi
- Merge "authorize" and "capture" operations - #4098 by @korycins, @NyanKiyoshi
- Separate the Django middlewares from the GraphQL API middlewares - #4102 by @NyanKiyoshi, #4186 by @cmiacz

### Dashboard 2.0

- Add navigation section - #4012 by @dominik-zeglen
- Add filtering on product list - #4193 by @dominik-zeglen
- Add filtering on orders list - #4237 by @dominik-zeglen
- Change input style and improve Storybook stories - #4115 by @dominik-zeglen
- Migrate deprecated fields in Dashboard 2.0 - #4121 by @benekex2
- Add multiple select checkbox - #4133, #4146 by @benekex2
- Rename menu items in Dashboard 2.0 - #4172 by @benekex2
- Category delete modal improvements - #4171 by @benekex2
- Close modals on click outside - #4236 - by @benekex2
- Use date localize hook in translations - #4202 by @dominik-zeglen
- Unify search API - #4200 by @dominik-zeglen
- Default default PAGINATE_BY - #4238 by @dominik-zeglen
- Create generic filtering interface - #4221 by @dominik-zeglen
- Add default state to rich text editor = #4281 by @dominik-zeglen
- Fix translation discard button - #4109 by @benekex2
- Fix draftail options and icons - #4132 by @benekex2
- Fix typos and messages in Dashboard 2.0 - #4168 by @benekex2
- Fix view all orders button - #4173 by @benekex2
- Fix visibility card view - #4198 by @benekex2
- Fix query refetch after selecting an object in list - #4272 by @dominik-zeglen
- Fix image selection in variants - #4270 by @benekex2
- Fix collection search - #4267 by @dominik-zeglen
- Fix quantity height in draft order edit - #4273 by @benekex2
- Fix checkbox clickable area size - #4280 by @dominik-zeglen
- Fix breaking object selection in menu section - #4282 by @dominik-zeglen
- Reset selected items when tab switch - #4268 by @benekex2

### Other notable changes

- Add support for Google Cloud Storage - #4127 by @chetabahana
- Adding a nonexistent variant to checkout no longer crashes - #4166 by @NyanKiyoshi
- Disable storage of Celery results - #4169 by @NyanKiyoshi
- Disable polling in Playground - #4188 by @maarcingebala
- Cleanup code for updated function names and unused argument - #4090 by @jxltom
- Users can now add multiple "Add to Cart" forms in a single page - #4165 by @NyanKiyoshi
- Fix incorrect argument in `get_client_token` in Braintree integration - #4182 by @maarcingebala
- Fix resolving attribute values when transforming them to HStore - #4161 by @maarcingebala
- Fix wrong calculation of subtotal in cart page - #4145 by @korycins
- Fix margin calculations when product/variant price is set to zero - #4170 by @MahmoudRizk
- Fix applying discounts in checkout's subtotal calculation in API - #4192 by @maarcingebala
- Fix GATEWAYS_ENUM to always contain all implemented payment gateways - #4108 by @koradon

## 2.6.0

### API

- Add unified filtering interface in resolvers - #3952, #4078 by @korycins
- Add mutations for bulk actions - #3935, #3954, #3967, #3969, #3970 by @akjanik
- Add mutation for reordering menu items - #3958 by @NyanKiyoshi
- Optimize queries for single nodes - #3968 @NyanKiyoshi
- Refactor error handling in mutations #3891 by @maarcingebala & @akjanik
- Specify mutation permissions through Meta classes - #3980 by @NyanKiyoshi
- Unify pricing access in products and variants - #3948 by @NyanKiyoshi
- Use only_fields instead of exclude_fields in type definitions - #3940 by @michaljelonek
- Prefetch collections when getting sales of a bunch of products - #3961 by @NyanKiyoshi
- Remove unnecessary dedents from GraphQL schema so new Playground can work - #4045 by @salwator
- Restrict resolving payment by ID - #4009 @NyanKiyoshi
- Require `checkoutId` for updating checkout's shipping and billing address - #4074 by @jxltom
- Handle errors in `TokenVerify` mutation - #3981 by @fowczarek
- Unify argument names in types and resolvers - #3942 by @NyanKiyoshi

### Core

- Use Black as the default code formatting tool - #3852 by @krzysztofwolski and @NyanKiyoshi
- Dropped Python 3.5 support - #4028 by @korycins
- Rename Cart to Checkout - #3963 by @michaljelonek
- Use data classes to exchange data with payment gateways - #4028 by @korycins
- Refactor order events - #4018 by @NyanKiyoshi

### Dashboard 2.0

- Add bulk actions - #3955 by @dominik-zeglen
- Add user avatar management - #4030 by @benekex2
- Add navigation drawer support on mobile devices - #3839 by @benekex2
- Fix rendering validation errors in product form - #4024 by @benekex2
- Move dialog windows to query string rather than router paths - #3953 by @dominik-zeglen
- Update order events types - #4089 by @jxltom
- Code cleanup by replacing render props with react hooks - #4010 by @dominik-zeglen

### Other notable changes

- Add setting to enable Django Debug Toolbar - #3983 by @koradon
- Use newest GraphQL Playground - #3971 by @salwator
- Ensure adding to quantities in the checkout is respecting the limits - #4005 by @NyanKiyoshi
- Fix country area choices - #4008 by @fowczarek
- Fix price_range_as_dict function - #3999 by @zodiacfireworks
- Fix the product listing not showing in the voucher when there were products selected - #4062 by @NyanKiyoshi
- Fix crash in Dashboard 1.0 when updating an order address's phone number - #4061 by @NyanKiyoshi
- Reduce the time of tests execution by using dummy password hasher - #4083 by @korycins
- Set up explicit **hash** function - #3979 by @akjanik
- Unit tests use none as media root - #3975 by @korycins
- Update file field styles with materializecss template filter - #3998 by @zodiacfireworks
- New translations:
  - Albanian
  - Colombian Spanish
  - Lithuanian

## 2.5.0

### API

- Add query to fetch draft orders - #3809 by @michaljelonek
- Add bulk delete mutations - #3838 by @michaljelonek
- Add `languageCode` enum to API - #3819 by @michaljelonek, #3854 by @jxltom
- Duplicate address instances in checkout mutations - #3866 by @pawelzar
- Restrict access to `orders` query for unauthorized users - #3861 by @pawelzar
- Support setting address as default in address mutations - #3787 by @jxltom
- Fix phone number validation in GraphQL when country prefix not given - #3905 by @patrys
- Report pretty stack traces in DEBUG mode - #3918 by @patrys

### Core

- Drop support for Django 2.1 and Django 1.11 (previous LTS) - #3929 by @patrys
- Fulfillment of digital products - #3868 by @korycins
- Introduce avatars for staff accounts - #3878 by @pawelzar
- Refactor the account avatars path from a relative to absolute - #3938 by @NyanKiyoshi

### Dashboard 2.0

- Add translations section - #3884 by @dominik-zeglen
- Add light/dark theme - #3856 by @dominik-zeglen
- Add customer's address book view - #3826 by @dominik-zeglen
- Add "Add variant" button on the variant details page = #3914 by @dominik-zeglen
- Add back arrows in "Configure" subsections - #3917 by @dominik-zeglen
- Display avatars in staff views - #3922 by @dominik-zeglen
- Prevent user from changing his own status and permissions - #3922 by @dominik-zeglen
- Fix crashing product create view - #3837, #3910 by @dominik-zeglen
- Fix layout in staff members details page - #3857 by @dominik-zeglen
- Fix unfocusing rich text editor - #3902 by @dominik-zeglen
- Improve accessibility - #3856 by @dominik-zeglen

### Other notable changes

- Improve user and staff management in dashboard 1.0 - #3781 by @jxltom
- Fix default product tax rate in Dashboard 1.0 - #3880 by @pawelzar
- Fix logo in docs - #3928 by @michaljelonek
- Fix name of logo file - #3867 by @jxltom
- Fix variants for juices in example data - #3926 by @michaljelonek
- Fix alignment of the cart dropdown on new bootstrap version - #3937 by @NyanKiyoshi
- Refactor the account avatars path from a relative to absolute - #3938 by @NyanKiyoshi
- New translations:
  - Armenian
  - Portuguese
  - Swahili
  - Thai

## 2.4.0

### API

- Add model translations support in GraphQL API - #3789 by @michaljelonek
- Add mutations to manage addresses for authenticated customers - #3772 by @Kwaidan00, @maarcingebala
- Add mutation to apply vouchers in checkout - #3739 by @Kwaidan00
- Add thumbnail field to `OrderLine` type - #3737 by @michaljelonek
- Add a query to fetch order by token - #3740 by @michaljelonek
- Add city choices and city area type to address validator API - #3788 by @jxltom
- Fix access to unpublished objects in API - #3724 by @Kwaidan00
- Fix bug where errors are not returned when creating fulfillment with a non-existent order line - #3777 by @jxltom
- Fix `productCreate` mutation when no product type was provided - #3804 by @michaljelonek
- Enable database search in products query - #3736 by @michaljelonek
- Use authenticated user's email as default email in creating checkout - #3726 by @jxltom
- Generate voucher code if it wasn't provided in mutation - #3717 by @Kwaidan00
- Improve limitation of vouchers by country - #3707 by @michaljelonek
- Only include canceled fulfillments for staff in fulfillment API - #3778 by @jxltom
- Support setting address as when creating customer address #3782 by @jxltom
- Fix generating slug from title - #3816 by @maarcingebala
- Add `variant` field to `OrderLine` type - #3820 by @maarcingebala

### Core

- Add JSON fields to store rich-text content - #3756 by @michaljelonek
- Add function to recalculate total order weight - #3755 by @Kwaidan00, @maarcingebala
- Unify cart creation logic in API and Django views - #3761, #3790 by @maarcingebala
- Unify payment creation logic in API and Django views - #3715 by @maarcingebala
- Support partially charged and refunded payments - #3735 by @jxltom
- Support partial fulfillment of ordered items - #3754 by @jxltom
- Fix applying discounts when a sale has no end date - #3595 by @cprinos

### Dashboard 2.0

- Add "Discounts" section - #3654 by @dominik-zeglen
- Add "Pages" section; introduce Draftail WYSIWYG editor - #3751 by @dominik-zeglen
- Add "Shipping Methods" section - #3770 by @dominik-zeglen
- Add support for date and datetime components - #3708 by @dominik-zeglen
- Restyle app layout - #3811 by @dominik-zeglen

### Other notable changes

- Unify model field names related to models' public access - `publication_date` and `is_published` - #3706 by @michaljelonek
- Improve filter orders by payment status - #3749 @jxltom
- Refactor translations in emails - #3701 by @Kwaidan00
- Use exact image versions in docker-compose - #3742 by @ashishnitinpatil
- Sort order payment and history in descending order - #3747 by @jxltom
- Disable style-loader in dev mode - #3720 by @jxltom
- Add ordering to shipping method - #3806 by @michaljelonek
- Add missing type definition for dashboard 2.0 - #3776 by @jxltom
- Add header and footer for checkout success pages #3752 by @jxltom
- Add instructions for using local assets in Docker - #3723 by @michaljelonek
- Update S3 deployment documentation to include CORS configuration note - #3743 by @NyanKiyoshi
- Fix missing migrations for is_published field of product and page model - #3757 by @jxltom
- Fix problem with l10n in Braintree payment gateway template - #3691 by @Kwaidan00
- Fix bug where payment is not filtered from active ones when creating payment - #3732 by @jxltom
- Fix incorrect cart badge location - #3786 by @jxltom
- Fix storefront styles after bootstrap is updated to 4.3.1 - #3753 by @jxltom
- Fix logo size in different browser and devices with different sizes - #3722 by @jxltom
- Rename dumpdata file `db.json` to `populatedb_data.json` - #3810 by @maarcingebala
- Prefetch collections for product availability - #3813 by @michaljelonek
- Bump django-graphql-jwt - #3814 by @michaljelonek
- Fix generating slug from title - #3816 by @maarcingebala
- New translations:
  - Estonian
  - Indonesian

## 2.3.1

- Fix access to private variant fields in API - #3773 by maarcingebala
- Limit access of quantity and allocated quantity to staff in GraphQL API #3780 by @jxltom

## 2.3.0

### API

- Return user's last checkout in the `User` type - #3578 by @fowczarek
- Automatically assign checkout to the logged in user - #3587 by @fowczarek
- Expose `chargeTaxesOnShipping` field in the `Shop` type - #3603 by @fowczarek
- Expose list of enabled payment gateways - #3639 by @fowczarek
- Validate uploaded files in a unified way - #3633 by @fowczarek
- Add mutation to trigger fetching tax rates - #3622 by @fowczarek
- Use USERNAME_FIELD instead of hard-code email field when resolving user - #3577 by @jxltom
- Require variant and quantity fields in `CheckoutLineInput` type - #3592 by @jxltom
- Preserve order of nodes in `get_nodes_or_error` function - #3632 by @jxltom
- Add list mutations for `Voucher` and `Sale` models - #3669 by @michaljelonek
- Use proper type for countries in `Voucher` type - #3664 by @michaljelonek
- Require email in when creating checkout in API - #3667 by @michaljelonek
- Unify returning errors in the `tokenCreate` mutation - #3666 by @michaljelonek
- Use `Date` field in Sale/Voucher inputs - #3672 by @michaljelonek
- Refactor checkout mutations - #3610 by @fowczarek
- Refactor `clean_instance`, so it does not returns errors anymore - #3597 by @akjanik
- Handle GraphqQL syntax errors - #3576 by @jxltom

### Core

- Refactor payments architecture - #3519 by @michaljelonek
- Improve Docker and `docker-compose` configuration - #3657 by @michaljelonek
- Allow setting payment status manually for dummy gateway in Storefront 1.0 - #3648 by @jxltom
- Infer default transaction kind from operation type - #3646 by @jxltom
- Get correct payment status for order without any payments - #3605 by @jxltom
- Add default ordering by `id` for `CartLine` model - #3593 by @jxltom
- Fix "set password" email sent to customer created in the dashboard - #3688 by @Kwaidan00

### Dashboard 2.0

- ️Add taxes section - #3622 by @dominik-zeglen
- Add drag'n'drop image upload - #3611 by @dominik-zeglen
- Unify grid handling - #3520 by @dominik-zeglen
- Add component generator - #3670 by @dominik-zeglen
- Throw Typescript errors while snapshotting - #3611 by @dominik-zeglen
- Simplify mutation's error checking - #3589 by @dominik-zeglen
- Fix order cancelling - #3624 by @dominik-zeglen
- Fix logo placement - #3602 by @dominik-zeglen

### Other notable changes

- Register Celery task for updating exchange rates - #3599 by @jxltom
- Fix handling different attributes with the same slug - #3626 by @jxltom
- Add missing migrations for tax rate choices - #3629 by @jxltom
- Fix `TypeError` on calling `get_client_token` - #3660 by @michaljelonek
- Make shipping required as default when creating product types - #3655 by @jxltom
- Display payment status on customer's account page in Storefront 1.0 - #3637 by @jxltom
- Make order fields sequence in Dashboard 1.0 same as in Dashboard 2.0 - #3606 by @jxltom
- Fix returning products for homepage for the currently viewing user - #3598 by @jxltom
- Allow filtering payments by status in Dashboard 1.0 - #3608 by @jxltom
- Fix typo in the definition of order status - #3649 by @jxltom
- Add margin for order notes section - #3650 by @jxltom
- Fix logo position - #3609, #3616 by @jxltom
- Storefront visual improvements - #3696 by @piotrgrundas
- Fix product list price filter - #3697 by @Kwaidan00
- Redirect to success page after successful payment - #3693 by @Kwaidan00

## 2.2.0

### API

- Use `PermissionEnum` as input parameter type for `permissions` field - #3434 by @maarcingebala
- Add "authorize" and "charge" mutations for payments - #3426 by @jxltom
- Add alt text to product thumbnails and background images of collections and categories - #3429 by @fowczarek
- Fix passing decimal arguments = #3457 by @fowczarek
- Allow sorting products by the update date - #3470 by @jxltom
- Validate and clear the shipping method in draft order mutations - #3472 by @fowczarek
- Change tax rate field to choice field - #3478 by @fowczarek
- Allow filtering attributes by collections - #3508 by @maarcingebala
- Resolve to `None` when empty object ID was passed as mutation argument - #3497 by @maarcingebala
- Change `errors` field type from [Error] to [Error!] - #3489 by @fowczarek
- Support creating default variant for product types that don't use multiple variants - #3505 by @fowczarek
- Validate SKU when creating a default variant - #3555 by @fowczarek
- Extract enums to separate files - #3523 by @maarcingebala

### Core

- Add Stripe payment gateway - #3408 by @jxltom
- Add `first_name` and `last_name` fields to the `User` model - #3101 by @fowczarek
- Improve several payment validations - #3418 by @jxltom
- Optimize payments related database queries - #3455 by @jxltom
- Add publication date to collections - #3369 by @k-brk
- Fix hard-coded site name in order PDFs - #3526 by @NyanKiyoshi
- Update favicons to the new style - #3483 by @dominik-zeglen
- Fix migrations for default currency - #3235 by @bykof
- Remove Elasticsearch from `docker-compose.yml` - #3482 by @maarcingebala
- Resort imports in tests - #3471 by @jxltom
- Fix the no shipping orders payment crash on Stripe - #3550 by @NyanKiyoshi
- Bump backend dependencies - #3557 by @maarcingebala. This PR removes security issue CVE-2019-3498 which was present in Django 2.1.4. Saleor however wasn't vulnerable to this issue as it doesn't use the affected `django.views.defaults.page_not_found()` view.
- Generate random data using the default currency - #3512 by @stephenmoloney
- New translations:
  - Catalan
  - Serbian

### Dashboard 2.0

- Restyle product selection dialogs - #3499 by @dominik-zeglen, @maarcingebala
- Fix minor visual bugs in Dashboard 2.0 - #3433 by @dominik-zeglen
- Display warning if order draft has missing data - #3431 by @dominik-zeglen
- Add description field to collections - #3435 by @dominik-zeglen
- Add query batching - #3443 by @dominik-zeglen
- Use autocomplete fields in country selection - #3443 by @dominik-zeglen
- Add alt text to categories and collections - #3461 by @dominik-zeglen
- Use first and last name of a customer or staff member in UI - #3247 by @Bonifacy1, @dominik-zeglen
- Show error page if an object was not found - #3463 by @dominik-zeglen
- Fix simple product's inventory data saving bug - #3474 by @dominik-zeglen
- Replace `thumbnailUrl` with `thumbnail { url }` - #3484 by @dominik-zeglen
- Change "Feature on Homepage" switch behavior - #3481 by @dominik-zeglen
- Expand payment section in order view - #3502 by @dominik-zeglen
- Change TypeScript loader to speed up the build process - #3545 by @patrys

### Bugfixes

- Do not show `Pay For Order` if order is partly paid since partial payment is not supported - #3398 by @jxltom
- Fix attribute filters in the products category view - #3535 by @fowczarek
- Fix storybook dependencies conflict - #3544 by @dominik-zeglen

## 2.1.0

### API

- Change selected connection fields to lists - #3307 by @fowczarek
- Require pagination in connections - #3352 by @maarcingebala
- Replace Graphene view with a custom one - #3263 by @patrys
- Change `sortBy` parameter to use enum type - #3345 by @fowczarek
- Add `me` query to fetch data of a logged-in user - #3202, #3316 by @fowczarek
- Add `canFinalize` field to the Order type - #3356 by @fowczarek
- Extract resolvers and mutations to separate files - #3248 by @fowczarek
- Add VAT tax rates field to country - #3392 by @michaljelonek
- Allow creating orders without users - #3396 by @fowczarek

### Core

- Add Razorpay payment gatway - #3205 by @NyanKiyoshi
- Use standard tax rate as a default tax rate value - #3340 by @fowczarek
- Add description field to the Collection model - #3275 by @fowczarek
- Enforce the POST method on VAT rates fetching - #3337 by @NyanKiyoshi
- Generate thumbnails for category/collection background images - #3270 by @NyanKiyoshi
- Add warm-up support in product image creation mutation - #3276 by @NyanKiyoshi
- Fix error in the `populatedb` script when running it not from the project root - #3272 by @NyanKiyoshi
- Make Webpack rebuilds fast - #3290 by @patrys
- Skip installing Chromium to make deployment faster - #3227 by @jxltom
- Add default test runner - #3258 by @jxltom
- Add Transifex client to Pipfile - #3321 by @jxltom
- Remove additional pytest arguments in tox - #3338 by @jxltom
- Remove test warnings - #3339 by @jxltom
- Remove runtime warning when product has discount - #3310 by @jxltom
- Remove `django-graphene-jwt` warnings - #3228 by @jxltom
- Disable deprecated warnings - #3229 by @jxltom
- Add `AWS_S3_ENDPOINT_URL` setting to support DigitalOcean spaces. - #3281 by @hairychris
- Add `.gitattributes` file to hide diffs for generated files on Github - #3055 by @NyanKiyoshi
- Add database sequence reset to `populatedb` - #3406 by @michaljelonek
- Get authorized amount from succeeded auth transactions - #3417 by @jxltom
- Resort imports by `isort` - #3412 by @jxltom

### Dashboard 2.0

- Add confirmation modal when leaving view with unsaved changes - #3375 by @dominik-zeglen
- Add dialog loading and error states - #3359 by @dominik-zeglen
- Split paths and urls - #3350 by @dominik-zeglen
- Derive state from props in forms - #3360 by @dominik-zeglen
- Apply debounce to autocomplete fields - #3351 by @dominik-zeglen
- Use Apollo signatures - #3353 by @dominik-zeglen
- Add order note field in the order details view - #3346 by @dominik-zeglen
- Add app-wide progress bar - #3312 by @dominik-zeglen
- Ensure that all queries are built on top of TypedQuery - #3309 by @dominik-zeglen
- Close modal windows automatically - #3296 by @dominik-zeglen
- Move URLs to separate files - #3295 by @dominik-zeglen
- Add basic filters for products and orders list - #3237 by @Bonifacy1
- Fetch default currency from API - #3280 by @dominik-zeglen
- Add `displayName` property to components - #3238 by @Bonifacy1
- Add window titles - #3279 by @dominik-zeglen
- Add paginator component - #3265 by @dominik-zeglen
- Update Material UI to 3.6 - #3387 by @patrys
- Upgrade React, Apollo, Webpack and Babel - #3393 by @patrys
- Add pagination for required connections - #3411 by @dominik-zeglen

### Bugfixes

- Fix language codes - #3311 by @jxltom
- Fix resolving empty attributes list - #3293 by @maarcingebala
- Fix range filters not being applied - #3385 by @michaljelonek
- Remove timeout for updating image height - #3344 by @jxltom
- Return error if checkout was not found - #3289 by @maarcingebala
- Solve an auto-resize conflict between Materialize and medium-editor - #3367 by @adonig
- Fix calls to `ngettext_lazy` - #3380 by @patrys
- Filter preauthorized order from succeeded transactions - #3399 by @jxltom
- Fix incorrect country code in fixtures - #3349 by @bingimar
- Fix updating background image of a collection - #3362 by @fowczarek & @dominik-zeglen

### Docs

- Document settings related to generating thumbnails on demand - #3329 by @NyanKiyoshi
- Improve documentation for Heroku deployment - #3170 by @raybesiga
- Update documentation on Docker deployment - #3326 by @jxltom
- Document payment gateway configuration - #3376 by @NyanKiyoshi

## 2.0.0

### API

- Add mutation to delete a customer; add `isActive` field in `customerUpdate` mutation - #3177 by @maarcingebala
- Add mutations to manage authorization keys - #3082 by @maarcingebala
- Add queries for dashboard homepage - #3146 by @maarcingebala
- Allows user to unset homepage collection - #3140 by @oldPadavan
- Use enums as permission codes - #3095 by @the-bionic
- Return absolute image URLs - #3182 by @maarcingebala
- Add `backgroundImage` field to `CategoryInput` - #3153 by @oldPadavan
- Add `dateJoined` and `lastLogin` fields in `User` type - #3169 by @maarcingebala
- Separate `parent` input field from `CategoryInput` - #3150 by @akjanik
- Remove duplicated field in Order type - #3180 by @maarcingebala
- Handle empty `backgroundImage` field in API - #3159 by @maarcingebala
- Generate name-based slug in collection mutations - #3145 by @akjanik
- Remove products field from `collectionUpdate` mutation - #3141 by @oldPadavan
- Change `items` field in `Menu` type from connection to list - #3032 by @oldPadavan
- Make `Meta.description` required in `BaseMutation` - #3034 by @oldPadavan
- Apply `textwrap.dedent` to GraphQL descriptions - #3167 by @fowczarek

### Dashboard 2.0

- Add collection management - #3135 by @dominik-zeglen
- Add customer management - #3176 by @dominik-zeglen
- Add homepage view - #3155, #3178 by @Bonifacy1 and @dominik-zeglen
- Add product type management - #3052 by @dominik-zeglen
- Add site settings management - #3071 by @dominik-zeglen
- Escape node IDs in URLs - #3115 by @dominik-zeglen
- Restyle categories section - #3072 by @Bonifacy1

### Other

- Change relation between `ProductType` and `Attribute` models - #3097 by @maarcingebala
- Remove `quantity-allocated` generation in `populatedb` script - #3084 by @MartinSeibert
- Handle `Money` serialization - #3131 by @Pacu2
- Do not collect unnecessary static files - #3050 by @jxltom
- Remove host mounted volume in `docker-compose` - #3091 by @tiangolo
- Remove custom services names in `docker-compose` - #3092 by @tiangolo
- Replace COUNTRIES with countries.countries - #3079 by @neeraj1909
- Installing dev packages in docker since tests are needed - #3078 by @jxltom
- Remove comparing string in address-form-panel template - #3074 by @tomcio1205
- Move updating variant names to a Celery task - #3189 by @fowczarek

### Bugfixes

- Fix typo in `clean_input` method - #3100 by @the-bionic
- Fix typo in `ShippingMethod` model - #3099 by @the-bionic
- Remove duplicated variable declaration - #3094 by @the-bionic

### Docs

- Add createdb note to getting started for Windows - #3106 by @ajostergaard
- Update docs on pipenv - #3045 by @jxltom<|MERGE_RESOLUTION|>--- conflicted
+++ resolved
@@ -2,10 +2,8 @@
 
 All notable, unreleased changes to this project will be documented in this file. For the released changes, please visit the [Releases](https://github.com/mirumee/saleor/releases) page.
 
-<<<<<<< HEAD
 # 3.7.0
 # 3.8.0
-=======
 # 3.11.0 [Unreleased]
 
 ### Breaking changes
@@ -32,7 +30,6 @@
 - Disable websocket support by default in uvicorn worker configuration - #11785 by @NyanKiyoshi
 
 # 3.10.0 [Unreleased]
->>>>>>> 7a0e3851
 
 ### Highlights:
 # 3.9.0 [Unreleased]
