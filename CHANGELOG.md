# Changelog

All notable, unreleased changes to this project will be documented in this file. For the released changes, please visit the [Releases](https://github.com/mirumee/saleor/releases) page.


# Unreleased

### Breaking changes
- Convert IDs from DB to Graphql format in all notification payloads (email plugins and webhook.NOTIFY)- #9388 by @L3str4nge

- Migrate order id from int to UUID - #9324 by @IKarbowiak
  - Changed the order `id` changed from `int` to `UUID`, the old ids still can be used
  for old orders.
  - Deprecated the `order.token` field, the `order.id` should be used instead.
  - Deprecated the `token` field in order payload, the `id` field should be used
  instead.

### Other changes
- Fix failing `checkoutCustomerAttach` mutation - #9401 by @IKarbowiak
- Add OpenID Connect Plugin - #9406 by @korycins
- Add new mutation `orderCreateFromCheckout` - #9343 by @korycins
- Add `language_code` field to webhook payload for `Order`, `Checkout` and `Customer` - #9433 by @rafalp
- Add handling webhook payload via GraphQL subscriptions (#9394)  @jakubkuc
- Fix access to own resources by App - #9425 by @korycins
<<<<<<< HEAD
- Refactor app tokens - #9438 by @IKarbowiak
  - Store app tokens hashes instead of plain text.
=======
- Introduce custom prices - #9393 by @IKarbowiak
  - Add `HANDLE_CHECKOUTS` permission (only for apps)
>>>>>>> 1d7485f8


# 3.1.7

- Handle `ValidationError` in metadata mutations (#9380) (75deaf6ea)
- Fix order and checkout payload serializers (#9369) (8219b6e9b)
- Fix filtering products ordered by collection (#9285) (57aed02a2)
- Cast `shipping_method_id` to int (#9364) (8d0584710)
- Catch "update_fields did not affect any rows" errors and return response with message (#9225) (29c7644fc)
- Fix "str object has no attribute input type" error (#9345) (34c64b5ee)
- Fix `graphene-django` middleware imports (#9360) (2af1cc55d)
- Fix preorders to update stock `quantity_allocated` (#9308) (8cf83df81)
- Do not drop attribute value files when value is deleted (#9320) (57b2888bf)
- Always cast database ID to int in data loader (#9340) (dbc5ec3e3)
- Fix removing references when user removes the referenced object (#9162) (68b33d95a)
- Pass correct list of order lines to `order_added_products_event` (#9286) (db3550f64)
- Fix flaky order payload serializer test (#9387) (d73bd6f9d)


# 3.1.6
- Fix unhandled GraphQL errors after removing `graphene-django` (#9398) (4090e6f2a)


# 3.1.5

- Fix checkout payload (#9333) (61b928e33)
- Revert "3.1 Add checking if given attributes are variant attributes in ProductVariantCreate mutation (#9134)" (#9334) (dfee09db3)


# 3.1.4

- Add `CREATED_AT` and `LAST_MODIFIED_AT` sorting to some GraphQL fields - #9245 by @rafalp
  - Added `LAST_MODIFIED_AT` sort option to `ExportFileSortingInput`
  - Added `CREATED_AT` and `LAST_MODIFIED_AT` sort options to `OrderSortingInput` type
  - Added `LAST_MODIFIED_AT` and `PUBLISHED_AT` sort options to `ProductOrder` type
  - Added `CREATED_AT` and `LAST_MODIFIED_AT` sort options to `SaleSortingInput` type
  - Added `CREATED_AT` and `LAST_MODIFIED_AT` sort options to `UserSortingInput` type
  - Added `ProductVariantSortingInput` type with `LAST_MODIFIED_AT` sort option
  - Deprecated `UPDATED_AT` sort option on `ExportFileSortingInput`
  - Deprecated `LAST_MODIFIED` and `PUBLICATION_DATE` sort options on `ProductOrder` type
  - Deprecated `CREATION_DATE` sort option on `OrderSortingInput` type
- Fix sending empty emails (#9317) (3e8503d8a)
- Add checking if given attributes are variant attributes in ProductVariantCreate mutation (#9134) (409ca7d23)
- Add command to update search indexes (#9315) (fdd81bbfe)
- Upgrade required Node and NPM versions used by release-it tool (#9293) (3f96a9c30)
- Update link to community pages (#9291) (2d96f5c60)
- General cleanup (#9282) (78f59c6a3)
- Fix `countries` resolver performance (#9318) (dc58ef2c4)
- Fix multiple refunds in NP Atobarai - #9222
- Fix dataloaders, filter out productmedia to be removed (#9299) (825ec3cad)
- Fix migration issue between 3.0 and main (#9323) (fec80cd63)
- Drop wishlist models (#9313) (7c9576925)


# 3.1.3

- Add command to update search indexes (#9315) (6be8461c0)
- Fix countries resolver performance (#9318) (e177f3957)


# 3.1.2

### Breaking changes
- Require `MANAGE_ORDERS` permission in `User.orders` query (#9128) (521dfd639)
  - only staff with `manage orders` and can fetch customer orders
  - the customer can fetch his own orders, except drafts

### Other changes
- Fix failing `on_failure` export tasks method (#9160) (efab6db9d)
- Fix mutations breaks on partially invalid IDs (#9227) (e3b6df2eb)
- Fix voucher migrations (#9249) (3c565ba0c)
- List the missing permissions where possible (#9250) (f8df1aa0d)
- Invalidate stocks dataloader (#9188) (e2366a5e6)
- Override `graphene.JSONString` to have more meaningful message in error message (#9171) (2a0c5a71a)
- Small schema fixes (#9224) (932e64808)
- Support Braintree subaccounts (#9191) (035bf705c)
- Split checkout mutations into separate files (#9266) (1d37b0aa3)


# 3.1.1

- Drop product channel listings when removing last available variant (#9232) (b92d3b686)
- Handle product media deletion in a Celery task (#9187) (2b10fc236)
- Filter Customer/Order/Sale/Product/ProductVariant by datetime of last modification (#9137) (55a845c7b)
- Add support for hiding plugins (#9219) (bc9405307)
- Fix missing update of payment methods when using stored payment method (#9158) (ee4bf520b)
- Fix invalid paths in VCR cassettes (#9236) (f6c268d2e)
- Fix Razorpay comment to be inline with code (#9238) (de417af24)
- Remove `graphene-federation` dependency (#9184) (dd43364f7)


# 3.1.0

### Breaking changes

#### Plugins

- Don't run plugins when calculating checkout's total price for available shipping methods resolution - #9121 by @rafalp
  - Use either net or gross price depending on store configuration.

### Other changes

#### Saleor Apps

- Add API for webhook payloads and deliveries - #8227 by @jakubkuc
- Extend app by `AppExtension` - #7701 by @korycins
- Add webhooks for stock changes: `PRODUCT_VARIANT_OUT_OF_STOCK` and `PRODUCT_VARIANT_BACK_IN_STOCK` - #7590 by @mstrumeck
- Add `COLLECTION_CREATED`, `COLLECTION_UPDATED`, `COLLECTION_DELETED` events and webhooks - #8974 by @rafalp
- Add draft orders webhooks by @jakubkuc
- Add support for providing shipping methods by Saleor Apps - #7975 by @bogdal:
  - Add `SHIPPING_LIST_METHODS_FOR_CHECKOUT` sync webhook
- Add sales webhooks - #8157 @kuchichan
- Allow fetching unpublished pages by apps with manage pages permission - #9181 by @IKarbowiak

#### Metadata
- Add ability to use metadata mutations with tokens as an identifier for orders and checkouts - #8426 by @IKarbowiak

#### Attributes
- Introduce swatch attributes - #7261 by @IKarbowiak
- Add `variant_selection` to `ProductAttributeAssign` operations - #8235 by @kuchichan
- Refactor attributes validation - #8905 by @IKarbowiak
  - in create mutations: require all required attributes
  - in update mutations: do not require providing any attributes; when any attribute is given, validate provided values.

#### Other features and changes
- Add gift cards - #7827 by @IKarbowiak, @tomaszszymanski129
- Add Click & Collect - #7673 by @kuchichan
- Add fulfillment confirmation - #7675 by @tomaszszymanski129
- Make SKU an optional field on `ProductVariant` - #7633 by @rafalp
- Possibility to pass metadata in input of `checkoutPaymentCreate` - #8076 by @mateuszgrzyb
- Add `ExternalNotificationTrigger` mutation - #7821 by @mstrumeck
- Extend `accountRegister` mutation to consume first & last name - #8184 by @piotrgrundas
- Introduce sales/vouchers per product variant - #8064 by @kuchichan
- Batch loads in queries for Apollo Federation - #8273 by @rafalp
- Reserve stocks for checkouts - #7589 by @rafalp
- Add query complexity limit to GraphQL API - #8526 by @rafalp
- Add `quantity_limit_per_customer` field to ProductVariant #8405 by @kuchichan
- Make collections names non-unique - #8986 by @rafalp
- Add validation of unavailable products in the checkout. Mutations: `CheckoutShippingMethodUpdate`,
  `CheckoutAddPromoCode`, `CheckoutPaymentCreate` will raise a ValidationError when product in the checkout is
  unavailable - #8978 by @IKarbowiak
- Add `withChoices` flag for Attribute type - #7733 by @dexon44
- Update required permissions for attribute options - #9204 by @IKarbowiak
  - Product attribute options can be fetched by requestors with manage product types and attributes permission.
  - Page attribute options can be fetched by requestors with manage page types and attributes permission.
- Deprecate interface field `PaymentData.reuse_source` - #7988 by @mateuszgrzyb
- Deprecate `setup_future_usage` from `checkoutComplete.paymentData` input - will be removed in Saleor 4.0 - #7994 by @mateuszgrzyb
- Fix shipping address issue in `availableCollectionPoints` resolver for checkout - #8143 by @kuchichan
- Fix cursor-based pagination in products search - #8011 by @rafalp
- Fix crash when querying external shipping methods `translation` field - #8971 by @rafalp
- Fix crash when too long translation strings were passed to `translate` mutations - #8942 by @rafalp
- Raise ValidationError in `CheckoutAddPromoCode`, `CheckoutPaymentCreate` when product in the checkout is
unavailable - #8978 by @IKarbowiak
- Remove `graphene-django` dependency - #9170 by @rafalp
- Fix disabled warehouses appearing as valid click and collect points when checkout contains only preorders - #9052 by @rafalp
- Fix failing `on_failure` export tasks method - #9160 by @IKarbowiak


# 3.0.0

### Breaking changes

#### Behavior

- Add multichannel - #6242 by @fowczarek @d-wysocki
- Add email interface as a plugin - #6301 by @korycins
- Add unconfirmed order editing - #6829 by @tomaszszymanski129
  - Removed mutations for draft order lines manipulation: `draftOrderLinesCreate`, `draftOrderLineDelete`, `draftOrderLineUpdate`
  - Added instead: `orderLinesCreate`, `orderLineDelete`, `orderLineUpdate` mutations instead.
  - Order events enums `DRAFT_ADDED_PRODUCTS` and `DRAFT_REMOVED_PRODUCTS` are now `ADDED_PRODUCTS` and `REMOVED_PRODUCTS`
- Remove resolving users location from GeoIP; drop `PaymentInput.billingAddress` input field - #6784 by @maarcingebala
- Always create new checkout in `checkoutCreate` mutation - #7318 by @IKarbowiak
  - deprecate `created` return field on `checkoutCreate` mutation
- Return empty values list for attribute without choices - #7394 by @fowczarek
  - `values` for attributes without choices from now are empty list.
  - attributes with choices - `DROPDOWN` and `MULTISELECT`
  - attributes without choices - `FILE`, `REFERENCE`, `NUMERIC` and `RICH_TEXT`
- Unify checkout identifier in checkout mutations and queries - #7511 by @IKarbowiak
- Propagate sale and voucher discounts over specific lines - #8793 by @korycins
  - Use a new interface for response received from plugins/pluginManager. Methods `calculate_checkout_line_unit_price`
    and `calculate_checkout_line_total` returns `TaxedPricesData` instead of `TaxedMoney`.
- Attach sale discount info to the line when adding variant to order - #8821 by @IKarbowiak
  - Use a new interface for the response received from plugins/pluginManager.
    Methods `calculate_order_line_unit` and `calculate_order_line_total` returns
    `OrderTaxedPricesData` instead of `TaxedMoney`.
  - Rename checkout interfaces: `CheckoutTaxedPricesData` instead of `TaxedPricesData`
    and `CheckoutPricesData` instead of `PricesData`
- Sign JWT tokens with RS256 instead of HS256 - #7990 by @korycins
- Add support for filtering available shipping methods by Saleor Apps - #8399 by @kczan, @stnatic
  - Introduce `ShippingMethodData` interface as a root object type for ShippingMethod object
- Limit number of user addresses - #9173 by @IKarbowiak

#### GraphQL Schema

- Drop deprecated meta mutations - #6422 by @maarcingebala
- Drop deprecated service accounts and webhooks API - #6431 by @maarcingebala
- Drop deprecated fields from the `ProductVariant` type: `quantity`, `quantityAllocated`, `stockQuantity`, `isAvailable` - #6436 by @maarcingebala
- Drop authorization keys API - #6631 by @maarcingebala
- Drop `type` field from `AttributeValue` type - #6710 by @IKarbowiak
- Drop deprecated `taxRate` field from `ProductType` - #6795 by @d-wysocki
- Drop deprecated queries and mutations - #7199 by @IKarbowiak
  - drop `url` field from `Category` type
  - drop `url` field from `Category` type
  - drop `url` field from `Product` type
  - drop `localized` fild from `Money` type
  - drop `permissions` field from `User` type
  - drop `navigation` field from `Shop` type
  - drop `isActive` from `AppInput`
  - drop `value` from `AttributeInput`
  - drop `customerId` from `checkoutCustomerAttach`
  - drop `stockAvailability` argument from `products` query
  - drop `created` and `status` arguments from `orders` query
  - drop `created` argument from `draftOrders` query
  - drop `productType` from `ProductFilter`
  - deprecate specific error fields `<TypeName>Errors`, typed `errors` fields and remove deprecation
- Drop top-level `checkoutLine` query from the schema with related resolver, use `checkout` query instead - #7623 by @dexon44
- Change error class in `CollectionBulkDelete` to `CollectionErrors` - #7061 by @d-wysocki
- Make quantity field on `StockInput` required - #7082 by @IKarbowiak
- Add description to shipping method - #7116 by @IKarbowiak
  - `ShippingMethod` was extended with `description` field.
  - `ShippingPriceInput` was extended with `description` field
  - Extended `shippingPriceUpdate`, `shippingPriceCreate` mutation to add/edit description
  - Input field in `shippingPriceTranslate` changed to `ShippingPriceTranslationInput`
- Split `ShippingMethod` into `ShippingMethod` and `ShippingMethodType` (#8399):
  - `ShippingMethod` is used to represent methods offered for checkouts and orders
  - `ShippingMethodType` is used to manage shipping method configurations in Saleor
  - Deprecate `availableShippingMethods` on `Order` and `Checkout`. Use `shippingMethods` and refer to the `active` field instead

#### Saleor Apps

- Drop `CHECKOUT_QUANTITY_CHANGED` webhook - #6797 by @d-wysocki
- Change the payload of the order webhook to handle discounts list - #6874 by @korycins:
  - added fields: `Order.discounts`, `OrderLine.unit_discount_amount`, `OrderLine.unit_discount_type`, `OrderLine.unit_discount_reason`,
  - removed fields: `Order.discount_amount`, `Order.discount_name`, `Order.translated_discount_name`
- Remove triggering a webhook event `PRODUCT_UPDATED` when calling `ProductVariantCreate` mutation. Use `PRODUCT_VARIANT_CREATED` instead - #6963 by @piotrgrundas
- Make `order` property of invoice webhook payload contain order instead of order lines - #7081 by @pdblaszczyk
  - Affected webhook events: `INVOICE_REQUESTED`, `INVOICE_SENT`, `INVOICE_DELETED`
- Added `CHECKOUT_FILTER_SHIPPING_METHODS`, `ORDER_FILTER_SHIPPING_METHODS` sync webhooks - #8399 by @kczan, @stnatic

#### Plugins

- Drop `apply_taxes_to_shipping_price_range` plugin hook - #6746 by @maarcingebala
- Refactor listing payment gateways - #7050 by @maarcingebala:
  - Breaking changes in plugin methods: removed `get_payment_gateway` and `get_payment_gateway_for_checkout`; instead `get_payment_gateways` was added.
- Improve checkout performance - introduce `CheckoutInfo` data class - #6958 by @IKarbowiak;
  - Introduced changes in plugin methods definitions in the following methods, the `checkout` parameter changed to `checkout_info`:
    - `calculate_checkout_total`
    - `calculate_checkout_subtotal`
    - `calculate_checkout_shipping`
    - `get_checkout_shipping_tax_rate`
    - `calculate_checkout_line_total`
    - `calculate_checkout_line_unit_price`
    - `get_checkout_line_tax_rate`
    - `preprocess_order_creation`
  - `preprocess_order_creation` was extend with `lines_info` parameter
- Fix Avalara caching - #7036 by @fowczarek:
  - Introduced changes in plugin methods definitions:
    - `calculate_checkout_line_total` was extended with `lines` parameter
    - `calculate_checkout_line_unit_price` was extended with `lines` parameter
    - `get_checkout_line_tax_rate` was extended with `lines` parameter
  - To get proper taxes we should always send the whole checkout to Avalara.
- Extend plugins manager to configure plugins for each plugins - #7198 by @korycins:
  - Introduce changes in API:
    - `paymentInitialize` - add `channel` parameter. Optional when only one channel exists.
    - `pluginUpdate` - add `channel` parameter.
    - `availablePaymentGateways` - add `channel` parameter.
    - `storedPaymentSources` - add `channel` parameter.
    - `requestPasswordReset` - add `channel` parameter.
    - `requestEmailChange` - add `channel` parameter.
    - `confirmEmailChange` - add `channel` parameter.
    - `accountRequestDeletion` - add `channel` parameter.
    - change structure of type `Plugin`:
      - add `globalConfiguration` field for storing configuration when a plugin is globally configured
      - add `channelConfigurations` field for storing plugin configuration for each channel
      - removed `configuration` field, use `globalConfiguration` and `channelConfigurations` instead
    - change structure of input `PluginFilterInput`:
      - add `statusInChannels` field
      - add `type` field
      - removed `active` field. Use `statusInChannels` instead
  - Change plugin webhook endpoint - #7332 by @korycins.
    - Use /plugins/channel/<channel_slug>/<plugin_id> for plugins with channel configuration
    - Use /plugins/global/<plugin_id> for plugins with global configuration
    - Remove /plugin/<plugin_id> endpoint
- Fix doubling price in checkout for products without tax - #7056 by @IKarbowiak:
  - Introduce changes in plugins method:
    - `calculate_checkout_subtotal` has been dropped from plugins;
    - for correct subtotal calculation, `calculate_checkout_line_total` must be set (manager method for calculating checkout subtotal uses `calculate_checkout_line_total` method)
- Deprecated Stripe plugin - will be removed in Saleor 4.0
  - rename `StripeGatewayPlugin` to `DeprecatedStripeGatewayPlugin`.
  - introduce new `StripeGatewayPlugin` plugin.

### Other changes

#### Features

- Migrate from Draft.js to Editor.js format - #6430, #6456 by @IKarbowiak
- Allow using `Bearer` as an authorization prefix - #6996 by @korycins
- Add product rating - #6284 by @korycins
- Add order confirmation - #6498 by @tomaszszymanski12
- Extend Vatlayer functionalities - #7101 by @korycins:
  - Allow users to enter a list of exceptions (country ISO codes) that will use the source country rather than the destination country for tax purposes.
  - Allow users to enter a list of countries for which no VAT will be added.
- Extend order with origin and original order values - #7326 by @IKarbowiak
- Allow impersonating user by an app/staff - #7754 by @korycins:
  - Add `customerId` to `checkoutCustomerAttach` mutation
  - Add new permission `IMPERSONATE_USER`
- Add possibility to apply a discount to order/order line with status `DRAFT` - #6930 by @korycins
- Implement database read replicas - #8516, #8751 by @fowczarek
- Propagate sale and voucher discounts over specific lines - #8793 by @korycins
  - The created order lines from checkout will now have fulfilled all undiscounted fields with a default price value
    (without any discounts).
  - Order line will now include a voucher discount (in the case when the voucher is for specific products or have a
    flag apply_once_per_order). In that case, `Order.discounts` will not have a relation to `OrderDiscount` object.
  - Webhook payload for `OrderLine` will now include two new fields, `sale_id` (graphql ID of applied sale) and
    `voucher_code` (code of the valid voucher applied to this line).
  - When any sale or voucher discount was applied, `line.discount_reason` will be fulfilled.
  - New interface for handling more data for prices: `PricesData` and `TaxedPricesData` used in checkout calculations
    and in plugins/pluginManager.
- Attach sale discount info to the line when adding variant to order - #8821 by @IKarbowiak
  - Rename checkout interfaces: `CheckoutTaxedPricesData` instead of `TaxedPricesData`
    and `CheckoutPricesData` instead of `PricesData`
  - New interface for handling more data for prices: `OrderTaxedPricesData` used in plugins/pluginManager.
- Add uploading video URLs to product gallery - #6838 by @GrzegorzDerdak
- Add generic `FileUpload` mutation - #6470 by @IKarbowiak

#### Metadata
- Allow passing metadata to `accountRegister` mutation - #7152 by @piotrgrundas
- Copy metadata fields when creating reissue - #7358 by @IKarbowiak
- Add metadata to shipping zones and shipping methods - #6340 by @maarcingebala
- Add metadata to menu and menu item - #6648 by @tomaszszymanski129
- Add metadata to warehouse - #6727 by @d-wysocki
- Added support for querying objects by metadata fields - #6683 by @LeOndaz, #7421 by @korycins
- Change metadata mutations to use token for order and checkout as an identifier - #8542 by @IKarbowiak
  - After changes, using the order `id` for changing order metadata is deprecated

#### Attributes
- Add rich text attribute input - #7059 by @piotrgrundas
- Support setting value for AttributeValue mutations - #7037 by @piotrgrundas
- Add boolean attributes - #7454 by @piotrgrundas
- Add date & date time attributes - #7500 by @piotrgrundas
- Add file attributes - #6568 by @IKarbowiak
- Add page reference attributes - #6624 by @IKarbowiak
- Add product reference attributes - #6711 by @IKarbowiak
- Add numeric attributes - #6790 by @IKarbowiak
- Add `withChoices` flag for Attribute type - #7733 by @CossackDex
- Return empty results when filtering by non-existing attribute - #7025 by @maarcingebala
- Add Page Types - #6261 by @IKarbowiak

#### Plugins
- Add interface for integrating the auth plugins - #6799 by @korycins
- Add Sendgrid plugin - #6793 by @korycins
- Trigger `checkout_updated` plugin method for checkout metadata mutations - #7392 by @maarcingebala

#### Saleor Apps
- Add synchronous payment webhooks - #7044 by @maarcingebala
- Add `CUSTOMER_UPDATED` webhook, add addresses field to customer `CUSTOMER_CREATED` webhook - #6898 by @piotrgrundas
- Add `PRODUCT_VARIANT_CREATED`, `PRODUCT_VARIANT_UPDATED`, `PRODUCT_VARIANT_DELETED` webhooks, fix attributes field for `PRODUCT_CREATED`, `PRODUCT_UPDATED` webhooks - #6963 by @piotrgrundas
- Trigger `PRODUCT_UPDATED` webhook for collections and categories mutations - #7051 by @d-wysocki
- Extend order webhook payload with fulfillment fields - #7364, #7347 by @korycins
  - fulfillments extended with:
    - `total_refund_amount`
    - `shipping_refund_amount`
    - `lines`
  - fulfillment lines extended with:
    - `total_price_net_amount`
    - `total_price_gross_amount`
    - `undiscounted_unit_price_net`
    - `undiscounted_unit_price_gross`
    - `unit_price_net`
- Extend order payload with undiscounted prices and add psp_reference to payment model - #7339 by @IKarbowiak
  - order payload extended with the following fields:
    - `undiscounted_total_net_amount`
    - `undiscounted_total_gross_amount`
    - `psp_reference` on `payment`
  - order lines extended with:
    - `undiscounted_unit_price_net_amount`
    - `undiscounted_unit_price_gross_amount`
    - `undiscounted_total_price_net_amount`
    - `undiscounted_total_price_gross_amount`
- Add `product_id`, `product_variant_id`, `attribute_id` and `page_id` when it is possible for `AttributeValue` translations webhook - #7783 by @fowczarek
- Add draft orders webhooks - #8102 by @jakubkuc
- Add page webhooks: `PAGE_CREATED`, `PAGE_UPDATED` and `PAGE_DELETED` - #6787 by @d-wysocki
- Add `PRODUCT_DELETED` webhook - #6794 by @d-wysocki
- Add `page_type_id` in translations webhook - #7825 by @fowczarek
- Fix failing account mutations for app - #7569 by @IKarbowiak
- Add app support for events - #7622 by @IKarbowiak
- Fix creating translations with app - #6804 by @krzysztofwolski
- Change the `app` query to return info about the currently authenticated app - #6928 by @d-wysocki
- Mark `X-` headers as deprecated and add headers without prefix. All deprecated headers will be removed in Saleor 4.0 - #8179 by @L3str4nge
  - X-Saleor-Event -> Saleor-Event
  - X-Saleor-Domain -> Saleor-Domain
  - X-Saleor-Signature -> Saleor-Signature
  - X-Saleor-HMAC-SHA256 -> Saleor-HMAC-SHA256

#### Other changes
- Add query contains only schema validation - #6827 by @fowczarek
- Add introspection caching - #6871 by @fowczarek
- Fix Sentry reporting - #6902 by @fowczarek
- Deprecate API fields `Order.discount`, `Order.discountName`, `Order.translatedDiscountName` - #6874 by @korycins
- Fix argument validation in page resolver - #6960 by @fowczarek
- Drop `data` field from checkout line model - #6961 by @fowczarek
- Fix `totalCount` on connection resolver without `first` or `last` - #6975 by @fowczarek
- Fix variant resolver on `DigitalContent` - #6983 by @fowczarek
- Fix resolver by id and slug for product and product variant - #6985 by @d-wysocki
- Add optional support for reporting resource limits via a stub field in `shop` - #6967 by @NyanKiyoshi
- Update checkout quantity when checkout lines are deleted - #7002 by @IKarbowiak
- Fix available shipping methods - return also weight methods without weight limits - #7021 by @IKarbowiak
- Validate discount value for percentage vouchers and sales - #7033 by @d-wysocki
- Add field `languageCode` to types: `AccountInput`, `AccountRegisterInput`, `CheckoutCreateInput`, `CustomerInput`, `Order`, `User`. Add field `languageCodeEnum` to `Order` type. Add new mutation `CheckoutLanguageCodeUpdate`. Deprecate field `Order.languageCode`. - #6609 by @korycins
- Extend `Transaction` type with gateway response and `Payment` type with filter - #7062 by @IKarbowiak
- Fix invalid tax rates for lines - #7058 by @IKarbowiak
- Allow seeing unconfirmed orders - #7072 by @IKarbowiak
- Raise `GraphQLError` when too big integer value is provided - #7076 by @IKarbowiak
- Do not update draft order addresses when user is changing - #7088 by @IKarbowiak
- Recalculate draft order when product/variant was deleted - #7085 by @d-wysocki
- Added validation for `DraftOrderCreate` with negative quantity line - #7085 by @d-wysocki
- Remove HTML tags from product `description_plaintext` - #7094 by @d-wysocki
- Fix failing product tasks when instances are removed - #7092 by @IKarbowiak
- Update GraphQL endpoint to only match exactly `/graphql/` without trailing characters - #7117 by @IKarbowiak
- Introduce `traced_resolver` decorator instead of Graphene middleware - #7159 by @tomaszszymanski129
- Fix failing export when exporting attribute without values - #7131 by @IKarbowiak
- Fix incorrect payment data for Klarna - #7150 by @IKarbowiak
- Drop deleted images from storage - #7129 by @IKarbowiak
- Fix export with empty assignment values - #7214 by @IKarbowiak
- Change exported file name - #7222 by @IKarbowiak
- Fix core sorting on related fields - #7195 by @tomaszszymanski129
- Use GraphQL IDs instead of database IDs in export - #7240 by @IKarbowiak
- Fix draft order tax mismatch - #7226 by @IKarbowiak
  - Introduce `calculate_order_line_total` plugin method
- Update core logging for better Celery tasks handling - #7251 by @tomaszszymanski129
- Raise `ValidationError` when refund cannot be performed - #7260 by @IKarbowiak
- Fix customer addresses missing after customer creation - #7327 by @tomaszszymanski129
- Fix invoice generation - #7376 by @tomaszszymanski129
- Allow defining only one field in translations - #7363 by @IKarbowiak
- Allow filtering pages by ids - #7393 by @IKarbowiak
- Fix validate `min_spent` on vouchers to use net or gross value depends on `settings.display_gross_prices` - #7408 by @d-wysocki
- Fix invoice generation - #7376 by tomaszszymanski129
- Add hash to uploading images #7453 by @IKarbowiak
- Add file format validation for uploaded images - #7447 by @IKarbowiak
- Fix attaching params for address form errors - #7485 by @IKarbowiak
- Update draft order validation - #7253 by @IKarbowiak
  - Extend Order type with errors: [OrderError!]! field
  - Create tasks for deleting order lines by deleting products or variants
- Fix doubled checkout total price for one line and zero shipping price - #7532 by @IKarbowiak
- Deprecate nested objects in `TranslatableContent` types - #7522 by @IKarbowiak
- Modify order of auth middleware calls - #7572 by @tomaszszymanski129
- Drop assigning cheapest shipping method in checkout - #7767 by @maarcingebala
- Deprecate `query` argument in `sales` and `vouchers` queries - #7806 by @maarcingebala
- Allow translating objects by translatable content ID - #7803 by @maarcingebala
- Configure a periodic task for removing empty allocations - #7885 by @fowczarek
- Fix missing transaction id in Braintree - #8110 by @fowczarek
- Fix GraphQL federation support - #7771 #8107 by @rafalp
- Fix cursor-based pagination in products search - #8011 #8211 by @rafalp
- Batch loads in queries for Apollo Federation - #8362 by @rafalp
- Add workaround for failing Avatax when line has price 0 - #8610 by @korycins
- Add option to set tax code for shipping in Avatax configuration view - #8596 by @korycins
- Fix Avalara tax fetching from cache - #8647 by @fowczarek
- Fix incorrect stock allocation - #8931 by @IKarbowiak
- Fix incorrect handling of unavailable products in checkout - #8978, #9119 by @IKarbowiak, @korycins
- Add draft orders webhooks - #8102 by @jakubkuc
- Handle `SameSite` cookie attribute in jwt refresh token middleware - #8209 by @jakubkuc
- Fix creating translations with app - #6804 by @krzysztofwolski
- Add possibility to provide external payment ID during the conversion draft order to order - #6320 by @korycins
- Add basic rating for `Products` - #6284 by @korycins
- Add metadata to shipping zones and shipping methods - #6340 by @maarcingebala
- Add Page Types - #6261 by @IKarbowiak
- Migrate draftjs content to editorjs format - #6430 by @IKarbowiak
- Add editorjs sanitizer - #6456 by @IKarbowiak
- Add generic FileUpload mutation - #6470 by @IKarbowiak
- Order confirmation backend - #6498 by @tomaszszymanski129
- Handle `SameSite` cookie attribute in JWT refresh token middleware - #8209 by @jakubkuc
- Add possibility to provide external payment ID during the conversion draft order to order - #6320 by @korycins9
- Fix password reset request - #6351 by @Manfred-Madelaine-pro, Ambroise and Pierre
- Refund products support - #6530 by @korycins
- Add possibility to exclude products from shipping method - #6506 by @korycins
- Add `Shop.availableShippingMethods` query - #6551 by @IKarbowiak
- Add delivery time to shipping method - #6564 by @IKarbowiak
- Shipping zone description - #6653 by @tomaszszymanski129
- Get tax rate from plugins - #6649 by @IKarbowiak
- Added support for querying user by email - #6632 @LeOndaz
- Add order shipping tax rate - #6678 by @IKarbowiak
- Deprecate field `descriptionJSON` from `Product`, `Category`, `Collection` and field `contentJSON` from `Page` - #6692 by @d-wysocki
- Fix products visibility - #6704 by @IKarbowiak
- Fix page `contentJson` field to return JSON - #6832 by @d-wysocki
- Add SearchRank to search product by name and description. New enum added to `ProductOrderField` - `RANK` - which returns results sorted by search rank - #6872 by @d-wysocki
- Allocate stocks for order lines in a bulk way - #6877 by @IKarbowiak
- Deallocate stocks for order lines in a bulk way - #6896 by @IKarbowiak
- Prevent negative available quantity - #6897 by @d-wysocki
- Add default sorting by rank for search products - #6936 by @d-wysocki
- Fix exporting product description to xlsx - #6959 by @IKarbowiak
- Add `Shop.version` field to query API version - #6980 by @maarcingebala
- Add new authorization header `Authorization-Bearer` - #6998 by @korycins
- Add field `paymentMethodType` to `Payment` object - #7073 by @korycins
- Unify Warehouse Address API - #7481 by @d-wysocki
  - deprecate `companyName` on `Warehouse` type
  - remove `companyName` on `WarehouseInput` type
  - remove `WarehouseAddressInput` on `WarehouseUpdateInput` and `WarehouseCreateInput`, and change it to `AddressInput`
- Fix passing incorrect customer email to payment gateways - #7486 by @korycins
- Add HTTP meta tag for Content-Security-Policy in GraphQL Playground - #7662 by @NyanKiyoshi
- Add additional validation for `from_global_id_or_error` function - #8780 by @CossackDex
# 2.11.1

- Add support for Apple Pay on the web - #6466 by @korycins

## 2.11.0

### Features

- Add products export - #5255 by @IKarbowiak
- Add external apps support - #5767 by @korycins
- Invoices backend - #5732 by @tomaszszymanski129
- Adyen drop-in integration - #5914 by @korycins, @IKarbowiak
- Add a callback view to plugins - #5884 by @korycins
- Support pushing webhook events to message queues - #5940 by @patrys, @korycins
- Send a confirmation email when the order is canceled or refunded - #6017
- No secure cookie in debug mode - #6082 by @patrys, @orzechdev
- Add searchable and available for purchase flags to product - #6060 by @IKarbowiak
- Add `TotalPrice` to `OrderLine` - #6068 @fowczarek
- Add `PRODUCT_UPDATED` webhook event - #6100 by @tomaszszymanski129
- Search orders by GraphQL payment ID - #6135 by @korycins
- Search orders by a custom key provided by payment gateway - #6135 by @korycins
- Add ability to set a default product variant - #6140 by @tomaszszymanski129
- Allow product variants to be sortable - #6138 by @tomaszszymanski129
- Allow fetching stocks for staff users only with `MANAGE_ORDERS` permissions - #6139 by @fowczarek
- Add filtering to `ProductVariants` query and option to fetch variant by SKU in `ProductVariant` query - #6190 by @fowczarek
- Add filtering by Product IDs to `products` query - #6224 by @GrzegorzDerdak
- Add `change_currency` command - #6016 by @maarcingebala
- Add dummy credit card payment - #5822 by @IKarbowiak
- Add custom implementation of UUID scalar - #5646 by @koradon
- Add `AppTokenVerify` mutation - #5716 by @korycins

### Breaking Changes

- Refactored JWT support. Requires handling of JWT token in the storefront (a case when the backend returns the exception about the invalid token). - #5734, #5816 by @korycins
- New logging setup will now output JSON logs in production mode for ease of feeding them into log collection systems like Logstash or CloudWatch Logs - #5699 by @patrys
- Deprecate `WebhookEventType.CHECKOUT_QUANTITY_CHANGED` - #5837 by @korycins
- Anonymize and update order and payment fields; drop `PaymentSecureConfirm` mutation, drop Payment type fields: `extraData`, `billingAddress`, `billingEmail`, drop `gatewayResponse` from `Transaction` type - #5926 by @IKarbowiak
- Switch the HTTP stack from WSGI to ASGI based on Uvicorn - #5960 by @patrys
- Add `MANAGE_PRODUCT_TYPES_AND_ATTRIBUTES` permission, which is now required to access all attributes and product types related mutations - #6219 by @IKarbowiak

### Fixes

- Fix payment fields in order payload for webhooks - #5862 by @korycins
- Fix specific product voucher in draft orders - #5727 by @fowczarek
- Explicit country assignment in default shipping zones - #5736 by @maarcingebala
- Drop `json_content` field from the `Menu` model - #5761 by @maarcingebala
- Strip warehouse name in mutations - #5766 by @koradon
- Add missing order events during checkout flow - #5684 by @koradon
- Update Google Merchant to get tax rate based by plugin manager - #5823 by @gabmartinez
- Allow unicode in slug fields - #5877 by @IKarbowiak
- Fix empty plugin object result after `PluginUpdate` mutation - #5968 by @gabmartinez
- Allow finishing checkout when price amount is 0 - #6064 by @IKarbowiak
- Fix incorrect tax calculation for Avatax - #6035 by @korycins
- Fix incorrect calculation of subtotal with active Avatax - #6035 by @korycins
- Fix incorrect assignment of tax code for Avatax - #6035 by @korycins
- Do not allow negative product price - #6091 by @IKarbowiak
- Handle None as attribute value - #6092 by @IKarbowiak
- Fix for calling `order_created` before the order was saved - #6095 by @korycins
- Update default decimal places - #6098 by @IKarbowiak
- Avoid assigning the same pictures twice to a variant - #6112 by @IKarbowiak
- Fix crashing system when Avalara is improperly configured - #6117 by @IKarbowiak
- Fix for failing finalising draft order - #6133 by @korycins
- Remove corresponding draft order lines when variant is removing - #6119 by @IKarbowiak
- Update required perms for apps management - #6173 by @IKarbowiak
- Raise an error for an empty key in metadata - #6176 by @IKarbowiak
- Add attributes to product error - #6181 by @IKarbowiak
- Allow to add product variant with 0 price to draft order - #6189 by @IKarbowiak
- Fix deleting product when default variant is deleted - #6186 by @IKarbowiak
- Fix get unpublished products, product variants and collection as app - #6194 by @fowczarek
- Set `OrderFulfillStockInput` fields as required - #6196 by @IKarbowiak
- Fix attribute filtering by categories and collections - #6214 by @fowczarek
- Fix `is_visible` when `publication_date` is today - #6225 by @korycins
- Fix filtering products by multiple attributes - #6215 by @GrzegorzDerdak
- Add attributes validation while creating/updating a product's variant - #6269 by @GrzegorzDerdak
- Add metadata to page model - #6292 by @dominik-zeglen
- Fix for unnecessary attributes validation while updating simple product - #6300 by @GrzegorzDerdak
- Include order line total price to webhook payload - #6354 by @korycins
- Fix for fulfilling an order when product quantity equals allocated quantity - #6333 by @GrzegorzDerdak
- Fix for the ability to filter products on collection - #6363 by @GrzegorzDerdak

## 2.10.2

- Add command to change currencies in the database - #5906 by @d-wysocki

## 2.10.1

- Fix multiplied stock quantity - #5675 by @fowczarek
- Fix invalid allocation after migration - #5678 by @fowczarek
- Fix order mutations as app - #5680 by @fowczarek
- Prevent creating checkout/draft order with unpublished product - #5676 by @d-wysocki

## 2.10.0

- OpenTracing support - #5188 by @tomaszszymanski129
- Account confirmation email - #5126 by @tomaszszymanski129
- Relocate `Checkout` and `CheckoutLine` methods into separate module and update checkout related plugins to use them - #4980 by @krzysztofwolski
- Fix problem with free shipping voucher - #4942 by @IKarbowiak
- Add sub-categories to random data - #4949 by @IKarbowiak
- Deprecate `localized` field in Money type - #4952 by @IKarbowiak
- Fix for shipping API not applying taxes - #4913 by @kswiatek92
- Query object translation with only `manage_translation` permission - #4914 by @fowczarek
- Add customer note to draft orders API - #4973 by @IKarbowiak
- Allow to delete category and leave products - #4970 by @IKarbowiak
- Remove thumbnail generation from migration - #3494 by @kswiatek92
- Rename 'shipping_date' field in fulfillment model to 'created' - #2433 by @kswiatek92
- Reduce number of queries for 'checkoutComplete' mutation - #4989 by @IKarbowiak
- Force PyTest to ignore the environment variable containing the Django settings module - #4992 by @NyanKiyoshi
- Extend JWT token payload with user information - #4987 by @salwator
- Optimize the queries for product list in the dashboard - #4995 by @IKarbowiak
- Drop dashboard 1.0 - #5000 by @IKarbowiak
- Fixed serialization error on weight fields when running `loaddata` and `dumpdb` - #5005 by @NyanKiyoshi
- Fixed JSON encoding error on Google Analytics reporting - #5004 by @NyanKiyoshi
- Create custom field to translation, use new translation types in translations query - #5007 by @fowczarek
- Take allocated stock into account in `StockAvailability` filter - #5019 by @simonbru
- Generate matching postal codes for US addresses - #5033 by @maarcingebala
- Update debug toolbar - #5032 by @IKarbowiak
- Allow staff member to receive notification about customers orders - #4993 by @kswiatek92
- Add user's global id to the JWT payload - #5039 by @salwator
- Make middleware path resolving lazy - #5041 by @NyanKiyoshi
- Generate slug on saving the attribute value - #5055 by @fowczarek
- Fix order status after order update - #5072 by @fowczarek
- Extend top-level connection resolvers with ability to sort results - #5018 by @fowczarek
- Drop storefront 1.0 - #5043 by @IKarbowiak
- Replace permissions strings with enums - #5038 by @kswiatek92
- Remove gateways forms and templates - #5075 by @IKarbowiak
- Add `Wishlist` models and GraphQL endpoints - #5021 by @derenio
- Remove deprecated code - #5107 by @IKarbowiak
- Fix voucher start date filtering - #5133 by @dominik-zeglen
- Search by sku in products query - #5117 by @fowczarek
- Send fulfillment update email - #5118 by @IKarbowiak
- Add address query - #5148 by @kswiatek92
- Add `checkout_quantity_changed` webhook - #5042 by @derenio
- Remove unnecessary `manage_orders` permission - #5142 by @kswiatek92
- Mutation to change the user email - #5076 by @kswiatek92
- Add MyPy checks - #5150 by @IKarbowiak
- Move extracting user or service account to utils - #5152 by @kswiatek92
- Deprecate order status/created arguments - #5076 by @kswiatek92
- Fix getting title field in page mutations #5160 by @maarcingebala
- Copy public and private metadata from the checkout to the order upon creation - #5165 by @dankolbman
- Add warehouses and stocks- #4986 by @szewczykmira
- Add permission groups - #5176, #5513 by @IKarbowiak
- Drop `gettext` occurrences - #5189 by @IKarbowiak
- Fix `product_created` webhook - #5187 by @dzkb
- Drop unused resolver `resolve_availability` - #5190 by @maarcingebala
- Fix permission for `checkoutCustomerAttach` mutation - #5192 by @maarcingebala
- Restrict access to user field - #5194 by @maarcingebala
- Unify permission for service account API client in test - #5197 by @fowczarek
- Add additional confirmation step to `checkoutComplete` mutation - #5179 by @salwator
- Allow sorting warehouses by name - #5211 by @dominik-zeglen
- Add anonymization to GraphQL's `webhookSamplePayload` endpoint - #5161 @derenio
- Add slug to `Warehouse`, `Product` and `ProductType` models - #5196 by @IKarbowiak
- Add mutation for assigning, unassigning shipping zones to warehouse - #5217 by @kswiatek92
- Fix passing addresses to `PaymentData` objects - #5223 by @maarcingebala
- Return `null` when querying `me` as an anonymous user - #5231 by @maarcingebala
- Added `PLAYGROUND_ENABLED` environment variable/setting to allow to enable the GraphQL playground when `DEBUG` is disabled - #5254 by @NyanKiyoshi
- Fix access to order query when request from service account - #5258 by @fowczarek
- Customer shouldn't be able to see draft orders by token - #5259 by @fowczarek
- Customer shouldn't be able to query checkout with another customer - #5268 by @fowczarek
- Added integration support of Jaeger Tracing - #5282 by @NyanKiyoshi
- Return `null` when querying `me` as an anonymous user - #5231 as @maarcingebala
- Add `fulfillment created` webhook - @szewczykmira
- Unify metadata API - #5178 by @fowczarek
- Add compiled versions of emails to the repository - #5260 by @tomaszszymanski129
- Add required prop to fields where applicable - #5293 by @dominik-zeglen
- Drop `get_absolute_url` methods - #5299 by @IKarbowiak
- Add `--force` flag to `cleardb` command - #5302 by @maarcingebala
- Require non-empty message in `orderAddNote` mutation - #5316 by @maarcingebala
- Stock management refactor - #5323 by @IKarbowiak
- Add discount error codes - #5348 by @IKarbowiak
- Add benchmarks to checkout mutations - #5339 by @fowczarek
- Add pagination tests - #5363 by @fowczarek
- Add ability to assign multiple warehouses in mutations to create/update a shipping zone - #5399 by @fowczarek
- Add filter by ids to the `warehouses` query - #5414 by @fowczarek
- Add shipping rate price validation - #5411 by @kswiatek92
- Remove unused settings and environment variables - #5420 by @maarcingebala
- Add product price validation - #5413 by @kswiatek92
- Add attribute validation to `attributeAssign` mutation - #5423 by @kswiatek92
- Add possibility to update/delete more than one item in metadata - #5446 by @koradon
- Check if image exists before validating - #5425 by @kswiatek92
- Fix warehouses query not working without id - #5441 by @koradon
- Add `accountErrors` to `CreateToken` mutation - #5437, #5465 by @koradon
- Raise `GraphQLError` if filter has invalid IDs - #5460 by @gabmartinez
- Use `AccountErrorCode.INVALID_CREDENTIALS` instead of `INVALID_PASSWORD` - #5495 by @koradon
- Add tests for pagination - #5468 by @koradon
- Add `Job` abstract model and interface - #5510 by @IKarbowiak
- Refactor implementation of allocation - #5445 by @fowczarek
- Fix `WeightScalar` - #5530 by @koradon
- Add `OrderFulfill` mutation - #5525 by @fowczarek
- Add "It Works" page - #5494 by @IKarbowiak and @dominik-zeglen
- Extend errors in `OrderFulfill` mutation - #5553 by @fowczarek
- Refactor `OrderCancel` mutation for multiple warehouses - #5554 by @fowczarek
- Add negative weight validation - #5564 by @fowczarek
- Add error when user pass empty object as address - #5585 by @fowczarek
- Fix payment creation without shipping method - #5444 by @d-wysocki
- Fix checkout and order flow with variant without inventory tracking - #5599 by @fowczarek
- Fixed JWT expired token being flagged as unhandled error rather than handled. - #5603 by @NyanKiyoshi
- Refactor read-only middleware - #5602 by @maarcingebala
- Fix availability for variants without inventory tracking - #5605 by @fowczarek
- Drop support for configuring Vatlayer plugin from settings file. - #5614 by @korycins
- Add ability to query category, collection or product by slug - #5574 by @koradon
- Add `quantityAvailable` field to `ProductVariant` type - #5628 by @fowczarek
- Use tags rather than time-based logs for information on requests - #5608 by @NyanKiyoshi

## 2.9.0

### API

- Add mutation to change customer's first name last name - #4489 by @fowczarek
- Add mutation to delete customer's account - #4494 by @fowczarek
- Add mutation to change customer's password - #4656 by @fowczarek
- Add ability to customize email sender address in emails sent by Saleor - #4820 by @NyanKiyoshi
- Add ability to filter attributes per global ID - #4640 by @NyanKiyoshi
- Add ability to search product types by value (through the name) - #4647 by @NyanKiyoshi
- Add queries and mutation for serving and saving the configuration of all plugins - #4576 by @korycins
- Add `redirectUrl` to staff and user create mutations - #4717 by @fowczarek
- Add error codes to mutations responses - #4676 by @Kwaidan00
- Add translations to countries in `shop` query - #4732 by @fowczarek
- Add support for sorting product by their attribute values through given attribute ID - #4740 by @NyanKiyoshi
- Add descriptions for queries and query arguments - #4758 by @maarcingebala
- Add support for Apollo Federation - #4825 by @salwator
- Add mutation to create multiple product variants at once - #4735 by @fowczarek
- Add default value to custom errors - #4797 by @fowczarek
- Extend `availablePaymentGateways` field with gateways' configuration data - #4774 by @salwator
- Change `AddressValidationRules` API - #4655 by @Kwaidan00
- Use search in a consistent way; add sort by product type name and publication status to `products` query. - #4715 by @fowczarek
- Unify `menuItemMove` mutation with other reordering mutations - #4734 by @NyanKiyoshi
- Don't create an order when the payment was unsuccessful - #4500 by @NyanKiyoshi
- Don't require shipping information in checkout for digital orders - #4573 by @NyanKiyoshi
- Drop `manage_users` permission from the `permissions` query - #4854 by @maarcingebala
- Deprecate `inCategory` and `inCollection` attributes filters in favor of `filter` argument - #4700 by @NyanKiyoshi & @khalibloo
- Remove `PaymentGatewayEnum` from the schema, as gateways now are dynamic plugins - #4756 by @salwator
- Require `manage_products` permission to query `costPrice` and `stockQuantity` fields - #4753 by @NyanKiyoshi
- Refactor account mutations - #4510, #4668 by @fowczarek
- Fix generating random avatars when updating staff accounts - #4521 by @maarcingebala
- Fix updating JSON menu representation in mutations - #4524 by @maarcingebala
- Fix setting variant's `priceOverride` and `costPrice` to `null` - #4754 by @NyanKiyoshi
- Fix fetching staff user without `manage_users` permission - #4835 by @fowczarek
- Ensure that a GraphQL query is a string - #4836 by @nix010
- Add ability to configure the password reset link - #4863 by @fowczarek
- Fixed a performance issue where Saleor would sometimes run huge, unneeded prefetches when resolving categories or collections - #5291 by @NyanKiyoshi
- uWSGI now forces the django application to directly load on startup instead of being lazy - #5357 by @NyanKiyoshi

### Core

- Add enterprise-grade attributes management - #4351 by @dominik-zeglen and @NyanKiyoshi
- Add extensions manager - #4497 by @korycins
- Add service accounts - backend support - #4689 by @korycins
- Add support for webhooks - #4731 by @korycins
- Migrate the attributes mapping from HStore to many-to-many relation - #4663 by @NyanKiyoshi
- Create general abstraction for object metadata - #4447 by @salwator
- Add metadata to `Order` and `Fulfillment` models - #4513, #4866 by @szewczykmira
- Migrate the tax calculations to plugins - #4497 by @korycins
- Rewrite payment gateways using plugin architecture - #4669 by @salwator
- Rewrite Stripe integration to use PaymentIntents API - #4606 by @salwator
- Refactor password recovery system - #4617 by @fowczarek
- Add functionality to sort products by their "minimal variant price" - #4416 by @derenio
- Add voucher's "once per customer" feature - #4442 by @fowczarek
- Add validations for minimum password length in settings - #4735 by @fowczarek
- Add form to configure payments in the dashboard - #4807 by @szewczykmira
- Change `unique_together` in `AttributeValue` - #4805 by @fowczarek
- Change max length of SKU to 255 characters - #4811 by @lex111
- Distinguish `OrderLine` product name and variant name - #4702 by @fowczarek
- Fix updating order status after automatic fulfillment of digital products - #4709 by @korycins
- Fix error when updating or creating a sale with missing required values - #4778 by @NyanKiyoshi
- Fix error filtering pages by URL in the dashboard 1.0 - #4776 by @NyanKiyoshi
- Fix display of the products tax rate in the details page of dashboard 1.0 - #4780 by @NyanKiyoshi
- Fix adding the same product into a collection multiple times - #4518 by @NyanKiyoshi
- Fix crash when placing an order when a customer happens to have the same address more than once - #4824 by @NyanKiyoshi
- Fix time zone based tests - #4468 by @fowczarek
- Fix serializing empty URLs as a string when creating menu items - #4616 by @maarcingebala
- The invalid IP address in HTTP requests now fallback to the requester's IP address. - #4597 by @NyanKiyoshi
- Fix product variant update with current attribute values - #4936 by @fowczarek
- Update checkout last field and add auto now fields to save with update_fields parameter - #5177 by @IKarbowiak

### Dashboard 2.0

- Allow selecting the number of rows displayed in dashboard's list views - #4414 by @benekex2
- Add ability to toggle visible columns in product list - #4608 by @dominik-zeglen
- Add voucher settings - #4556 by @benekex2
- Contrast improvements - #4508 by @benekex2
- Display menu item form errors - #4551 by @dominik-zeglen
- Do not allow random IDs to appear in snapshots - #4495 by @dominik-zeglen
- Input UI changes - #4542 by @benekex2
- Implement new menu design - #4476 by @benekex2
- Refetch attribute list after closing modal - #4615 by @dominik-zeglen
- Add config for Testcafe - #4553 by @dominik-zeglen
- Fix product type taxes select - #4453 by @benekex2
- Fix form reloading - #4467 by @dominik-zeglen
- Fix voucher limit value when checkbox unchecked - #4456 by @benekex2
- Fix searches and pickers - #4487 by @dominik-zeglen
- Fix dashboard menu styles - #4491 by @benekex2
- Fix menu responsiveness - #4511 by @benekex2
- Fix loosing focus while typing in the product description field - #4549 by @dominik-zeglen
- Fix MUI warnings - #4588 by @dominik-zeglen
- Fix bulk action checkboxes - #4618 by @dominik-zeglen
- Fix rendering user avatar when it's empty #4546 by @maarcingebala
- Remove Dashboard 2.0 files form Saleor repository - #4631 by @dominik-zeglen
- Fix CreateToken mutation to use NonNull on errors field #5415 by @gabmartinez

### Other notable changes

- Replace Pipenv with Poetry - #3894 by @michaljelonek
- Upgrade `django-prices` to v2.1 - #4639 by @NyanKiyoshi
- Disable reports from uWSGI about broken pipe and write errors from disconnected clients - #4596 by @NyanKiyoshi
- Fix the random failures of `populatedb` trying to create users with an existing email - #4769 by @NyanKiyoshi
- Enforce `pydocstyle` for Python docstrings over the project - #4562 by @NyanKiyoshi
- Move Django Debug Toolbar to dev requirements - #4454 by @derenio
- Change license for artwork to CC-BY 4.0
- New translations:
  - Greek

## 2.8.0

### Core

- Avatax backend support - #4310 by @korycins
- Add ability to store used payment sources in gateways (first implemented in Braintree) - #4195 by @salwator
- Add ability to specify a minimal quantity of checkout items for a voucher - #4427 by @fowczarek
- Change the type of start and end date fields from Date to DateTime - #4293 by @fowczarek
- Revert the custom dynamic middlewares - #4452 by @NyanKiyoshi

### Dashboard 2.0

- UX improvements in Vouchers section - #4362 by @benekex2
- Add company address configuration - #4432 by @benekex2
- Require name when saving a custom list filter - #4269 by @benekex2
- Use `esModuleInterop` flag in `tsconfig.json` to simplify imports - #4372 by @dominik-zeglen
- Use hooks instead of a class component in forms - #4374 by @dominik-zeglen
- Drop CSRF token header from API client - #4357 by @dominik-zeglen
- Fix various bugs in the product section - #4429 by @dominik-zeglen

### Other notable changes

- Fix error when creating a checkout with voucher code - #4292 by @NyanKiyoshi
- Fix error when users enter an invalid phone number in an address - #4404 by @NyanKiyoshi
- Fix error when adding a note to an anonymous order - #4319 by @NyanKiyoshi
- Fix gift card duplication error in the `populatedb` script - #4336 by @fowczarek
- Fix vouchers apply once per order - #4339 by @fowczarek
- Fix discount tests failing at random - #4401 by @korycins
- Add `SPECIFIC_PRODUCT` type to `VoucherType` - #4344 by @fowczarek
- New translations:
  - Icelandic
- Refactored the backend side of `checkoutCreate` to improve performances and prevent side effects over the user's checkout if the checkout creation was to fail. - #4367 by @NyanKiyoshi
- Refactored the logic of cleaning the checkout shipping method over the API, so users do not lose the shipping method when updating their checkout. If the shipping method becomes invalid, it will be replaced by the cheapest available. - #4367 by @NyanKiyoshi & @szewczykmira
- Refactored process of getting available shipping methods to make it easier to understand and prevent human-made errors. - #4367 by @NyanKiyoshi
- Moved 3D secure option to Braintree plugin configuration and update config structure mechanism - #4751 by @salwator

## 2.7.0

### API

- Create order only when payment is successful - #4154 by @NyanKiyoshi
- Order Events containing order lines or fulfillment lines now return the line object in the GraphQL API - #4114 by @NyanKiyoshi
- GraphQL now prints exceptions to stderr as well as returning them or not - #4148 by @NyanKiyoshi
- Refactored API resolvers to static methods with root typing - #4155 by @NyanKiyoshi
- Add phone validation in the GraphQL API to handle the library upgrade - #4156 by @NyanKiyoshi

### Core

- Add basic Gift Cards support in the backend - #4025 by @fowczarek
- Add the ability to sort products within a collection - #4123 by @NyanKiyoshi
- Implement customer events - #4094 by @NyanKiyoshi
- Merge "authorize" and "capture" operations - #4098 by @korycins, @NyanKiyoshi
- Separate the Django middlewares from the GraphQL API middlewares - #4102 by @NyanKiyoshi, #4186 by @cmiacz

### Dashboard 2.0

- Add navigation section - #4012 by @dominik-zeglen
- Add filtering on product list - #4193 by @dominik-zeglen
- Add filtering on orders list - #4237 by @dominik-zeglen
- Change input style and improve Storybook stories - #4115 by @dominik-zeglen
- Migrate deprecated fields in Dashboard 2.0 - #4121 by @benekex2
- Add multiple select checkbox - #4133, #4146 by @benekex2
- Rename menu items in Dashboard 2.0 - #4172 by @benekex2
- Category delete modal improvements - #4171 by @benekex2
- Close modals on click outside - #4236 - by @benekex2
- Use date localize hook in translations - #4202 by @dominik-zeglen
- Unify search API - #4200 by @dominik-zeglen
- Default default PAGINATE_BY - #4238 by @dominik-zeglen
- Create generic filtering interface - #4221 by @dominik-zeglen
- Add default state to rich text editor = #4281 by @dominik-zeglen
- Fix translation discard button - #4109 by @benekex2
- Fix draftail options and icons - #4132 by @benekex2
- Fix typos and messages in Dashboard 2.0 - #4168 by @benekex2
- Fix view all orders button - #4173 by @benekex2
- Fix visibility card view - #4198 by @benekex2
- Fix query refetch after selecting an object in list - #4272 by @dominik-zeglen
- Fix image selection in variants - #4270 by @benekex2
- Fix collection search - #4267 by @dominik-zeglen
- Fix quantity height in draft order edit - #4273 by @benekex2
- Fix checkbox clickable area size - #4280 by @dominik-zeglen
- Fix breaking object selection in menu section - #4282 by @dominik-zeglen
- Reset selected items when tab switch - #4268 by @benekex2

### Other notable changes

- Add support for Google Cloud Storage - #4127 by @chetabahana
- Adding a nonexistent variant to checkout no longer crashes - #4166 by @NyanKiyoshi
- Disable storage of Celery results - #4169 by @NyanKiyoshi
- Disable polling in Playground - #4188 by @maarcingebala
- Cleanup code for updated function names and unused argument - #4090 by @jxltom
- Users can now add multiple "Add to Cart" forms in a single page - #4165 by @NyanKiyoshi
- Fix incorrect argument in `get_client_token` in Braintree integration - #4182 by @maarcingebala
- Fix resolving attribute values when transforming them to HStore - #4161 by @maarcingebala
- Fix wrong calculation of subtotal in cart page - #4145 by @korycins
- Fix margin calculations when product/variant price is set to zero - #4170 by @MahmoudRizk
- Fix applying discounts in checkout's subtotal calculation in API - #4192 by @maarcingebala
- Fix GATEWAYS_ENUM to always contain all implemented payment gateways - #4108 by @koradon

## 2.6.0

### API

- Add unified filtering interface in resolvers - #3952, #4078 by @korycins
- Add mutations for bulk actions - #3935, #3954, #3967, #3969, #3970 by @akjanik
- Add mutation for reordering menu items - #3958 by @NyanKiyoshi
- Optimize queries for single nodes - #3968 @NyanKiyoshi
- Refactor error handling in mutations #3891 by @maarcingebala & @akjanik
- Specify mutation permissions through Meta classes - #3980 by @NyanKiyoshi
- Unify pricing access in products and variants - #3948 by @NyanKiyoshi
- Use only_fields instead of exclude_fields in type definitions - #3940 by @michaljelonek
- Prefetch collections when getting sales of a bunch of products - #3961 by @NyanKiyoshi
- Remove unnecessary dedents from GraphQL schema so new Playground can work - #4045 by @salwator
- Restrict resolving payment by ID - #4009 @NyanKiyoshi
- Require `checkoutId` for updating checkout's shipping and billing address - #4074 by @jxltom
- Handle errors in `TokenVerify` mutation - #3981 by @fowczarek
- Unify argument names in types and resolvers - #3942 by @NyanKiyoshi

### Core

- Use Black as the default code formatting tool - #3852 by @krzysztofwolski and @NyanKiyoshi
- Dropped Python 3.5 support - #4028 by @korycins
- Rename Cart to Checkout - #3963 by @michaljelonek
- Use data classes to exchange data with payment gateways - #4028 by @korycins
- Refactor order events - #4018 by @NyanKiyoshi

### Dashboard 2.0

- Add bulk actions - #3955 by @dominik-zeglen
- Add user avatar management - #4030 by @benekex2
- Add navigation drawer support on mobile devices - #3839 by @benekex2
- Fix rendering validation errors in product form - #4024 by @benekex2
- Move dialog windows to query string rather than router paths - #3953 by @dominik-zeglen
- Update order events types - #4089 by @jxltom
- Code cleanup by replacing render props with react hooks - #4010 by @dominik-zeglen

### Other notable changes

- Add setting to enable Django Debug Toolbar - #3983 by @koradon
- Use newest GraphQL Playground - #3971 by @salwator
- Ensure adding to quantities in the checkout is respecting the limits - #4005 by @NyanKiyoshi
- Fix country area choices - #4008 by @fowczarek
- Fix price_range_as_dict function - #3999 by @zodiacfireworks
- Fix the product listing not showing in the voucher when there were products selected - #4062 by @NyanKiyoshi
- Fix crash in Dashboard 1.0 when updating an order address's phone number - #4061 by @NyanKiyoshi
- Reduce the time of tests execution by using dummy password hasher - #4083 by @korycins
- Set up explicit **hash** function - #3979 by @akjanik
- Unit tests use none as media root - #3975 by @korycins
- Update file field styles with materializecss template filter - #3998 by @zodiacfireworks
- New translations:
  - Albanian
  - Colombian Spanish
  - Lithuanian

## 2.5.0

### API

- Add query to fetch draft orders - #3809 by @michaljelonek
- Add bulk delete mutations - #3838 by @michaljelonek
- Add `languageCode` enum to API - #3819 by @michaljelonek, #3854 by @jxltom
- Duplicate address instances in checkout mutations - #3866 by @pawelzar
- Restrict access to `orders` query for unauthorized users - #3861 by @pawelzar
- Support setting address as default in address mutations - #3787 by @jxltom
- Fix phone number validation in GraphQL when country prefix not given - #3905 by @patrys
- Report pretty stack traces in DEBUG mode - #3918 by @patrys

### Core

- Drop support for Django 2.1 and Django 1.11 (previous LTS) - #3929 by @patrys
- Fulfillment of digital products - #3868 by @korycins
- Introduce avatars for staff accounts - #3878 by @pawelzar
- Refactor the account avatars path from a relative to absolute - #3938 by @NyanKiyoshi

### Dashboard 2.0

- Add translations section - #3884 by @dominik-zeglen
- Add light/dark theme - #3856 by @dominik-zeglen
- Add customer's address book view - #3826 by @dominik-zeglen
- Add "Add variant" button on the variant details page = #3914 by @dominik-zeglen
- Add back arrows in "Configure" subsections - #3917 by @dominik-zeglen
- Display avatars in staff views - #3922 by @dominik-zeglen
- Prevent user from changing his own status and permissions - #3922 by @dominik-zeglen
- Fix crashing product create view - #3837, #3910 by @dominik-zeglen
- Fix layout in staff members details page - #3857 by @dominik-zeglen
- Fix unfocusing rich text editor - #3902 by @dominik-zeglen
- Improve accessibility - #3856 by @dominik-zeglen

### Other notable changes

- Improve user and staff management in dashboard 1.0 - #3781 by @jxltom
- Fix default product tax rate in Dashboard 1.0 - #3880 by @pawelzar
- Fix logo in docs - #3928 by @michaljelonek
- Fix name of logo file - #3867 by @jxltom
- Fix variants for juices in example data - #3926 by @michaljelonek
- Fix alignment of the cart dropdown on new bootstrap version - #3937 by @NyanKiyoshi
- Refactor the account avatars path from a relative to absolute - #3938 by @NyanKiyoshi
- New translations:
  - Armenian
  - Portuguese
  - Swahili
  - Thai

## 2.4.0

### API

- Add model translations support in GraphQL API - #3789 by @michaljelonek
- Add mutations to manage addresses for authenticated customers - #3772 by @Kwaidan00, @maarcingebala
- Add mutation to apply vouchers in checkout - #3739 by @Kwaidan00
- Add thumbnail field to `OrderLine` type - #3737 by @michaljelonek
- Add a query to fetch order by token - #3740 by @michaljelonek
- Add city choices and city area type to address validator API - #3788 by @jxltom
- Fix access to unpublished objects in API - #3724 by @Kwaidan00
- Fix bug where errors are not returned when creating fulfillment with a non-existent order line - #3777 by @jxltom
- Fix `productCreate` mutation when no product type was provided - #3804 by @michaljelonek
- Enable database search in products query - #3736 by @michaljelonek
- Use authenticated user's email as default email in creating checkout - #3726 by @jxltom
- Generate voucher code if it wasn't provided in mutation - #3717 by @Kwaidan00
- Improve limitation of vouchers by country - #3707 by @michaljelonek
- Only include canceled fulfillments for staff in fulfillment API - #3778 by @jxltom
- Support setting address as when creating customer address #3782 by @jxltom
- Fix generating slug from title - #3816 by @maarcingebala
- Add `variant` field to `OrderLine` type - #3820 by @maarcingebala

### Core

- Add JSON fields to store rich-text content - #3756 by @michaljelonek
- Add function to recalculate total order weight - #3755 by @Kwaidan00, @maarcingebala
- Unify cart creation logic in API and Django views - #3761, #3790 by @maarcingebala
- Unify payment creation logic in API and Django views - #3715 by @maarcingebala
- Support partially charged and refunded payments - #3735 by @jxltom
- Support partial fulfillment of ordered items - #3754 by @jxltom
- Fix applying discounts when a sale has no end date - #3595 by @cprinos

### Dashboard 2.0

- Add "Discounts" section - #3654 by @dominik-zeglen
- Add "Pages" section; introduce Draftail WYSIWYG editor - #3751 by @dominik-zeglen
- Add "Shipping Methods" section - #3770 by @dominik-zeglen
- Add support for date and datetime components - #3708 by @dominik-zeglen
- Restyle app layout - #3811 by @dominik-zeglen

### Other notable changes

- Unify model field names related to models' public access - `publication_date` and `is_published` - #3706 by @michaljelonek
- Improve filter orders by payment status - #3749 @jxltom
- Refactor translations in emails - #3701 by @Kwaidan00
- Use exact image versions in docker-compose - #3742 by @ashishnitinpatil
- Sort order payment and history in descending order - #3747 by @jxltom
- Disable style-loader in dev mode - #3720 by @jxltom
- Add ordering to shipping method - #3806 by @michaljelonek
- Add missing type definition for dashboard 2.0 - #3776 by @jxltom
- Add header and footer for checkout success pages #3752 by @jxltom
- Add instructions for using local assets in Docker - #3723 by @michaljelonek
- Update S3 deployment documentation to include CORS configuration note - #3743 by @NyanKiyoshi
- Fix missing migrations for is_published field of product and page model - #3757 by @jxltom
- Fix problem with l10n in Braintree payment gateway template - #3691 by @Kwaidan00
- Fix bug where payment is not filtered from active ones when creating payment - #3732 by @jxltom
- Fix incorrect cart badge location - #3786 by @jxltom
- Fix storefront styles after bootstrap is updated to 4.3.1 - #3753 by @jxltom
- Fix logo size in different browser and devices with different sizes - #3722 by @jxltom
- Rename dumpdata file `db.json` to `populatedb_data.json` - #3810 by @maarcingebala
- Prefetch collections for product availability - #3813 by @michaljelonek
- Bump django-graphql-jwt - #3814 by @michaljelonek
- Fix generating slug from title - #3816 by @maarcingebala
- New translations:
  - Estonian
  - Indonesian

## 2.3.1

- Fix access to private variant fields in API - #3773 by maarcingebala
- Limit access of quantity and allocated quantity to staff in GraphQL API #3780 by @jxltom

## 2.3.0

### API

- Return user's last checkout in the `User` type - #3578 by @fowczarek
- Automatically assign checkout to the logged in user - #3587 by @fowczarek
- Expose `chargeTaxesOnShipping` field in the `Shop` type - #3603 by @fowczarek
- Expose list of enabled payment gateways - #3639 by @fowczarek
- Validate uploaded files in a unified way - #3633 by @fowczarek
- Add mutation to trigger fetching tax rates - #3622 by @fowczarek
- Use USERNAME_FIELD instead of hard-code email field when resolving user - #3577 by @jxltom
- Require variant and quantity fields in `CheckoutLineInput` type - #3592 by @jxltom
- Preserve order of nodes in `get_nodes_or_error` function - #3632 by @jxltom
- Add list mutations for `Voucher` and `Sale` models - #3669 by @michaljelonek
- Use proper type for countries in `Voucher` type - #3664 by @michaljelonek
- Require email in when creating checkout in API - #3667 by @michaljelonek
- Unify returning errors in the `tokenCreate` mutation - #3666 by @michaljelonek
- Use `Date` field in Sale/Voucher inputs - #3672 by @michaljelonek
- Refactor checkout mutations - #3610 by @fowczarek
- Refactor `clean_instance`, so it does not returns errors anymore - #3597 by @akjanik
- Handle GraphqQL syntax errors - #3576 by @jxltom

### Core

- Refactor payments architecture - #3519 by @michaljelonek
- Improve Docker and `docker-compose` configuration - #3657 by @michaljelonek
- Allow setting payment status manually for dummy gateway in Storefront 1.0 - #3648 by @jxltom
- Infer default transaction kind from operation type - #3646 by @jxltom
- Get correct payment status for order without any payments - #3605 by @jxltom
- Add default ordering by `id` for `CartLine` model - #3593 by @jxltom
- Fix "set password" email sent to customer created in the dashboard - #3688 by @Kwaidan00

### Dashboard 2.0

- ️Add taxes section - #3622 by @dominik-zeglen
- Add drag'n'drop image upload - #3611 by @dominik-zeglen
- Unify grid handling - #3520 by @dominik-zeglen
- Add component generator - #3670 by @dominik-zeglen
- Throw Typescript errors while snapshotting - #3611 by @dominik-zeglen
- Simplify mutation's error checking - #3589 by @dominik-zeglen
- Fix order cancelling - #3624 by @dominik-zeglen
- Fix logo placement - #3602 by @dominik-zeglen

### Other notable changes

- Register Celery task for updating exchange rates - #3599 by @jxltom
- Fix handling different attributes with the same slug - #3626 by @jxltom
- Add missing migrations for tax rate choices - #3629 by @jxltom
- Fix `TypeError` on calling `get_client_token` - #3660 by @michaljelonek
- Make shipping required as default when creating product types - #3655 by @jxltom
- Display payment status on customer's account page in Storefront 1.0 - #3637 by @jxltom
- Make order fields sequence in Dashboard 1.0 same as in Dashboard 2.0 - #3606 by @jxltom
- Fix returning products for homepage for the currently viewing user - #3598 by @jxltom
- Allow filtering payments by status in Dashboard 1.0 - #3608 by @jxltom
- Fix typo in the definition of order status - #3649 by @jxltom
- Add margin for order notes section - #3650 by @jxltom
- Fix logo position - #3609, #3616 by @jxltom
- Storefront visual improvements - #3696 by @piotrgrundas
- Fix product list price filter - #3697 by @Kwaidan00
- Redirect to success page after successful payment - #3693 by @Kwaidan00

## 2.2.0

### API

- Use `PermissionEnum` as input parameter type for `permissions` field - #3434 by @maarcingebala
- Add "authorize" and "charge" mutations for payments - #3426 by @jxltom
- Add alt text to product thumbnails and background images of collections and categories - #3429 by @fowczarek
- Fix passing decimal arguments = #3457 by @fowczarek
- Allow sorting products by the update date - #3470 by @jxltom
- Validate and clear the shipping method in draft order mutations - #3472 by @fowczarek
- Change tax rate field to choice field - #3478 by @fowczarek
- Allow filtering attributes by collections - #3508 by @maarcingebala
- Resolve to `None` when empty object ID was passed as mutation argument - #3497 by @maarcingebala
- Change `errors` field type from [Error] to [Error!] - #3489 by @fowczarek
- Support creating default variant for product types that don't use multiple variants - #3505 by @fowczarek
- Validate SKU when creating a default variant - #3555 by @fowczarek
- Extract enums to separate files - #3523 by @maarcingebala

### Core

- Add Stripe payment gateway - #3408 by @jxltom
- Add `first_name` and `last_name` fields to the `User` model - #3101 by @fowczarek
- Improve several payment validations - #3418 by @jxltom
- Optimize payments related database queries - #3455 by @jxltom
- Add publication date to collections - #3369 by @k-brk
- Fix hard-coded site name in order PDFs - #3526 by @NyanKiyoshi
- Update favicons to the new style - #3483 by @dominik-zeglen
- Fix migrations for default currency - #3235 by @bykof
- Remove Elasticsearch from `docker-compose.yml` - #3482 by @maarcingebala
- Resort imports in tests - #3471 by @jxltom
- Fix the no shipping orders payment crash on Stripe - #3550 by @NyanKiyoshi
- Bump backend dependencies - #3557 by @maarcingebala. This PR removes security issue CVE-2019-3498 which was present in Django 2.1.4. Saleor however wasn't vulnerable to this issue as it doesn't use the affected `django.views.defaults.page_not_found()` view.
- Generate random data using the default currency - #3512 by @stephenmoloney
- New translations:
  - Catalan
  - Serbian

### Dashboard 2.0

- Restyle product selection dialogs - #3499 by @dominik-zeglen, @maarcingebala
- Fix minor visual bugs in Dashboard 2.0 - #3433 by @dominik-zeglen
- Display warning if order draft has missing data - #3431 by @dominik-zeglen
- Add description field to collections - #3435 by @dominik-zeglen
- Add query batching - #3443 by @dominik-zeglen
- Use autocomplete fields in country selection - #3443 by @dominik-zeglen
- Add alt text to categories and collections - #3461 by @dominik-zeglen
- Use first and last name of a customer or staff member in UI - #3247 by @Bonifacy1, @dominik-zeglen
- Show error page if an object was not found - #3463 by @dominik-zeglen
- Fix simple product's inventory data saving bug - #3474 by @dominik-zeglen
- Replace `thumbnailUrl` with `thumbnail { url }` - #3484 by @dominik-zeglen
- Change "Feature on Homepage" switch behavior - #3481 by @dominik-zeglen
- Expand payment section in order view - #3502 by @dominik-zeglen
- Change TypeScript loader to speed up the build process - #3545 by @patrys

### Bugfixes

- Do not show `Pay For Order` if order is partly paid since partial payment is not supported - #3398 by @jxltom
- Fix attribute filters in the products category view - #3535 by @fowczarek
- Fix storybook dependencies conflict - #3544 by @dominik-zeglen

## 2.1.0

### API

- Change selected connection fields to lists - #3307 by @fowczarek
- Require pagination in connections - #3352 by @maarcingebala
- Replace Graphene view with a custom one - #3263 by @patrys
- Change `sortBy` parameter to use enum type - #3345 by @fowczarek
- Add `me` query to fetch data of a logged-in user - #3202, #3316 by @fowczarek
- Add `canFinalize` field to the Order type - #3356 by @fowczarek
- Extract resolvers and mutations to separate files - #3248 by @fowczarek
- Add VAT tax rates field to country - #3392 by @michaljelonek
- Allow creating orders without users - #3396 by @fowczarek

### Core

- Add Razorpay payment gatway - #3205 by @NyanKiyoshi
- Use standard tax rate as a default tax rate value - #3340 by @fowczarek
- Add description field to the Collection model - #3275 by @fowczarek
- Enforce the POST method on VAT rates fetching - #3337 by @NyanKiyoshi
- Generate thumbnails for category/collection background images - #3270 by @NyanKiyoshi
- Add warm-up support in product image creation mutation - #3276 by @NyanKiyoshi
- Fix error in the `populatedb` script when running it not from the project root - #3272 by @NyanKiyoshi
- Make Webpack rebuilds fast - #3290 by @patrys
- Skip installing Chromium to make deployment faster - #3227 by @jxltom
- Add default test runner - #3258 by @jxltom
- Add Transifex client to Pipfile - #3321 by @jxltom
- Remove additional pytest arguments in tox - #3338 by @jxltom
- Remove test warnings - #3339 by @jxltom
- Remove runtime warning when product has discount - #3310 by @jxltom
- Remove `django-graphene-jwt` warnings - #3228 by @jxltom
- Disable deprecated warnings - #3229 by @jxltom
- Add `AWS_S3_ENDPOINT_URL` setting to support DigitalOcean spaces. - #3281 by @hairychris
- Add `.gitattributes` file to hide diffs for generated files on Github - #3055 by @NyanKiyoshi
- Add database sequence reset to `populatedb` - #3406 by @michaljelonek
- Get authorized amount from succeeded auth transactions - #3417 by @jxltom
- Resort imports by `isort` - #3412 by @jxltom

### Dashboard 2.0

- Add confirmation modal when leaving view with unsaved changes - #3375 by @dominik-zeglen
- Add dialog loading and error states - #3359 by @dominik-zeglen
- Split paths and urls - #3350 by @dominik-zeglen
- Derive state from props in forms - #3360 by @dominik-zeglen
- Apply debounce to autocomplete fields - #3351 by @dominik-zeglen
- Use Apollo signatures - #3353 by @dominik-zeglen
- Add order note field in the order details view - #3346 by @dominik-zeglen
- Add app-wide progress bar - #3312 by @dominik-zeglen
- Ensure that all queries are built on top of TypedQuery - #3309 by @dominik-zeglen
- Close modal windows automatically - #3296 by @dominik-zeglen
- Move URLs to separate files - #3295 by @dominik-zeglen
- Add basic filters for products and orders list - #3237 by @Bonifacy1
- Fetch default currency from API - #3280 by @dominik-zeglen
- Add `displayName` property to components - #3238 by @Bonifacy1
- Add window titles - #3279 by @dominik-zeglen
- Add paginator component - #3265 by @dominik-zeglen
- Update Material UI to 3.6 - #3387 by @patrys
- Upgrade React, Apollo, Webpack and Babel - #3393 by @patrys
- Add pagination for required connections - #3411 by @dominik-zeglen

### Bugfixes

- Fix language codes - #3311 by @jxltom
- Fix resolving empty attributes list - #3293 by @maarcingebala
- Fix range filters not being applied - #3385 by @michaljelonek
- Remove timeout for updating image height - #3344 by @jxltom
- Return error if checkout was not found - #3289 by @maarcingebala
- Solve an auto-resize conflict between Materialize and medium-editor - #3367 by @adonig
- Fix calls to `ngettext_lazy` - #3380 by @patrys
- Filter preauthorized order from succeeded transactions - #3399 by @jxltom
- Fix incorrect country code in fixtures - #3349 by @bingimar
- Fix updating background image of a collection - #3362 by @fowczarek & @dominik-zeglen

### Docs

- Document settings related to generating thumbnails on demand - #3329 by @NyanKiyoshi
- Improve documentation for Heroku deployment - #3170 by @raybesiga
- Update documentation on Docker deployment - #3326 by @jxltom
- Document payment gateway configuration - #3376 by @NyanKiyoshi

## 2.0.0

### API

- Add mutation to delete a customer; add `isActive` field in `customerUpdate` mutation - #3177 by @maarcingebala
- Add mutations to manage authorization keys - #3082 by @maarcingebala
- Add queries for dashboard homepage - #3146 by @maarcingebala
- Allows user to unset homepage collection - #3140 by @oldPadavan
- Use enums as permission codes - #3095 by @the-bionic
- Return absolute image URLs - #3182 by @maarcingebala
- Add `backgroundImage` field to `CategoryInput` - #3153 by @oldPadavan
- Add `dateJoined` and `lastLogin` fields in `User` type - #3169 by @maarcingebala
- Separate `parent` input field from `CategoryInput` - #3150 by @akjanik
- Remove duplicated field in Order type - #3180 by @maarcingebala
- Handle empty `backgroundImage` field in API - #3159 by @maarcingebala
- Generate name-based slug in collection mutations - #3145 by @akjanik
- Remove products field from `collectionUpdate` mutation - #3141 by @oldPadavan
- Change `items` field in `Menu` type from connection to list - #3032 by @oldPadavan
- Make `Meta.description` required in `BaseMutation` - #3034 by @oldPadavan
- Apply `textwrap.dedent` to GraphQL descriptions - #3167 by @fowczarek

### Dashboard 2.0

- Add collection management - #3135 by @dominik-zeglen
- Add customer management - #3176 by @dominik-zeglen
- Add homepage view - #3155, #3178 by @Bonifacy1 and @dominik-zeglen
- Add product type management - #3052 by @dominik-zeglen
- Add site settings management - #3071 by @dominik-zeglen
- Escape node IDs in URLs - #3115 by @dominik-zeglen
- Restyle categories section - #3072 by @Bonifacy1

### Other

- Change relation between `ProductType` and `Attribute` models - #3097 by @maarcingebala
- Remove `quantity-allocated` generation in `populatedb` script - #3084 by @MartinSeibert
- Handle `Money` serialization - #3131 by @Pacu2
- Do not collect unnecessary static files - #3050 by @jxltom
- Remove host mounted volume in `docker-compose` - #3091 by @tiangolo
- Remove custom services names in `docker-compose` - #3092 by @tiangolo
- Replace COUNTRIES with countries.countries - #3079 by @neeraj1909
- Installing dev packages in docker since tests are needed - #3078 by @jxltom
- Remove comparing string in address-form-panel template - #3074 by @tomcio1205
- Move updating variant names to a Celery task - #3189 by @fowczarek

### Bugfixes

- Fix typo in `clean_input` method - #3100 by @the-bionic
- Fix typo in `ShippingMethod` model - #3099 by @the-bionic
- Remove duplicated variable declaration - #3094 by @the-bionic

### Docs

- Add createdb note to getting started for Windows - #3106 by @ajostergaard
- Update docs on pipenv - #3045 by @jxltom<|MERGE_RESOLUTION|>--- conflicted
+++ resolved
@@ -22,13 +22,10 @@
 - Add `language_code` field to webhook payload for `Order`, `Checkout` and `Customer` - #9433 by @rafalp
 - Add handling webhook payload via GraphQL subscriptions (#9394)  @jakubkuc
 - Fix access to own resources by App - #9425 by @korycins
-<<<<<<< HEAD
+- Introduce custom prices - #9393 by @IKarbowiak
+  - Add `HANDLE_CHECKOUTS` permission (only for apps)
 - Refactor app tokens - #9438 by @IKarbowiak
   - Store app tokens hashes instead of plain text.
-=======
-- Introduce custom prices - #9393 by @IKarbowiak
-  - Add `HANDLE_CHECKOUTS` permission (only for apps)
->>>>>>> 1d7485f8
 
 
 # 3.1.7
