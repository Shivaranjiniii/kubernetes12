# Changelog

All notable, unreleased changes to this project will be documented in this file. For the released changes, please visit the [Releases](https://github.com/mirumee/saleor/releases) page.

# 3.6.0 [Unreleased]

### Saleor Apps

- Add support for the CUSTOMER_* app mount points (#10163) by @krzysztofwolski

### Breaking changes
- Drop django-versatileimagefield package; add a proxy view to generate thumbnails on-demand - #9988 by @IKarbowiak
  - Drop `create_thumbnails` command

### Other changes
- Allow values of different attributes to share the same slug - #10138 by @IKarbowiak
<<<<<<< HEAD
- Add `VoucherFilter.ids` filter - #10157 by @Jakubkuc
=======
- Fix inconsistent beat scheduling and compatibility with db scheduler - #10185 by @NyanKiyoshi<br/>
  This fixes the following bugs:
  - `tick()` could decide to never schedule anything else than `send-sale-toggle-notifications` if `send-sale-toggle-notifications` doesn't return `is_due = False` (stuck forever until beat restart or a `is_due = True`)
  - `tick()` was sometimes scheduling other schedulers such as observability to be ran every 5m instead of every 20s
  - `is_due()` from `send-sale-toggle-notifications` was being invoked every 5s on django-celery-beat instead of every 60s
  - `send-sale-toggle-notifications` would crash on django-celery-beat with `Cannot convert schedule type <saleor.core.schedules.sale_webhook_schedule object at 0x7fabfdaacb20> to model`

  Usage:
  - Database backend: `celery --app saleor.celeryconf:app beat --scheduler saleor.schedulers.schedulers.DatabaseScheduler`
  - Shelve backend: `celery --app saleor.celeryconf:app beat --scheduler saleor.schedulers.schedulers.PersistentScheduler`
>>>>>>> 2605eaf0

# 3.5.0

### GraphQL API

- Allow skipping address validation for checkout mutations (#10084) (7de33b145)
- Add `OrderFilter.numbers` filter - #9967 by @SzymJ
- Expose manifest in the `App` type (#10055) (f0f944066)
- Deprecate `configurationUrl` and `dataPrivacy` fields in apps (#10046) (68bd7c8a2)
- Fix `ProductVariant.created` resolver (#10072) (6c77053a9)

### Saleor Apps

- Add webhooks `PAGE_TYPE_CREATED`, `PAGE_TYPE_UPDATED` and `PAGE_TYPE_DELETED` - #9859 by @SzymJ
- Add webhooks `ADDRESS_CREATED`, `ADDRESS_UPDATED` and `ADDRESS_DELETED` - #9860 by @SzymJ
- Add webhooks `STAFF_CREATED`, `STAFF_UPDATED` and `STAFF_DELETED` - #9949 by @SzymJ
- Add webhooks `ATTRIBUTE_CREATED`, `ATTRIBUTE_UPDATED` and `ATTRIBUTE_DELETED` - #9991 by @SzymJ
- Add webhooks `ATTRIBUTE_VALUE_CREATED`, `ATTRIBUTE_VALUE_UPDATED` and `ATTRIBUTE_VALUE_DELETED` - #10035 by @SzymJ
- Add webhook `CUSTOMER_DELETED` - #10060 by @SzymJ
- Add webhook for starting and ending sales - #10110 by @IKarbowiak
- Fix returning errors in subscription webhooks payloads - #9905 by @SzymJ
- Build JWT signature when secret key is an empty string (#10139) (c47de896c)
- Use JWS to sign webhooks with secretKey instead of obscure signature (ac065cdce)
- Sign webhook payload using RS256 and private key used JWT infrastructure (#9977) (df7c7d4e8)
- Unquote secret access when calling SQS (#10076) (3ac9714b5)

### Performance

- Add payment transactions data loader (#9940) (799a9f1c9)
- Optimize 0139_fulfil_orderline_token_old_id_created_at migration (#9935) (63073a86b)

### Other changes

- Introduce plain text attribute - #9907 by @IKarbowiak
- Add `metadata` fields to `OrderLine` and `CheckoutLine` models - #10040 by @SzymJ
- Add full-text search for Orders (#9937) (61aa89f06)
- Stop auto-assigning default addresses to checkout - #9933 by @SzymJ
- Fix inaccurate tax calculations - #9799 by @IKarbowiak
- Fix incorrect default value used in `PaymentInput.storePaymentMethod` - #9943 by @korycins
- Improve checkout total base calculations - #10048 by @IKarbowiak
- Improve click & collect and stock allocation - #10043 by @IKarbowiak
- Fix product media reordering (#10118) (de8a1847f)
- Add custom SearchVector class (#10109) (bf74f5efb)
- Improve checkout total base calculations (527b67f9b)
- Fix invoice download URL in send-invoice email (#10014) (667837a09)
- Fix invalid undiscounted total on order line (22ccacb59)
- Fix Avalara for free shipping (#9973) (90c076e33)
- Fix Avalara when voucher with `apply_once_per_order` settings is used (#9959) (fad5cdf46)
- Use Saleor's custom UvicornWorker to avoid lifespan warnings (#9915) (9090814b9)
- Add Azure blob storage support (#9866) (ceee97e83)

# 3.4.0

### Breaking changes

- Hide private metadata in notification payloads - #9849 by @maarcingebala
  - From now on, the `private_metadata` field in `NOTIFY_USER` webhook payload is deprecated and it will return an empty dictionary. This change also affects `AdminEmailPlugin`, `UserEmailPlugin`, and `SendgridEmailPlugin`.

### Other changes

#### GraphQL API

- Add new fields to `Order` type to show authorize/charge status #9795
  - Add new fields to Order type:
    - `totalAuthorized`
    - `totalCharged`
    - `authorizeStatus`
    - `chargeStatus`
  - Add filters to `Order`:
    - `authorizeStatus`
    - `chargeStatus`
- Add mutations for managing a payment transaction attached to order/checkout. - #9564 by @korycins
  - add fields:
    - `order.transactions`
    - `checkout.transactions`
  - add mutations:
    - `transactionCreate`
    - `transactionUpdate`
    - `transactionRequestAction`
  - add new webhook event:
    - `TRANSACTION_ACTION_REQUEST`
- Unify checkout's ID fields. - #9862 by @korycins
  - Deprecate `checkoutID` and `token` in all Checkout's mutations. Use `id` instead.
  - Deprecate `token` in `checkout` query. Use `id` instead.
- Add `unitPrice`, `undiscountedUnitPrice`, `undiscountedTotalPrice` fields to `CheckoutLine` type - #9821 by @fowczarek
- Fix invalid `ADDED_PRODUCTS` event parameter for `OrderLinesCreate` mutation - #9653 by @IKarbowiak
- Update sorting field descriptions - add info where channel slug is required (#9695) (391743098)
- Fix using enum values in permission descriptions (#9697) (dbb783e1f)
- Change gateway validation in `checkoutPaymentCreate` mutation (#9530) (cf1d49bdc)
- Fix invalid `ADDED_PRODUCTS` event parameter for `OrderLinesCreate` mutation (#9653) (a0d8aa8f1)
- Fix resolver for `Product.created` field (#9737) (0af00cb70)
- Allow fetching by id all order data for new orders (#9728) (71c19c951)
- Provide a reference for the rich text format (#9744) (f2207c408)
- Improve event schema field descriptions - #9880 by @patrys

#### Saleor Apps

- Add menu webhooks: `MENU_CREATED`, `MENU_UPDATED`, `MENU_DELETED`, `MENU_ITEM_CREATED`, `MENU_ITEM_UPDATED`, `MENU_ITEM_DELETED` - #9651 by @SzymJ
- Add voucher webhooks: `VOUCHER_CREATED`, `VOUCHER_UPDATED`, `VOUCHER_DELETED` - #9657 by @SzymJ
- Add app webhooks: `APP_INSTALLED`, `APP_UPDATED`, `APP_DELETED`, `APP_STATUS_CHANGED` - #9698 by @SzymJ
- Add warehouse webhoks: `WAREHOUSE_CREATED`, `WAREHOUSE_UPDATED`, `WAREHOUSE_DELETED` - #9746 by @SzymJ
- Expose order alongside fulfillment in fulfillment-based subscriptions used by webhooks (#9847)
- Fix webhooks payload not having field for `is_published` (#9800) (723f93c50)
- Add support for `ORDER_*` mounting points for Apps (#9694) (cc728ef7e)
- Add missing shipping method data in order and checkout events payloads. (#9692) (dabd1a221)
- Use the human-readable order number in notification payloads (#9863) (f10c5fd5f)

#### Models

- Migrate order discount id from int to UUID - #9729 by @IKarbowiak
  - Changed the order discount `id` from `int` to `UUID`, the old ids still can be used
    for old order discounts.
- Migrate order line id from int to UUID - #9637 by @IKarbowiak
  - Changed the order line `id` from `int` to `UUID`, the old ids still can be used
    for old order lines.
- Migrate checkout line id from int to UUID - #9675 by @IKarbowiak
  - Changed the checkout line `id` from `int` to `UUID`, the old ids still can be used
    for old checkout lines.

#### Performance

- Fix memory consumption of `delete_event_payloads_task` (#9806) (2823edc68)
- Add webhook events dataloader (#9790) (e88eef35e)
- Add dataloader for fulfillment warehouse resolver (#9740) (9d14fadb2)
- Fix order type resolvers performance (#9723) (13b5a95e7)
- Improve warehouse filtering performance (#9622) (a1a7a223b)
- Add dataloader for fulfillment lines (#9707) (68fb4bf4a)

#### Other

- Observability reporter - #9803 by @przlada
- Update sample products set - #9796 by @mirekm
- Fix for sending incorrect prices to Avatax - #9633 by @korycins
- Fix tax-included flag sending to Avatax - #9820
- Fix AttributeError: 'Options' object has no attribute 'Model' in `search_tasks.py` - #9824
- Fix Braintree merchant accounts mismatch error - #9778
- Stricter signatures for resolvers and mutations - #9649

# 3.3.1

- Drop manual calls to emit post_migrate in migrations (#9647) (b32308802)
- Fix search indexing of empty variants (#9640) (31833a717)

# 3.3.0

### Breaking changes

- PREVIEW_FEATURE: replace error code `NOT_FOUND` with `CHECKOUT_NOT_FOUND` for mutation `OrderCreateFromCheckout` - #9569 by @korycins

### Other changes

- Fix filtering product attributes by date range - #9543 by @IKarbowiak
- Fix for raising Permission Denied when anonymous user calls `checkout.customer` field - #9573 by @korycins
- Use fulltext search for products (#9344) (4b6f25964) by @patrys
- Precise timestamps for publication dates - #9581 by @IKarbowiak
  - Change `publicationDate` fields to `publishedAt` date time fields.
    - Types and inputs where `publicationDate` is deprecated and `publishedAt` field should be used instead:
      - `Product`
      - `ProductChannelListing`
      - `CollectionChannelListing`
      - `Page`
      - `PublishableChannelListingInput`
      - `ProductChannelListingAddInput`
      - `PageCreateInput`
      - `PageInput`
  - Change `availableForPurchaseDate` fields to `availableForPurchaseAt` date time field.
    - Deprecate `Product.availableForPurchase` field, the `Product.availableForPurchaseAt` should be used instead.
    - Deprecate `ProductChannelListing.availableForPurchase` field, the `ProductChannelListing.availableForPurchaseAt` should be used instead.
  - Deprecate `publicationDate` on `CollectionInput` and `CollectionCreateInput`.
  - Deprecate `PUBLICATION_DATE` in `CollectionSortField`, the `PUBLISHED_AT` should be used instead.
  - Deprecate `PUBLICATION_DATE` in `PageSortField`, the `PUBLISHED_AT` should be used instead.
  - Add a new column `published at` to export products. The new field should be used instead of `publication_date`.
- Add an alternative API for fetching metadata - #9231 by @patrys
- New webhook events related to gift card changes (#9588) (52adcd10d) by @SzymJ
- New webhook events for changes related to channels (#9570) (e5d78c63e) by @SzymJ
- Tighten the schema types for output fields (#9605) (81418cb4c) by @patrys
- Include permissions in schema descriptions of protected fields (#9428) (f0a988e79) by @maarcingebala
- Update address database (#9585) (1f5e84e4a) by @patrys
- Handle pagination with invalid cursor that is valid base64 (#9521) (3c12a1e95) by @jakubkuc
- Handle all Braintree errors (#9503) (20f21c34a) by @L3str4nge
- Fix `recalculate_order` dismissing weight unit (#9527) (9aea31774)
- Fix filtering product attributes by date range - #9543 by @IKarbowiak
- Fix for raising Permission Denied when anonymous user calls `checkout.customer` field - #9573 by @korycins
- Optimize stock warehouse resolver performance (955489bff) by @tomaszszymanski129
- Improve shipping zone filters performance (#9540) (7841ec536) by @tomaszszymanski129

# 3.2.0

### Breaking changes

- Convert IDs from DB to GraphQL format in all notification payloads (email plugins and the `NOTIFY` webhook)- #9388 by @L3str4nge
- Migrate order id from int to UUID - #9324 by @IKarbowiak
  - Changed the order `id` changed from `int` to `UUID`, the old ids still can be used
    for old orders.
  - Deprecated the `order.token` field, the `order.id` should be used instead.
  - Deprecated the `token` field in order payload, the `id` field should be used
    instead.
- Enable JWT expiration by default - #9483 by @maarcingebala

### Other changes

#### Saleor Apps

- Introduce custom prices - #9393 by @IKarbowiak
  - Add `HANDLE_CHECKOUTS` permission (only for apps)
- Add subscription webhooks (#9394) @jakubkuc
- Add `language_code` field to webhook payload for `Order`, `Checkout` and `Customer` - #9433 by @rafalp
- Refactor app tokens - #9438 by @IKarbowiak
  - Store app tokens hashes instead of plain text.
- Add category webhook events - #9490 by @SzymJ
- Fix access to own resources by App - #9425 by @korycins
- Add `handle_checkouts` permission - #9402 by @korycins
- Return `user_email` or order user's email in order payload `user_email` field (#9419) (c2d248655)
- Mutation `CategoryBulkDelete` now trigger `category_delete` event - #9533 by @SzymJ
- Add webhooks `SHIPPING_PRICE_CREATED`, `SHIPPING_PRICE_UPDATED`, `SHIPPING_PRICE_DELETED`, `SHIPPING_ZONE_CREATED`, `SHIPPING_ZONE_UPDATED`, `SHIPPING_ZONE_DELETED` - #9522 by @SzymJ

#### Plugins

- Add OpenID Connect Plugin - #9406 by @korycins
- Allow plugins to create their custom error code - #9300 by @LeOndaz

#### Other

- Use full-text search for products search API - #9344 by @patrys

- Include required permission in mutations' descriptions - #9363 by @maarcingebala
- Make GraphQL list items non-nullable - #9391 by @maarcingebala
- Port a better schema printer from GraphQL Core 3.x - #9389 by @patrys
- Fix failing `checkoutCustomerAttach` mutation - #9401 by @IKarbowiak
- Add new mutation `orderCreateFromCheckout` - #9343 by @korycins
- Assign missing user to context - #9520 by @korycins
- Add default ordering to order discounts - #9517 by @fowczarek
- Raise formatted error when trying to assign assigned media to variant - #9496 by @L3str4nge
- Update `orderNumber` field in `OrderEvent` type - #9447 by @IKarbowiak
- Do not create `AttributeValues` when values are not provided - #9446 @IKarbowiak
- Add response status code to event delivery attempt - #9456 by @przlada
- Don't rely on counting objects when reindexing - #9442 by @patrys
- Allow filtering attribute values by ids - #9399 by @IKarbowiak
- Fix errors handling for `orderFulfillApprove` mutation - #9491 by @SzymJ
- Fix shipping methods caching - #9472 by @tomaszszymanski129
- Fix payment flow - #9504 by @IKarbowiak
- Fix etting external methods did not throw an error when that method didn't exist - #9498 by @SethThoburn
- Reduce placeholder image size - #9484 by @jbergstroem
- Improve menus filtering performance - #9539 by @tomaszszymanski129
- Remove EventDeliveries without webhooks and make webhook field non-nullable - #9507 by @jakubkuc
- Improve discount filters performance - #9541 by @tomaszszymanski129
- Change webhooks to be called on commit in atomic transactions - #9532 by @jakubkuc
- Drop distinct and icontains in favor of ilike in apps filtering - #9534 by @tomaszszymanski129
- Refactor csv filters to improve performance - #9535 by @tomaszszymanski129
- Improve attributes filters performance - #9542 by @tomaszszymanski129
- Rename models fields from created to created_at - #9537 by @IKarbowiak

# 3.1.10

- Migration dependencies fix - #9590 by @SzymJ

# 3.1.9

- Use ordering by PK in `queryset_in_batches` (#9493) (4e49c52d2)

# 3.1.8

- Fix shipping methods caching (#9472) (0361f40)
- Fix logging of excessive logger informations (#9441) (d1c5d26)

# 3.1.7

- Handle `ValidationError` in metadata mutations (#9380) (75deaf6ea)
- Fix order and checkout payload serializers (#9369) (8219b6e9b)
- Fix filtering products ordered by collection (#9285) (57aed02a2)
- Cast `shipping_method_id` to int (#9364) (8d0584710)
- Catch "update_fields did not affect any rows" errors and return response with message (#9225) (29c7644fc)
- Fix "str object has no attribute input type" error (#9345) (34c64b5ee)
- Fix `graphene-django` middleware imports (#9360) (2af1cc55d)
- Fix preorders to update stock `quantity_allocated` (#9308) (8cf83df81)
- Do not drop attribute value files when value is deleted (#9320) (57b2888bf)
- Always cast database ID to int in data loader (#9340) (dbc5ec3e3)
- Fix removing references when user removes the referenced object (#9162) (68b33d95a)
- Pass correct list of order lines to `order_added_products_event` (#9286) (db3550f64)
- Fix flaky order payload serializer test (#9387) (d73bd6f9d)

# 3.1.6

- Fix unhandled GraphQL errors after removing `graphene-django` (#9398) (4090e6f2a)

# 3.1.5

- Fix checkout payload (#9333) (61b928e33)
- Revert "3.1 Add checking if given attributes are variant attributes in ProductVariantCreate mutation (#9134)" (#9334) (dfee09db3)

# 3.1.4

- Add `CREATED_AT` and `LAST_MODIFIED_AT` sorting to some GraphQL fields - #9245 by @rafalp
  - Added `LAST_MODIFIED_AT` sort option to `ExportFileSortingInput`
  - Added `CREATED_AT` and `LAST_MODIFIED_AT` sort options to `OrderSortingInput` type
  - Added `LAST_MODIFIED_AT` and `PUBLISHED_AT` sort options to `ProductOrder` type
  - Added `CREATED_AT` and `LAST_MODIFIED_AT` sort options to `SaleSortingInput` type
  - Added `CREATED_AT` and `LAST_MODIFIED_AT` sort options to `UserSortingInput` type
  - Added `ProductVariantSortingInput` type with `LAST_MODIFIED_AT` sort option
  - Deprecated `UPDATED_AT` sort option on `ExportFileSortingInput`
  - Deprecated `LAST_MODIFIED` and `PUBLICATION_DATE` sort options on `ProductOrder` type
  - Deprecated `CREATION_DATE` sort option on `OrderSortingInput` type
- Fix sending empty emails (#9317) (3e8503d8a)
- Add checking if given attributes are variant attributes in ProductVariantCreate mutation (#9134) (409ca7d23)
- Add command to update search indexes (#9315) (fdd81bbfe)
- Upgrade required Node and NPM versions used by release-it tool (#9293) (3f96a9c30)
- Update link to community pages (#9291) (2d96f5c60)
- General cleanup (#9282) (78f59c6a3)
- Fix `countries` resolver performance (#9318) (dc58ef2c4)
- Fix multiple refunds in NP Atobarai - #9222
- Fix dataloaders, filter out productmedia to be removed (#9299) (825ec3cad)
- Fix migration issue between 3.0 and main (#9323) (fec80cd63)
- Drop wishlist models (#9313) (7c9576925)

# 3.1.3

- Add command to update search indexes (#9315) (6be8461c0)
- Fix countries resolver performance (#9318) (e177f3957)

# 3.1.2

### Breaking changes

- Require `MANAGE_ORDERS` permission in `User.orders` query (#9128) (521dfd639)
  - only staff with `manage orders` and can fetch customer orders
  - the customer can fetch his own orders, except drafts

### Other changes

- Fix failing `on_failure` export tasks method (#9160) (efab6db9d)
- Fix mutations breaks on partially invalid IDs (#9227) (e3b6df2eb)
- Fix voucher migrations (#9249) (3c565ba0c)
- List the missing permissions where possible (#9250) (f8df1aa0d)
- Invalidate stocks dataloader (#9188) (e2366a5e6)
- Override `graphene.JSONString` to have more meaningful message in error message (#9171) (2a0c5a71a)
- Small schema fixes (#9224) (932e64808)
- Support Braintree subaccounts (#9191) (035bf705c)
- Split checkout mutations into separate files (#9266) (1d37b0aa3)

# 3.1.1

- Drop product channel listings when removing last available variant (#9232) (b92d3b686)
- Handle product media deletion in a Celery task (#9187) (2b10fc236)
- Filter Customer/Order/Sale/Product/ProductVariant by datetime of last modification (#9137) (55a845c7b)
- Add support for hiding plugins (#9219) (bc9405307)
- Fix missing update of payment methods when using stored payment method (#9158) (ee4bf520b)
- Fix invalid paths in VCR cassettes (#9236) (f6c268d2e)
- Fix Razorpay comment to be inline with code (#9238) (de417af24)
- Remove `graphene-federation` dependency (#9184) (dd43364f7)

# 3.1.0

### Breaking changes

#### Plugins

- Don't run plugins when calculating checkout's total price for available shipping methods resolution - #9121 by @rafalp
  - Use either net or gross price depending on store configuration.

### Other changes

#### Saleor Apps

- Add API for webhook payloads and deliveries - #8227 by @jakubkuc
- Extend app by `AppExtension` - #7701 by @korycins
- Add webhooks for stock changes: `PRODUCT_VARIANT_OUT_OF_STOCK` and `PRODUCT_VARIANT_BACK_IN_STOCK` - #7590 by @mstrumeck
- Add `COLLECTION_CREATED`, `COLLECTION_UPDATED`, `COLLECTION_DELETED` events and webhooks - #8974 by @rafalp
- Add draft orders webhooks by @jakubkuc
- Add support for providing shipping methods by Saleor Apps - #7975 by @bogdal:
  - Add `SHIPPING_LIST_METHODS_FOR_CHECKOUT` sync webhook
- Add sales webhooks - #8157 @kuchichan
- Allow fetching unpublished pages by apps with manage pages permission - #9181 by @IKarbowiak

#### Metadata

- Add ability to use metadata mutations with tokens as an identifier for orders and checkouts - #8426 by @IKarbowiak

#### Attributes

- Introduce swatch attributes - #7261 by @IKarbowiak
- Add `variant_selection` to `ProductAttributeAssign` operations - #8235 by @kuchichan
- Refactor attributes validation - #8905 by @IKarbowiak
  - in create mutations: require all required attributes
  - in update mutations: do not require providing any attributes; when any attribute is given, validate provided values.

#### Other features and changes

- Add gift cards - #7827 by @IKarbowiak, @tomaszszymanski129
- Add Click & Collect - #7673 by @kuchichan
- Add fulfillment confirmation - #7675 by @tomaszszymanski129
- Make SKU an optional field on `ProductVariant` - #7633 by @rafalp
- Possibility to pass metadata in input of `checkoutPaymentCreate` - #8076 by @mateuszgrzyb
- Add `ExternalNotificationTrigger` mutation - #7821 by @mstrumeck
- Extend `accountRegister` mutation to consume first & last name - #8184 by @piotrgrundas
- Introduce sales/vouchers per product variant - #8064 by @kuchichan
- Batch loads in queries for Apollo Federation - #8273 by @rafalp
- Reserve stocks for checkouts - #7589 by @rafalp
- Add query complexity limit to GraphQL API - #8526 by @rafalp
- Add `quantity_limit_per_customer` field to ProductVariant #8405 by @kuchichan
- Make collections names non-unique - #8986 by @rafalp
- Add validation of unavailable products in the checkout. Mutations: `CheckoutShippingMethodUpdate`,
  `CheckoutAddPromoCode`, `CheckoutPaymentCreate` will raise a ValidationError when product in the checkout is
  unavailable - #8978 by @IKarbowiak
- Add `withChoices` flag for Attribute type - #7733 by @dexon44
- Update required permissions for attribute options - #9204 by @IKarbowiak
  - Product attribute options can be fetched by requestors with manage product types and attributes permission.
  - Page attribute options can be fetched by requestors with manage page types and attributes permission.
- Deprecate interface field `PaymentData.reuse_source` - #7988 by @mateuszgrzyb
- Deprecate `setup_future_usage` from `checkoutComplete.paymentData` input - will be removed in Saleor 4.0 - #7994 by @mateuszgrzyb
- Fix shipping address issue in `availableCollectionPoints` resolver for checkout - #8143 by @kuchichan
- Fix cursor-based pagination in products search - #8011 by @rafalp
- Fix crash when querying external shipping methods `translation` field - #8971 by @rafalp
- Fix crash when too long translation strings were passed to `translate` mutations - #8942 by @rafalp
- Raise ValidationError in `CheckoutAddPromoCode`, `CheckoutPaymentCreate` when product in the checkout is
  unavailable - #8978 by @IKarbowiak
- Remove `graphene-django` dependency - #9170 by @rafalp
- Fix disabled warehouses appearing as valid click and collect points when checkout contains only preorders - #9052 by @rafalp
- Fix failing `on_failure` export tasks method - #9160 by @IKarbowiak

# 3.0.0

### Breaking changes

#### Behavior

- Add multichannel - #6242 by @fowczarek @d-wysocki
- Add email interface as a plugin - #6301 by @korycins
- Add unconfirmed order editing - #6829 by @tomaszszymanski129
  - Removed mutations for draft order lines manipulation: `draftOrderLinesCreate`, `draftOrderLineDelete`, `draftOrderLineUpdate`
  - Added instead: `orderLinesCreate`, `orderLineDelete`, `orderLineUpdate` mutations instead.
  - Order events enums `DRAFT_ADDED_PRODUCTS` and `DRAFT_REMOVED_PRODUCTS` are now `ADDED_PRODUCTS` and `REMOVED_PRODUCTS`
- Remove resolving users location from GeoIP; drop `PaymentInput.billingAddress` input field - #6784 by @maarcingebala
- Always create new checkout in `checkoutCreate` mutation - #7318 by @IKarbowiak
  - deprecate `created` return field on `checkoutCreate` mutation
- Return empty values list for attribute without choices - #7394 by @fowczarek
  - `values` for attributes without choices from now are empty list.
  - attributes with choices - `DROPDOWN` and `MULTISELECT`
  - attributes without choices - `FILE`, `REFERENCE`, `NUMERIC` and `RICH_TEXT`
- Unify checkout identifier in checkout mutations and queries - #7511 by @IKarbowiak
- Propagate sale and voucher discounts over specific lines - #8793 by @korycins
  - Use a new interface for response received from plugins/pluginManager. Methods `calculate_checkout_line_unit_price`
    and `calculate_checkout_line_total` returns `TaxedPricesData` instead of `TaxedMoney`.
- Attach sale discount info to the line when adding variant to order - #8821 by @IKarbowiak
  - Use a new interface for the response received from plugins/pluginManager.
    Methods `calculate_order_line_unit` and `calculate_order_line_total` returns
    `OrderTaxedPricesData` instead of `TaxedMoney`.
  - Rename checkout interfaces: `CheckoutTaxedPricesData` instead of `TaxedPricesData`
    and `CheckoutPricesData` instead of `PricesData`
- Sign JWT tokens with RS256 instead of HS256 - #7990 by @korycins
- Add support for filtering available shipping methods by Saleor Apps - #8399 by @kczan, @stnatic
  - Introduce `ShippingMethodData` interface as a root object type for ShippingMethod object
- Limit number of user addresses - #9173 by @IKarbowiak

#### GraphQL Schema

- Drop deprecated meta mutations - #6422 by @maarcingebala
- Drop deprecated service accounts and webhooks API - #6431 by @maarcingebala
- Drop deprecated fields from the `ProductVariant` type: `quantity`, `quantityAllocated`, `stockQuantity`, `isAvailable` - #6436 by @maarcingebala
- Drop authorization keys API - #6631 by @maarcingebala
- Drop `type` field from `AttributeValue` type - #6710 by @IKarbowiak
- Drop deprecated `taxRate` field from `ProductType` - #6795 by @d-wysocki
- Drop deprecated queries and mutations - #7199 by @IKarbowiak
  - drop `url` field from `Category` type
  - drop `url` field from `Category` type
  - drop `url` field from `Product` type
  - drop `localized` fild from `Money` type
  - drop `permissions` field from `User` type
  - drop `navigation` field from `Shop` type
  - drop `isActive` from `AppInput`
  - drop `value` from `AttributeInput`
  - drop `customerId` from `checkoutCustomerAttach`
  - drop `stockAvailability` argument from `products` query
  - drop `created` and `status` arguments from `orders` query
  - drop `created` argument from `draftOrders` query
  - drop `productType` from `ProductFilter`
  - deprecate specific error fields `<TypeName>Errors`, typed `errors` fields and remove deprecation
- Drop top-level `checkoutLine` query from the schema with related resolver, use `checkout` query instead - #7623 by @dexon44
- Change error class in `CollectionBulkDelete` to `CollectionErrors` - #7061 by @d-wysocki
- Make quantity field on `StockInput` required - #7082 by @IKarbowiak
- Add description to shipping method - #7116 by @IKarbowiak
  - `ShippingMethod` was extended with `description` field.
  - `ShippingPriceInput` was extended with `description` field
  - Extended `shippingPriceUpdate`, `shippingPriceCreate` mutation to add/edit description
  - Input field in `shippingPriceTranslate` changed to `ShippingPriceTranslationInput`
- Split `ShippingMethod` into `ShippingMethod` and `ShippingMethodType` (#8399):
  - `ShippingMethod` is used to represent methods offered for checkouts and orders
  - `ShippingMethodType` is used to manage shipping method configurations in Saleor
  - Deprecate `availableShippingMethods` on `Order` and `Checkout`. Use `shippingMethods` and refer to the `active` field instead

#### Saleor Apps

- Drop `CHECKOUT_QUANTITY_CHANGED` webhook - #6797 by @d-wysocki
- Change the payload of the order webhook to handle discounts list - #6874 by @korycins:
  - added fields: `Order.discounts`, `OrderLine.unit_discount_amount`, `OrderLine.unit_discount_type`, `OrderLine.unit_discount_reason`,
  - removed fields: `Order.discount_amount`, `Order.discount_name`, `Order.translated_discount_name`
- Remove triggering a webhook event `PRODUCT_UPDATED` when calling `ProductVariantCreate` mutation. Use `PRODUCT_VARIANT_CREATED` instead - #6963 by @piotrgrundas
- Make `order` property of invoice webhook payload contain order instead of order lines - #7081 by @pdblaszczyk
  - Affected webhook events: `INVOICE_REQUESTED`, `INVOICE_SENT`, `INVOICE_DELETED`
- Added `CHECKOUT_FILTER_SHIPPING_METHODS`, `ORDER_FILTER_SHIPPING_METHODS` sync webhooks - #8399 by @kczan, @stnatic

#### Plugins

- Drop `apply_taxes_to_shipping_price_range` plugin hook - #6746 by @maarcingebala
- Refactor listing payment gateways - #7050 by @maarcingebala:
  - Breaking changes in plugin methods: removed `get_payment_gateway` and `get_payment_gateway_for_checkout`; instead `get_payment_gateways` was added.
- Improve checkout performance - introduce `CheckoutInfo` data class - #6958 by @IKarbowiak;
  - Introduced changes in plugin methods definitions in the following methods, the `checkout` parameter changed to `checkout_info`:
    - `calculate_checkout_total`
    - `calculate_checkout_subtotal`
    - `calculate_checkout_shipping`
    - `get_checkout_shipping_tax_rate`
    - `calculate_checkout_line_total`
    - `calculate_checkout_line_unit_price`
    - `get_checkout_line_tax_rate`
    - `preprocess_order_creation`
  - `preprocess_order_creation` was extend with `lines_info` parameter
- Fix Avalara caching - #7036 by @fowczarek:
  - Introduced changes in plugin methods definitions:
    - `calculate_checkout_line_total` was extended with `lines` parameter
    - `calculate_checkout_line_unit_price` was extended with `lines` parameter
    - `get_checkout_line_tax_rate` was extended with `lines` parameter
  - To get proper taxes we should always send the whole checkout to Avalara.
- Extend plugins manager to configure plugins for each plugins - #7198 by @korycins:
  - Introduce changes in API:
    - `paymentInitialize` - add `channel` parameter. Optional when only one channel exists.
    - `pluginUpdate` - add `channel` parameter.
    - `availablePaymentGateways` - add `channel` parameter.
    - `storedPaymentSources` - add `channel` parameter.
    - `requestPasswordReset` - add `channel` parameter.
    - `requestEmailChange` - add `channel` parameter.
    - `confirmEmailChange` - add `channel` parameter.
    - `accountRequestDeletion` - add `channel` parameter.
    - change structure of type `Plugin`:
      - add `globalConfiguration` field for storing configuration when a plugin is globally configured
      - add `channelConfigurations` field for storing plugin configuration for each channel
      - removed `configuration` field, use `globalConfiguration` and `channelConfigurations` instead
    - change structure of input `PluginFilterInput`:
      - add `statusInChannels` field
      - add `type` field
      - removed `active` field. Use `statusInChannels` instead
  - Change plugin webhook endpoint - #7332 by @korycins.
    - Use /plugins/channel/<channel_slug>/<plugin_id> for plugins with channel configuration
    - Use /plugins/global/<plugin_id> for plugins with global configuration
    - Remove /plugin/<plugin_id> endpoint
- Fix doubling price in checkout for products without tax - #7056 by @IKarbowiak:
  - Introduce changes in plugins method:
    - `calculate_checkout_subtotal` has been dropped from plugins;
    - for correct subtotal calculation, `calculate_checkout_line_total` must be set (manager method for calculating checkout subtotal uses `calculate_checkout_line_total` method)
- Deprecated Stripe plugin - will be removed in Saleor 4.0
  - rename `StripeGatewayPlugin` to `DeprecatedStripeGatewayPlugin`.
  - introduce new `StripeGatewayPlugin` plugin.

### Other changes

#### Features

- Migrate from Draft.js to Editor.js format - #6430, #6456 by @IKarbowiak
- Allow using `Bearer` as an authorization prefix - #6996 by @korycins
- Add product rating - #6284 by @korycins
- Add order confirmation - #6498 by @tomaszszymanski12
- Extend Vatlayer functionalities - #7101 by @korycins:
  - Allow users to enter a list of exceptions (country ISO codes) that will use the source country rather than the destination country for tax purposes.
  - Allow users to enter a list of countries for which no VAT will be added.
- Extend order with origin and original order values - #7326 by @IKarbowiak
- Allow impersonating user by an app/staff - #7754 by @korycins:
  - Add `customerId` to `checkoutCustomerAttach` mutation
  - Add new permission `IMPERSONATE_USER`
- Add possibility to apply a discount to order/order line with status `DRAFT` - #6930 by @korycins
- Implement database read replicas - #8516, #8751 by @fowczarek
- Propagate sale and voucher discounts over specific lines - #8793 by @korycins
  - The created order lines from checkout will now have fulfilled all undiscounted fields with a default price value
    (without any discounts).
  - Order line will now include a voucher discount (in the case when the voucher is for specific products or have a
    flag apply_once_per_order). In that case, `Order.discounts` will not have a relation to `OrderDiscount` object.
  - Webhook payload for `OrderLine` will now include two new fields, `sale_id` (graphql ID of applied sale) and
    `voucher_code` (code of the valid voucher applied to this line).
  - When any sale or voucher discount was applied, `line.discount_reason` will be fulfilled.
  - New interface for handling more data for prices: `PricesData` and `TaxedPricesData` used in checkout calculations
    and in plugins/pluginManager.
- Attach sale discount info to the line when adding variant to order - #8821 by @IKarbowiak
  - Rename checkout interfaces: `CheckoutTaxedPricesData` instead of `TaxedPricesData`
    and `CheckoutPricesData` instead of `PricesData`
  - New interface for handling more data for prices: `OrderTaxedPricesData` used in plugins/pluginManager.
- Add uploading video URLs to product gallery - #6838 by @GrzegorzDerdak
- Add generic `FileUpload` mutation - #6470 by @IKarbowiak

#### Metadata

- Allow passing metadata to `accountRegister` mutation - #7152 by @piotrgrundas
- Copy metadata fields when creating reissue - #7358 by @IKarbowiak
- Add metadata to shipping zones and shipping methods - #6340 by @maarcingebala
- Add metadata to menu and menu item - #6648 by @tomaszszymanski129
- Add metadata to warehouse - #6727 by @d-wysocki
- Added support for querying objects by metadata fields - #6683 by @LeOndaz, #7421 by @korycins
- Change metadata mutations to use token for order and checkout as an identifier - #8542 by @IKarbowiak
  - After changes, using the order `id` for changing order metadata is deprecated

#### Attributes

- Add rich text attribute input - #7059 by @piotrgrundas
- Support setting value for AttributeValue mutations - #7037 by @piotrgrundas
- Add boolean attributes - #7454 by @piotrgrundas
- Add date & date time attributes - #7500 by @piotrgrundas
- Add file attributes - #6568 by @IKarbowiak
- Add page reference attributes - #6624 by @IKarbowiak
- Add product reference attributes - #6711 by @IKarbowiak
- Add numeric attributes - #6790 by @IKarbowiak
- Add `withChoices` flag for Attribute type - #7733 by @CossackDex
- Return empty results when filtering by non-existing attribute - #7025 by @maarcingebala
- Add Page Types - #6261 by @IKarbowiak

#### Plugins

- Add interface for integrating the auth plugins - #6799 by @korycins
- Add Sendgrid plugin - #6793 by @korycins
- Trigger `checkout_updated` plugin method for checkout metadata mutations - #7392 by @maarcingebala

#### Saleor Apps

- Add synchronous payment webhooks - #7044 by @maarcingebala
- Add `CUSTOMER_UPDATED` webhook, add addresses field to customer `CUSTOMER_CREATED` webhook - #6898 by @piotrgrundas
- Add `PRODUCT_VARIANT_CREATED`, `PRODUCT_VARIANT_UPDATED`, `PRODUCT_VARIANT_DELETED` webhooks, fix attributes field for `PRODUCT_CREATED`, `PRODUCT_UPDATED` webhooks - #6963 by @piotrgrundas
- Trigger `PRODUCT_UPDATED` webhook for collections and categories mutations - #7051 by @d-wysocki
- Extend order webhook payload with fulfillment fields - #7364, #7347 by @korycins
  - fulfillments extended with:
    - `total_refund_amount`
    - `shipping_refund_amount`
    - `lines`
  - fulfillment lines extended with:
    - `total_price_net_amount`
    - `total_price_gross_amount`
    - `undiscounted_unit_price_net`
    - `undiscounted_unit_price_gross`
    - `unit_price_net`
- Extend order payload with undiscounted prices and add psp_reference to payment model - #7339 by @IKarbowiak
  - order payload extended with the following fields:
    - `undiscounted_total_net_amount`
    - `undiscounted_total_gross_amount`
    - `psp_reference` on `payment`
  - order lines extended with:
    - `undiscounted_unit_price_net_amount`
    - `undiscounted_unit_price_gross_amount`
    - `undiscounted_total_price_net_amount`
    - `undiscounted_total_price_gross_amount`
- Add `product_id`, `product_variant_id`, `attribute_id` and `page_id` when it is possible for `AttributeValue` translations webhook - #7783 by @fowczarek
- Add draft orders webhooks - #8102 by @jakubkuc
- Add page webhooks: `PAGE_CREATED`, `PAGE_UPDATED` and `PAGE_DELETED` - #6787 by @d-wysocki
- Add `PRODUCT_DELETED` webhook - #6794 by @d-wysocki
- Add `page_type_id` in translations webhook - #7825 by @fowczarek
- Fix failing account mutations for app - #7569 by @IKarbowiak
- Add app support for events - #7622 by @IKarbowiak
- Fix creating translations with app - #6804 by @krzysztofwolski
- Change the `app` query to return info about the currently authenticated app - #6928 by @d-wysocki
- Mark `X-` headers as deprecated and add headers without prefix. All deprecated headers will be removed in Saleor 4.0 - #8179 by @L3str4nge
  - X-Saleor-Event -> Saleor-Event
  - X-Saleor-Domain -> Saleor-Domain
  - X-Saleor-Signature -> Saleor-Signature
  - X-Saleor-HMAC-SHA256 -> Saleor-HMAC-SHA256

#### Other changes

- Add query contains only schema validation - #6827 by @fowczarek
- Add introspection caching - #6871 by @fowczarek
- Fix Sentry reporting - #6902 by @fowczarek
- Deprecate API fields `Order.discount`, `Order.discountName`, `Order.translatedDiscountName` - #6874 by @korycins
- Fix argument validation in page resolver - #6960 by @fowczarek
- Drop `data` field from checkout line model - #6961 by @fowczarek
- Fix `totalCount` on connection resolver without `first` or `last` - #6975 by @fowczarek
- Fix variant resolver on `DigitalContent` - #6983 by @fowczarek
- Fix resolver by id and slug for product and product variant - #6985 by @d-wysocki
- Add optional support for reporting resource limits via a stub field in `shop` - #6967 by @NyanKiyoshi
- Update checkout quantity when checkout lines are deleted - #7002 by @IKarbowiak
- Fix available shipping methods - return also weight methods without weight limits - #7021 by @IKarbowiak
- Validate discount value for percentage vouchers and sales - #7033 by @d-wysocki
- Add field `languageCode` to types: `AccountInput`, `AccountRegisterInput`, `CheckoutCreateInput`, `CustomerInput`, `Order`, `User`. Add field `languageCodeEnum` to `Order` type. Add new mutation `CheckoutLanguageCodeUpdate`. Deprecate field `Order.languageCode`. - #6609 by @korycins
- Extend `Transaction` type with gateway response and `Payment` type with filter - #7062 by @IKarbowiak
- Fix invalid tax rates for lines - #7058 by @IKarbowiak
- Allow seeing unconfirmed orders - #7072 by @IKarbowiak
- Raise `GraphQLError` when too big integer value is provided - #7076 by @IKarbowiak
- Do not update draft order addresses when user is changing - #7088 by @IKarbowiak
- Recalculate draft order when product/variant was deleted - #7085 by @d-wysocki
- Added validation for `DraftOrderCreate` with negative quantity line - #7085 by @d-wysocki
- Remove HTML tags from product `description_plaintext` - #7094 by @d-wysocki
- Fix failing product tasks when instances are removed - #7092 by @IKarbowiak
- Update GraphQL endpoint to only match exactly `/graphql/` without trailing characters - #7117 by @IKarbowiak
- Introduce `traced_resolver` decorator instead of Graphene middleware - #7159 by @tomaszszymanski129
- Fix failing export when exporting attribute without values - #7131 by @IKarbowiak
- Fix incorrect payment data for Klarna - #7150 by @IKarbowiak
- Drop deleted images from storage - #7129 by @IKarbowiak
- Fix export with empty assignment values - #7214 by @IKarbowiak
- Change exported file name - #7222 by @IKarbowiak
- Fix core sorting on related fields - #7195 by @tomaszszymanski129
- Use GraphQL IDs instead of database IDs in export - #7240 by @IKarbowiak
- Fix draft order tax mismatch - #7226 by @IKarbowiak
  - Introduce `calculate_order_line_total` plugin method
- Update core logging for better Celery tasks handling - #7251 by @tomaszszymanski129
- Raise `ValidationError` when refund cannot be performed - #7260 by @IKarbowiak
- Fix customer addresses missing after customer creation - #7327 by @tomaszszymanski129
- Fix invoice generation - #7376 by @tomaszszymanski129
- Allow defining only one field in translations - #7363 by @IKarbowiak
- Allow filtering pages by ids - #7393 by @IKarbowiak
- Fix validate `min_spent` on vouchers to use net or gross value depends on `settings.display_gross_prices` - #7408 by @d-wysocki
- Fix invoice generation - #7376 by tomaszszymanski129
- Add hash to uploading images #7453 by @IKarbowiak
- Add file format validation for uploaded images - #7447 by @IKarbowiak
- Fix attaching params for address form errors - #7485 by @IKarbowiak
- Update draft order validation - #7253 by @IKarbowiak
  - Extend Order type with errors: [OrderError!]! field
  - Create tasks for deleting order lines by deleting products or variants
- Fix doubled checkout total price for one line and zero shipping price - #7532 by @IKarbowiak
- Deprecate nested objects in `TranslatableContent` types - #7522 by @IKarbowiak
- Modify order of auth middleware calls - #7572 by @tomaszszymanski129
- Drop assigning cheapest shipping method in checkout - #7767 by @maarcingebala
- Deprecate `query` argument in `sales` and `vouchers` queries - #7806 by @maarcingebala
- Allow translating objects by translatable content ID - #7803 by @maarcingebala
- Configure a periodic task for removing empty allocations - #7885 by @fowczarek
- Fix missing transaction id in Braintree - #8110 by @fowczarek
- Fix GraphQL federation support - #7771 #8107 by @rafalp
- Fix cursor-based pagination in products search - #8011 #8211 by @rafalp
- Batch loads in queries for Apollo Federation - #8362 by @rafalp
- Add workaround for failing Avatax when line has price 0 - #8610 by @korycins
- Add option to set tax code for shipping in Avatax configuration view - #8596 by @korycins
- Fix Avalara tax fetching from cache - #8647 by @fowczarek
- Fix incorrect stock allocation - #8931 by @IKarbowiak
- Fix incorrect handling of unavailable products in checkout - #8978, #9119 by @IKarbowiak, @korycins
- Add draft orders webhooks - #8102 by @jakubkuc
- Handle `SameSite` cookie attribute in jwt refresh token middleware - #8209 by @jakubkuc
- Fix creating translations with app - #6804 by @krzysztofwolski
- Add possibility to provide external payment ID during the conversion draft order to order - #6320 by @korycins
- Add basic rating for `Products` - #6284 by @korycins
- Add metadata to shipping zones and shipping methods - #6340 by @maarcingebala
- Add Page Types - #6261 by @IKarbowiak
- Migrate draftjs content to editorjs format - #6430 by @IKarbowiak
- Add editorjs sanitizer - #6456 by @IKarbowiak
- Add generic FileUpload mutation - #6470 by @IKarbowiak
- Order confirmation backend - #6498 by @tomaszszymanski129
- Handle `SameSite` cookie attribute in JWT refresh token middleware - #8209 by @jakubkuc
- Add possibility to provide external payment ID during the conversion draft order to order - #6320 by @korycins9
- Fix password reset request - #6351 by @Manfred-Madelaine-pro, Ambroise and Pierre
- Refund products support - #6530 by @korycins
- Add possibility to exclude products from shipping method - #6506 by @korycins
- Add `Shop.availableShippingMethods` query - #6551 by @IKarbowiak
- Add delivery time to shipping method - #6564 by @IKarbowiak
- Shipping zone description - #6653 by @tomaszszymanski129
- Get tax rate from plugins - #6649 by @IKarbowiak
- Added support for querying user by email - #6632 @LeOndaz
- Add order shipping tax rate - #6678 by @IKarbowiak
- Deprecate field `descriptionJSON` from `Product`, `Category`, `Collection` and field `contentJSON` from `Page` - #6692 by @d-wysocki
- Fix products visibility - #6704 by @IKarbowiak
- Fix page `contentJson` field to return JSON - #6832 by @d-wysocki
- Add SearchRank to search product by name and description. New enum added to `ProductOrderField` - `RANK` - which returns results sorted by search rank - #6872 by @d-wysocki
- Allocate stocks for order lines in a bulk way - #6877 by @IKarbowiak
- Deallocate stocks for order lines in a bulk way - #6896 by @IKarbowiak
- Prevent negative available quantity - #6897 by @d-wysocki
- Add default sorting by rank for search products - #6936 by @d-wysocki
- Fix exporting product description to xlsx - #6959 by @IKarbowiak
- Add `Shop.version` field to query API version - #6980 by @maarcingebala
- Add new authorization header `Authorization-Bearer` - #6998 by @korycins
- Add field `paymentMethodType` to `Payment` object - #7073 by @korycins
- Unify Warehouse Address API - #7481 by @d-wysocki
  - deprecate `companyName` on `Warehouse` type
  - remove `companyName` on `WarehouseInput` type
  - remove `WarehouseAddressInput` on `WarehouseUpdateInput` and `WarehouseCreateInput`, and change it to `AddressInput`
- Fix passing incorrect customer email to payment gateways - #7486 by @korycins
- Add HTTP meta tag for Content-Security-Policy in GraphQL Playground - #7662 by @NyanKiyoshi
- Add additional validation for `from_global_id_or_error` function - #8780 by @CossackDex

# 2.11.1

- Add support for Apple Pay on the web - #6466 by @korycins

## 2.11.0

### Features

- Add products export - #5255 by @IKarbowiak
- Add external apps support - #5767 by @korycins
- Invoices backend - #5732 by @tomaszszymanski129
- Adyen drop-in integration - #5914 by @korycins, @IKarbowiak
- Add a callback view to plugins - #5884 by @korycins
- Support pushing webhook events to message queues - #5940 by @patrys, @korycins
- Send a confirmation email when the order is canceled or refunded - #6017
- No secure cookie in debug mode - #6082 by @patrys, @orzechdev
- Add searchable and available for purchase flags to product - #6060 by @IKarbowiak
- Add `TotalPrice` to `OrderLine` - #6068 @fowczarek
- Add `PRODUCT_UPDATED` webhook event - #6100 by @tomaszszymanski129
- Search orders by GraphQL payment ID - #6135 by @korycins
- Search orders by a custom key provided by payment gateway - #6135 by @korycins
- Add ability to set a default product variant - #6140 by @tomaszszymanski129
- Allow product variants to be sortable - #6138 by @tomaszszymanski129
- Allow fetching stocks for staff users only with `MANAGE_ORDERS` permissions - #6139 by @fowczarek
- Add filtering to `ProductVariants` query and option to fetch variant by SKU in `ProductVariant` query - #6190 by @fowczarek
- Add filtering by Product IDs to `products` query - #6224 by @GrzegorzDerdak
- Add `change_currency` command - #6016 by @maarcingebala
- Add dummy credit card payment - #5822 by @IKarbowiak
- Add custom implementation of UUID scalar - #5646 by @koradon
- Add `AppTokenVerify` mutation - #5716 by @korycins

### Breaking Changes

- Refactored JWT support. Requires handling of JWT token in the storefront (a case when the backend returns the exception about the invalid token). - #5734, #5816 by @korycins
- New logging setup will now output JSON logs in production mode for ease of feeding them into log collection systems like Logstash or CloudWatch Logs - #5699 by @patrys
- Deprecate `WebhookEventType.CHECKOUT_QUANTITY_CHANGED` - #5837 by @korycins
- Anonymize and update order and payment fields; drop `PaymentSecureConfirm` mutation, drop Payment type fields: `extraData`, `billingAddress`, `billingEmail`, drop `gatewayResponse` from `Transaction` type - #5926 by @IKarbowiak
- Switch the HTTP stack from WSGI to ASGI based on Uvicorn - #5960 by @patrys
- Add `MANAGE_PRODUCT_TYPES_AND_ATTRIBUTES` permission, which is now required to access all attributes and product types related mutations - #6219 by @IKarbowiak

### Fixes

- Fix payment fields in order payload for webhooks - #5862 by @korycins
- Fix specific product voucher in draft orders - #5727 by @fowczarek
- Explicit country assignment in default shipping zones - #5736 by @maarcingebala
- Drop `json_content` field from the `Menu` model - #5761 by @maarcingebala
- Strip warehouse name in mutations - #5766 by @koradon
- Add missing order events during checkout flow - #5684 by @koradon
- Update Google Merchant to get tax rate based by plugin manager - #5823 by @gabmartinez
- Allow unicode in slug fields - #5877 by @IKarbowiak
- Fix empty plugin object result after `PluginUpdate` mutation - #5968 by @gabmartinez
- Allow finishing checkout when price amount is 0 - #6064 by @IKarbowiak
- Fix incorrect tax calculation for Avatax - #6035 by @korycins
- Fix incorrect calculation of subtotal with active Avatax - #6035 by @korycins
- Fix incorrect assignment of tax code for Avatax - #6035 by @korycins
- Do not allow negative product price - #6091 by @IKarbowiak
- Handle None as attribute value - #6092 by @IKarbowiak
- Fix for calling `order_created` before the order was saved - #6095 by @korycins
- Update default decimal places - #6098 by @IKarbowiak
- Avoid assigning the same pictures twice to a variant - #6112 by @IKarbowiak
- Fix crashing system when Avalara is improperly configured - #6117 by @IKarbowiak
- Fix for failing finalising draft order - #6133 by @korycins
- Remove corresponding draft order lines when variant is removing - #6119 by @IKarbowiak
- Update required perms for apps management - #6173 by @IKarbowiak
- Raise an error for an empty key in metadata - #6176 by @IKarbowiak
- Add attributes to product error - #6181 by @IKarbowiak
- Allow to add product variant with 0 price to draft order - #6189 by @IKarbowiak
- Fix deleting product when default variant is deleted - #6186 by @IKarbowiak
- Fix get unpublished products, product variants and collection as app - #6194 by @fowczarek
- Set `OrderFulfillStockInput` fields as required - #6196 by @IKarbowiak
- Fix attribute filtering by categories and collections - #6214 by @fowczarek
- Fix `is_visible` when `publication_date` is today - #6225 by @korycins
- Fix filtering products by multiple attributes - #6215 by @GrzegorzDerdak
- Add attributes validation while creating/updating a product's variant - #6269 by @GrzegorzDerdak
- Add metadata to page model - #6292 by @dominik-zeglen
- Fix for unnecessary attributes validation while updating simple product - #6300 by @GrzegorzDerdak
- Include order line total price to webhook payload - #6354 by @korycins
- Fix for fulfilling an order when product quantity equals allocated quantity - #6333 by @GrzegorzDerdak
- Fix for the ability to filter products on collection - #6363 by @GrzegorzDerdak

## 2.10.2

- Add command to change currencies in the database - #5906 by @d-wysocki

## 2.10.1

- Fix multiplied stock quantity - #5675 by @fowczarek
- Fix invalid allocation after migration - #5678 by @fowczarek
- Fix order mutations as app - #5680 by @fowczarek
- Prevent creating checkout/draft order with unpublished product - #5676 by @d-wysocki

## 2.10.0

- OpenTracing support - #5188 by @tomaszszymanski129
- Account confirmation email - #5126 by @tomaszszymanski129
- Relocate `Checkout` and `CheckoutLine` methods into separate module and update checkout related plugins to use them - #4980 by @krzysztofwolski
- Fix problem with free shipping voucher - #4942 by @IKarbowiak
- Add sub-categories to random data - #4949 by @IKarbowiak
- Deprecate `localized` field in Money type - #4952 by @IKarbowiak
- Fix for shipping API not applying taxes - #4913 by @kswiatek92
- Query object translation with only `manage_translation` permission - #4914 by @fowczarek
- Add customer note to draft orders API - #4973 by @IKarbowiak
- Allow to delete category and leave products - #4970 by @IKarbowiak
- Remove thumbnail generation from migration - #3494 by @kswiatek92
- Rename 'shipping_date' field in fulfillment model to 'created' - #2433 by @kswiatek92
- Reduce number of queries for 'checkoutComplete' mutation - #4989 by @IKarbowiak
- Force PyTest to ignore the environment variable containing the Django settings module - #4992 by @NyanKiyoshi
- Extend JWT token payload with user information - #4987 by @salwator
- Optimize the queries for product list in the dashboard - #4995 by @IKarbowiak
- Drop dashboard 1.0 - #5000 by @IKarbowiak
- Fixed serialization error on weight fields when running `loaddata` and `dumpdb` - #5005 by @NyanKiyoshi
- Fixed JSON encoding error on Google Analytics reporting - #5004 by @NyanKiyoshi
- Create custom field to translation, use new translation types in translations query - #5007 by @fowczarek
- Take allocated stock into account in `StockAvailability` filter - #5019 by @simonbru
- Generate matching postal codes for US addresses - #5033 by @maarcingebala
- Update debug toolbar - #5032 by @IKarbowiak
- Allow staff member to receive notification about customers orders - #4993 by @kswiatek92
- Add user's global id to the JWT payload - #5039 by @salwator
- Make middleware path resolving lazy - #5041 by @NyanKiyoshi
- Generate slug on saving the attribute value - #5055 by @fowczarek
- Fix order status after order update - #5072 by @fowczarek
- Extend top-level connection resolvers with ability to sort results - #5018 by @fowczarek
- Drop storefront 1.0 - #5043 by @IKarbowiak
- Replace permissions strings with enums - #5038 by @kswiatek92
- Remove gateways forms and templates - #5075 by @IKarbowiak
- Add `Wishlist` models and GraphQL endpoints - #5021 by @derenio
- Remove deprecated code - #5107 by @IKarbowiak
- Fix voucher start date filtering - #5133 by @dominik-zeglen
- Search by sku in products query - #5117 by @fowczarek
- Send fulfillment update email - #5118 by @IKarbowiak
- Add address query - #5148 by @kswiatek92
- Add `checkout_quantity_changed` webhook - #5042 by @derenio
- Remove unnecessary `manage_orders` permission - #5142 by @kswiatek92
- Mutation to change the user email - #5076 by @kswiatek92
- Add MyPy checks - #5150 by @IKarbowiak
- Move extracting user or service account to utils - #5152 by @kswiatek92
- Deprecate order status/created arguments - #5076 by @kswiatek92
- Fix getting title field in page mutations #5160 by @maarcingebala
- Copy public and private metadata from the checkout to the order upon creation - #5165 by @dankolbman
- Add warehouses and stocks- #4986 by @szewczykmira
- Add permission groups - #5176, #5513 by @IKarbowiak
- Drop `gettext` occurrences - #5189 by @IKarbowiak
- Fix `product_created` webhook - #5187 by @dzkb
- Drop unused resolver `resolve_availability` - #5190 by @maarcingebala
- Fix permission for `checkoutCustomerAttach` mutation - #5192 by @maarcingebala
- Restrict access to user field - #5194 by @maarcingebala
- Unify permission for service account API client in test - #5197 by @fowczarek
- Add additional confirmation step to `checkoutComplete` mutation - #5179 by @salwator
- Allow sorting warehouses by name - #5211 by @dominik-zeglen
- Add anonymization to GraphQL's `webhookSamplePayload` endpoint - #5161 @derenio
- Add slug to `Warehouse`, `Product` and `ProductType` models - #5196 by @IKarbowiak
- Add mutation for assigning, unassigning shipping zones to warehouse - #5217 by @kswiatek92
- Fix passing addresses to `PaymentData` objects - #5223 by @maarcingebala
- Return `null` when querying `me` as an anonymous user - #5231 by @maarcingebala
- Added `PLAYGROUND_ENABLED` environment variable/setting to allow to enable the GraphQL playground when `DEBUG` is disabled - #5254 by @NyanKiyoshi
- Fix access to order query when request from service account - #5258 by @fowczarek
- Customer shouldn't be able to see draft orders by token - #5259 by @fowczarek
- Customer shouldn't be able to query checkout with another customer - #5268 by @fowczarek
- Added integration support of Jaeger Tracing - #5282 by @NyanKiyoshi
- Return `null` when querying `me` as an anonymous user - #5231 as @maarcingebala
- Add `fulfillment created` webhook - @szewczykmira
- Unify metadata API - #5178 by @fowczarek
- Add compiled versions of emails to the repository - #5260 by @tomaszszymanski129
- Add required prop to fields where applicable - #5293 by @dominik-zeglen
- Drop `get_absolute_url` methods - #5299 by @IKarbowiak
- Add `--force` flag to `cleardb` command - #5302 by @maarcingebala
- Require non-empty message in `orderAddNote` mutation - #5316 by @maarcingebala
- Stock management refactor - #5323 by @IKarbowiak
- Add discount error codes - #5348 by @IKarbowiak
- Add benchmarks to checkout mutations - #5339 by @fowczarek
- Add pagination tests - #5363 by @fowczarek
- Add ability to assign multiple warehouses in mutations to create/update a shipping zone - #5399 by @fowczarek
- Add filter by ids to the `warehouses` query - #5414 by @fowczarek
- Add shipping rate price validation - #5411 by @kswiatek92
- Remove unused settings and environment variables - #5420 by @maarcingebala
- Add product price validation - #5413 by @kswiatek92
- Add attribute validation to `attributeAssign` mutation - #5423 by @kswiatek92
- Add possibility to update/delete more than one item in metadata - #5446 by @koradon
- Check if image exists before validating - #5425 by @kswiatek92
- Fix warehouses query not working without id - #5441 by @koradon
- Add `accountErrors` to `CreateToken` mutation - #5437, #5465 by @koradon
- Raise `GraphQLError` if filter has invalid IDs - #5460 by @gabmartinez
- Use `AccountErrorCode.INVALID_CREDENTIALS` instead of `INVALID_PASSWORD` - #5495 by @koradon
- Add tests for pagination - #5468 by @koradon
- Add `Job` abstract model and interface - #5510 by @IKarbowiak
- Refactor implementation of allocation - #5445 by @fowczarek
- Fix `WeightScalar` - #5530 by @koradon
- Add `OrderFulfill` mutation - #5525 by @fowczarek
- Add "It Works" page - #5494 by @IKarbowiak and @dominik-zeglen
- Extend errors in `OrderFulfill` mutation - #5553 by @fowczarek
- Refactor `OrderCancel` mutation for multiple warehouses - #5554 by @fowczarek
- Add negative weight validation - #5564 by @fowczarek
- Add error when user pass empty object as address - #5585 by @fowczarek
- Fix payment creation without shipping method - #5444 by @d-wysocki
- Fix checkout and order flow with variant without inventory tracking - #5599 by @fowczarek
- Fixed JWT expired token being flagged as unhandled error rather than handled. - #5603 by @NyanKiyoshi
- Refactor read-only middleware - #5602 by @maarcingebala
- Fix availability for variants without inventory tracking - #5605 by @fowczarek
- Drop support for configuring Vatlayer plugin from settings file. - #5614 by @korycins
- Add ability to query category, collection or product by slug - #5574 by @koradon
- Add `quantityAvailable` field to `ProductVariant` type - #5628 by @fowczarek
- Use tags rather than time-based logs for information on requests - #5608 by @NyanKiyoshi

## 2.9.0

### API

- Add mutation to change customer's first name last name - #4489 by @fowczarek
- Add mutation to delete customer's account - #4494 by @fowczarek
- Add mutation to change customer's password - #4656 by @fowczarek
- Add ability to customize email sender address in emails sent by Saleor - #4820 by @NyanKiyoshi
- Add ability to filter attributes per global ID - #4640 by @NyanKiyoshi
- Add ability to search product types by value (through the name) - #4647 by @NyanKiyoshi
- Add queries and mutation for serving and saving the configuration of all plugins - #4576 by @korycins
- Add `redirectUrl` to staff and user create mutations - #4717 by @fowczarek
- Add error codes to mutations responses - #4676 by @Kwaidan00
- Add translations to countries in `shop` query - #4732 by @fowczarek
- Add support for sorting product by their attribute values through given attribute ID - #4740 by @NyanKiyoshi
- Add descriptions for queries and query arguments - #4758 by @maarcingebala
- Add support for Apollo Federation - #4825 by @salwator
- Add mutation to create multiple product variants at once - #4735 by @fowczarek
- Add default value to custom errors - #4797 by @fowczarek
- Extend `availablePaymentGateways` field with gateways' configuration data - #4774 by @salwator
- Change `AddressValidationRules` API - #4655 by @Kwaidan00
- Use search in a consistent way; add sort by product type name and publication status to `products` query. - #4715 by @fowczarek
- Unify `menuItemMove` mutation with other reordering mutations - #4734 by @NyanKiyoshi
- Don't create an order when the payment was unsuccessful - #4500 by @NyanKiyoshi
- Don't require shipping information in checkout for digital orders - #4573 by @NyanKiyoshi
- Drop `manage_users` permission from the `permissions` query - #4854 by @maarcingebala
- Deprecate `inCategory` and `inCollection` attributes filters in favor of `filter` argument - #4700 by @NyanKiyoshi & @khalibloo
- Remove `PaymentGatewayEnum` from the schema, as gateways now are dynamic plugins - #4756 by @salwator
- Require `manage_products` permission to query `costPrice` and `stockQuantity` fields - #4753 by @NyanKiyoshi
- Refactor account mutations - #4510, #4668 by @fowczarek
- Fix generating random avatars when updating staff accounts - #4521 by @maarcingebala
- Fix updating JSON menu representation in mutations - #4524 by @maarcingebala
- Fix setting variant's `priceOverride` and `costPrice` to `null` - #4754 by @NyanKiyoshi
- Fix fetching staff user without `manage_users` permission - #4835 by @fowczarek
- Ensure that a GraphQL query is a string - #4836 by @nix010
- Add ability to configure the password reset link - #4863 by @fowczarek
- Fixed a performance issue where Saleor would sometimes run huge, unneeded prefetches when resolving categories or collections - #5291 by @NyanKiyoshi
- uWSGI now forces the django application to directly load on startup instead of being lazy - #5357 by @NyanKiyoshi

### Core

- Add enterprise-grade attributes management - #4351 by @dominik-zeglen and @NyanKiyoshi
- Add extensions manager - #4497 by @korycins
- Add service accounts - backend support - #4689 by @korycins
- Add support for webhooks - #4731 by @korycins
- Migrate the attributes mapping from HStore to many-to-many relation - #4663 by @NyanKiyoshi
- Create general abstraction for object metadata - #4447 by @salwator
- Add metadata to `Order` and `Fulfillment` models - #4513, #4866 by @szewczykmira
- Migrate the tax calculations to plugins - #4497 by @korycins
- Rewrite payment gateways using plugin architecture - #4669 by @salwator
- Rewrite Stripe integration to use PaymentIntents API - #4606 by @salwator
- Refactor password recovery system - #4617 by @fowczarek
- Add functionality to sort products by their "minimal variant price" - #4416 by @derenio
- Add voucher's "once per customer" feature - #4442 by @fowczarek
- Add validations for minimum password length in settings - #4735 by @fowczarek
- Add form to configure payments in the dashboard - #4807 by @szewczykmira
- Change `unique_together` in `AttributeValue` - #4805 by @fowczarek
- Change max length of SKU to 255 characters - #4811 by @lex111
- Distinguish `OrderLine` product name and variant name - #4702 by @fowczarek
- Fix updating order status after automatic fulfillment of digital products - #4709 by @korycins
- Fix error when updating or creating a sale with missing required values - #4778 by @NyanKiyoshi
- Fix error filtering pages by URL in the dashboard 1.0 - #4776 by @NyanKiyoshi
- Fix display of the products tax rate in the details page of dashboard 1.0 - #4780 by @NyanKiyoshi
- Fix adding the same product into a collection multiple times - #4518 by @NyanKiyoshi
- Fix crash when placing an order when a customer happens to have the same address more than once - #4824 by @NyanKiyoshi
- Fix time zone based tests - #4468 by @fowczarek
- Fix serializing empty URLs as a string when creating menu items - #4616 by @maarcingebala
- The invalid IP address in HTTP requests now fallback to the requester's IP address. - #4597 by @NyanKiyoshi
- Fix product variant update with current attribute values - #4936 by @fowczarek
- Update checkout last field and add auto now fields to save with update_fields parameter - #5177 by @IKarbowiak

### Dashboard 2.0

- Allow selecting the number of rows displayed in dashboard's list views - #4414 by @benekex2
- Add ability to toggle visible columns in product list - #4608 by @dominik-zeglen
- Add voucher settings - #4556 by @benekex2
- Contrast improvements - #4508 by @benekex2
- Display menu item form errors - #4551 by @dominik-zeglen
- Do not allow random IDs to appear in snapshots - #4495 by @dominik-zeglen
- Input UI changes - #4542 by @benekex2
- Implement new menu design - #4476 by @benekex2
- Refetch attribute list after closing modal - #4615 by @dominik-zeglen
- Add config for Testcafe - #4553 by @dominik-zeglen
- Fix product type taxes select - #4453 by @benekex2
- Fix form reloading - #4467 by @dominik-zeglen
- Fix voucher limit value when checkbox unchecked - #4456 by @benekex2
- Fix searches and pickers - #4487 by @dominik-zeglen
- Fix dashboard menu styles - #4491 by @benekex2
- Fix menu responsiveness - #4511 by @benekex2
- Fix loosing focus while typing in the product description field - #4549 by @dominik-zeglen
- Fix MUI warnings - #4588 by @dominik-zeglen
- Fix bulk action checkboxes - #4618 by @dominik-zeglen
- Fix rendering user avatar when it's empty #4546 by @maarcingebala
- Remove Dashboard 2.0 files form Saleor repository - #4631 by @dominik-zeglen
- Fix CreateToken mutation to use NonNull on errors field #5415 by @gabmartinez

### Other notable changes

- Replace Pipenv with Poetry - #3894 by @michaljelonek
- Upgrade `django-prices` to v2.1 - #4639 by @NyanKiyoshi
- Disable reports from uWSGI about broken pipe and write errors from disconnected clients - #4596 by @NyanKiyoshi
- Fix the random failures of `populatedb` trying to create users with an existing email - #4769 by @NyanKiyoshi
- Enforce `pydocstyle` for Python docstrings over the project - #4562 by @NyanKiyoshi
- Move Django Debug Toolbar to dev requirements - #4454 by @derenio
- Change license for artwork to CC-BY 4.0
- New translations:
  - Greek

## 2.8.0

### Core

- Avatax backend support - #4310 by @korycins
- Add ability to store used payment sources in gateways (first implemented in Braintree) - #4195 by @salwator
- Add ability to specify a minimal quantity of checkout items for a voucher - #4427 by @fowczarek
- Change the type of start and end date fields from Date to DateTime - #4293 by @fowczarek
- Revert the custom dynamic middlewares - #4452 by @NyanKiyoshi

### Dashboard 2.0

- UX improvements in Vouchers section - #4362 by @benekex2
- Add company address configuration - #4432 by @benekex2
- Require name when saving a custom list filter - #4269 by @benekex2
- Use `esModuleInterop` flag in `tsconfig.json` to simplify imports - #4372 by @dominik-zeglen
- Use hooks instead of a class component in forms - #4374 by @dominik-zeglen
- Drop CSRF token header from API client - #4357 by @dominik-zeglen
- Fix various bugs in the product section - #4429 by @dominik-zeglen

### Other notable changes

- Fix error when creating a checkout with voucher code - #4292 by @NyanKiyoshi
- Fix error when users enter an invalid phone number in an address - #4404 by @NyanKiyoshi
- Fix error when adding a note to an anonymous order - #4319 by @NyanKiyoshi
- Fix gift card duplication error in the `populatedb` script - #4336 by @fowczarek
- Fix vouchers apply once per order - #4339 by @fowczarek
- Fix discount tests failing at random - #4401 by @korycins
- Add `SPECIFIC_PRODUCT` type to `VoucherType` - #4344 by @fowczarek
- New translations:
  - Icelandic
- Refactored the backend side of `checkoutCreate` to improve performances and prevent side effects over the user's checkout if the checkout creation was to fail. - #4367 by @NyanKiyoshi
- Refactored the logic of cleaning the checkout shipping method over the API, so users do not lose the shipping method when updating their checkout. If the shipping method becomes invalid, it will be replaced by the cheapest available. - #4367 by @NyanKiyoshi & @szewczykmira
- Refactored process of getting available shipping methods to make it easier to understand and prevent human-made errors. - #4367 by @NyanKiyoshi
- Moved 3D secure option to Braintree plugin configuration and update config structure mechanism - #4751 by @salwator

## 2.7.0

### API

- Create order only when payment is successful - #4154 by @NyanKiyoshi
- Order Events containing order lines or fulfillment lines now return the line object in the GraphQL API - #4114 by @NyanKiyoshi
- GraphQL now prints exceptions to stderr as well as returning them or not - #4148 by @NyanKiyoshi
- Refactored API resolvers to static methods with root typing - #4155 by @NyanKiyoshi
- Add phone validation in the GraphQL API to handle the library upgrade - #4156 by @NyanKiyoshi

### Core

- Add basic Gift Cards support in the backend - #4025 by @fowczarek
- Add the ability to sort products within a collection - #4123 by @NyanKiyoshi
- Implement customer events - #4094 by @NyanKiyoshi
- Merge "authorize" and "capture" operations - #4098 by @korycins, @NyanKiyoshi
- Separate the Django middlewares from the GraphQL API middlewares - #4102 by @NyanKiyoshi, #4186 by @cmiacz

### Dashboard 2.0

- Add navigation section - #4012 by @dominik-zeglen
- Add filtering on product list - #4193 by @dominik-zeglen
- Add filtering on orders list - #4237 by @dominik-zeglen
- Change input style and improve Storybook stories - #4115 by @dominik-zeglen
- Migrate deprecated fields in Dashboard 2.0 - #4121 by @benekex2
- Add multiple select checkbox - #4133, #4146 by @benekex2
- Rename menu items in Dashboard 2.0 - #4172 by @benekex2
- Category delete modal improvements - #4171 by @benekex2
- Close modals on click outside - #4236 - by @benekex2
- Use date localize hook in translations - #4202 by @dominik-zeglen
- Unify search API - #4200 by @dominik-zeglen
- Default default PAGINATE_BY - #4238 by @dominik-zeglen
- Create generic filtering interface - #4221 by @dominik-zeglen
- Add default state to rich text editor = #4281 by @dominik-zeglen
- Fix translation discard button - #4109 by @benekex2
- Fix draftail options and icons - #4132 by @benekex2
- Fix typos and messages in Dashboard 2.0 - #4168 by @benekex2
- Fix view all orders button - #4173 by @benekex2
- Fix visibility card view - #4198 by @benekex2
- Fix query refetch after selecting an object in list - #4272 by @dominik-zeglen
- Fix image selection in variants - #4270 by @benekex2
- Fix collection search - #4267 by @dominik-zeglen
- Fix quantity height in draft order edit - #4273 by @benekex2
- Fix checkbox clickable area size - #4280 by @dominik-zeglen
- Fix breaking object selection in menu section - #4282 by @dominik-zeglen
- Reset selected items when tab switch - #4268 by @benekex2

### Other notable changes

- Add support for Google Cloud Storage - #4127 by @chetabahana
- Adding a nonexistent variant to checkout no longer crashes - #4166 by @NyanKiyoshi
- Disable storage of Celery results - #4169 by @NyanKiyoshi
- Disable polling in Playground - #4188 by @maarcingebala
- Cleanup code for updated function names and unused argument - #4090 by @jxltom
- Users can now add multiple "Add to Cart" forms in a single page - #4165 by @NyanKiyoshi
- Fix incorrect argument in `get_client_token` in Braintree integration - #4182 by @maarcingebala
- Fix resolving attribute values when transforming them to HStore - #4161 by @maarcingebala
- Fix wrong calculation of subtotal in cart page - #4145 by @korycins
- Fix margin calculations when product/variant price is set to zero - #4170 by @MahmoudRizk
- Fix applying discounts in checkout's subtotal calculation in API - #4192 by @maarcingebala
- Fix GATEWAYS_ENUM to always contain all implemented payment gateways - #4108 by @koradon

## 2.6.0

### API

- Add unified filtering interface in resolvers - #3952, #4078 by @korycins
- Add mutations for bulk actions - #3935, #3954, #3967, #3969, #3970 by @akjanik
- Add mutation for reordering menu items - #3958 by @NyanKiyoshi
- Optimize queries for single nodes - #3968 @NyanKiyoshi
- Refactor error handling in mutations #3891 by @maarcingebala & @akjanik
- Specify mutation permissions through Meta classes - #3980 by @NyanKiyoshi
- Unify pricing access in products and variants - #3948 by @NyanKiyoshi
- Use only_fields instead of exclude_fields in type definitions - #3940 by @michaljelonek
- Prefetch collections when getting sales of a bunch of products - #3961 by @NyanKiyoshi
- Remove unnecessary dedents from GraphQL schema so new Playground can work - #4045 by @salwator
- Restrict resolving payment by ID - #4009 @NyanKiyoshi
- Require `checkoutId` for updating checkout's shipping and billing address - #4074 by @jxltom
- Handle errors in `TokenVerify` mutation - #3981 by @fowczarek
- Unify argument names in types and resolvers - #3942 by @NyanKiyoshi

### Core

- Use Black as the default code formatting tool - #3852 by @krzysztofwolski and @NyanKiyoshi
- Dropped Python 3.5 support - #4028 by @korycins
- Rename Cart to Checkout - #3963 by @michaljelonek
- Use data classes to exchange data with payment gateways - #4028 by @korycins
- Refactor order events - #4018 by @NyanKiyoshi

### Dashboard 2.0

- Add bulk actions - #3955 by @dominik-zeglen
- Add user avatar management - #4030 by @benekex2
- Add navigation drawer support on mobile devices - #3839 by @benekex2
- Fix rendering validation errors in product form - #4024 by @benekex2
- Move dialog windows to query string rather than router paths - #3953 by @dominik-zeglen
- Update order events types - #4089 by @jxltom
- Code cleanup by replacing render props with react hooks - #4010 by @dominik-zeglen

### Other notable changes

- Add setting to enable Django Debug Toolbar - #3983 by @koradon
- Use newest GraphQL Playground - #3971 by @salwator
- Ensure adding to quantities in the checkout is respecting the limits - #4005 by @NyanKiyoshi
- Fix country area choices - #4008 by @fowczarek
- Fix price_range_as_dict function - #3999 by @zodiacfireworks
- Fix the product listing not showing in the voucher when there were products selected - #4062 by @NyanKiyoshi
- Fix crash in Dashboard 1.0 when updating an order address's phone number - #4061 by @NyanKiyoshi
- Reduce the time of tests execution by using dummy password hasher - #4083 by @korycins
- Set up explicit **hash** function - #3979 by @akjanik
- Unit tests use none as media root - #3975 by @korycins
- Update file field styles with materializecss template filter - #3998 by @zodiacfireworks
- New translations:
  - Albanian
  - Colombian Spanish
  - Lithuanian

## 2.5.0

### API

- Add query to fetch draft orders - #3809 by @michaljelonek
- Add bulk delete mutations - #3838 by @michaljelonek
- Add `languageCode` enum to API - #3819 by @michaljelonek, #3854 by @jxltom
- Duplicate address instances in checkout mutations - #3866 by @pawelzar
- Restrict access to `orders` query for unauthorized users - #3861 by @pawelzar
- Support setting address as default in address mutations - #3787 by @jxltom
- Fix phone number validation in GraphQL when country prefix not given - #3905 by @patrys
- Report pretty stack traces in DEBUG mode - #3918 by @patrys

### Core

- Drop support for Django 2.1 and Django 1.11 (previous LTS) - #3929 by @patrys
- Fulfillment of digital products - #3868 by @korycins
- Introduce avatars for staff accounts - #3878 by @pawelzar
- Refactor the account avatars path from a relative to absolute - #3938 by @NyanKiyoshi

### Dashboard 2.0

- Add translations section - #3884 by @dominik-zeglen
- Add light/dark theme - #3856 by @dominik-zeglen
- Add customer's address book view - #3826 by @dominik-zeglen
- Add "Add variant" button on the variant details page = #3914 by @dominik-zeglen
- Add back arrows in "Configure" subsections - #3917 by @dominik-zeglen
- Display avatars in staff views - #3922 by @dominik-zeglen
- Prevent user from changing his own status and permissions - #3922 by @dominik-zeglen
- Fix crashing product create view - #3837, #3910 by @dominik-zeglen
- Fix layout in staff members details page - #3857 by @dominik-zeglen
- Fix unfocusing rich text editor - #3902 by @dominik-zeglen
- Improve accessibility - #3856 by @dominik-zeglen

### Other notable changes

- Improve user and staff management in dashboard 1.0 - #3781 by @jxltom
- Fix default product tax rate in Dashboard 1.0 - #3880 by @pawelzar
- Fix logo in docs - #3928 by @michaljelonek
- Fix name of logo file - #3867 by @jxltom
- Fix variants for juices in example data - #3926 by @michaljelonek
- Fix alignment of the cart dropdown on new bootstrap version - #3937 by @NyanKiyoshi
- Refactor the account avatars path from a relative to absolute - #3938 by @NyanKiyoshi
- New translations:
  - Armenian
  - Portuguese
  - Swahili
  - Thai

## 2.4.0

### API

- Add model translations support in GraphQL API - #3789 by @michaljelonek
- Add mutations to manage addresses for authenticated customers - #3772 by @Kwaidan00, @maarcingebala
- Add mutation to apply vouchers in checkout - #3739 by @Kwaidan00
- Add thumbnail field to `OrderLine` type - #3737 by @michaljelonek
- Add a query to fetch order by token - #3740 by @michaljelonek
- Add city choices and city area type to address validator API - #3788 by @jxltom
- Fix access to unpublished objects in API - #3724 by @Kwaidan00
- Fix bug where errors are not returned when creating fulfillment with a non-existent order line - #3777 by @jxltom
- Fix `productCreate` mutation when no product type was provided - #3804 by @michaljelonek
- Enable database search in products query - #3736 by @michaljelonek
- Use authenticated user's email as default email in creating checkout - #3726 by @jxltom
- Generate voucher code if it wasn't provided in mutation - #3717 by @Kwaidan00
- Improve limitation of vouchers by country - #3707 by @michaljelonek
- Only include canceled fulfillments for staff in fulfillment API - #3778 by @jxltom
- Support setting address as when creating customer address #3782 by @jxltom
- Fix generating slug from title - #3816 by @maarcingebala
- Add `variant` field to `OrderLine` type - #3820 by @maarcingebala

### Core

- Add JSON fields to store rich-text content - #3756 by @michaljelonek
- Add function to recalculate total order weight - #3755 by @Kwaidan00, @maarcingebala
- Unify cart creation logic in API and Django views - #3761, #3790 by @maarcingebala
- Unify payment creation logic in API and Django views - #3715 by @maarcingebala
- Support partially charged and refunded payments - #3735 by @jxltom
- Support partial fulfillment of ordered items - #3754 by @jxltom
- Fix applying discounts when a sale has no end date - #3595 by @cprinos

### Dashboard 2.0

- Add "Discounts" section - #3654 by @dominik-zeglen
- Add "Pages" section; introduce Draftail WYSIWYG editor - #3751 by @dominik-zeglen
- Add "Shipping Methods" section - #3770 by @dominik-zeglen
- Add support for date and datetime components - #3708 by @dominik-zeglen
- Restyle app layout - #3811 by @dominik-zeglen

### Other notable changes

- Unify model field names related to models' public access - `publication_date` and `is_published` - #3706 by @michaljelonek
- Improve filter orders by payment status - #3749 @jxltom
- Refactor translations in emails - #3701 by @Kwaidan00
- Use exact image versions in docker-compose - #3742 by @ashishnitinpatil
- Sort order payment and history in descending order - #3747 by @jxltom
- Disable style-loader in dev mode - #3720 by @jxltom
- Add ordering to shipping method - #3806 by @michaljelonek
- Add missing type definition for dashboard 2.0 - #3776 by @jxltom
- Add header and footer for checkout success pages #3752 by @jxltom
- Add instructions for using local assets in Docker - #3723 by @michaljelonek
- Update S3 deployment documentation to include CORS configuration note - #3743 by @NyanKiyoshi
- Fix missing migrations for is_published field of product and page model - #3757 by @jxltom
- Fix problem with l10n in Braintree payment gateway template - #3691 by @Kwaidan00
- Fix bug where payment is not filtered from active ones when creating payment - #3732 by @jxltom
- Fix incorrect cart badge location - #3786 by @jxltom
- Fix storefront styles after bootstrap is updated to 4.3.1 - #3753 by @jxltom
- Fix logo size in different browser and devices with different sizes - #3722 by @jxltom
- Rename dumpdata file `db.json` to `populatedb_data.json` - #3810 by @maarcingebala
- Prefetch collections for product availability - #3813 by @michaljelonek
- Bump django-graphql-jwt - #3814 by @michaljelonek
- Fix generating slug from title - #3816 by @maarcingebala
- New translations:
  - Estonian
  - Indonesian

## 2.3.1

- Fix access to private variant fields in API - #3773 by maarcingebala
- Limit access of quantity and allocated quantity to staff in GraphQL API #3780 by @jxltom

## 2.3.0

### API

- Return user's last checkout in the `User` type - #3578 by @fowczarek
- Automatically assign checkout to the logged in user - #3587 by @fowczarek
- Expose `chargeTaxesOnShipping` field in the `Shop` type - #3603 by @fowczarek
- Expose list of enabled payment gateways - #3639 by @fowczarek
- Validate uploaded files in a unified way - #3633 by @fowczarek
- Add mutation to trigger fetching tax rates - #3622 by @fowczarek
- Use USERNAME_FIELD instead of hard-code email field when resolving user - #3577 by @jxltom
- Require variant and quantity fields in `CheckoutLineInput` type - #3592 by @jxltom
- Preserve order of nodes in `get_nodes_or_error` function - #3632 by @jxltom
- Add list mutations for `Voucher` and `Sale` models - #3669 by @michaljelonek
- Use proper type for countries in `Voucher` type - #3664 by @michaljelonek
- Require email in when creating checkout in API - #3667 by @michaljelonek
- Unify returning errors in the `tokenCreate` mutation - #3666 by @michaljelonek
- Use `Date` field in Sale/Voucher inputs - #3672 by @michaljelonek
- Refactor checkout mutations - #3610 by @fowczarek
- Refactor `clean_instance`, so it does not returns errors anymore - #3597 by @akjanik
- Handle GraphqQL syntax errors - #3576 by @jxltom

### Core

- Refactor payments architecture - #3519 by @michaljelonek
- Improve Docker and `docker-compose` configuration - #3657 by @michaljelonek
- Allow setting payment status manually for dummy gateway in Storefront 1.0 - #3648 by @jxltom
- Infer default transaction kind from operation type - #3646 by @jxltom
- Get correct payment status for order without any payments - #3605 by @jxltom
- Add default ordering by `id` for `CartLine` model - #3593 by @jxltom
- Fix "set password" email sent to customer created in the dashboard - #3688 by @Kwaidan00

### Dashboard 2.0

- ️Add taxes section - #3622 by @dominik-zeglen
- Add drag'n'drop image upload - #3611 by @dominik-zeglen
- Unify grid handling - #3520 by @dominik-zeglen
- Add component generator - #3670 by @dominik-zeglen
- Throw Typescript errors while snapshotting - #3611 by @dominik-zeglen
- Simplify mutation's error checking - #3589 by @dominik-zeglen
- Fix order cancelling - #3624 by @dominik-zeglen
- Fix logo placement - #3602 by @dominik-zeglen

### Other notable changes

- Register Celery task for updating exchange rates - #3599 by @jxltom
- Fix handling different attributes with the same slug - #3626 by @jxltom
- Add missing migrations for tax rate choices - #3629 by @jxltom
- Fix `TypeError` on calling `get_client_token` - #3660 by @michaljelonek
- Make shipping required as default when creating product types - #3655 by @jxltom
- Display payment status on customer's account page in Storefront 1.0 - #3637 by @jxltom
- Make order fields sequence in Dashboard 1.0 same as in Dashboard 2.0 - #3606 by @jxltom
- Fix returning products for homepage for the currently viewing user - #3598 by @jxltom
- Allow filtering payments by status in Dashboard 1.0 - #3608 by @jxltom
- Fix typo in the definition of order status - #3649 by @jxltom
- Add margin for order notes section - #3650 by @jxltom
- Fix logo position - #3609, #3616 by @jxltom
- Storefront visual improvements - #3696 by @piotrgrundas
- Fix product list price filter - #3697 by @Kwaidan00
- Redirect to success page after successful payment - #3693 by @Kwaidan00

## 2.2.0

### API

- Use `PermissionEnum` as input parameter type for `permissions` field - #3434 by @maarcingebala
- Add "authorize" and "charge" mutations for payments - #3426 by @jxltom
- Add alt text to product thumbnails and background images of collections and categories - #3429 by @fowczarek
- Fix passing decimal arguments = #3457 by @fowczarek
- Allow sorting products by the update date - #3470 by @jxltom
- Validate and clear the shipping method in draft order mutations - #3472 by @fowczarek
- Change tax rate field to choice field - #3478 by @fowczarek
- Allow filtering attributes by collections - #3508 by @maarcingebala
- Resolve to `None` when empty object ID was passed as mutation argument - #3497 by @maarcingebala
- Change `errors` field type from [Error] to [Error!] - #3489 by @fowczarek
- Support creating default variant for product types that don't use multiple variants - #3505 by @fowczarek
- Validate SKU when creating a default variant - #3555 by @fowczarek
- Extract enums to separate files - #3523 by @maarcingebala

### Core

- Add Stripe payment gateway - #3408 by @jxltom
- Add `first_name` and `last_name` fields to the `User` model - #3101 by @fowczarek
- Improve several payment validations - #3418 by @jxltom
- Optimize payments related database queries - #3455 by @jxltom
- Add publication date to collections - #3369 by @k-brk
- Fix hard-coded site name in order PDFs - #3526 by @NyanKiyoshi
- Update favicons to the new style - #3483 by @dominik-zeglen
- Fix migrations for default currency - #3235 by @bykof
- Remove Elasticsearch from `docker-compose.yml` - #3482 by @maarcingebala
- Resort imports in tests - #3471 by @jxltom
- Fix the no shipping orders payment crash on Stripe - #3550 by @NyanKiyoshi
- Bump backend dependencies - #3557 by @maarcingebala. This PR removes security issue CVE-2019-3498 which was present in Django 2.1.4. Saleor however wasn't vulnerable to this issue as it doesn't use the affected `django.views.defaults.page_not_found()` view.
- Generate random data using the default currency - #3512 by @stephenmoloney
- New translations:
  - Catalan
  - Serbian

### Dashboard 2.0

- Restyle product selection dialogs - #3499 by @dominik-zeglen, @maarcingebala
- Fix minor visual bugs in Dashboard 2.0 - #3433 by @dominik-zeglen
- Display warning if order draft has missing data - #3431 by @dominik-zeglen
- Add description field to collections - #3435 by @dominik-zeglen
- Add query batching - #3443 by @dominik-zeglen
- Use autocomplete fields in country selection - #3443 by @dominik-zeglen
- Add alt text to categories and collections - #3461 by @dominik-zeglen
- Use first and last name of a customer or staff member in UI - #3247 by @Bonifacy1, @dominik-zeglen
- Show error page if an object was not found - #3463 by @dominik-zeglen
- Fix simple product's inventory data saving bug - #3474 by @dominik-zeglen
- Replace `thumbnailUrl` with `thumbnail { url }` - #3484 by @dominik-zeglen
- Change "Feature on Homepage" switch behavior - #3481 by @dominik-zeglen
- Expand payment section in order view - #3502 by @dominik-zeglen
- Change TypeScript loader to speed up the build process - #3545 by @patrys

### Bugfixes

- Do not show `Pay For Order` if order is partly paid since partial payment is not supported - #3398 by @jxltom
- Fix attribute filters in the products category view - #3535 by @fowczarek
- Fix storybook dependencies conflict - #3544 by @dominik-zeglen

## 2.1.0

### API

- Change selected connection fields to lists - #3307 by @fowczarek
- Require pagination in connections - #3352 by @maarcingebala
- Replace Graphene view with a custom one - #3263 by @patrys
- Change `sortBy` parameter to use enum type - #3345 by @fowczarek
- Add `me` query to fetch data of a logged-in user - #3202, #3316 by @fowczarek
- Add `canFinalize` field to the Order type - #3356 by @fowczarek
- Extract resolvers and mutations to separate files - #3248 by @fowczarek
- Add VAT tax rates field to country - #3392 by @michaljelonek
- Allow creating orders without users - #3396 by @fowczarek

### Core

- Add Razorpay payment gatway - #3205 by @NyanKiyoshi
- Use standard tax rate as a default tax rate value - #3340 by @fowczarek
- Add description field to the Collection model - #3275 by @fowczarek
- Enforce the POST method on VAT rates fetching - #3337 by @NyanKiyoshi
- Generate thumbnails for category/collection background images - #3270 by @NyanKiyoshi
- Add warm-up support in product image creation mutation - #3276 by @NyanKiyoshi
- Fix error in the `populatedb` script when running it not from the project root - #3272 by @NyanKiyoshi
- Make Webpack rebuilds fast - #3290 by @patrys
- Skip installing Chromium to make deployment faster - #3227 by @jxltom
- Add default test runner - #3258 by @jxltom
- Add Transifex client to Pipfile - #3321 by @jxltom
- Remove additional pytest arguments in tox - #3338 by @jxltom
- Remove test warnings - #3339 by @jxltom
- Remove runtime warning when product has discount - #3310 by @jxltom
- Remove `django-graphene-jwt` warnings - #3228 by @jxltom
- Disable deprecated warnings - #3229 by @jxltom
- Add `AWS_S3_ENDPOINT_URL` setting to support DigitalOcean spaces. - #3281 by @hairychris
- Add `.gitattributes` file to hide diffs for generated files on Github - #3055 by @NyanKiyoshi
- Add database sequence reset to `populatedb` - #3406 by @michaljelonek
- Get authorized amount from succeeded auth transactions - #3417 by @jxltom
- Resort imports by `isort` - #3412 by @jxltom

### Dashboard 2.0

- Add confirmation modal when leaving view with unsaved changes - #3375 by @dominik-zeglen
- Add dialog loading and error states - #3359 by @dominik-zeglen
- Split paths and urls - #3350 by @dominik-zeglen
- Derive state from props in forms - #3360 by @dominik-zeglen
- Apply debounce to autocomplete fields - #3351 by @dominik-zeglen
- Use Apollo signatures - #3353 by @dominik-zeglen
- Add order note field in the order details view - #3346 by @dominik-zeglen
- Add app-wide progress bar - #3312 by @dominik-zeglen
- Ensure that all queries are built on top of TypedQuery - #3309 by @dominik-zeglen
- Close modal windows automatically - #3296 by @dominik-zeglen
- Move URLs to separate files - #3295 by @dominik-zeglen
- Add basic filters for products and orders list - #3237 by @Bonifacy1
- Fetch default currency from API - #3280 by @dominik-zeglen
- Add `displayName` property to components - #3238 by @Bonifacy1
- Add window titles - #3279 by @dominik-zeglen
- Add paginator component - #3265 by @dominik-zeglen
- Update Material UI to 3.6 - #3387 by @patrys
- Upgrade React, Apollo, Webpack and Babel - #3393 by @patrys
- Add pagination for required connections - #3411 by @dominik-zeglen

### Bugfixes

- Fix language codes - #3311 by @jxltom
- Fix resolving empty attributes list - #3293 by @maarcingebala
- Fix range filters not being applied - #3385 by @michaljelonek
- Remove timeout for updating image height - #3344 by @jxltom
- Return error if checkout was not found - #3289 by @maarcingebala
- Solve an auto-resize conflict between Materialize and medium-editor - #3367 by @adonig
- Fix calls to `ngettext_lazy` - #3380 by @patrys
- Filter preauthorized order from succeeded transactions - #3399 by @jxltom
- Fix incorrect country code in fixtures - #3349 by @bingimar
- Fix updating background image of a collection - #3362 by @fowczarek & @dominik-zeglen

### Docs

- Document settings related to generating thumbnails on demand - #3329 by @NyanKiyoshi
- Improve documentation for Heroku deployment - #3170 by @raybesiga
- Update documentation on Docker deployment - #3326 by @jxltom
- Document payment gateway configuration - #3376 by @NyanKiyoshi

## 2.0.0

### API

- Add mutation to delete a customer; add `isActive` field in `customerUpdate` mutation - #3177 by @maarcingebala
- Add mutations to manage authorization keys - #3082 by @maarcingebala
- Add queries for dashboard homepage - #3146 by @maarcingebala
- Allows user to unset homepage collection - #3140 by @oldPadavan
- Use enums as permission codes - #3095 by @the-bionic
- Return absolute image URLs - #3182 by @maarcingebala
- Add `backgroundImage` field to `CategoryInput` - #3153 by @oldPadavan
- Add `dateJoined` and `lastLogin` fields in `User` type - #3169 by @maarcingebala
- Separate `parent` input field from `CategoryInput` - #3150 by @akjanik
- Remove duplicated field in Order type - #3180 by @maarcingebala
- Handle empty `backgroundImage` field in API - #3159 by @maarcingebala
- Generate name-based slug in collection mutations - #3145 by @akjanik
- Remove products field from `collectionUpdate` mutation - #3141 by @oldPadavan
- Change `items` field in `Menu` type from connection to list - #3032 by @oldPadavan
- Make `Meta.description` required in `BaseMutation` - #3034 by @oldPadavan
- Apply `textwrap.dedent` to GraphQL descriptions - #3167 by @fowczarek

### Dashboard 2.0

- Add collection management - #3135 by @dominik-zeglen
- Add customer management - #3176 by @dominik-zeglen
- Add homepage view - #3155, #3178 by @Bonifacy1 and @dominik-zeglen
- Add product type management - #3052 by @dominik-zeglen
- Add site settings management - #3071 by @dominik-zeglen
- Escape node IDs in URLs - #3115 by @dominik-zeglen
- Restyle categories section - #3072 by @Bonifacy1

### Other

- Change relation between `ProductType` and `Attribute` models - #3097 by @maarcingebala
- Remove `quantity-allocated` generation in `populatedb` script - #3084 by @MartinSeibert
- Handle `Money` serialization - #3131 by @Pacu2
- Do not collect unnecessary static files - #3050 by @jxltom
- Remove host mounted volume in `docker-compose` - #3091 by @tiangolo
- Remove custom services names in `docker-compose` - #3092 by @tiangolo
- Replace COUNTRIES with countries.countries - #3079 by @neeraj1909
- Installing dev packages in docker since tests are needed - #3078 by @jxltom
- Remove comparing string in address-form-panel template - #3074 by @tomcio1205
- Move updating variant names to a Celery task - #3189 by @fowczarek

### Bugfixes

- Fix typo in `clean_input` method - #3100 by @the-bionic
- Fix typo in `ShippingMethod` model - #3099 by @the-bionic
- Remove duplicated variable declaration - #3094 by @the-bionic

### Docs

- Add createdb note to getting started for Windows - #3106 by @ajostergaard
- Update docs on pipenv - #3045 by @jxltom<|MERGE_RESOLUTION|>--- conflicted
+++ resolved
@@ -13,10 +13,8 @@
   - Drop `create_thumbnails` command
 
 ### Other changes
+- Add `VoucherFilter.ids` filter - #10157 by @Jakubkuc
 - Allow values of different attributes to share the same slug - #10138 by @IKarbowiak
-<<<<<<< HEAD
-- Add `VoucherFilter.ids` filter - #10157 by @Jakubkuc
-=======
 - Fix inconsistent beat scheduling and compatibility with db scheduler - #10185 by @NyanKiyoshi<br/>
   This fixes the following bugs:
   - `tick()` could decide to never schedule anything else than `send-sale-toggle-notifications` if `send-sale-toggle-notifications` doesn't return `is_due = False` (stuck forever until beat restart or a `is_due = True`)
@@ -27,7 +25,7 @@
   Usage:
   - Database backend: `celery --app saleor.celeryconf:app beat --scheduler saleor.schedulers.schedulers.DatabaseScheduler`
   - Shelve backend: `celery --app saleor.celeryconf:app beat --scheduler saleor.schedulers.schedulers.PersistentScheduler`
->>>>>>> 2605eaf0
+
 
 # 3.5.0
 
