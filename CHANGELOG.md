--- conflicted
+++ resolved
@@ -81,15 +81,12 @@
 - Add `SHOP_METADATA_UPDATED` webhook - #13364 by @maarcingebala
 
 ### Other changes
-<<<<<<< HEAD
 - Add possibility to log without confirming email - #13059 by @kadewu
   - New mutation `sendConfirmationEmail` to send an email with confirmation link
   - New environment variable `CONFIRMATION_EMAIL_LOCK_TIME` to control lock time beetwen new email confirmations
   - Type `User` gets new field `is_confirmed`
   - `CustomerInput` gets new field `is_confirmed`
-=======
 - Add POC of Core API tests - #13034 by @fowczarek
->>>>>>> bc3d3ca6
 
 - Expand metric units to support more types of products. - #13043 by @FremahA
 - Remove unused `django-versatileimagefield` package - #13148 by @SzymJ
