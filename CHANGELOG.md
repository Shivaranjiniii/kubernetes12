# Changelog

All notable, unreleased changes to this project will be documented in this file. For the released changes, please visit the [Releases](https://github.com/mirumee/saleor/releases) page.


# Unreleased

### Breaking changes

- Migrate order id from int to UUID - #9324 by @IKarbowiak
  - Changed the order `id` changed from `int` to `UUID`, the old ids still can be used
  for old orders.
  - Deprecated the `order.token` field, the `order.id` should be used instead.
  - Deprecated the `token` field in order payload, the `id` field should be used
  instead.

### Other changes
...


# 3.1.7

- Handle `ValidationError` in metadata mutations (#9380) (75deaf6ea)
- Fix order and checkout payload serializers (#9369) (8219b6e9b)
- Fix filtering products ordered by collection (#9285) (57aed02a2)
- Cast `shipping_method_id` to int (#9364) (8d0584710)
- Catch "update_fields did not affect any rows" errors and return response with message (#9225) (29c7644fc)
- Fix "str object has no attribute input type" error (#9345) (34c64b5ee)
- Fix `graphene-django` middleware imports (#9360) (2af1cc55d)
- Fix preorders to update stock `quantity_allocated` (#9308) (8cf83df81)
- Do not drop attribute value files when value is deleted (#9320) (57b2888bf)
- Always cast database ID to int in data loader (#9340) (dbc5ec3e3)
- Fix removing references when user removes the referenced object (#9162) (68b33d95a)
- Pass correct list of order lines to `order_added_products_event` (#9286) (db3550f64)
- Fix flaky order payload serializer test (#9387) (d73bd6f9d)


# 3.1.6
- Fix unhandled GraphQL errors after removing `graphene-django` (#9398) (4090e6f2a)


# 3.1.5

- Fix checkout payload (#9333) (61b928e33)
- Revert "3.1 Add checking if given attributes are variant attributes in ProductVariantCreate mutation (#9134)" (#9334) (dfee09db3)


# 3.1.4

- Add `CREATED_AT` and `LAST_MODIFIED_AT` sorting to some GraphQL fields - #9245 by @rafalp
  - Added `LAST_MODIFIED_AT` sort option to `ExportFileSortingInput`
  - Added `CREATED_AT` and `LAST_MODIFIED_AT` sort options to `OrderSortingInput` type
  - Added `LAST_MODIFIED_AT` and `PUBLISHED_AT` sort options to `ProductOrder` type
  - Added `CREATED_AT` and `LAST_MODIFIED_AT` sort options to `SaleSortingInput` type
  - Added `CREATED_AT` and `LAST_MODIFIED_AT` sort options to `UserSortingInput` type
  - Added `ProductVariantSortingInput` type with `LAST_MODIFIED_AT` sort option
  - Deprecated `UPDATED_AT` sort option on `ExportFileSortingInput`
  - Deprecated `LAST_MODIFIED` and `PUBLICATION_DATE` sort options on `ProductOrder` type
  - Deprecated `CREATION_DATE` sort option on `OrderSortingInput` type
<<<<<<< HEAD
- Drop wishlist models - #9313 by @maarcingebala
- Fix failing `checkoutCustomerAttach` mutation - #9401 by @IKarbowiak
=======
- Fix sending empty emails (#9317) (3e8503d8a)
- Add checking if given attributes are variant attributes in ProductVariantCreate mutation (#9134) (409ca7d23)
- Add command to update search indexes (#9315) (fdd81bbfe)
- Upgrade required Node and NPM versions used by release-it tool (#9293) (3f96a9c30)
- Update link to community pages (#9291) (2d96f5c60)
- General cleanup (#9282) (78f59c6a3)
- Fix `countries` resolver performance (#9318) (dc58ef2c4)
- Fix multiple refunds in NP Atobarai - #9222
- Fix dataloaders, filter out productmedia to be removed (#9299) (825ec3cad)
- Fix migration issue between 3.0 and main (#9323) (fec80cd63)
- Drop wishlist models (#9313) (7c9576925)


# 3.1.3

- Add command to update search indexes (#9315) (6be8461c0)
- Fix countries resolver performance (#9318) (e177f3957)

>>>>>>> 316a598b

# 3.1.2

### Breaking changes
- Require `MANAGE_ORDERS` permission in `User.orders` query (#9128) (521dfd639)
  - only staff with `manage orders` and can fetch customer orders
  - the customer can fetch his own orders, except drafts

### Other changes
- Fix failing `on_failure` export tasks method (#9160) (efab6db9d)
- Fix mutations breaks on partially invalid IDs (#9227) (e3b6df2eb)
- Fix voucher migrations (#9249) (3c565ba0c)
- List the missing permissions where possible (#9250) (f8df1aa0d)
- Invalidate stocks dataloader (#9188) (e2366a5e6)
- Override `graphene.JSONString` to have more meaningful message in error message (#9171) (2a0c5a71a)
- Small schema fixes (#9224) (932e64808)
- Support Braintree subaccounts (#9191) (035bf705c)
- Split checkout mutations into separate files (#9266) (1d37b0aa3)


# 3.1.1

- Drop product channel listings when removing last available variant (#9232) (b92d3b686)
- Handle product media deletion in a Celery task (#9187) (2b10fc236)
- Filter Customer/Order/Sale/Product/ProductVariant by datetime of last modification (#9137) (55a845c7b)
- Add support for hiding plugins (#9219) (bc9405307)
- Fix missing update of payment methods when using stored payment method (#9158) (ee4bf520b)
- Fix invalid paths in VCR cassettes (#9236) (f6c268d2e)
- Fix Razorpay comment to be inline with code (#9238) (de417af24)
- Remove `graphene-federation` dependency (#9184) (dd43364f7)


# 3.1.0

### Breaking changes

#### Plugins

- Don't run plugins when calculating checkout's total price for available shipping methods resolution - #9121 by @rafalp
  - Use either net or gross price depending on store configuration.

### Other changes

#### Saleor Apps

- Add API for webhook payloads and deliveries - #8227 by @jakubkuc
- Extend app by `AppExtension` - #7701 by @korycins
- Add webhooks for stock changes: `PRODUCT_VARIANT_OUT_OF_STOCK` and `PRODUCT_VARIANT_BACK_IN_STOCK` - #7590 by @mstrumeck
- Add `COLLECTION_CREATED`, `COLLECTION_UPDATED`, `COLLECTION_DELETED` events and webhooks - #8974 by @rafalp
- Add draft orders webhooks by @jakubkuc
- Add support for providing shipping methods by Saleor Apps - #7975 by @bogdal:
  - Add `SHIPPING_LIST_METHODS_FOR_CHECKOUT` sync webhook
- Add sales webhooks - #8157 @kuchichan
- Allow fetching unpublished pages by apps with manage pages permission - #9181 by @IKarbowiak

#### Metadata
- Add ability to use metadata mutations with tokens as an identifier for orders and checkouts - #8426 by @IKarbowiak

#### Attributes
- Introduce swatch attributes - #7261 by @IKarbowiak
- Add `variant_selection` to `ProductAttributeAssign` operations - #8235 by @kuchichan
- Refactor attributes validation - #8905 by @IKarbowiak
  - in create mutations: require all required attributes
  - in update mutations: do not require providing any attributes; when any attribute is given, validate provided values.

#### Other features and changes
- Add gift cards - #7827 by @IKarbowiak, @tomaszszymanski129
- Add Click & Collect - #7673 by @kuchichan
- Add fulfillment confirmation - #7675 by @tomaszszymanski129
- Make SKU an optional field on `ProductVariant` - #7633 by @rafalp
- Possibility to pass metadata in input of `checkoutPaymentCreate` - #8076 by @mateuszgrzyb
- Add `ExternalNotificationTrigger` mutation - #7821 by @mstrumeck
- Extend `accountRegister` mutation to consume first & last name - #8184 by @piotrgrundas
- Introduce sales/vouchers per product variant - #8064 by @kuchichan
- Batch loads in queries for Apollo Federation - #8273 by @rafalp
- Reserve stocks for checkouts - #7589 by @rafalp
- Add query complexity limit to GraphQL API - #8526 by @rafalp
- Add `quantity_limit_per_customer` field to ProductVariant #8405 by @kuchichan
- Make collections names non-unique - #8986 by @rafalp
- Add validation of unavailable products in the checkout. Mutations: `CheckoutShippingMethodUpdate`,
  `CheckoutAddPromoCode`, `CheckoutPaymentCreate` will raise a ValidationError when product in the checkout is
  unavailable - #8978 by @IKarbowiak
- Add `withChoices` flag for Attribute type - #7733 by @dexon44
- Update required permissions for attribute options - #9204 by @IKarbowiak
  - Product attribute options can be fetched by requestors with manage product types and attributes permission.
  - Page attribute options can be fetched by requestors with manage page types and attributes permission.
- Deprecate interface field `PaymentData.reuse_source` - #7988 by @mateuszgrzyb
- Deprecate `setup_future_usage` from `checkoutComplete.paymentData` input - will be removed in Saleor 4.0 - #7994 by @mateuszgrzyb
- Fix shipping address issue in `availableCollectionPoints` resolver for checkout - #8143 by @kuchichan
- Fix cursor-based pagination in products search - #8011 by @rafalp
- Fix crash when querying external shipping methods `translation` field - #8971 by @rafalp
- Fix crash when too long translation strings were passed to `translate` mutations - #8942 by @rafalp
- Raise ValidationError in `CheckoutAddPromoCode`, `CheckoutPaymentCreate` when product in the checkout is
unavailable - #8978 by @IKarbowiak
- Remove `graphene-django` dependency - #9170 by @rafalp
- Fix disabled warehouses appearing as valid click and collect points when checkout contains only preorders - #9052 by @rafalp
- Fix failing `on_failure` export tasks method - #9160 by @IKarbowiak


# 3.0.0

### Breaking changes

#### Behavior

- Add multichannel - #6242 by @fowczarek @d-wysocki
- Add email interface as a plugin - #6301 by @korycins
- Add unconfirmed order editing - #6829 by @tomaszszymanski129
  - Removed mutations for draft order lines manipulation: `draftOrderLinesCreate`, `draftOrderLineDelete`, `draftOrderLineUpdate`
  - Added instead: `orderLinesCreate`, `orderLineDelete`, `orderLineUpdate` mutations instead.
  - Order events enums `DRAFT_ADDED_PRODUCTS` and `DRAFT_REMOVED_PRODUCTS` are now `ADDED_PRODUCTS` and `REMOVED_PRODUCTS`
- Remove resolving users location from GeoIP; drop `PaymentInput.billingAddress` input field - #6784 by @maarcingebala
- Always create new checkout in `checkoutCreate` mutation - #7318 by @IKarbowiak
  - deprecate `created` return field on `checkoutCreate` mutation
- Return empty values list for attribute without choices - #7394 by @fowczarek
  - `values` for attributes without choices from now are empty list.
  - attributes with choices - `DROPDOWN` and `MULTISELECT`
  - attributes without choices - `FILE`, `REFERENCE`, `NUMERIC` and `RICH_TEXT`
- Unify checkout identifier in checkout mutations and queries - #7511 by @IKarbowiak
- Propagate sale and voucher discounts over specific lines - #8793 by @korycins
  - Use a new interface for response received from plugins/pluginManager. Methods `calculate_checkout_line_unit_price`
    and `calculate_checkout_line_total` returns `TaxedPricesData` instead of `TaxedMoney`.
- Attach sale discount info to the line when adding variant to order - #8821 by @IKarbowiak
  - Use a new interface for the response received from plugins/pluginManager.
    Methods `calculate_order_line_unit` and `calculate_order_line_total` returns
    `OrderTaxedPricesData` instead of `TaxedMoney`.
  - Rename checkout interfaces: `CheckoutTaxedPricesData` instead of `TaxedPricesData`
    and `CheckoutPricesData` instead of `PricesData`
- Sign JWT tokens with RS256 instead of HS256 - #7990 by @korycins
- Add support for filtering available shipping methods by Saleor Apps - #8399 by @kczan, @stnatic
  - Introduce `ShippingMethodData` interface as a root object type for ShippingMethod object
- Limit number of user addresses - #9173 by @IKarbowiak

#### GraphQL Schema

- Drop deprecated meta mutations - #6422 by @maarcingebala
- Drop deprecated service accounts and webhooks API - #6431 by @maarcingebala
- Drop deprecated fields from the `ProductVariant` type: `quantity`, `quantityAllocated`, `stockQuantity`, `isAvailable` - #6436 by @maarcingebala
- Drop authorization keys API - #6631 by @maarcingebala
- Drop `type` field from `AttributeValue` type - #6710 by @IKarbowiak
- Drop deprecated `taxRate` field from `ProductType` - #6795 by @d-wysocki
- Drop deprecated queries and mutations - #7199 by @IKarbowiak
  - drop `url` field from `Category` type
  - drop `url` field from `Category` type
  - drop `url` field from `Product` type
  - drop `localized` fild from `Money` type
  - drop `permissions` field from `User` type
  - drop `navigation` field from `Shop` type
  - drop `isActive` from `AppInput`
  - drop `value` from `AttributeInput`
  - drop `customerId` from `checkoutCustomerAttach`
  - drop `stockAvailability` argument from `products` query
  - drop `created` and `status` arguments from `orders` query
  - drop `created` argument from `draftOrders` query
  - drop `productType` from `ProductFilter`
  - deprecate specific error fields `<TypeName>Errors`, typed `errors` fields and remove deprecation
- Drop top-level `checkoutLine` query from the schema with related resolver, use `checkout` query instead - #7623 by @dexon44
- Change error class in `CollectionBulkDelete` to `CollectionErrors` - #7061 by @d-wysocki
- Make quantity field on `StockInput` required - #7082 by @IKarbowiak
- Add description to shipping method - #7116 by @IKarbowiak
  - `ShippingMethod` was extended with `description` field.
  - `ShippingPriceInput` was extended with `description` field
  - Extended `shippingPriceUpdate`, `shippingPriceCreate` mutation to add/edit description
  - Input field in `shippingPriceTranslate` changed to `ShippingPriceTranslationInput`
- Split `ShippingMethod` into `ShippingMethod` and `ShippingMethodType` (#8399):
  - `ShippingMethod` is used to represent methods offered for checkouts and orders
  - `ShippingMethodType` is used to manage shipping method configurations in Saleor
  - Deprecate `availableShippingMethods` on `Order` and `Checkout`. Use `shippingMethods` and refer to the `active` field instead

#### Saleor Apps

- Drop `CHECKOUT_QUANTITY_CHANGED` webhook - #6797 by @d-wysocki
- Change the payload of the order webhook to handle discounts list - #6874 by @korycins:
  - added fields: `Order.discounts`, `OrderLine.unit_discount_amount`, `OrderLine.unit_discount_type`, `OrderLine.unit_discount_reason`,
  - removed fields: `Order.discount_amount`, `Order.discount_name`, `Order.translated_discount_name`
- Remove triggering a webhook event `PRODUCT_UPDATED` when calling `ProductVariantCreate` mutation. Use `PRODUCT_VARIANT_CREATED` instead - #6963 by @piotrgrundas
- Make `order` property of invoice webhook payload contain order instead of order lines - #7081 by @pdblaszczyk
  - Affected webhook events: `INVOICE_REQUESTED`, `INVOICE_SENT`, `INVOICE_DELETED`
- Added `CHECKOUT_FILTER_SHIPPING_METHODS`, `ORDER_FILTER_SHIPPING_METHODS` sync webhooks - #8399 by @kczan, @stnatic

#### Plugins

- Drop `apply_taxes_to_shipping_price_range` plugin hook - #6746 by @maarcingebala
- Refactor listing payment gateways - #7050 by @maarcingebala:
  - Breaking changes in plugin methods: removed `get_payment_gateway` and `get_payment_gateway_for_checkout`; instead `get_payment_gateways` was added.
- Improve checkout performance - introduce `CheckoutInfo` data class - #6958 by @IKarbowiak;
  - Introduced changes in plugin methods definitions in the following methods, the `checkout` parameter changed to `checkout_info`:
    - `calculate_checkout_total`
    - `calculate_checkout_subtotal`
    - `calculate_checkout_shipping`
    - `get_checkout_shipping_tax_rate`
    - `calculate_checkout_line_total`
    - `calculate_checkout_line_unit_price`
    - `get_checkout_line_tax_rate`
    - `preprocess_order_creation`
  - `preprocess_order_creation` was extend with `lines_info` parameter
- Fix Avalara caching - #7036 by @fowczarek:
  - Introduced changes in plugin methods definitions:
    - `calculate_checkout_line_total` was extended with `lines` parameter
    - `calculate_checkout_line_unit_price` was extended with `lines` parameter
    - `get_checkout_line_tax_rate` was extended with `lines` parameter
  - To get proper taxes we should always send the whole checkout to Avalara.
- Extend plugins manager to configure plugins for each plugins - #7198 by @korycins:
  - Introduce changes in API:
    - `paymentInitialize` - add `channel` parameter. Optional when only one channel exists.
    - `pluginUpdate` - add `channel` parameter.
    - `availablePaymentGateways` - add `channel` parameter.
    - `storedPaymentSources` - add `channel` parameter.
    - `requestPasswordReset` - add `channel` parameter.
    - `requestEmailChange` - add `channel` parameter.
    - `confirmEmailChange` - add `channel` parameter.
    - `accountRequestDeletion` - add `channel` parameter.
    - change structure of type `Plugin`:
      - add `globalConfiguration` field for storing configuration when a plugin is globally configured
      - add `channelConfigurations` field for storing plugin configuration for each channel
      - removed `configuration` field, use `globalConfiguration` and `channelConfigurations` instead
    - change structure of input `PluginFilterInput`:
      - add `statusInChannels` field
      - add `type` field
      - removed `active` field. Use `statusInChannels` instead
  - Change plugin webhook endpoint - #7332 by @korycins.
    - Use /plugins/channel/<channel_slug>/<plugin_id> for plugins with channel configuration
    - Use /plugins/global/<plugin_id> for plugins with global configuration
    - Remove /plugin/<plugin_id> endpoint
- Fix doubling price in checkout for products without tax - #7056 by @IKarbowiak:
  - Introduce changes in plugins method:
    - `calculate_checkout_subtotal` has been dropped from plugins;
    - for correct subtotal calculation, `calculate_checkout_line_total` must be set (manager method for calculating checkout subtotal uses `calculate_checkout_line_total` method)
- Deprecated Stripe plugin - will be removed in Saleor 4.0
  - rename `StripeGatewayPlugin` to `DeprecatedStripeGatewayPlugin`.
  - introduce new `StripeGatewayPlugin` plugin.

### Other changes

#### Features

- Migrate from Draft.js to Editor.js format - #6430, #6456 by @IKarbowiak
- Allow using `Bearer` as an authorization prefix - #6996 by @korycins
- Add product rating - #6284 by @korycins
- Add order confirmation - #6498 by @tomaszszymanski12
- Extend Vatlayer functionalities - #7101 by @korycins:
  - Allow users to enter a list of exceptions (country ISO codes) that will use the source country rather than the destination country for tax purposes.
  - Allow users to enter a list of countries for which no VAT will be added.
- Extend order with origin and original order values - #7326 by @IKarbowiak
- Allow impersonating user by an app/staff - #7754 by @korycins:
  - Add `customerId` to `checkoutCustomerAttach` mutation
  - Add new permission `IMPERSONATE_USER`
- Add possibility to apply a discount to order/order line with status `DRAFT` - #6930 by @korycins
- Implement database read replicas - #8516, #8751 by @fowczarek
- Propagate sale and voucher discounts over specific lines - #8793 by @korycins
  - The created order lines from checkout will now have fulfilled all undiscounted fields with a default price value
    (without any discounts).
  - Order line will now include a voucher discount (in the case when the voucher is for specific products or have a
    flag apply_once_per_order). In that case, `Order.discounts` will not have a relation to `OrderDiscount` object.
  - Webhook payload for `OrderLine` will now include two new fields, `sale_id` (graphql ID of applied sale) and
    `voucher_code` (code of the valid voucher applied to this line).
  - When any sale or voucher discount was applied, `line.discount_reason` will be fulfilled.
  - New interface for handling more data for prices: `PricesData` and `TaxedPricesData` used in checkout calculations
    and in plugins/pluginManager.
- Attach sale discount info to the line when adding variant to order - #8821 by @IKarbowiak
  - Rename checkout interfaces: `CheckoutTaxedPricesData` instead of `TaxedPricesData`
    and `CheckoutPricesData` instead of `PricesData`
  - New interface for handling more data for prices: `OrderTaxedPricesData` used in plugins/pluginManager.
- Add uploading video URLs to product gallery - #6838 by @GrzegorzDerdak
- Add generic `FileUpload` mutation - #6470 by @IKarbowiak

#### Metadata
- Allow passing metadata to `accountRegister` mutation - #7152 by @piotrgrundas
- Copy metadata fields when creating reissue - #7358 by @IKarbowiak
- Add metadata to shipping zones and shipping methods - #6340 by @maarcingebala
- Add metadata to menu and menu item - #6648 by @tomaszszymanski129
- Add metadata to warehouse - #6727 by @d-wysocki
- Added support for querying objects by metadata fields - #6683 by @LeOndaz, #7421 by @korycins
- Change metadata mutations to use token for order and checkout as an identifier - #8542 by @IKarbowiak
  - After changes, using the order `id` for changing order metadata is deprecated

#### Attributes
- Add rich text attribute input - #7059 by @piotrgrundas
- Support setting value for AttributeValue mutations - #7037 by @piotrgrundas
- Add boolean attributes - #7454 by @piotrgrundas
- Add date & date time attributes - #7500 by @piotrgrundas
- Add file attributes - #6568 by @IKarbowiak
- Add page reference attributes - #6624 by @IKarbowiak
- Add product reference attributes - #6711 by @IKarbowiak
- Add numeric attributes - #6790 by @IKarbowiak
- Add `withChoices` flag for Attribute type - #7733 by @CossackDex
- Return empty results when filtering by non-existing attribute - #7025 by @maarcingebala
- Add Page Types - #6261 by @IKarbowiak

#### Plugins
- Add interface for integrating the auth plugins - #6799 by @korycins
- Add Sendgrid plugin - #6793 by @korycins
- Trigger `checkout_updated` plugin method for checkout metadata mutations - #7392 by @maarcingebala

#### Saleor Apps
- Add synchronous payment webhooks - #7044 by @maarcingebala
- Add `CUSTOMER_UPDATED` webhook, add addresses field to customer `CUSTOMER_CREATED` webhook - #6898 by @piotrgrundas
- Add `PRODUCT_VARIANT_CREATED`, `PRODUCT_VARIANT_UPDATED`, `PRODUCT_VARIANT_DELETED` webhooks, fix attributes field for `PRODUCT_CREATED`, `PRODUCT_UPDATED` webhooks - #6963 by @piotrgrundas
- Trigger `PRODUCT_UPDATED` webhook for collections and categories mutations - #7051 by @d-wysocki
- Extend order webhook payload with fulfillment fields - #7364, #7347 by @korycins
  - fulfillments extended with:
    - `total_refund_amount`
    - `shipping_refund_amount`
    - `lines`
  - fulfillment lines extended with:
    - `total_price_net_amount`
    - `total_price_gross_amount`
    - `undiscounted_unit_price_net`
    - `undiscounted_unit_price_gross`
    - `unit_price_net`
- Extend order payload with undiscounted prices and add psp_reference to payment model - #7339 by @IKarbowiak
  - order payload extended with the following fields:
    - `undiscounted_total_net_amount`
    - `undiscounted_total_gross_amount`
    - `psp_reference` on `payment`
  - order lines extended with:
    - `undiscounted_unit_price_net_amount`
    - `undiscounted_unit_price_gross_amount`
    - `undiscounted_total_price_net_amount`
    - `undiscounted_total_price_gross_amount`
- Add `product_id`, `product_variant_id`, `attribute_id` and `page_id` when it is possible for `AttributeValue` translations webhook - #7783 by @fowczarek
- Add draft orders webhooks - #8102 by @jakubkuc
- Add page webhooks: `PAGE_CREATED`, `PAGE_UPDATED` and `PAGE_DELETED` - #6787 by @d-wysocki
- Add `PRODUCT_DELETED` webhook - #6794 by @d-wysocki
- Add `page_type_id` in translations webhook - #7825 by @fowczarek
- Fix failing account mutations for app - #7569 by @IKarbowiak
- Add app support for events - #7622 by @IKarbowiak
- Fix creating translations with app - #6804 by @krzysztofwolski
- Change the `app` query to return info about the currently authenticated app - #6928 by @d-wysocki
- Mark `X-` headers as deprecated and add headers without prefix. All deprecated headers will be removed in Saleor 4.0 - #8179 by @L3str4nge
  - X-Saleor-Event -> Saleor-Event
  - X-Saleor-Domain -> Saleor-Domain
  - X-Saleor-Signature -> Saleor-Signature
  - X-Saleor-HMAC-SHA256 -> Saleor-HMAC-SHA256

#### Other changes
- Add query contains only schema validation - #6827 by @fowczarek
- Add introspection caching - #6871 by @fowczarek
- Fix Sentry reporting - #6902 by @fowczarek
- Deprecate API fields `Order.discount`, `Order.discountName`, `Order.translatedDiscountName` - #6874 by @korycins
- Fix argument validation in page resolver - #6960 by @fowczarek
- Drop `data` field from checkout line model - #6961 by @fowczarek
- Fix `totalCount` on connection resolver without `first` or `last` - #6975 by @fowczarek
- Fix variant resolver on `DigitalContent` - #6983 by @fowczarek
- Fix resolver by id and slug for product and product variant - #6985 by @d-wysocki
- Add optional support for reporting resource limits via a stub field in `shop` - #6967 by @NyanKiyoshi
- Update checkout quantity when checkout lines are deleted - #7002 by @IKarbowiak
- Fix available shipping methods - return also weight methods without weight limits - #7021 by @IKarbowiak
- Validate discount value for percentage vouchers and sales - #7033 by @d-wysocki
- Add field `languageCode` to types: `AccountInput`, `AccountRegisterInput`, `CheckoutCreateInput`, `CustomerInput`, `Order`, `User`. Add field `languageCodeEnum` to `Order` type. Add new mutation `CheckoutLanguageCodeUpdate`. Deprecate field `Order.languageCode`. - #6609 by @korycins
- Extend `Transaction` type with gateway response and `Payment` type with filter - #7062 by @IKarbowiak
- Fix invalid tax rates for lines - #7058 by @IKarbowiak
- Allow seeing unconfirmed orders - #7072 by @IKarbowiak
- Raise `GraphQLError` when too big integer value is provided - #7076 by @IKarbowiak
- Do not update draft order addresses when user is changing - #7088 by @IKarbowiak
- Recalculate draft order when product/variant was deleted - #7085 by @d-wysocki
- Added validation for `DraftOrderCreate` with negative quantity line - #7085 by @d-wysocki
- Remove HTML tags from product `description_plaintext` - #7094 by @d-wysocki
- Fix failing product tasks when instances are removed - #7092 by @IKarbowiak
- Update GraphQL endpoint to only match exactly `/graphql/` without trailing characters - #7117 by @IKarbowiak
- Introduce `traced_resolver` decorator instead of Graphene middleware - #7159 by @tomaszszymanski129
- Fix failing export when exporting attribute without values - #7131 by @IKarbowiak
- Fix incorrect payment data for Klarna - #7150 by @IKarbowiak
- Drop deleted images from storage - #7129 by @IKarbowiak
- Fix export with empty assignment values - #7214 by @IKarbowiak
- Change exported file name - #7222 by @IKarbowiak
- Fix core sorting on related fields - #7195 by @tomaszszymanski129
- Use GraphQL IDs instead of database IDs in export - #7240 by @IKarbowiak
- Fix draft order tax mismatch - #7226 by @IKarbowiak
  - Introduce `calculate_order_line_total` plugin method
- Update core logging for better Celery tasks handling - #7251 by @tomaszszymanski129
- Raise `ValidationError` when refund cannot be performed - #7260 by @IKarbowiak
- Fix customer addresses missing after customer creation - #7327 by @tomaszszymanski129
- Fix invoice generation - #7376 by @tomaszszymanski129
- Allow defining only one field in translations - #7363 by @IKarbowiak
- Allow filtering pages by ids - #7393 by @IKarbowiak
- Fix validate `min_spent` on vouchers to use net or gross value depends on `settings.display_gross_prices` - #7408 by @d-wysocki
- Fix invoice generation - #7376 by tomaszszymanski129
- Add hash to uploading images #7453 by @IKarbowiak
- Add file format validation for uploaded images - #7447 by @IKarbowiak
- Fix attaching params for address form errors - #7485 by @IKarbowiak
- Update draft order validation - #7253 by @IKarbowiak
  - Extend Order type with errors: [OrderError!]! field
  - Create tasks for deleting order lines by deleting products or variants
- Fix doubled checkout total price for one line and zero shipping price - #7532 by @IKarbowiak
- Deprecate nested objects in `TranslatableContent` types - #7522 by @IKarbowiak
- Modify order of auth middleware calls - #7572 by @tomaszszymanski129
- Drop assigning cheapest shipping method in checkout - #7767 by @maarcingebala
- Deprecate `query` argument in `sales` and `vouchers` queries - #7806 by @maarcingebala
- Allow translating objects by translatable content ID - #7803 by @maarcingebala
- Configure a periodic task for removing empty allocations - #7885 by @fowczarek
- Fix missing transaction id in Braintree - #8110 by @fowczarek
- Fix GraphQL federation support - #7771 #8107 by @rafalp
- Fix cursor-based pagination in products search - #8011 #8211 by @rafalp
- Batch loads in queries for Apollo Federation - #8362 by @rafalp
- Add workaround for failing Avatax when line has price 0 - #8610 by @korycins
- Add option to set tax code for shipping in Avatax configuration view - #8596 by @korycins
- Fix Avalara tax fetching from cache - #8647 by @fowczarek
- Fix incorrect stock allocation - #8931 by @IKarbowiak
- Fix incorrect handling of unavailable products in checkout - #8978, #9119 by @IKarbowiak, @korycins
- Add draft orders webhooks - #8102 by @jakubkuc
- Handle `SameSite` cookie attribute in jwt refresh token middleware - #8209 by @jakubkuc
- Fix creating translations with app - #6804 by @krzysztofwolski
- Add possibility to provide external payment ID during the conversion draft order to order - #6320 by @korycins
- Add basic rating for `Products` - #6284 by @korycins
- Add metadata to shipping zones and shipping methods - #6340 by @maarcingebala
- Add Page Types - #6261 by @IKarbowiak
- Migrate draftjs content to editorjs format - #6430 by @IKarbowiak
- Add editorjs sanitizer - #6456 by @IKarbowiak
- Add generic FileUpload mutation - #6470 by @IKarbowiak
- Order confirmation backend - #6498 by @tomaszszymanski129
- Handle `SameSite` cookie attribute in JWT refresh token middleware - #8209 by @jakubkuc
- Add possibility to provide external payment ID during the conversion draft order to order - #6320 by @korycins9
- Fix password reset request - #6351 by @Manfred-Madelaine-pro, Ambroise and Pierre
- Refund products support - #6530 by @korycins
- Add possibility to exclude products from shipping method - #6506 by @korycins
- Add `Shop.availableShippingMethods` query - #6551 by @IKarbowiak
- Add delivery time to shipping method - #6564 by @IKarbowiak
- Shipping zone description - #6653 by @tomaszszymanski129
- Get tax rate from plugins - #6649 by @IKarbowiak
- Added support for querying user by email - #6632 @LeOndaz
- Add order shipping tax rate - #6678 by @IKarbowiak
- Deprecate field `descriptionJSON` from `Product`, `Category`, `Collection` and field `contentJSON` from `Page` - #6692 by @d-wysocki
- Fix products visibility - #6704 by @IKarbowiak
- Fix page `contentJson` field to return JSON - #6832 by @d-wysocki
- Add SearchRank to search product by name and description. New enum added to `ProductOrderField` - `RANK` - which returns results sorted by search rank - #6872 by @d-wysocki
- Allocate stocks for order lines in a bulk way - #6877 by @IKarbowiak
- Deallocate stocks for order lines in a bulk way - #6896 by @IKarbowiak
- Prevent negative available quantity - #6897 by @d-wysocki
- Add default sorting by rank for search products - #6936 by @d-wysocki
- Fix exporting product description to xlsx - #6959 by @IKarbowiak
- Add `Shop.version` field to query API version - #6980 by @maarcingebala
- Add new authorization header `Authorization-Bearer` - #6998 by @korycins
- Add field `paymentMethodType` to `Payment` object - #7073 by @korycins
- Unify Warehouse Address API - #7481 by @d-wysocki
  - deprecate `companyName` on `Warehouse` type
  - remove `companyName` on `WarehouseInput` type
  - remove `WarehouseAddressInput` on `WarehouseUpdateInput` and `WarehouseCreateInput`, and change it to `AddressInput`
- Fix passing incorrect customer email to payment gateways - #7486 by @korycins
- Add HTTP meta tag for Content-Security-Policy in GraphQL Playground - #7662 by @NyanKiyoshi
- Add additional validation for `from_global_id_or_error` function - #8780 by @CossackDex
# 2.11.1

- Add support for Apple Pay on the web - #6466 by @korycins

## 2.11.0

### Features

- Add products export - #5255 by @IKarbowiak
- Add external apps support - #5767 by @korycins
- Invoices backend - #5732 by @tomaszszymanski129
- Adyen drop-in integration - #5914 by @korycins, @IKarbowiak
- Add a callback view to plugins - #5884 by @korycins
- Support pushing webhook events to message queues - #5940 by @patrys, @korycins
- Send a confirmation email when the order is canceled or refunded - #6017
- No secure cookie in debug mode - #6082 by @patrys, @orzechdev
- Add searchable and available for purchase flags to product - #6060 by @IKarbowiak
- Add `TotalPrice` to `OrderLine` - #6068 @fowczarek
- Add `PRODUCT_UPDATED` webhook event - #6100 by @tomaszszymanski129
- Search orders by GraphQL payment ID - #6135 by @korycins
- Search orders by a custom key provided by payment gateway - #6135 by @korycins
- Add ability to set a default product variant - #6140 by @tomaszszymanski129
- Allow product variants to be sortable - #6138 by @tomaszszymanski129
- Allow fetching stocks for staff users only with `MANAGE_ORDERS` permissions - #6139 by @fowczarek
- Add filtering to `ProductVariants` query and option to fetch variant by SKU in `ProductVariant` query - #6190 by @fowczarek
- Add filtering by Product IDs to `products` query - #6224 by @GrzegorzDerdak
- Add `change_currency` command - #6016 by @maarcingebala
- Add dummy credit card payment - #5822 by @IKarbowiak
- Add custom implementation of UUID scalar - #5646 by @koradon
- Add `AppTokenVerify` mutation - #5716 by @korycins

### Breaking Changes

- Refactored JWT support. Requires handling of JWT token in the storefront (a case when the backend returns the exception about the invalid token). - #5734, #5816 by @korycins
- New logging setup will now output JSON logs in production mode for ease of feeding them into log collection systems like Logstash or CloudWatch Logs - #5699 by @patrys
- Deprecate `WebhookEventType.CHECKOUT_QUANTITY_CHANGED` - #5837 by @korycins
- Anonymize and update order and payment fields; drop `PaymentSecureConfirm` mutation, drop Payment type fields: `extraData`, `billingAddress`, `billingEmail`, drop `gatewayResponse` from `Transaction` type - #5926 by @IKarbowiak
- Switch the HTTP stack from WSGI to ASGI based on Uvicorn - #5960 by @patrys
- Add `MANAGE_PRODUCT_TYPES_AND_ATTRIBUTES` permission, which is now required to access all attributes and product types related mutations - #6219 by @IKarbowiak

### Fixes

- Fix payment fields in order payload for webhooks - #5862 by @korycins
- Fix specific product voucher in draft orders - #5727 by @fowczarek
- Explicit country assignment in default shipping zones - #5736 by @maarcingebala
- Drop `json_content` field from the `Menu` model - #5761 by @maarcingebala
- Strip warehouse name in mutations - #5766 by @koradon
- Add missing order events during checkout flow - #5684 by @koradon
- Update Google Merchant to get tax rate based by plugin manager - #5823 by @gabmartinez
- Allow unicode in slug fields - #5877 by @IKarbowiak
- Fix empty plugin object result after `PluginUpdate` mutation - #5968 by @gabmartinez
- Allow finishing checkout when price amount is 0 - #6064 by @IKarbowiak
- Fix incorrect tax calculation for Avatax - #6035 by @korycins
- Fix incorrect calculation of subtotal with active Avatax - #6035 by @korycins
- Fix incorrect assignment of tax code for Avatax - #6035 by @korycins
- Do not allow negative product price - #6091 by @IKarbowiak
- Handle None as attribute value - #6092 by @IKarbowiak
- Fix for calling `order_created` before the order was saved - #6095 by @korycins
- Update default decimal places - #6098 by @IKarbowiak
- Avoid assigning the same pictures twice to a variant - #6112 by @IKarbowiak
- Fix crashing system when Avalara is improperly configured - #6117 by @IKarbowiak
- Fix for failing finalising draft order - #6133 by @korycins
- Remove corresponding draft order lines when variant is removing - #6119 by @IKarbowiak
- Update required perms for apps management - #6173 by @IKarbowiak
- Raise an error for an empty key in metadata - #6176 by @IKarbowiak
- Add attributes to product error - #6181 by @IKarbowiak
- Allow to add product variant with 0 price to draft order - #6189 by @IKarbowiak
- Fix deleting product when default variant is deleted - #6186 by @IKarbowiak
- Fix get unpublished products, product variants and collection as app - #6194 by @fowczarek
- Set `OrderFulfillStockInput` fields as required - #6196 by @IKarbowiak
- Fix attribute filtering by categories and collections - #6214 by @fowczarek
- Fix `is_visible` when `publication_date` is today - #6225 by @korycins
- Fix filtering products by multiple attributes - #6215 by @GrzegorzDerdak
- Add attributes validation while creating/updating a product's variant - #6269 by @GrzegorzDerdak
- Add metadata to page model - #6292 by @dominik-zeglen
- Fix for unnecessary attributes validation while updating simple product - #6300 by @GrzegorzDerdak
- Include order line total price to webhook payload - #6354 by @korycins
- Fix for fulfilling an order when product quantity equals allocated quantity - #6333 by @GrzegorzDerdak
- Fix for the ability to filter products on collection - #6363 by @GrzegorzDerdak

## 2.10.2

- Add command to change currencies in the database - #5906 by @d-wysocki

## 2.10.1

- Fix multiplied stock quantity - #5675 by @fowczarek
- Fix invalid allocation after migration - #5678 by @fowczarek
- Fix order mutations as app - #5680 by @fowczarek
- Prevent creating checkout/draft order with unpublished product - #5676 by @d-wysocki

## 2.10.0

- OpenTracing support - #5188 by @tomaszszymanski129
- Account confirmation email - #5126 by @tomaszszymanski129
- Relocate `Checkout` and `CheckoutLine` methods into separate module and update checkout related plugins to use them - #4980 by @krzysztofwolski
- Fix problem with free shipping voucher - #4942 by @IKarbowiak
- Add sub-categories to random data - #4949 by @IKarbowiak
- Deprecate `localized` field in Money type - #4952 by @IKarbowiak
- Fix for shipping API not applying taxes - #4913 by @kswiatek92
- Query object translation with only `manage_translation` permission - #4914 by @fowczarek
- Add customer note to draft orders API - #4973 by @IKarbowiak
- Allow to delete category and leave products - #4970 by @IKarbowiak
- Remove thumbnail generation from migration - #3494 by @kswiatek92
- Rename 'shipping_date' field in fulfillment model to 'created' - #2433 by @kswiatek92
- Reduce number of queries for 'checkoutComplete' mutation - #4989 by @IKarbowiak
- Force PyTest to ignore the environment variable containing the Django settings module - #4992 by @NyanKiyoshi
- Extend JWT token payload with user information - #4987 by @salwator
- Optimize the queries for product list in the dashboard - #4995 by @IKarbowiak
- Drop dashboard 1.0 - #5000 by @IKarbowiak
- Fixed serialization error on weight fields when running `loaddata` and `dumpdb` - #5005 by @NyanKiyoshi
- Fixed JSON encoding error on Google Analytics reporting - #5004 by @NyanKiyoshi
- Create custom field to translation, use new translation types in translations query - #5007 by @fowczarek
- Take allocated stock into account in `StockAvailability` filter - #5019 by @simonbru
- Generate matching postal codes for US addresses - #5033 by @maarcingebala
- Update debug toolbar - #5032 by @IKarbowiak
- Allow staff member to receive notification about customers orders - #4993 by @kswiatek92
- Add user's global id to the JWT payload - #5039 by @salwator
- Make middleware path resolving lazy - #5041 by @NyanKiyoshi
- Generate slug on saving the attribute value - #5055 by @fowczarek
- Fix order status after order update - #5072 by @fowczarek
- Extend top-level connection resolvers with ability to sort results - #5018 by @fowczarek
- Drop storefront 1.0 - #5043 by @IKarbowiak
- Replace permissions strings with enums - #5038 by @kswiatek92
- Remove gateways forms and templates - #5075 by @IKarbowiak
- Add `Wishlist` models and GraphQL endpoints - #5021 by @derenio
- Remove deprecated code - #5107 by @IKarbowiak
- Fix voucher start date filtering - #5133 by @dominik-zeglen
- Search by sku in products query - #5117 by @fowczarek
- Send fulfillment update email - #5118 by @IKarbowiak
- Add address query - #5148 by @kswiatek92
- Add `checkout_quantity_changed` webhook - #5042 by @derenio
- Remove unnecessary `manage_orders` permission - #5142 by @kswiatek92
- Mutation to change the user email - #5076 by @kswiatek92
- Add MyPy checks - #5150 by @IKarbowiak
- Move extracting user or service account to utils - #5152 by @kswiatek92
- Deprecate order status/created arguments - #5076 by @kswiatek92
- Fix getting title field in page mutations #5160 by @maarcingebala
- Copy public and private metadata from the checkout to the order upon creation - #5165 by @dankolbman
- Add warehouses and stocks- #4986 by @szewczykmira
- Add permission groups - #5176, #5513 by @IKarbowiak
- Drop `gettext` occurrences - #5189 by @IKarbowiak
- Fix `product_created` webhook - #5187 by @dzkb
- Drop unused resolver `resolve_availability` - #5190 by @maarcingebala
- Fix permission for `checkoutCustomerAttach` mutation - #5192 by @maarcingebala
- Restrict access to user field - #5194 by @maarcingebala
- Unify permission for service account API client in test - #5197 by @fowczarek
- Add additional confirmation step to `checkoutComplete` mutation - #5179 by @salwator
- Allow sorting warehouses by name - #5211 by @dominik-zeglen
- Add anonymization to GraphQL's `webhookSamplePayload` endpoint - #5161 @derenio
- Add slug to `Warehouse`, `Product` and `ProductType` models - #5196 by @IKarbowiak
- Add mutation for assigning, unassigning shipping zones to warehouse - #5217 by @kswiatek92
- Fix passing addresses to `PaymentData` objects - #5223 by @maarcingebala
- Return `null` when querying `me` as an anonymous user - #5231 by @maarcingebala
- Added `PLAYGROUND_ENABLED` environment variable/setting to allow to enable the GraphQL playground when `DEBUG` is disabled - #5254 by @NyanKiyoshi
- Fix access to order query when request from service account - #5258 by @fowczarek
- Customer shouldn't be able to see draft orders by token - #5259 by @fowczarek
- Customer shouldn't be able to query checkout with another customer - #5268 by @fowczarek
- Added integration support of Jaeger Tracing - #5282 by @NyanKiyoshi
- Return `null` when querying `me` as an anonymous user - #5231 as @maarcingebala
- Add `fulfillment created` webhook - @szewczykmira
- Unify metadata API - #5178 by @fowczarek
- Add compiled versions of emails to the repository - #5260 by @tomaszszymanski129
- Add required prop to fields where applicable - #5293 by @dominik-zeglen
- Drop `get_absolute_url` methods - #5299 by @IKarbowiak
- Add `--force` flag to `cleardb` command - #5302 by @maarcingebala
- Require non-empty message in `orderAddNote` mutation - #5316 by @maarcingebala
- Stock management refactor - #5323 by @IKarbowiak
- Add discount error codes - #5348 by @IKarbowiak
- Add benchmarks to checkout mutations - #5339 by @fowczarek
- Add pagination tests - #5363 by @fowczarek
- Add ability to assign multiple warehouses in mutations to create/update a shipping zone - #5399 by @fowczarek
- Add filter by ids to the `warehouses` query - #5414 by @fowczarek
- Add shipping rate price validation - #5411 by @kswiatek92
- Remove unused settings and environment variables - #5420 by @maarcingebala
- Add product price validation - #5413 by @kswiatek92
- Add attribute validation to `attributeAssign` mutation - #5423 by @kswiatek92
- Add possibility to update/delete more than one item in metadata - #5446 by @koradon
- Check if image exists before validating - #5425 by @kswiatek92
- Fix warehouses query not working without id - #5441 by @koradon
- Add `accountErrors` to `CreateToken` mutation - #5437, #5465 by @koradon
- Raise `GraphQLError` if filter has invalid IDs - #5460 by @gabmartinez
- Use `AccountErrorCode.INVALID_CREDENTIALS` instead of `INVALID_PASSWORD` - #5495 by @koradon
- Add tests for pagination - #5468 by @koradon
- Add `Job` abstract model and interface - #5510 by @IKarbowiak
- Refactor implementation of allocation - #5445 by @fowczarek
- Fix `WeightScalar` - #5530 by @koradon
- Add `OrderFulfill` mutation - #5525 by @fowczarek
- Add "It Works" page - #5494 by @IKarbowiak and @dominik-zeglen
- Extend errors in `OrderFulfill` mutation - #5553 by @fowczarek
- Refactor `OrderCancel` mutation for multiple warehouses - #5554 by @fowczarek
- Add negative weight validation - #5564 by @fowczarek
- Add error when user pass empty object as address - #5585 by @fowczarek
- Fix payment creation without shipping method - #5444 by @d-wysocki
- Fix checkout and order flow with variant without inventory tracking - #5599 by @fowczarek
- Fixed JWT expired token being flagged as unhandled error rather than handled. - #5603 by @NyanKiyoshi
- Refactor read-only middleware - #5602 by @maarcingebala
- Fix availability for variants without inventory tracking - #5605 by @fowczarek
- Drop support for configuring Vatlayer plugin from settings file. - #5614 by @korycins
- Add ability to query category, collection or product by slug - #5574 by @koradon
- Add `quantityAvailable` field to `ProductVariant` type - #5628 by @fowczarek
- Use tags rather than time-based logs for information on requests - #5608 by @NyanKiyoshi

## 2.9.0

### API

- Add mutation to change customer's first name last name - #4489 by @fowczarek
- Add mutation to delete customer's account - #4494 by @fowczarek
- Add mutation to change customer's password - #4656 by @fowczarek
- Add ability to customize email sender address in emails sent by Saleor - #4820 by @NyanKiyoshi
- Add ability to filter attributes per global ID - #4640 by @NyanKiyoshi
- Add ability to search product types by value (through the name) - #4647 by @NyanKiyoshi
- Add queries and mutation for serving and saving the configuration of all plugins - #4576 by @korycins
- Add `redirectUrl` to staff and user create mutations - #4717 by @fowczarek
- Add error codes to mutations responses - #4676 by @Kwaidan00
- Add translations to countries in `shop` query - #4732 by @fowczarek
- Add support for sorting product by their attribute values through given attribute ID - #4740 by @NyanKiyoshi
- Add descriptions for queries and query arguments - #4758 by @maarcingebala
- Add support for Apollo Federation - #4825 by @salwator
- Add mutation to create multiple product variants at once - #4735 by @fowczarek
- Add default value to custom errors - #4797 by @fowczarek
- Extend `availablePaymentGateways` field with gateways' configuration data - #4774 by @salwator
- Change `AddressValidationRules` API - #4655 by @Kwaidan00
- Use search in a consistent way; add sort by product type name and publication status to `products` query. - #4715 by @fowczarek
- Unify `menuItemMove` mutation with other reordering mutations - #4734 by @NyanKiyoshi
- Don't create an order when the payment was unsuccessful - #4500 by @NyanKiyoshi
- Don't require shipping information in checkout for digital orders - #4573 by @NyanKiyoshi
- Drop `manage_users` permission from the `permissions` query - #4854 by @maarcingebala
- Deprecate `inCategory` and `inCollection` attributes filters in favor of `filter` argument - #4700 by @NyanKiyoshi & @khalibloo
- Remove `PaymentGatewayEnum` from the schema, as gateways now are dynamic plugins - #4756 by @salwator
- Require `manage_products` permission to query `costPrice` and `stockQuantity` fields - #4753 by @NyanKiyoshi
- Refactor account mutations - #4510, #4668 by @fowczarek
- Fix generating random avatars when updating staff accounts - #4521 by @maarcingebala
- Fix updating JSON menu representation in mutations - #4524 by @maarcingebala
- Fix setting variant's `priceOverride` and `costPrice` to `null` - #4754 by @NyanKiyoshi
- Fix fetching staff user without `manage_users` permission - #4835 by @fowczarek
- Ensure that a GraphQL query is a string - #4836 by @nix010
- Add ability to configure the password reset link - #4863 by @fowczarek
- Fixed a performance issue where Saleor would sometimes run huge, unneeded prefetches when resolving categories or collections - #5291 by @NyanKiyoshi
- uWSGI now forces the django application to directly load on startup instead of being lazy - #5357 by @NyanKiyoshi

### Core

- Add enterprise-grade attributes management - #4351 by @dominik-zeglen and @NyanKiyoshi
- Add extensions manager - #4497 by @korycins
- Add service accounts - backend support - #4689 by @korycins
- Add support for webhooks - #4731 by @korycins
- Migrate the attributes mapping from HStore to many-to-many relation - #4663 by @NyanKiyoshi
- Create general abstraction for object metadata - #4447 by @salwator
- Add metadata to `Order` and `Fulfillment` models - #4513, #4866 by @szewczykmira
- Migrate the tax calculations to plugins - #4497 by @korycins
- Rewrite payment gateways using plugin architecture - #4669 by @salwator
- Rewrite Stripe integration to use PaymentIntents API - #4606 by @salwator
- Refactor password recovery system - #4617 by @fowczarek
- Add functionality to sort products by their "minimal variant price" - #4416 by @derenio
- Add voucher's "once per customer" feature - #4442 by @fowczarek
- Add validations for minimum password length in settings - #4735 by @fowczarek
- Add form to configure payments in the dashboard - #4807 by @szewczykmira
- Change `unique_together` in `AttributeValue` - #4805 by @fowczarek
- Change max length of SKU to 255 characters - #4811 by @lex111
- Distinguish `OrderLine` product name and variant name - #4702 by @fowczarek
- Fix updating order status after automatic fulfillment of digital products - #4709 by @korycins
- Fix error when updating or creating a sale with missing required values - #4778 by @NyanKiyoshi
- Fix error filtering pages by URL in the dashboard 1.0 - #4776 by @NyanKiyoshi
- Fix display of the products tax rate in the details page of dashboard 1.0 - #4780 by @NyanKiyoshi
- Fix adding the same product into a collection multiple times - #4518 by @NyanKiyoshi
- Fix crash when placing an order when a customer happens to have the same address more than once - #4824 by @NyanKiyoshi
- Fix time zone based tests - #4468 by @fowczarek
- Fix serializing empty URLs as a string when creating menu items - #4616 by @maarcingebala
- The invalid IP address in HTTP requests now fallback to the requester's IP address. - #4597 by @NyanKiyoshi
- Fix product variant update with current attribute values - #4936 by @fowczarek
- Update checkout last field and add auto now fields to save with update_fields parameter - #5177 by @IKarbowiak

### Dashboard 2.0

- Allow selecting the number of rows displayed in dashboard's list views - #4414 by @benekex2
- Add ability to toggle visible columns in product list - #4608 by @dominik-zeglen
- Add voucher settings - #4556 by @benekex2
- Contrast improvements - #4508 by @benekex2
- Display menu item form errors - #4551 by @dominik-zeglen
- Do not allow random IDs to appear in snapshots - #4495 by @dominik-zeglen
- Input UI changes - #4542 by @benekex2
- Implement new menu design - #4476 by @benekex2
- Refetch attribute list after closing modal - #4615 by @dominik-zeglen
- Add config for Testcafe - #4553 by @dominik-zeglen
- Fix product type taxes select - #4453 by @benekex2
- Fix form reloading - #4467 by @dominik-zeglen
- Fix voucher limit value when checkbox unchecked - #4456 by @benekex2
- Fix searches and pickers - #4487 by @dominik-zeglen
- Fix dashboard menu styles - #4491 by @benekex2
- Fix menu responsiveness - #4511 by @benekex2
- Fix loosing focus while typing in the product description field - #4549 by @dominik-zeglen
- Fix MUI warnings - #4588 by @dominik-zeglen
- Fix bulk action checkboxes - #4618 by @dominik-zeglen
- Fix rendering user avatar when it's empty #4546 by @maarcingebala
- Remove Dashboard 2.0 files form Saleor repository - #4631 by @dominik-zeglen
- Fix CreateToken mutation to use NonNull on errors field #5415 by @gabmartinez

### Other notable changes

- Replace Pipenv with Poetry - #3894 by @michaljelonek
- Upgrade `django-prices` to v2.1 - #4639 by @NyanKiyoshi
- Disable reports from uWSGI about broken pipe and write errors from disconnected clients - #4596 by @NyanKiyoshi
- Fix the random failures of `populatedb` trying to create users with an existing email - #4769 by @NyanKiyoshi
- Enforce `pydocstyle` for Python docstrings over the project - #4562 by @NyanKiyoshi
- Move Django Debug Toolbar to dev requirements - #4454 by @derenio
- Change license for artwork to CC-BY 4.0
- New translations:
  - Greek

## 2.8.0

### Core

- Avatax backend support - #4310 by @korycins
- Add ability to store used payment sources in gateways (first implemented in Braintree) - #4195 by @salwator
- Add ability to specify a minimal quantity of checkout items for a voucher - #4427 by @fowczarek
- Change the type of start and end date fields from Date to DateTime - #4293 by @fowczarek
- Revert the custom dynamic middlewares - #4452 by @NyanKiyoshi

### Dashboard 2.0

- UX improvements in Vouchers section - #4362 by @benekex2
- Add company address configuration - #4432 by @benekex2
- Require name when saving a custom list filter - #4269 by @benekex2
- Use `esModuleInterop` flag in `tsconfig.json` to simplify imports - #4372 by @dominik-zeglen
- Use hooks instead of a class component in forms - #4374 by @dominik-zeglen
- Drop CSRF token header from API client - #4357 by @dominik-zeglen
- Fix various bugs in the product section - #4429 by @dominik-zeglen

### Other notable changes

- Fix error when creating a checkout with voucher code - #4292 by @NyanKiyoshi
- Fix error when users enter an invalid phone number in an address - #4404 by @NyanKiyoshi
- Fix error when adding a note to an anonymous order - #4319 by @NyanKiyoshi
- Fix gift card duplication error in the `populatedb` script - #4336 by @fowczarek
- Fix vouchers apply once per order - #4339 by @fowczarek
- Fix discount tests failing at random - #4401 by @korycins
- Add `SPECIFIC_PRODUCT` type to `VoucherType` - #4344 by @fowczarek
- New translations:
  - Icelandic
- Refactored the backend side of `checkoutCreate` to improve performances and prevent side effects over the user's checkout if the checkout creation was to fail. - #4367 by @NyanKiyoshi
- Refactored the logic of cleaning the checkout shipping method over the API, so users do not lose the shipping method when updating their checkout. If the shipping method becomes invalid, it will be replaced by the cheapest available. - #4367 by @NyanKiyoshi & @szewczykmira
- Refactored process of getting available shipping methods to make it easier to understand and prevent human-made errors. - #4367 by @NyanKiyoshi
- Moved 3D secure option to Braintree plugin configuration and update config structure mechanism - #4751 by @salwator

## 2.7.0

### API

- Create order only when payment is successful - #4154 by @NyanKiyoshi
- Order Events containing order lines or fulfillment lines now return the line object in the GraphQL API - #4114 by @NyanKiyoshi
- GraphQL now prints exceptions to stderr as well as returning them or not - #4148 by @NyanKiyoshi
- Refactored API resolvers to static methods with root typing - #4155 by @NyanKiyoshi
- Add phone validation in the GraphQL API to handle the library upgrade - #4156 by @NyanKiyoshi

### Core

- Add basic Gift Cards support in the backend - #4025 by @fowczarek
- Add the ability to sort products within a collection - #4123 by @NyanKiyoshi
- Implement customer events - #4094 by @NyanKiyoshi
- Merge "authorize" and "capture" operations - #4098 by @korycins, @NyanKiyoshi
- Separate the Django middlewares from the GraphQL API middlewares - #4102 by @NyanKiyoshi, #4186 by @cmiacz

### Dashboard 2.0

- Add navigation section - #4012 by @dominik-zeglen
- Add filtering on product list - #4193 by @dominik-zeglen
- Add filtering on orders list - #4237 by @dominik-zeglen
- Change input style and improve Storybook stories - #4115 by @dominik-zeglen
- Migrate deprecated fields in Dashboard 2.0 - #4121 by @benekex2
- Add multiple select checkbox - #4133, #4146 by @benekex2
- Rename menu items in Dashboard 2.0 - #4172 by @benekex2
- Category delete modal improvements - #4171 by @benekex2
- Close modals on click outside - #4236 - by @benekex2
- Use date localize hook in translations - #4202 by @dominik-zeglen
- Unify search API - #4200 by @dominik-zeglen
- Default default PAGINATE_BY - #4238 by @dominik-zeglen
- Create generic filtering interface - #4221 by @dominik-zeglen
- Add default state to rich text editor = #4281 by @dominik-zeglen
- Fix translation discard button - #4109 by @benekex2
- Fix draftail options and icons - #4132 by @benekex2
- Fix typos and messages in Dashboard 2.0 - #4168 by @benekex2
- Fix view all orders button - #4173 by @benekex2
- Fix visibility card view - #4198 by @benekex2
- Fix query refetch after selecting an object in list - #4272 by @dominik-zeglen
- Fix image selection in variants - #4270 by @benekex2
- Fix collection search - #4267 by @dominik-zeglen
- Fix quantity height in draft order edit - #4273 by @benekex2
- Fix checkbox clickable area size - #4280 by @dominik-zeglen
- Fix breaking object selection in menu section - #4282 by @dominik-zeglen
- Reset selected items when tab switch - #4268 by @benekex2

### Other notable changes

- Add support for Google Cloud Storage - #4127 by @chetabahana
- Adding a nonexistent variant to checkout no longer crashes - #4166 by @NyanKiyoshi
- Disable storage of Celery results - #4169 by @NyanKiyoshi
- Disable polling in Playground - #4188 by @maarcingebala
- Cleanup code for updated function names and unused argument - #4090 by @jxltom
- Users can now add multiple "Add to Cart" forms in a single page - #4165 by @NyanKiyoshi
- Fix incorrect argument in `get_client_token` in Braintree integration - #4182 by @maarcingebala
- Fix resolving attribute values when transforming them to HStore - #4161 by @maarcingebala
- Fix wrong calculation of subtotal in cart page - #4145 by @korycins
- Fix margin calculations when product/variant price is set to zero - #4170 by @MahmoudRizk
- Fix applying discounts in checkout's subtotal calculation in API - #4192 by @maarcingebala
- Fix GATEWAYS_ENUM to always contain all implemented payment gateways - #4108 by @koradon

## 2.6.0

### API

- Add unified filtering interface in resolvers - #3952, #4078 by @korycins
- Add mutations for bulk actions - #3935, #3954, #3967, #3969, #3970 by @akjanik
- Add mutation for reordering menu items - #3958 by @NyanKiyoshi
- Optimize queries for single nodes - #3968 @NyanKiyoshi
- Refactor error handling in mutations #3891 by @maarcingebala & @akjanik
- Specify mutation permissions through Meta classes - #3980 by @NyanKiyoshi
- Unify pricing access in products and variants - #3948 by @NyanKiyoshi
- Use only_fields instead of exclude_fields in type definitions - #3940 by @michaljelonek
- Prefetch collections when getting sales of a bunch of products - #3961 by @NyanKiyoshi
- Remove unnecessary dedents from GraphQL schema so new Playground can work - #4045 by @salwator
- Restrict resolving payment by ID - #4009 @NyanKiyoshi
- Require `checkoutId` for updating checkout's shipping and billing address - #4074 by @jxltom
- Handle errors in `TokenVerify` mutation - #3981 by @fowczarek
- Unify argument names in types and resolvers - #3942 by @NyanKiyoshi

### Core

- Use Black as the default code formatting tool - #3852 by @krzysztofwolski and @NyanKiyoshi
- Dropped Python 3.5 support - #4028 by @korycins
- Rename Cart to Checkout - #3963 by @michaljelonek
- Use data classes to exchange data with payment gateways - #4028 by @korycins
- Refactor order events - #4018 by @NyanKiyoshi

### Dashboard 2.0

- Add bulk actions - #3955 by @dominik-zeglen
- Add user avatar management - #4030 by @benekex2
- Add navigation drawer support on mobile devices - #3839 by @benekex2
- Fix rendering validation errors in product form - #4024 by @benekex2
- Move dialog windows to query string rather than router paths - #3953 by @dominik-zeglen
- Update order events types - #4089 by @jxltom
- Code cleanup by replacing render props with react hooks - #4010 by @dominik-zeglen

### Other notable changes

- Add setting to enable Django Debug Toolbar - #3983 by @koradon
- Use newest GraphQL Playground - #3971 by @salwator
- Ensure adding to quantities in the checkout is respecting the limits - #4005 by @NyanKiyoshi
- Fix country area choices - #4008 by @fowczarek
- Fix price_range_as_dict function - #3999 by @zodiacfireworks
- Fix the product listing not showing in the voucher when there were products selected - #4062 by @NyanKiyoshi
- Fix crash in Dashboard 1.0 when updating an order address's phone number - #4061 by @NyanKiyoshi
- Reduce the time of tests execution by using dummy password hasher - #4083 by @korycins
- Set up explicit **hash** function - #3979 by @akjanik
- Unit tests use none as media root - #3975 by @korycins
- Update file field styles with materializecss template filter - #3998 by @zodiacfireworks
- New translations:
  - Albanian
  - Colombian Spanish
  - Lithuanian

## 2.5.0

### API

- Add query to fetch draft orders - #3809 by @michaljelonek
- Add bulk delete mutations - #3838 by @michaljelonek
- Add `languageCode` enum to API - #3819 by @michaljelonek, #3854 by @jxltom
- Duplicate address instances in checkout mutations - #3866 by @pawelzar
- Restrict access to `orders` query for unauthorized users - #3861 by @pawelzar
- Support setting address as default in address mutations - #3787 by @jxltom
- Fix phone number validation in GraphQL when country prefix not given - #3905 by @patrys
- Report pretty stack traces in DEBUG mode - #3918 by @patrys

### Core

- Drop support for Django 2.1 and Django 1.11 (previous LTS) - #3929 by @patrys
- Fulfillment of digital products - #3868 by @korycins
- Introduce avatars for staff accounts - #3878 by @pawelzar
- Refactor the account avatars path from a relative to absolute - #3938 by @NyanKiyoshi

### Dashboard 2.0

- Add translations section - #3884 by @dominik-zeglen
- Add light/dark theme - #3856 by @dominik-zeglen
- Add customer's address book view - #3826 by @dominik-zeglen
- Add "Add variant" button on the variant details page = #3914 by @dominik-zeglen
- Add back arrows in "Configure" subsections - #3917 by @dominik-zeglen
- Display avatars in staff views - #3922 by @dominik-zeglen
- Prevent user from changing his own status and permissions - #3922 by @dominik-zeglen
- Fix crashing product create view - #3837, #3910 by @dominik-zeglen
- Fix layout in staff members details page - #3857 by @dominik-zeglen
- Fix unfocusing rich text editor - #3902 by @dominik-zeglen
- Improve accessibility - #3856 by @dominik-zeglen

### Other notable changes

- Improve user and staff management in dashboard 1.0 - #3781 by @jxltom
- Fix default product tax rate in Dashboard 1.0 - #3880 by @pawelzar
- Fix logo in docs - #3928 by @michaljelonek
- Fix name of logo file - #3867 by @jxltom
- Fix variants for juices in example data - #3926 by @michaljelonek
- Fix alignment of the cart dropdown on new bootstrap version - #3937 by @NyanKiyoshi
- Refactor the account avatars path from a relative to absolute - #3938 by @NyanKiyoshi
- New translations:
  - Armenian
  - Portuguese
  - Swahili
  - Thai

## 2.4.0

### API

- Add model translations support in GraphQL API - #3789 by @michaljelonek
- Add mutations to manage addresses for authenticated customers - #3772 by @Kwaidan00, @maarcingebala
- Add mutation to apply vouchers in checkout - #3739 by @Kwaidan00
- Add thumbnail field to `OrderLine` type - #3737 by @michaljelonek
- Add a query to fetch order by token - #3740 by @michaljelonek
- Add city choices and city area type to address validator API - #3788 by @jxltom
- Fix access to unpublished objects in API - #3724 by @Kwaidan00
- Fix bug where errors are not returned when creating fulfillment with a non-existent order line - #3777 by @jxltom
- Fix `productCreate` mutation when no product type was provided - #3804 by @michaljelonek
- Enable database search in products query - #3736 by @michaljelonek
- Use authenticated user's email as default email in creating checkout - #3726 by @jxltom
- Generate voucher code if it wasn't provided in mutation - #3717 by @Kwaidan00
- Improve limitation of vouchers by country - #3707 by @michaljelonek
- Only include canceled fulfillments for staff in fulfillment API - #3778 by @jxltom
- Support setting address as when creating customer address #3782 by @jxltom
- Fix generating slug from title - #3816 by @maarcingebala
- Add `variant` field to `OrderLine` type - #3820 by @maarcingebala

### Core

- Add JSON fields to store rich-text content - #3756 by @michaljelonek
- Add function to recalculate total order weight - #3755 by @Kwaidan00, @maarcingebala
- Unify cart creation logic in API and Django views - #3761, #3790 by @maarcingebala
- Unify payment creation logic in API and Django views - #3715 by @maarcingebala
- Support partially charged and refunded payments - #3735 by @jxltom
- Support partial fulfillment of ordered items - #3754 by @jxltom
- Fix applying discounts when a sale has no end date - #3595 by @cprinos

### Dashboard 2.0

- Add "Discounts" section - #3654 by @dominik-zeglen
- Add "Pages" section; introduce Draftail WYSIWYG editor - #3751 by @dominik-zeglen
- Add "Shipping Methods" section - #3770 by @dominik-zeglen
- Add support for date and datetime components - #3708 by @dominik-zeglen
- Restyle app layout - #3811 by @dominik-zeglen

### Other notable changes

- Unify model field names related to models' public access - `publication_date` and `is_published` - #3706 by @michaljelonek
- Improve filter orders by payment status - #3749 @jxltom
- Refactor translations in emails - #3701 by @Kwaidan00
- Use exact image versions in docker-compose - #3742 by @ashishnitinpatil
- Sort order payment and history in descending order - #3747 by @jxltom
- Disable style-loader in dev mode - #3720 by @jxltom
- Add ordering to shipping method - #3806 by @michaljelonek
- Add missing type definition for dashboard 2.0 - #3776 by @jxltom
- Add header and footer for checkout success pages #3752 by @jxltom
- Add instructions for using local assets in Docker - #3723 by @michaljelonek
- Update S3 deployment documentation to include CORS configuration note - #3743 by @NyanKiyoshi
- Fix missing migrations for is_published field of product and page model - #3757 by @jxltom
- Fix problem with l10n in Braintree payment gateway template - #3691 by @Kwaidan00
- Fix bug where payment is not filtered from active ones when creating payment - #3732 by @jxltom
- Fix incorrect cart badge location - #3786 by @jxltom
- Fix storefront styles after bootstrap is updated to 4.3.1 - #3753 by @jxltom
- Fix logo size in different browser and devices with different sizes - #3722 by @jxltom
- Rename dumpdata file `db.json` to `populatedb_data.json` - #3810 by @maarcingebala
- Prefetch collections for product availability - #3813 by @michaljelonek
- Bump django-graphql-jwt - #3814 by @michaljelonek
- Fix generating slug from title - #3816 by @maarcingebala
- New translations:
  - Estonian
  - Indonesian

## 2.3.1

- Fix access to private variant fields in API - #3773 by maarcingebala
- Limit access of quantity and allocated quantity to staff in GraphQL API #3780 by @jxltom

## 2.3.0

### API

- Return user's last checkout in the `User` type - #3578 by @fowczarek
- Automatically assign checkout to the logged in user - #3587 by @fowczarek
- Expose `chargeTaxesOnShipping` field in the `Shop` type - #3603 by @fowczarek
- Expose list of enabled payment gateways - #3639 by @fowczarek
- Validate uploaded files in a unified way - #3633 by @fowczarek
- Add mutation to trigger fetching tax rates - #3622 by @fowczarek
- Use USERNAME_FIELD instead of hard-code email field when resolving user - #3577 by @jxltom
- Require variant and quantity fields in `CheckoutLineInput` type - #3592 by @jxltom
- Preserve order of nodes in `get_nodes_or_error` function - #3632 by @jxltom
- Add list mutations for `Voucher` and `Sale` models - #3669 by @michaljelonek
- Use proper type for countries in `Voucher` type - #3664 by @michaljelonek
- Require email in when creating checkout in API - #3667 by @michaljelonek
- Unify returning errors in the `tokenCreate` mutation - #3666 by @michaljelonek
- Use `Date` field in Sale/Voucher inputs - #3672 by @michaljelonek
- Refactor checkout mutations - #3610 by @fowczarek
- Refactor `clean_instance`, so it does not returns errors anymore - #3597 by @akjanik
- Handle GraphqQL syntax errors - #3576 by @jxltom

### Core

- Refactor payments architecture - #3519 by @michaljelonek
- Improve Docker and `docker-compose` configuration - #3657 by @michaljelonek
- Allow setting payment status manually for dummy gateway in Storefront 1.0 - #3648 by @jxltom
- Infer default transaction kind from operation type - #3646 by @jxltom
- Get correct payment status for order without any payments - #3605 by @jxltom
- Add default ordering by `id` for `CartLine` model - #3593 by @jxltom
- Fix "set password" email sent to customer created in the dashboard - #3688 by @Kwaidan00

### Dashboard 2.0

- ️Add taxes section - #3622 by @dominik-zeglen
- Add drag'n'drop image upload - #3611 by @dominik-zeglen
- Unify grid handling - #3520 by @dominik-zeglen
- Add component generator - #3670 by @dominik-zeglen
- Throw Typescript errors while snapshotting - #3611 by @dominik-zeglen
- Simplify mutation's error checking - #3589 by @dominik-zeglen
- Fix order cancelling - #3624 by @dominik-zeglen
- Fix logo placement - #3602 by @dominik-zeglen

### Other notable changes

- Register Celery task for updating exchange rates - #3599 by @jxltom
- Fix handling different attributes with the same slug - #3626 by @jxltom
- Add missing migrations for tax rate choices - #3629 by @jxltom
- Fix `TypeError` on calling `get_client_token` - #3660 by @michaljelonek
- Make shipping required as default when creating product types - #3655 by @jxltom
- Display payment status on customer's account page in Storefront 1.0 - #3637 by @jxltom
- Make order fields sequence in Dashboard 1.0 same as in Dashboard 2.0 - #3606 by @jxltom
- Fix returning products for homepage for the currently viewing user - #3598 by @jxltom
- Allow filtering payments by status in Dashboard 1.0 - #3608 by @jxltom
- Fix typo in the definition of order status - #3649 by @jxltom
- Add margin for order notes section - #3650 by @jxltom
- Fix logo position - #3609, #3616 by @jxltom
- Storefront visual improvements - #3696 by @piotrgrundas
- Fix product list price filter - #3697 by @Kwaidan00
- Redirect to success page after successful payment - #3693 by @Kwaidan00

## 2.2.0

### API

- Use `PermissionEnum` as input parameter type for `permissions` field - #3434 by @maarcingebala
- Add "authorize" and "charge" mutations for payments - #3426 by @jxltom
- Add alt text to product thumbnails and background images of collections and categories - #3429 by @fowczarek
- Fix passing decimal arguments = #3457 by @fowczarek
- Allow sorting products by the update date - #3470 by @jxltom
- Validate and clear the shipping method in draft order mutations - #3472 by @fowczarek
- Change tax rate field to choice field - #3478 by @fowczarek
- Allow filtering attributes by collections - #3508 by @maarcingebala
- Resolve to `None` when empty object ID was passed as mutation argument - #3497 by @maarcingebala
- Change `errors` field type from [Error] to [Error!] - #3489 by @fowczarek
- Support creating default variant for product types that don't use multiple variants - #3505 by @fowczarek
- Validate SKU when creating a default variant - #3555 by @fowczarek
- Extract enums to separate files - #3523 by @maarcingebala

### Core

- Add Stripe payment gateway - #3408 by @jxltom
- Add `first_name` and `last_name` fields to the `User` model - #3101 by @fowczarek
- Improve several payment validations - #3418 by @jxltom
- Optimize payments related database queries - #3455 by @jxltom
- Add publication date to collections - #3369 by @k-brk
- Fix hard-coded site name in order PDFs - #3526 by @NyanKiyoshi
- Update favicons to the new style - #3483 by @dominik-zeglen
- Fix migrations for default currency - #3235 by @bykof
- Remove Elasticsearch from `docker-compose.yml` - #3482 by @maarcingebala
- Resort imports in tests - #3471 by @jxltom
- Fix the no shipping orders payment crash on Stripe - #3550 by @NyanKiyoshi
- Bump backend dependencies - #3557 by @maarcingebala. This PR removes security issue CVE-2019-3498 which was present in Django 2.1.4. Saleor however wasn't vulnerable to this issue as it doesn't use the affected `django.views.defaults.page_not_found()` view.
- Generate random data using the default currency - #3512 by @stephenmoloney
- New translations:
  - Catalan
  - Serbian

### Dashboard 2.0

- Restyle product selection dialogs - #3499 by @dominik-zeglen, @maarcingebala
- Fix minor visual bugs in Dashboard 2.0 - #3433 by @dominik-zeglen
- Display warning if order draft has missing data - #3431 by @dominik-zeglen
- Add description field to collections - #3435 by @dominik-zeglen
- Add query batching - #3443 by @dominik-zeglen
- Use autocomplete fields in country selection - #3443 by @dominik-zeglen
- Add alt text to categories and collections - #3461 by @dominik-zeglen
- Use first and last name of a customer or staff member in UI - #3247 by @Bonifacy1, @dominik-zeglen
- Show error page if an object was not found - #3463 by @dominik-zeglen
- Fix simple product's inventory data saving bug - #3474 by @dominik-zeglen
- Replace `thumbnailUrl` with `thumbnail { url }` - #3484 by @dominik-zeglen
- Change "Feature on Homepage" switch behavior - #3481 by @dominik-zeglen
- Expand payment section in order view - #3502 by @dominik-zeglen
- Change TypeScript loader to speed up the build process - #3545 by @patrys

### Bugfixes

- Do not show `Pay For Order` if order is partly paid since partial payment is not supported - #3398 by @jxltom
- Fix attribute filters in the products category view - #3535 by @fowczarek
- Fix storybook dependencies conflict - #3544 by @dominik-zeglen

## 2.1.0

### API

- Change selected connection fields to lists - #3307 by @fowczarek
- Require pagination in connections - #3352 by @maarcingebala
- Replace Graphene view with a custom one - #3263 by @patrys
- Change `sortBy` parameter to use enum type - #3345 by @fowczarek
- Add `me` query to fetch data of a logged-in user - #3202, #3316 by @fowczarek
- Add `canFinalize` field to the Order type - #3356 by @fowczarek
- Extract resolvers and mutations to separate files - #3248 by @fowczarek
- Add VAT tax rates field to country - #3392 by @michaljelonek
- Allow creating orders without users - #3396 by @fowczarek

### Core

- Add Razorpay payment gatway - #3205 by @NyanKiyoshi
- Use standard tax rate as a default tax rate value - #3340 by @fowczarek
- Add description field to the Collection model - #3275 by @fowczarek
- Enforce the POST method on VAT rates fetching - #3337 by @NyanKiyoshi
- Generate thumbnails for category/collection background images - #3270 by @NyanKiyoshi
- Add warm-up support in product image creation mutation - #3276 by @NyanKiyoshi
- Fix error in the `populatedb` script when running it not from the project root - #3272 by @NyanKiyoshi
- Make Webpack rebuilds fast - #3290 by @patrys
- Skip installing Chromium to make deployment faster - #3227 by @jxltom
- Add default test runner - #3258 by @jxltom
- Add Transifex client to Pipfile - #3321 by @jxltom
- Remove additional pytest arguments in tox - #3338 by @jxltom
- Remove test warnings - #3339 by @jxltom
- Remove runtime warning when product has discount - #3310 by @jxltom
- Remove `django-graphene-jwt` warnings - #3228 by @jxltom
- Disable deprecated warnings - #3229 by @jxltom
- Add `AWS_S3_ENDPOINT_URL` setting to support DigitalOcean spaces. - #3281 by @hairychris
- Add `.gitattributes` file to hide diffs for generated files on Github - #3055 by @NyanKiyoshi
- Add database sequence reset to `populatedb` - #3406 by @michaljelonek
- Get authorized amount from succeeded auth transactions - #3417 by @jxltom
- Resort imports by `isort` - #3412 by @jxltom

### Dashboard 2.0

- Add confirmation modal when leaving view with unsaved changes - #3375 by @dominik-zeglen
- Add dialog loading and error states - #3359 by @dominik-zeglen
- Split paths and urls - #3350 by @dominik-zeglen
- Derive state from props in forms - #3360 by @dominik-zeglen
- Apply debounce to autocomplete fields - #3351 by @dominik-zeglen
- Use Apollo signatures - #3353 by @dominik-zeglen
- Add order note field in the order details view - #3346 by @dominik-zeglen
- Add app-wide progress bar - #3312 by @dominik-zeglen
- Ensure that all queries are built on top of TypedQuery - #3309 by @dominik-zeglen
- Close modal windows automatically - #3296 by @dominik-zeglen
- Move URLs to separate files - #3295 by @dominik-zeglen
- Add basic filters for products and orders list - #3237 by @Bonifacy1
- Fetch default currency from API - #3280 by @dominik-zeglen
- Add `displayName` property to components - #3238 by @Bonifacy1
- Add window titles - #3279 by @dominik-zeglen
- Add paginator component - #3265 by @dominik-zeglen
- Update Material UI to 3.6 - #3387 by @patrys
- Upgrade React, Apollo, Webpack and Babel - #3393 by @patrys
- Add pagination for required connections - #3411 by @dominik-zeglen

### Bugfixes

- Fix language codes - #3311 by @jxltom
- Fix resolving empty attributes list - #3293 by @maarcingebala
- Fix range filters not being applied - #3385 by @michaljelonek
- Remove timeout for updating image height - #3344 by @jxltom
- Return error if checkout was not found - #3289 by @maarcingebala
- Solve an auto-resize conflict between Materialize and medium-editor - #3367 by @adonig
- Fix calls to `ngettext_lazy` - #3380 by @patrys
- Filter preauthorized order from succeeded transactions - #3399 by @jxltom
- Fix incorrect country code in fixtures - #3349 by @bingimar
- Fix updating background image of a collection - #3362 by @fowczarek & @dominik-zeglen

### Docs

- Document settings related to generating thumbnails on demand - #3329 by @NyanKiyoshi
- Improve documentation for Heroku deployment - #3170 by @raybesiga
- Update documentation on Docker deployment - #3326 by @jxltom
- Document payment gateway configuration - #3376 by @NyanKiyoshi

## 2.0.0

### API

- Add mutation to delete a customer; add `isActive` field in `customerUpdate` mutation - #3177 by @maarcingebala
- Add mutations to manage authorization keys - #3082 by @maarcingebala
- Add queries for dashboard homepage - #3146 by @maarcingebala
- Allows user to unset homepage collection - #3140 by @oldPadavan
- Use enums as permission codes - #3095 by @the-bionic
- Return absolute image URLs - #3182 by @maarcingebala
- Add `backgroundImage` field to `CategoryInput` - #3153 by @oldPadavan
- Add `dateJoined` and `lastLogin` fields in `User` type - #3169 by @maarcingebala
- Separate `parent` input field from `CategoryInput` - #3150 by @akjanik
- Remove duplicated field in Order type - #3180 by @maarcingebala
- Handle empty `backgroundImage` field in API - #3159 by @maarcingebala
- Generate name-based slug in collection mutations - #3145 by @akjanik
- Remove products field from `collectionUpdate` mutation - #3141 by @oldPadavan
- Change `items` field in `Menu` type from connection to list - #3032 by @oldPadavan
- Make `Meta.description` required in `BaseMutation` - #3034 by @oldPadavan
- Apply `textwrap.dedent` to GraphQL descriptions - #3167 by @fowczarek

### Dashboard 2.0

- Add collection management - #3135 by @dominik-zeglen
- Add customer management - #3176 by @dominik-zeglen
- Add homepage view - #3155, #3178 by @Bonifacy1 and @dominik-zeglen
- Add product type management - #3052 by @dominik-zeglen
- Add site settings management - #3071 by @dominik-zeglen
- Escape node IDs in URLs - #3115 by @dominik-zeglen
- Restyle categories section - #3072 by @Bonifacy1

### Other

- Change relation between `ProductType` and `Attribute` models - #3097 by @maarcingebala
- Remove `quantity-allocated` generation in `populatedb` script - #3084 by @MartinSeibert
- Handle `Money` serialization - #3131 by @Pacu2
- Do not collect unnecessary static files - #3050 by @jxltom
- Remove host mounted volume in `docker-compose` - #3091 by @tiangolo
- Remove custom services names in `docker-compose` - #3092 by @tiangolo
- Replace COUNTRIES with countries.countries - #3079 by @neeraj1909
- Installing dev packages in docker since tests are needed - #3078 by @jxltom
- Remove comparing string in address-form-panel template - #3074 by @tomcio1205
- Move updating variant names to a Celery task - #3189 by @fowczarek

### Bugfixes

- Fix typo in `clean_input` method - #3100 by @the-bionic
- Fix typo in `ShippingMethod` model - #3099 by @the-bionic
- Remove duplicated variable declaration - #3094 by @the-bionic

### Docs

- Add createdb note to getting started for Windows - #3106 by @ajostergaard
- Update docs on pipenv - #3045 by @jxltom<|MERGE_RESOLUTION|>--- conflicted
+++ resolved
@@ -15,7 +15,7 @@
   instead.
 
 ### Other changes
-...
+- Fix failing `checkoutCustomerAttach` mutation - #9401 by @IKarbowiak
 
 
 # 3.1.7
@@ -57,29 +57,7 @@
   - Deprecated `UPDATED_AT` sort option on `ExportFileSortingInput`
   - Deprecated `LAST_MODIFIED` and `PUBLICATION_DATE` sort options on `ProductOrder` type
   - Deprecated `CREATION_DATE` sort option on `OrderSortingInput` type
-<<<<<<< HEAD
-- Drop wishlist models - #9313 by @maarcingebala
-- Fix failing `checkoutCustomerAttach` mutation - #9401 by @IKarbowiak
-=======
-- Fix sending empty emails (#9317) (3e8503d8a)
-- Add checking if given attributes are variant attributes in ProductVariantCreate mutation (#9134) (409ca7d23)
-- Add command to update search indexes (#9315) (fdd81bbfe)
-- Upgrade required Node and NPM versions used by release-it tool (#9293) (3f96a9c30)
-- Update link to community pages (#9291) (2d96f5c60)
-- General cleanup (#9282) (78f59c6a3)
-- Fix `countries` resolver performance (#9318) (dc58ef2c4)
-- Fix multiple refunds in NP Atobarai - #9222
-- Fix dataloaders, filter out productmedia to be removed (#9299) (825ec3cad)
-- Fix migration issue between 3.0 and main (#9323) (fec80cd63)
-- Drop wishlist models (#9313) (7c9576925)
-
-
-# 3.1.3
-
-- Add command to update search indexes (#9315) (6be8461c0)
-- Fix countries resolver performance (#9318) (e177f3957)
-
->>>>>>> 316a598b
+
 
 # 3.1.2
 
