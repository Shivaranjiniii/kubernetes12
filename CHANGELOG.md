--- conflicted
+++ resolved
@@ -23,12 +23,9 @@
 - Drop deprecated fields from the `ProductVariant` type: `quantity`, `quantityAllocated`, `stockQuantity`, `isAvailable` - #6436 by @maarcingebala
 - Introduce file attributes - #6568 by @IKarbowiak
 - Drop authorization keys API - #6631 by @maarcingebala
-<<<<<<< HEAD
 - Shipping zone description - #6653 by @tomaszszymanski129
-=======
 - Add metadata to menu and menu item - #6648 by @tomaszszymanski129
 - Get tax rate from plugins - #6649 by @IKarbowiak
->>>>>>> db212f09
 
 # 2.11.1
 
