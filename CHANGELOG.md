--- conflicted
+++ resolved
@@ -24,11 +24,8 @@
 
 
 ### GraphQL API
-<<<<<<< HEAD
 Shipping methods can be removed by the user after it has been assigned to a checkout; `shippingMethodId` is now a nullable input in the `checkoutShippingMethodUpdate` mutation.  - #13068 by @FremahA
-=======
 - Add `lines` to `OrderGrantedRefund` - #13014 by @korycins
->>>>>>> ac566796
 
 - Add `orderNoteAdd` and `orderNoteUpdate` mutations and deprecate `orderAddNote` mutation - #12434 by @pawelzar
 - Deprecate `Order.trackingClientId` field - #13146 by @SzymJ
