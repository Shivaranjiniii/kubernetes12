# Changelog

All notable, unreleased changes to this project will be documented in this file. For the released changes, please visit the [Releases](https://github.com/mirumee/saleor/releases) page.

3.14.0 [Unreleased]

### Breaking changes

- `path` field for errors related with product variants input in `ProductBulkCreate` will return more detailed paths: `variants.1.stocks.0.warehouse` instead of `variants.1.warehouses` - #12534 by @SzymJ

### GraphQL API

- Add `path` field to `ProductVariantBulkError` - #12534 by @SzymJ
- Allow setting metadata during user creating and updating - #12577 by @IKarbowiak
  - The following mutations have been updated:
    - `customerCreate`
    - `customerUpdate`
    - `staffCreate`
    - `staffUpdate`
    - `accountUpdate`
    - `customerBulkUpdate`
- Allow setting metadata during invoice creating and updating - #12641 by @IKarbowiak

### Saleor Apps

### Other changes
- Fix saving `description_plaintext` for product - #12586 by @SzymJ

- Remove default `EMAIL_URL` value pointing to console output; from now on EMAIL_URL has to be set explicitly - #12580 by @maarcingebala
<<<<<<< HEAD
- Add `ORDER_REFUNDED`, `ORDER_FULLY_REFUNDED`, `ORDER_PAID` webhooks - #12533 by @korycins
=======
- Fix sending `product_created` event in `ProductBulkCreate` mutation - #12605 by @SzymJ

>>>>>>> 7c699b9b

# 3.13.0

### Highlights

- Improve support for handling transactions - #10350 by @korycins

  - API changes:

    - Add new mutations:
      - `transactionEventReport` - Report the event for the transaction.
      - `orderGrantRefundCreate` - Add granted refund to the order.
      - `orderGrantRefundUpdate` - Update granted refund.
    - Add new types:
      - `OrderGrantedRefund` - The details of the granted refund.
    - Add new webhooks:
      - `TRANSACTION_CHARGE_REQUESTED` - triggered when a staff user request charge for the transaction.
      - `TRANSACTION_REFUND_REQUESTED` - triggered when a staff user request refund for the transaction.
      - `TRANSACTION_CANCELATION_REQUESTED` - triggered when a staff user request cancelation for the transaction.
    - Add new webhook subscriptions:
      - `TransactionChargeRequested` - Event sent when transaction charge is requested.
      - `TransactionRefundRequested` - Event sent when transaction refund is requested.
      - `TransactionCancelationRequested` - Event sent when transaction cancelation is requested.
    - Add new fields:
      - `OrderSettings.markAsPaidStrategy` - Determine what strategy will be used to mark the order as paid.
      - `TransactionItem`:
        - `authorizePendingAmount` - Total amount of ongoing authorization requests for the transaction.
        - `refundPendingAmount` - Total amount of ongoing refund requests for the transaction.
        - `cancelPendingAmount` - Total amount of ongoing cancel requests for the transaction.
        - `chargePendingAmount` - Total amount of ongoing charge requests for the transaction.
        - `canceledAmount` - Total amount canceled for this transaction.
        - `name` - Name of the transaction.
        - `message` - Message related to the transaction.
        - `pspReference` - PSP reference of transaction.
        - `createdBy` - User or App that created the transaction.
        - `externalUrl` - The URL that will allow to redirect user to payment provider page with transaction details.
      - `TransactionEvent`:
        - `pspReference` - PSP reference related to the event.
        - `message` - Message related to the transaction's event.
        - `externalUrl` - The URL that will allow to redirect user to payment provider page with transaction event details.
        - `amount` - The amount related to this event.
        - `type` - The type of action related to this event.
        - `createdBy` - User or App that created the event.
      - `Order`:
        - `totalCharged` - Amount charged for the order.
        - `totalCanceled` - Amount canceled for the order.
        - `grantedRefunds` - List of granted refunds.
        - `totalGrantedRefund` - Total amount of granted refund.
        - `totalRefunded` - Total refund amount for the order.
        - `totalRefundPending` - Total amount of ongoing refund requests for the order's transactions.
        - `totalAuthorizePending` - Total amount of ongoing authorization requests for the order's transactions.
        - `totalChargePending` - Total amount of ongoing charge requests for the order's transactions.
        - `totalCancelPending` - Total amount of ongoing cancel requests for the order's transactions.
        - `totalRemainingGrant` - The difference between the granted refund and the pending and refunded amounts.
      - `OrderEventsEnum`:
        - `TRANSACTION_CHARGE_REQUESTED`
        - `TRANSACTION_CANCEL_REQUESTED`
        - `TRANSACTION_MARK_AS_PAID_FAILED`
    - Add new input fields:

      - `TransactionCreateInput` & `TransactionUpdateInput`:
        - `name` - The name of the transaction.
        - `message` - The message of the transaction.
        - `pspReference` - The PSP Reference of the transaction.
        - `amountCanceled` - Amount canceled by this transaction.
        - `externalUrl` - The URL that will allow to redirect user to payment provider page with transaction.
      - `TransactionEventInput`:
        - `pspReference` - The PSP Reference of the transaction.
        - `message` - Message related to the transaction's event.

    - Deprecate webhooks:
      - `TRANSACTION_ACTION_REQUEST` - Use `TRANSACTION_CHARGE_REQUESTED`, `TRANSACTION_REFUND_REQUESTED`, `TRANSACTION_CANCELATION_REQUESTED` instead.
    - Deprecate object fields:

      - `TransactionItem`:
        - `voidedAmount` - Use `canceledAmount`. This field will be removed in Saleor 3.14 (Preview feature).
        - `status` - Not needed anymore. The transaction amounts will be used to determine a current status of transactions. This field will be removed in Saleor 3.14 (Preview feature).
        - `reference` - Use `pspReference` instead. This field will be removed in Saleor 3.14 (Preview feature).
      - `TransactionEvent`:
        - `status` - Use `type` instead. This field will be removed in Saleor 3.14 (Preview feature).
        - `reference` - Use `pspReference` instead. This field will be removed in Saleor 3.14 (Preview feature).
        - `name` - Use `message` instead. This field will be removed in Saleor 3.14 (Preview feature).
      - `TransactionActionEnum`
        - `VOID` - Use `CANCEL` instead. This field will be removed in Saleor 3.14 (Preview feature).
      - `Order`:
        - `totalCaptured` - Use `totalCharged` instead. Will be removed in Saleor 4.0
      - `OrderEvent`:
        - `status` - Use `TransactionEvent` to track the status of `TransactionItem`. This field will be removed in Saleor 3.14 (Preview feature).
      - `OrderEventsEnum`:
        - `TRANSACTION_CAPTURE_REQUESTED` - Use `TRANSACTION_CHARGE_REQUESTED` instead. This field will be removed in Saleor 3.14 (Preview feature).
        - `TRANSACTION_VOID_REQUESTED` - Use `TRANSACTION_CANCEL_REQUESTED` instead. This field will be removed in Saleor 3.14 (Preview feature).

    - Deprecate input fields:
      - `TransactionCreateInput` & `TransactionUpdateInput`:
        - `status` - Not needed anymore. The transaction amounts will be used to determine the current status of transactions. This input field will be removed in Saleor 3.14 (Preview feature).
        - `type` - Use `name` and `message` instead. This input field will be removed in Saleor 3.14 (Preview feature).
        - `reference` - Use `pspReference` instead. This input field will be removed in Saleor 3.14 (Preview feature).
        - `amountVoided` - Use `amountCanceled` instead. This input field will be removed in Saleor 3.14 (Preview feature).
      - `TransactionEventInput`:
        - `status` - Status will be calculated by Saleor. This input field will be removed in Saleor 3.14 (Preview feature).
        - `reference` - Use `pspReference` instead. This input field will be removed in Saleor 3.14 (Preview feature).
        - `name` - Use `message` instead. This field will be removed in Saleor 3.14 (Preview feature).

- Support for payment apps - #12179 by @korycins
  - Add new mutations:
    - `paymentGatewayInitialize` - Initialize the payment gateway to process a payment.
    - `transactionInitialize` - Initiate payment processing.
    - `transactionProcess` - Process the initialized payment.
  - Add new synchronous webhooks:
    - `PAYMENT_GATEWAY_INITIALIZE_SESSION` - Triggered when a customer requests the initialization of a payment gateway.
    - `TRANSACTION_INITIALIZE_SESSION` - Triggered when a customer requests the initialization of a payment processing.
    - `TRANSACTION_PROCESS_SESSION` - Triggered when a customer requests processing the initialized payment.

### Breaking changes

- **Feature preview breaking change**:

  - Improve support for handling transactions - #10350 by @korycins
    - For all new `transactionItem` created by `transactionCreate`, any update action can be done only by the same app/user that performed `transactionCreate` action. This change impacts only on new `transactionItem,` the already existing will work in the same way as previously.
    - `transactionRequestAction` mutation can't be executed with `MANAGE_ORDERS` permission. Permission `HANDLE_PAYMENTS` is required.
    - Drop calling `TRANSACTION_ACTION_REQUEST` webhook inside a mutation related to `Payment` types. The related mutations: `orderVoid`, `orderCapture`, `orderRefund`, `orderFulfillmentRefundProducts`, `orderFulfillmentReturnProducts`. Use a dedicated mutation for triggering an action: `transactionRequestAction`.

  See the [3.12 to 3.13](https://docs.saleor.io/docs/3.x/upgrade-guides/3-12-to-3-13) upgrade guide for more details.

### GraphQL API

- [Preview] Add `StockBulkUpdate` mutation - #12139 by @SzymJ
- Upgrade GraphiQL to `2.4.0` for playground - #12271 by @zaiste
- Add new object type `AppManifestRequiredSaleorVersion` - #12164 by @przlada
  - Add new optional field `Manifest.requiredSaleorVersion`
  - Add `requiredSaleorVersion` validation to `appInstall` and `appFetchManifest` mutations
- Add new field `author` to `Manifest` and `App` object types - #12166 by @przlada
- Add backward compatibility for `taxCode` field - #12325 by @maarcingebala
- Support resolving `Order` as an entity in Apollo Federation - #12328 by @binary-koan
- [Preview] Add `ProductBulkCreate` mutation - #12177 by @SzymJ
- [Preview] Add `CustomerBulkUpdate` mutation - #12268 by @SzymJ

### Other changes
- Add celery beat task for expiring unconfirmed not paid orders - #11960 by @kadewu:
  - Add `expireOrdersAfter` to `orderSettings` for `Channel` type.
  - Add `ORDER_EXPIRED` webhook triggered when `Order` is marked as expired.
- Create order discounts for all voucher types - #12272 by @IKarbowiak
- Core now supports Dev Containers for local development - #12391 by @patrys
- Use mailhog smtp server on Dev Container - #12402 by @carlosa54
- Publish schema.graphql on releases - #12431 by @maarcingebala
- Fix missing webhook triggers for `order_updated` and `order_fully_paid` when an order is paid with a `transactionItem` - #12508 by @korycins

### Saleor Apps

- Add `requiredSaleorVersion` field to the App manifest determining the required Saleor version as semver range - #12164 by @przlada
- Add new field `author` to the App manifest - #12166 by @przlada
- Add `GIFT_CARD_SENT` asynchronous event to webhooks - #12472 by @rafalp

### Other changes

- Add Celery beat task for expiring unconfirmed not paid orders - #11960 by @kadewu:
  - Add `expireOrdersAfter` to `orderSettings` for `Channel` type.
  - Add `ORDER_EXPIRED` webhook triggered when `Order` is marked as expired.
- Create order discounts for all voucher types - #12272 by @IKarbowiak
- Core now supports Dev Containers for local development - #12391 by @patrys
- Use Mailhog SMTP server on Dev Container - #12402 by @carlosa54
- Publish schema.graphql on releases - #12431 by @maarcingebala
- Fix missing webhook triggers for `order_updated` and `order_fully_paid` when an order is paid with a `transactionItem` - #12508 by @korycins
- Remove Mailhog in favor of Mailpit - #12447 by @carlosa54

# 3.12.0

### Breaking changes

- `stocks` and `channelListings` inputs for preview `ProductVariantBulkUpdate` mutation has been changed. Both inputs have been extended by:

  - `create` input - list of items that should be created
  - `update` input - list of items that should be updated
  - `remove` input - list of objects ID's that should be removed

  If your platform relies on this [Preview] feature, make sure you update your mutations stocks and channel listings inputs from:

  ```
     {
      "stocks/channelListings": [
        {
          ...
        }
      ]
     }
  ```

  to:

  ```
     {
      "stocks/channelListings": {
        "create": [
          {
           ...
          }
        ]
      }
     }
  ```

- Change the discount rounding mode - #12041 by @IKarbowiak

  - Change the rounding mode from `ROUND_DOWN` to `ROUND_HALF_UP` - it affects the discount amount and total price of future checkouts and orders with a percentage discount applied.
    The discount amount might be 0.01 greater, and the total price might be 0.01 lower.
    E.g. if you had an order for $13 and applied a 12.5% discount, you would get $11.38 with a $1.62 discount, but now it will be calculated as $11.37 with $1.63 discount.

- Media and image fields now default to returning 4K thumbnails instead of original uploads - #11996 by @patrys
- Include specific products voucher in checkout discount - #12191 by @IKarbowiak
  - Make the `specific product` and `apply once per order` voucher discounts visible on `checkout.discount` field.
    Previously, the discount amount for these vouchers was shown as 0.

### GraphQL API

- Added support for all attributes types in `BulkAttributeValueInput` - #12095 by @SzymJ
- Add possibility to remove `stocks` and `channel listings` in `ProductVariantBulkUpdate` mutation.
- Move `orderSettings` query to `Channel` type - #11417 by @kadewu:
  - Mutation `Channel.channelCreate` and `Channel.channelUpdate` have new `orderSettings` input.
  - Deprecate `Shop.orderSettings` query. Use `Channel.orderSettings` query instead.
  - Deprecate `Shop.orderSettingsUpdate` mutation. Use `Channel.channelUpdate` instead.
- Add meta fields to `ProductMedia` model - #11894 by @zedzior
- Make `oldPassword` argument on `passwordChange` mutation optional; support accounts without usable passwords - @11999 by @rafalp
- Added support for AVIF images, added `AVIF` and `ORIGINAL` to `ThumbnailFormatEnum` - #11998 by @patrys
- Introduce custom headers for webhook requests - #11978 by @zedzior
- Improve GraphQL playground by storing headers in the local storage - #12176 by @zaiste
- Fixes for GraphiQL playground - #12192 by @zaiste

### Other changes

- Fix saving `metadata` in `ProductVariantBulkCreate` and `ProductVariantBulkupdate` mutations - #12097 by @SzymJ
- Enhance webhook's subscription query validation. Apply the validation and event inheritance to manifest validation - #11797 by @zedzior
- Fix GraphQL playground when the `operationName` is set across different tabs - #11936 by @zaiste
- Add new asynchronous events related to media: #11918 by @zedzior
  - `PRODUCT_MEDIA CREATED`
  - `PRODUCT_MEDIA_UPDATED`
  - `PRODUCT_MEDIA_DELETED`
  - `THUMBNAIL_CREATED`
- CORS is now handled in the ASGI layer - #11415 by @patrys
- Added native support for gzip compression - #11833 by @patrys
- Set flat rates as the default tax calculation strategy - #12069 by @maarcingebala
  - Enables flat rates for channels in which no tax calculation method was set.
- Users created by the OIDC plugin now have unusable password set instead of empty string - #12103 by @rafalp
- Fix thumbnail generation long image names - #12435 by @KirillPlaksin

# 3.11.0

### Highlights

Just so you know, changes mentioned in this section are in a preview state and can be subject to changes in the future.

- Bulk mutations for creating and updating multiple product variants in one mutation call - #11392 by @SzymJ
- Ability to run subscription webhooks in a dry-run mode - #11548 by @zedzior
- Preview of new `where` filtering API which allows joining multiple filters with `AND`/`OR` operators; currently available only in the `attributes` query - #11737 by @IKarbowiak

### GraphQL API

- [Preview] Add `productVariantBulkUpdate` mutation - #11392 by @SzymJ
- [Preview] Add new error handling policies in `productVariantBulkCreate` mutation - #11392 by @SzymJ
- [Preview] Add `webhookDryRun` mutation - #11548 by @zedzior
- [Preview] Add `webhookTrigger` mutation - #11687 by @zedzior
- Fix adding an invalid label to meta fields - #11718 by @IKarbowiak
- Add filter by `checkoutToken` to `Query.orders`. - #11689 by @kadewu
- [Preview] Attribute filters improvement - #11737 by @IKarbowiak
  - introduce `where` option on `attributes` query
  - add `search` option on `attributes` query
  - deprecate `product.variant` field
  - deprecate the following `Attribute` fields: `filterableInStorefront`, `storefrontSearchPosition`, `availableInGrid`.

### Other changes

- Allow `webhookCreate` and `webhookUpdate` mutations to inherit events from `query` field - #11736 by @zedzior
- Add new `PRODUCT_VARIANT_STOCK_UPDATED` event - #11665 by @jakubkuc
- Disable websocket support by default in `uvicorn` worker configuration - #11785 by @NyanKiyoshi
- Fix send user email change notification - #11840 by @jakubkuc
- Fix trigger the `FULFILLMENT_APPPROVED` webhook for partial fulfillments - #11824 by @d-wysocki

# 3.10.0 [Unreleased]

### Breaking changes

### GraphQL API

- Add ability to filter and sort products of a category - #10917 by @yemeksepeti-cihankarluk, @ogunheper
  - Add `filter` argument to `Category.products`
  - Add `sortBy` argument to `Category.products`
- Extend invoice object types with `Order` references - #11505 by @przlada
  - Add `Invoice.order` field
  - Add `InvoiceRequested.order`, `InvoiceDeleted.order` and `InvoiceSent.order` fields
- Add support for metadata for `Address` model - #11701 by @IKarbowiak
- Allow to mutate objects, by newly added `externalReference` field, instead of Saleor-assigned ID. Apply to following models: #11410 by @zedzior
  - `Product`
  - `ProductVariant`
  - `Attribute`
  - `AttributeValue`
  - `Order`
  - `User`
  - `Warehouse`

### Other changes

- Fix fetching the `checkout.availableCollectionPoints` - #11489 by @IKarbowiak
- Move checkout metadata to separate model - #11264 by @jakubkuc
- Add ability to set a custom Celery queue for async webhook - #11511 by @NyanKiyoshi
- Remove `CUSTOMER_UPDATED` webhook trigger from address mutations - #11395 by @jakubkuc
- Drop `Django.Auth` - #11305 by @fowczarek
- Add address validation to AddressCreate - #11639 by @jakubkuc
- Propagate voucher discount between checkout lines when charge_taxes is disabled - #11632 by @maarcingebala
- Fix stock events triggers - #11714 by @jakubkuc
- Accept the gift card code provided in the input - by @mociepka
- Fix `GIFT_CARD_CREATED` event not firing when order with gift cards is fulfilled - #11924 by @rafalp

# 3.9.0

### Highlights

- Flat tax rates - #9784 by @maarcingebala

### Breaking changes

- Drop Vatlayer plugin - #9784 by @maarcingebala
  - The following fields are no longer used:
    - `Product.chargeTaxes` - from now on, presence of `Product.taxClass` instance decides whether to charge taxes for a product. As a result, the "Charge Taxes" column in CSV product exports returns empty values.
    - `Shop.chargeTaxesOnShipping` - from now on, presence of `ShippingMethod.taxClass` decides whether to charge taxes for a shipping method.
    - `Shop.includeTaxesInPrices`, `Shop.displayGrossPrices` - configuration moved to `Channel.taxConfiguration`.
  - Removed the following plugin manager methods:
    - `assign_tax_code_to_object_meta`
    - `apply_taxes_to_product`
    - `fetch_taxes_data`
    - `get_tax_rate_percentage_value`
    - `update_taxes_for_order_lines`

### GraphQL API

- Add `attribute` field to `AttributeValueTranslatableContent` type. #11028 by @zedzior
- Add new properties in the `Product` type - #10537 by @kadewu
  - Add new fields: `Product.attribute`, `Product.variant`
  - Add `sortBy` argument to `Product.media`
- Allow assigning attribute value using its ID. Add to `AttributeValueInput` dedicated field for each input type. #11206 by @zedzior

### Other changes

- Re-enable 5 minute database connection persistence by default - #11074 + #11100 by @NyanKiyoshi
  <br/>Set `DB_CONN_MAX_AGE=0` to disable this behavior (adds overhead to requests)
- Bump cryptography to 38.0.3: use OpenSSL 3.0.7 - #11126 by @NyanKiyoshi
- Add exif image validation - #11224 by @IKarbowiak
- Include fully qualified API URL `Saleor-Api-Url` in communication with Apps. #11223 by @przlada
- Add metadata on order line payload notifications. #10954 by @CarlesLopezMagem
- Make email authentication case-insensitive. #11284 by @zedzior
- Fix the observability reporter to obfuscate URLs. #11282 by @przlada
- Add HTTP headers filtering to observability reporter. #11285 by @przlada
- Deactivate Webhook before deleting and handle IntegrityErrors - #11239 @jakubkuc

# 3.8.0

### Highlights

- Add tax exemption API for checkouts (`taxExemptionManage` mutation) - #10344 by @SzymJ
- Switch GraphQL Playground to GraphiQL V2

### Breaking changes

- Verify JWT tokens whenever they are provided with the request. Before, they were only validated when an operation required any permissions. For example: when refreshing a token, the request shouldn't include the expired one.

### GraphQL API

- Add the ability to filter by slug. #10578 by @kadewu
  - Affected types: Attribute, Category, Collection, Menu, Page, Product, ProductType, Warehouse
  - Deprecated `slug` in filter for `menus`. Use `slugs` instead
- Add new `products` filters. #10784 by @kadewu
  - `isAvailable`
  - `publishedFrom`
  - `availableFrom`
  - `isVisibleInListing`
- Add the ability to filter payments by a list of ids. #10821 by @kadewu
- Add the ability to filter customers by ids. #10694 by @kadewu
- Add `User.checkouts` field. #10862 by @zedzior
- Add optional field `audience` to mutation `tokenCreate`. If provided, the created tokens will have key `aud` with value: `custom:{audience-input-value}` - #10845 by @korycins
- Use `AttributeValue.name` instead of `AttributeValue.slug` to determine uniqueness of a value instance for dropdown and multi-select attributes. - #10881 by @jakubkuc
- Allow sorting products by `CREATED_AT` field. #10900 by @zedzior
- Add ability to pass metadata directly in create/update mutations for product app models - #10689 by @SzymJ
- Add ability to use SKU argument in `productVariantUpdate`, `productVariantDelete`, `productVariantBulkDelete`, `productVariantStocksUpdate`, `productVariantStocksDelete`, `productVariantChannelListingUpdate` mutations - #10861 by @SzymJ
- Add sorting by `CREATED_AT` field. #10911 by @zedzior
  - Affected types: GiftCard, Page.
  - Deprecated `CREATION_DATE` sort field on Page type. Use `CREATED_AT` instead.

### Other changes

- Reference attribute linking to product variants - #10468 by @IKarbowiak
- Add base shipping price to `Order` - #10771 by @fowczarek
- GraphQL view no longer generates error logs when the HTTP request doesn't contain a GraphQL query - #10901 by @NyanKiyoshi
- Add `iss` field to JWT tokens - #10842 by @korycins
- Drop `py` and `tox` dependencies from dev requirements - #11054 by @NyanKiyoshi

### Saleor Apps

- Add `iss` field to JWT tokens - #10842 by @korycins
- Add new field `audience` to App manifest. If provided, App's JWT access token will have `aud` field. - #10845 by @korycins
- Add new asynchronous events for objects metadata updates - #10520 by @rafalp
  - `CHECKOUT_METADATA_UPDATED`
  - `COLLECTION_METADATA_UPDATED`
  - `CUSTOMER_METADATA_UPDATED`
  - `FULFILLMENT_METADATA_UPDATED`
  - `GIFT_CARD_METADATA_UPDATED`
  - `ORDER_METADATA_UPDATED`
  - `PRODUCT_METADATA_UPDATED`
  - `PRODUCT_VARIANT_METADATA_UPDATED`
  - `SHIPPING_ZONE_METADATA_UPDATED`
  - `TRANSACTION_ITEM_METADATA_UPDATED`
  - `WAREHOUSE_METADATA_UPDATED`
  - `VOUCHER_METADATA_UPDATED`

# 3.7.0

### Highlights

- Allow explicitly setting the name of a product variant - #10456 by @SzymJ
  - Added `name` parameter to the `ProductVariantInput` input
- Add a new stock allocation strategy based on the order of warehouses within a channel - #10416 by @IKarbowiak
  - Add `channelReorderWarehouses` mutation to sort warehouses to set their priority
  - Extend the `Channel` type with the `stockSettings` field
  - Extend `ChannelCreateInput` and `ChannelUpdateInput` with `stockSettings`

### Breaking changes

- Refactor warehouse mutations - #10239 by @IKarbowiak
  - Providing the value in `shippingZone` filed in `WarehouseCreate` mutation will raise a ValidationError.
    Use `WarehouseShippingZoneAssign` to assign shipping zones to a warehouse.

### GraphQL API

- Hide Subscription type from Apollo Federation (#10439) (f5132dfd3)
- Mark `Webhook.secretKey` as deprecated (#10436) (ba445e6e8)

### Saleor Apps

- Trigger the `SALE_DELETED` webhook when deleting sales in bulk (#10461) (2052841e9)
- Add `FULFILLMENT_APPROVED` webhook - #10621 by @IKarbowiak

### Other changes

- Add support for `bcrypt` password hashes - #10346 by @pkucmus
- Add the ability to set taxes configuration per channel in the Avatax plugin - #10445 by @mociepka

# 3.6.0

### Breaking changes

- Drop `django-versatileimagefield` package; add a proxy view to generate thumbnails on-demand - #9988 by @IKarbowiak
  - Drop `create_thumbnails` command
- Change return type from `CheckoutTaxedPricesData` to `TaxedMoney` in plugin manager methods `calculate_checkout_line_total`, `calculate_checkout_line_unit_price` - #9526 by @fowczarek, @mateuszgrzyb, @stnatic

### Saleor Apps

- Add GraphQL subscription support for synchronous webhook events - #9763 by @jakubkuc
- Add support for the CUSTOMER\_\* app mount points (#10163) by @krzysztofwolski
- Add permission group webhooks: `PERMISSION_GROUP_CREATED`, `PERMISSION_GROUP_UPDATED`, `PERMISSION_GROUP_DELETED` - #10214 by @SzymJ
- Add `ACCOUNT_ACTIVATED` and `ACCOUNT_DEACTIVATED` events - #10136 by @tomaszszymanski129
- Allow apps to query data protected by MANAGE_STAFF permission (#10103) (4eb93d3f5)
- Fix returning sale's GraphQL ID in the `SALE_TOGGLE` payload (#10227) (0625c43bf)
- Add descriptions to async webhooks event types (#10250) (7a906bf7f)

### GraphQL API

- Add `CHECKOUT_CALCULATE_TAXES` and `ORDER_CALCULATE_TAXES` to `WebhookEventTypeSyncEnum` #9526 by @fowczarek, @mateuszgrzyb, @stnatic
- Add `forceNewLine` flag to lines input in `CheckoutLinesAdd`, `CheckoutCreate`, `DraftOrderCreate`, `OrderCreate`, `OrderLinesCreate` mutations to support same variant in multiple lines - #10095 by @SzymJ
- Add `VoucherFilter.ids` filter - #10157 by @Jakubkuc
- Add API to display shippable countries for a channel - #10111 by @korycins
- Improve filters' descriptions - #10240 by @dekoza
- Add query for transaction item and extend transaction item type with order (#10154) (b19423a86)

### Plugins

- Add a new method to plugin manager: `get_taxes_for_checkout`, `get_taxes_for_order` - #9526 by @fowczarek, @mateuszgrzyb, @stnatic
- Allow promoting customer users to staff (#10115) (2d56af4e3)
- Allow values of different attributes to share the same slug (#10138) (834d9500b)
- Fix payment status for orders with total 0 (#10147) (ec2c9a820)
- Fix failed event delivery request headers (#10108) (d1b652115)
- Fix create_fake_user ID generation (#10186) (86e2c69a9)
- Fix returning values in JSONString scalar (#10124) (248d2b604)
- Fix problem with updating draft order with active Avalara (#10183) (af270b8c9)
- Make API not strip query params from redirect URL (#10116) (75176e568)
- Update method for setting filter descriptions (#10240) (65643ec7c)
- Add expires option to CELERY_BEAT_SCHEDULE (#10205) (c6c5e46bd)
- Recalculate order prices on marking as paid mutations (#10260) (4e45b83e7)
- Fix triggering `ORDER_CANCELED` event at the end of transaction (#10242) (d9eecb2ca)
- Fix post-migrate called for each app module (#10252) (60205eb56)
- Only handle known URLs (disable appending slash to URLs automatically) - #10290 by @patrys

### Other changes

- Add synchronous tax calculation via webhooks - #9526 by @fowczarek, @mateuszgrzyb, @stnatic
- Allow values of different attributes to share the same slug - #10138 by @IKarbowiak
- Add query for transaction item and extend transaction item type with order - #10154 by @IKarbowiak
- Populate the initial database with default warehouse, channel, category, and product type - #10244 by @jakubkuc
- Fix inconsistent beat scheduling and compatibility with DB scheduler - #10185 by @NyanKiyoshi<br/>
  This fixes the following bugs:
  - `tick()` could decide to never schedule anything else than `send-sale-toggle-notifications` if `send-sale-toggle-notifications` doesn't return `is_due = False` (stuck forever until beat restart or a `is_due = True`)
  - `tick()` was sometimes scheduling other schedulers such as observability to be run every 5m instead of every 20s
  - `is_due()` from `send-sale-toggle-notifications` was being invoked every 5s on django-celery-beat instead of every 60s
  - `send-sale-toggle-notifications` would crash on django-celery-beat with `Cannot convert schedule type <saleor.core.schedules.sale_webhook_schedule object at 0x7fabfdaacb20> to model`
    Usage:
  - Database backend: `celery --app saleor.celeryconf:app beat --scheduler saleor.schedulers.schedulers.DatabaseScheduler`
  - Shelve backend: `celery --app saleor.celeryconf:app beat --scheduler saleor.schedulers.schedulers.PersistentScheduler`
- Fix problem with updating draft order with active Avalara - #10183 by @IKarbowiak
- Fix stock validation and allocation for order with local collection point - #10218 by @IKarbowiak
- Fix stock allocation for order with global collection point - #10225 by @IKarbowiak
- Fix assigning an email address that does not belong to an existing user to draft order (#10320) (97129cf0c)
- Fix gift cards automatic fulfillment (#10325) (6a528259e)

# 3.5.4 [Unreleased]

- Fix ORM crash when generating hundreds of search vector in SQL - #10261 by @NyanKiyoshi
- Fix "stack depth limit exceeded" crash when generating thousands of search vector in SQL - #10279 by @NyanKiyoshi

# 3.5.3 [Released]

- Use custom search vector in order search - #10247 by @fowczarek
- Optimize filtering attributes by dates - #10199 by @tomaszszymanski129

# 3.5.2 [Released]

- Fix stock allocation for order with global collection point - #10225 by @IKarbowiak
- Fix stock validation and allocation for order with local collection point - #10218 @IKarbowiak
- Fix returning GraphQL IDs in the `SALE_TOGGLE` webhook - #10227 by @IKarbowiak

# 3.5.1 [Released]

- Fix inconsistent beat scheduling and compatibility with db scheduler - #10185 by @NyanKiyoshi<br/>
  This fixes the following bugs:

  - `tick()` could decide to never schedule anything else than `send-sale-toggle-notifications` if `send-sale-toggle-notifications` doesn't return `is_due = False` (stuck forever until beat restart or a `is_due = True`)
  - `tick()` was sometimes scheduling other schedulers such as observability to be ran every 5m instead of every 20s
  - `is_due()` from `send-sale-toggle-notifications` was being invoked every 5s on django-celery-beat instead of every 60s
  - `send-sale-toggle-notifications` would crash on django-celery-beat with `Cannot convert schedule type <saleor.core.schedules.sale_webhook_schedule object at 0x7fabfdaacb20> to model`

  Usage:

  - Database backend: `celery --app saleor.celeryconf:app beat --scheduler saleor.schedulers.schedulers.DatabaseScheduler`
  - Shelve backend: `celery --app saleor.celeryconf:app beat --scheduler saleor.schedulers.schedulers.PersistentScheduler`

- Fix problem with updating draft order with active avalara - #10183 by @IKarbowiak
- Fix stock validation and allocation for order with local collection point - #10218 by @IKarbowiak
- Fix stock allocation for order with global collection point - #10225 by @IKarbowiak

# 3.5.0

### GraphQL API

- Allow skipping address validation for checkout mutations (#10084) (7de33b145)
- Add `OrderFilter.numbers` filter - #9967 by @SzymJ
- Expose manifest in the `App` type (#10055) (f0f944066)
- Deprecate `configurationUrl` and `dataPrivacy` fields in apps (#10046) (68bd7c8a2)
- Fix `ProductVariant.created` resolver (#10072) (6c77053a9)
- Add `schemaVersion` field to `Shop` type. #11275 by @zedzior

### Saleor Apps

- Add webhooks `PAGE_TYPE_CREATED`, `PAGE_TYPE_UPDATED` and `PAGE_TYPE_DELETED` - #9859 by @SzymJ
- Add webhooks `ADDRESS_CREATED`, `ADDRESS_UPDATED` and `ADDRESS_DELETED` - #9860 by @SzymJ
- Add webhooks `STAFF_CREATED`, `STAFF_UPDATED` and `STAFF_DELETED` - #9949 by @SzymJ
- Add webhooks `ATTRIBUTE_CREATED`, `ATTRIBUTE_UPDATED` and `ATTRIBUTE_DELETED` - #9991 by @SzymJ
- Add webhooks `ATTRIBUTE_VALUE_CREATED`, `ATTRIBUTE_VALUE_UPDATED` and `ATTRIBUTE_VALUE_DELETED` - #10035 by @SzymJ
- Add webhook `CUSTOMER_DELETED` - #10060 by @SzymJ
- Add webhook for starting and ending sales - #10110 by @IKarbowiak
- Fix returning errors in subscription webhooks payloads - #9905 by @SzymJ
- Build JWT signature when secret key is an empty string (#10139) (c47de896c)
- Use JWS to sign webhooks with secretKey instead of obscure signature (ac065cdce)
- Sign webhook payload using RS256 and private key used JWT infrastructure (#9977) (df7c7d4e8)
- Unquote secret access when calling SQS (#10076) (3ac9714b5)

### Performance

- Add payment transactions data loader (#9940) (799a9f1c9)
- Optimize 0139_fulfil_orderline_token_old_id_created_at migration (#9935) (63073a86b)

### Other changes

- Introduce plain text attribute - #9907 by @IKarbowiak
- Add `metadata` fields to `OrderLine` and `CheckoutLine` models - #10040 by @SzymJ
- Add full-text search for Orders (#9937) (61aa89f06)
- Stop auto-assigning default addresses to checkout - #9933 by @SzymJ
- Fix inaccurate tax calculations - #9799 by @IKarbowiak
- Fix incorrect default value used in `PaymentInput.storePaymentMethod` - #9943 by @korycins
- Improve checkout total base calculations - #10048 by @IKarbowiak
- Improve click & collect and stock allocation - #10043 by @IKarbowiak
- Fix product media reordering (#10118) (de8a1847f)
- Add custom SearchVector class (#10109) (bf74f5efb)
- Improve checkout total base calculations (527b67f9b)
- Fix invoice download URL in send-invoice email (#10014) (667837a09)
- Fix invalid undiscounted total on order line (22ccacb59)
- Fix Avalara for free shipping (#9973) (90c076e33)
- Fix Avalara when voucher with `apply_once_per_order` settings is used (#9959) (fad5cdf46)
- Use Saleor's custom UvicornWorker to avoid lifespan warnings (#9915) (9090814b9)
- Add Azure blob storage support (#9866) (ceee97e83)

# 3.4.0

### Breaking changes

- Hide private metadata in notification payloads - #9849 by @maarcingebala
  - From now on, the `private_metadata` field in `NOTIFY_USER` webhook payload is deprecated and it will return an empty dictionary. This change also affects `AdminEmailPlugin`, `UserEmailPlugin`, and `SendgridEmailPlugin`.

### Other changes

#### GraphQL API

- Add new fields to `Order` type to show authorize/charge status #9795
  - Add new fields to Order type:
    - `totalAuthorized`
    - `totalCharged`
    - `authorizeStatus`
    - `chargeStatus`
  - Add filters to `Order`:
    - `authorizeStatus`
    - `chargeStatus`
- Add mutations for managing a payment transaction attached to order/checkout. - #9564 by @korycins
  - add fields:
    - `order.transactions`
    - `checkout.transactions`
  - add mutations:
    - `transactionCreate`
    - `transactionUpdate`
    - `transactionRequestAction`
  - add new webhook event:
    - `TRANSACTION_ACTION_REQUEST`
- Unify checkout's ID fields. - #9862 by @korycins
  - Deprecate `checkoutID` and `token` in all Checkout's mutations. Use `id` instead.
  - Deprecate `token` in `checkout` query. Use `id` instead.
- Add `unitPrice`, `undiscountedUnitPrice`, `undiscountedTotalPrice` fields to `CheckoutLine` type - #9821 by @fowczarek
- Fix invalid `ADDED_PRODUCTS` event parameter for `OrderLinesCreate` mutation - #9653 by @IKarbowiak
- Update sorting field descriptions - add info where channel slug is required (#9695) (391743098)
- Fix using enum values in permission descriptions (#9697) (dbb783e1f)
- Change gateway validation in `checkoutPaymentCreate` mutation (#9530) (cf1d49bdc)
- Fix invalid `ADDED_PRODUCTS` event parameter for `OrderLinesCreate` mutation (#9653) (a0d8aa8f1)
- Fix resolver for `Product.created` field (#9737) (0af00cb70)
- Allow fetching by id all order data for new orders (#9728) (71c19c951)
- Provide a reference for the rich text format (#9744) (f2207c408)
- Improve event schema field descriptions - #9880 by @patrys

#### Saleor Apps

- Add menu webhooks: `MENU_CREATED`, `MENU_UPDATED`, `MENU_DELETED`, `MENU_ITEM_CREATED`, `MENU_ITEM_UPDATED`, `MENU_ITEM_DELETED` - #9651 by @SzymJ
- Add voucher webhooks: `VOUCHER_CREATED`, `VOUCHER_UPDATED`, `VOUCHER_DELETED` - #9657 by @SzymJ
- Add app webhooks: `APP_INSTALLED`, `APP_UPDATED`, `APP_DELETED`, `APP_STATUS_CHANGED` - #9698 by @SzymJ
- Add warehouse webhoks: `WAREHOUSE_CREATED`, `WAREHOUSE_UPDATED`, `WAREHOUSE_DELETED` - #9746 by @SzymJ
- Expose order alongside fulfillment in fulfillment-based subscriptions used by webhooks (#9847)
- Fix webhooks payload not having field for `is_published` (#9800) (723f93c50)
- Add support for `ORDER_*` mounting points for Apps (#9694) (cc728ef7e)
- Add missing shipping method data in order and checkout events payloads. (#9692) (dabd1a221)
- Use the human-readable order number in notification payloads (#9863) (f10c5fd5f)

#### Models

- Migrate order discount id from int to UUID - #9729 by @IKarbowiak
  - Changed the order discount `id` from `int` to `UUID`, the old ids still can be used
    for old order discounts.
- Migrate order line id from int to UUID - #9637 by @IKarbowiak
  - Changed the order line `id` from `int` to `UUID`, the old ids still can be used
    for old order lines.
- Migrate checkout line id from int to UUID - #9675 by @IKarbowiak
  - Changed the checkout line `id` from `int` to `UUID`, the old ids still can be used
    for old checkout lines.

#### Performance

- Fix memory consumption of `delete_event_payloads_task` (#9806) (2823edc68)
- Add webhook events dataloader (#9790) (e88eef35e)
- Add dataloader for fulfillment warehouse resolver (#9740) (9d14fadb2)
- Fix order type resolvers performance (#9723) (13b5a95e7)
- Improve warehouse filtering performance (#9622) (a1a7a223b)
- Add dataloader for fulfillment lines (#9707) (68fb4bf4a)

#### Other

- Observability reporter - #9803 by @przlada
- Update sample products set - #9796 by @mirekm
- Fix for sending incorrect prices to Avatax - #9633 by @korycins
- Fix tax-included flag sending to Avatax - #9820
- Fix AttributeError: 'Options' object has no attribute 'Model' in `search_tasks.py` - #9824
- Fix Braintree merchant accounts mismatch error - #9778
- Stricter signatures for resolvers and mutations - #9649

# 3.3.1

- Drop manual calls to emit post_migrate in migrations (#9647) (b32308802)
- Fix search indexing of empty variants (#9640) (31833a717)

# 3.3.0

### Breaking changes

- PREVIEW_FEATURE: replace error code `NOT_FOUND` with `CHECKOUT_NOT_FOUND` for mutation `OrderCreateFromCheckout` - #9569 by @korycins

### Other changes

- Fix filtering product attributes by date range - #9543 by @IKarbowiak
- Fix for raising Permission Denied when anonymous user calls `checkout.customer` field - #9573 by @korycins
- Use fulltext search for products (#9344) (4b6f25964) by @patrys
- Precise timestamps for publication dates - #9581 by @IKarbowiak
  - Change `publicationDate` fields to `publishedAt` date time fields.
    - Types and inputs where `publicationDate` is deprecated and `publishedAt` field should be used instead:
      - `Product`
      - `ProductChannelListing`
      - `CollectionChannelListing`
      - `Page`
      - `PublishableChannelListingInput`
      - `ProductChannelListingAddInput`
      - `PageCreateInput`
      - `PageInput`
  - Change `availableForPurchaseDate` fields to `availableForPurchaseAt` date time field.
    - Deprecate `Product.availableForPurchase` field, the `Product.availableForPurchaseAt` should be used instead.
    - Deprecate `ProductChannelListing.availableForPurchase` field, the `ProductChannelListing.availableForPurchaseAt` should be used instead.
  - Deprecate `publicationDate` on `CollectionInput` and `CollectionCreateInput`.
  - Deprecate `PUBLICATION_DATE` in `CollectionSortField`, the `PUBLISHED_AT` should be used instead.
  - Deprecate `PUBLICATION_DATE` in `PageSortField`, the `PUBLISHED_AT` should be used instead.
  - Add a new column `published at` to export products. The new field should be used instead of `publication_date`.
- Add an alternative API for fetching metadata - #9231 by @patrys
- New webhook events related to gift card changes (#9588) (52adcd10d) by @SzymJ
- New webhook events for changes related to channels (#9570) (e5d78c63e) by @SzymJ
- Tighten the schema types for output fields (#9605) (81418cb4c) by @patrys
- Include permissions in schema descriptions of protected fields (#9428) (f0a988e79) by @maarcingebala
- Update address database (#9585) (1f5e84e4a) by @patrys
- Handle pagination with invalid cursor that is valid base64 (#9521) (3c12a1e95) by @jakubkuc
- Handle all Braintree errors (#9503) (20f21c34a) by @L3str4nge
- Fix `recalculate_order` dismissing weight unit (#9527) (9aea31774)
- Fix filtering product attributes by date range - #9543 by @IKarbowiak
- Fix for raising Permission Denied when anonymous user calls `checkout.customer` field - #9573 by @korycins
- Optimize stock warehouse resolver performance (955489bff) by @tomaszszymanski129
- Improve shipping zone filters performance (#9540) (7841ec536) by @tomaszszymanski129

# 3.2.0

### Breaking changes

- Convert IDs from DB to GraphQL format in all notification payloads (email plugins and the `NOTIFY` webhook)- #9388 by @L3str4nge
- Migrate order id from int to UUID - #9324 by @IKarbowiak
  - Changed the order `id` changed from `int` to `UUID`, the old ids still can be used
    for old orders.
  - Deprecated the `order.token` field, the `order.id` should be used instead.
  - Deprecated the `token` field in order payload, the `id` field should be used
    instead.
- Enable JWT expiration by default - #9483 by @maarcingebala

### Other changes

#### Saleor Apps

- Introduce custom prices - #9393 by @IKarbowiak
  - Add `HANDLE_CHECKOUTS` permission (only for apps)
- Add subscription webhooks (#9394) @jakubkuc
- Add `language_code` field to webhook payload for `Order`, `Checkout` and `Customer` - #9433 by @rafalp
- Refactor app tokens - #9438 by @IKarbowiak
  - Store app tokens hashes instead of plain text.
- Add category webhook events - #9490 by @SzymJ
- Fix access to own resources by App - #9425 by @korycins
- Add `handle_checkouts` permission - #9402 by @korycins
- Return `user_email` or order user's email in order payload `user_email` field (#9419) (c2d248655)
- Mutation `CategoryBulkDelete` now trigger `category_delete` event - #9533 by @SzymJ
- Add webhooks `SHIPPING_PRICE_CREATED`, `SHIPPING_PRICE_UPDATED`, `SHIPPING_PRICE_DELETED`, `SHIPPING_ZONE_CREATED`, `SHIPPING_ZONE_UPDATED`, `SHIPPING_ZONE_DELETED` - #9522 by @SzymJ

#### Plugins

- Add OpenID Connect Plugin - #9406 by @korycins
- Allow plugins to create their custom error code - #9300 by @LeOndaz

#### Other

- Use full-text search for products search API - #9344 by @patrys

- Include required permission in mutations' descriptions - #9363 by @maarcingebala
- Make GraphQL list items non-nullable - #9391 by @maarcingebala
- Port a better schema printer from GraphQL Core 3.x - #9389 by @patrys
- Fix failing `checkoutCustomerAttach` mutation - #9401 by @IKarbowiak
- Add new mutation `orderCreateFromCheckout` - #9343 by @korycins
- Assign missing user to context - #9520 by @korycins
- Add default ordering to order discounts - #9517 by @fowczarek
- Raise formatted error when trying to assign assigned media to variant - #9496 by @L3str4nge
- Update `orderNumber` field in `OrderEvent` type - #9447 by @IKarbowiak
- Do not create `AttributeValues` when values are not provided - #9446 @IKarbowiak
- Add response status code to event delivery attempt - #9456 by @przlada
- Don't rely on counting objects when reindexing - #9442 by @patrys
- Allow filtering attribute values by ids - #9399 by @IKarbowiak
- Fix errors handling for `orderFulfillApprove` mutation - #9491 by @SzymJ
- Fix shipping methods caching - #9472 by @tomaszszymanski129
- Fix payment flow - #9504 by @IKarbowiak
- Fix etting external methods did not throw an error when that method didn't exist - #9498 by @SethThoburn
- Reduce placeholder image size - #9484 by @jbergstroem
- Improve menus filtering performance - #9539 by @tomaszszymanski129
- Remove EventDeliveries without webhooks and make webhook field non-nullable - #9507 by @jakubkuc
- Improve discount filters performance - #9541 by @tomaszszymanski129
- Change webhooks to be called on commit in atomic transactions - #9532 by @jakubkuc
- Drop distinct and icontains in favor of ilike in apps filtering - #9534 by @tomaszszymanski129
- Refactor csv filters to improve performance - #9535 by @tomaszszymanski129
- Improve attributes filters performance - #9542 by @tomaszszymanski129
- Rename models fields from created to created_at - #9537 by @IKarbowiak

# 3.1.10

- Migration dependencies fix - #9590 by @SzymJ

# 3.1.9

- Use ordering by PK in `queryset_in_batches` (#9493) (4e49c52d2)

# 3.1.8

- Fix shipping methods caching (#9472) (0361f40)
- Fix logging of excessive logger informations (#9441) (d1c5d26)

# 3.1.7

- Handle `ValidationError` in metadata mutations (#9380) (75deaf6ea)
- Fix order and checkout payload serializers (#9369) (8219b6e9b)
- Fix filtering products ordered by collection (#9285) (57aed02a2)
- Cast `shipping_method_id` to int (#9364) (8d0584710)
- Catch "update_fields did not affect any rows" errors and return response with message (#9225) (29c7644fc)
- Fix "str object has no attribute input type" error (#9345) (34c64b5ee)
- Fix `graphene-django` middleware imports (#9360) (2af1cc55d)
- Fix preorders to update stock `quantity_allocated` (#9308) (8cf83df81)
- Do not drop attribute value files when value is deleted (#9320) (57b2888bf)
- Always cast database ID to int in data loader (#9340) (dbc5ec3e3)
- Fix removing references when user removes the referenced object (#9162) (68b33d95a)
- Pass correct list of order lines to `order_added_products_event` (#9286) (db3550f64)
- Fix flaky order payload serializer test (#9387) (d73bd6f9d)

# 3.1.6

- Fix unhandled GraphQL errors after removing `graphene-django` (#9398) (4090e6f2a)

# 3.1.5

- Fix checkout payload (#9333) (61b928e33)
- Revert "3.1 Add checking if given attributes are variant attributes in ProductVariantCreate mutation (#9134)" (#9334) (dfee09db3)

# 3.1.4

- Add `CREATED_AT` and `LAST_MODIFIED_AT` sorting to some GraphQL fields - #9245 by @rafalp
  - Added `LAST_MODIFIED_AT` sort option to `ExportFileSortingInput`
  - Added `CREATED_AT` and `LAST_MODIFIED_AT` sort options to `OrderSortingInput` type
  - Added `LAST_MODIFIED_AT` and `PUBLISHED_AT` sort options to `ProductOrder` type
  - Added `CREATED_AT` and `LAST_MODIFIED_AT` sort options to `SaleSortingInput` type
  - Added `CREATED_AT` and `LAST_MODIFIED_AT` sort options to `UserSortingInput` type
  - Added `ProductVariantSortingInput` type with `LAST_MODIFIED_AT` sort option
  - Deprecated `UPDATED_AT` sort option on `ExportFileSortingInput`
  - Deprecated `LAST_MODIFIED` and `PUBLICATION_DATE` sort options on `ProductOrder` type
  - Deprecated `CREATION_DATE` sort option on `OrderSortingInput` type
- Fix sending empty emails (#9317) (3e8503d8a)
- Add checking if given attributes are variant attributes in ProductVariantCreate mutation (#9134) (409ca7d23)
- Add command to update search indexes (#9315) (fdd81bbfe)
- Upgrade required Node and NPM versions used by release-it tool (#9293) (3f96a9c30)
- Update link to community pages (#9291) (2d96f5c60)
- General cleanup (#9282) (78f59c6a3)
- Fix `countries` resolver performance (#9318) (dc58ef2c4)
- Fix multiple refunds in NP Atobarai - #9222
- Fix dataloaders, filter out productmedia to be removed (#9299) (825ec3cad)
- Fix migration issue between 3.0 and main (#9323) (fec80cd63)
- Drop wishlist models (#9313) (7c9576925)

# 3.1.3

- Add command to update search indexes (#9315) (6be8461c0)
- Fix countries resolver performance (#9318) (e177f3957)

# 3.1.2

### Breaking changes

- Require `MANAGE_ORDERS` permission in `User.orders` query (#9128) (521dfd639)
  - only staff with `manage orders` and can fetch customer orders
  - the customer can fetch his own orders, except drafts

### Other changes

- Fix failing `on_failure` export tasks method (#9160) (efab6db9d)
- Fix mutations breaks on partially invalid IDs (#9227) (e3b6df2eb)
- Fix voucher migrations (#9249) (3c565ba0c)
- List the missing permissions where possible (#9250) (f8df1aa0d)
- Invalidate stocks dataloader (#9188) (e2366a5e6)
- Override `graphene.JSONString` to have more meaningful message in error message (#9171) (2a0c5a71a)
- Small schema fixes (#9224) (932e64808)
- Support Braintree subaccounts (#9191) (035bf705c)
- Split checkout mutations into separate files (#9266) (1d37b0aa3)

# 3.1.1

- Drop product channel listings when removing last available variant (#9232) (b92d3b686)
- Handle product media deletion in a Celery task (#9187) (2b10fc236)
- Filter Customer/Order/Sale/Product/ProductVariant by datetime of last modification (#9137) (55a845c7b)
- Add support for hiding plugins (#9219) (bc9405307)
- Fix missing update of payment methods when using stored payment method (#9158) (ee4bf520b)
- Fix invalid paths in VCR cassettes (#9236) (f6c268d2e)
- Fix Razorpay comment to be inline with code (#9238) (de417af24)
- Remove `graphene-federation` dependency (#9184) (dd43364f7)

# 3.1.0

### Breaking changes

#### Plugins

- Don't run plugins when calculating checkout's total price for available shipping methods resolution - #9121 by @rafalp
  - Use either net or gross price depending on store configuration.

### Other changes

#### Saleor Apps

- Add API for webhook payloads and deliveries - #8227 by @jakubkuc
- Extend app by `AppExtension` - #7701 by @korycins
- Add webhooks for stock changes: `PRODUCT_VARIANT_OUT_OF_STOCK` and `PRODUCT_VARIANT_BACK_IN_STOCK` - #7590 by @mstrumeck
- Add `COLLECTION_CREATED`, `COLLECTION_UPDATED`, `COLLECTION_DELETED` events and webhooks - #8974 by @rafalp
- Add draft orders webhooks by @jakubkuc
- Add support for providing shipping methods by Saleor Apps - #7975 by @bogdal:
  - Add `SHIPPING_LIST_METHODS_FOR_CHECKOUT` sync webhook
- Add sales webhooks - #8157 @kuchichan
- Allow fetching unpublished pages by apps with manage pages permission - #9181 by @IKarbowiak

#### Metadata

- Add ability to use metadata mutations with tokens as an identifier for orders and checkouts - #8426 by @IKarbowiak

#### Attributes

- Introduce swatch attributes - #7261 by @IKarbowiak
- Add `variant_selection` to `ProductAttributeAssign` operations - #8235 by @kuchichan
- Refactor attributes validation - #8905 by @IKarbowiak
  - in create mutations: require all required attributes
  - in update mutations: do not require providing any attributes; when any attribute is given, validate provided values.

#### Other features and changes

- Add gift cards - #7827 by @IKarbowiak, @tomaszszymanski129
- Add Click & Collect - #7673 by @kuchichan
- Add fulfillment confirmation - #7675 by @tomaszszymanski129
- Make SKU an optional field on `ProductVariant` - #7633 by @rafalp
- Possibility to pass metadata in input of `checkoutPaymentCreate` - #8076 by @mateuszgrzyb
- Add `ExternalNotificationTrigger` mutation - #7821 by @mstrumeck
- Extend `accountRegister` mutation to consume first & last name - #8184 by @piotrgrundas
- Introduce sales/vouchers per product variant - #8064 by @kuchichan
- Batch loads in queries for Apollo Federation - #8273 by @rafalp
- Reserve stocks for checkouts - #7589 by @rafalp
- Add query complexity limit to GraphQL API - #8526 by @rafalp
- Add `quantity_limit_per_customer` field to ProductVariant #8405 by @kuchichan
- Make collections names non-unique - #8986 by @rafalp
- Add validation of unavailable products in the checkout. Mutations: `CheckoutShippingMethodUpdate`,
  `CheckoutAddPromoCode`, `CheckoutPaymentCreate` will raise a ValidationError when product in the checkout is
  unavailable - #8978 by @IKarbowiak
- Add `withChoices` flag for Attribute type - #7733 by @dexon44
- Update required permissions for attribute options - #9204 by @IKarbowiak
  - Product attribute options can be fetched by requestors with manage product types and attributes permission.
  - Page attribute options can be fetched by requestors with manage page types and attributes permission.
- Deprecate interface field `PaymentData.reuse_source` - #7988 by @mateuszgrzyb
- Deprecate `setup_future_usage` from `checkoutComplete.paymentData` input - will be removed in Saleor 4.0 - #7994 by @mateuszgrzyb
- Fix shipping address issue in `availableCollectionPoints` resolver for checkout - #8143 by @kuchichan
- Fix cursor-based pagination in products search - #8011 by @rafalp
- Fix crash when querying external shipping methods `translation` field - #8971 by @rafalp
- Fix crash when too long translation strings were passed to `translate` mutations - #8942 by @rafalp
- Raise ValidationError in `CheckoutAddPromoCode`, `CheckoutPaymentCreate` when product in the checkout is
  unavailable - #8978 by @IKarbowiak
- Remove `graphene-django` dependency - #9170 by @rafalp
- Fix disabled warehouses appearing as valid click and collect points when checkout contains only preorders - #9052 by @rafalp
- Fix failing `on_failure` export tasks method - #9160 by @IKarbowiak

# 3.0.0

### Breaking changes

#### Behavior

- Add multichannel - #6242 by @fowczarek @d-wysocki
- Add email interface as a plugin - #6301 by @korycins
- Add unconfirmed order editing - #6829 by @tomaszszymanski129
  - Removed mutations for draft order lines manipulation: `draftOrderLinesCreate`, `draftOrderLineDelete`, `draftOrderLineUpdate`
  - Added instead: `orderLinesCreate`, `orderLineDelete`, `orderLineUpdate` mutations instead.
  - Order events enums `DRAFT_ADDED_PRODUCTS` and `DRAFT_REMOVED_PRODUCTS` are now `ADDED_PRODUCTS` and `REMOVED_PRODUCTS`
- Remove resolving users location from GeoIP; drop `PaymentInput.billingAddress` input field - #6784 by @maarcingebala
- Always create new checkout in `checkoutCreate` mutation - #7318 by @IKarbowiak
  - deprecate `created` return field on `checkoutCreate` mutation
- Return empty values list for attribute without choices - #7394 by @fowczarek
  - `values` for attributes without choices from now are empty list.
  - attributes with choices - `DROPDOWN` and `MULTISELECT`
  - attributes without choices - `FILE`, `REFERENCE`, `NUMERIC` and `RICH_TEXT`
- Unify checkout identifier in checkout mutations and queries - #7511 by @IKarbowiak
- Propagate sale and voucher discounts over specific lines - #8793 by @korycins
  - Use a new interface for response received from plugins/pluginManager. Methods `calculate_checkout_line_unit_price`
    and `calculate_checkout_line_total` returns `TaxedPricesData` instead of `TaxedMoney`.
- Attach sale discount info to the line when adding variant to order - #8821 by @IKarbowiak
  - Use a new interface for the response received from plugins/pluginManager.
    Methods `calculate_order_line_unit` and `calculate_order_line_total` returns
    `OrderTaxedPricesData` instead of `TaxedMoney`.
  - Rename checkout interfaces: `CheckoutTaxedPricesData` instead of `TaxedPricesData`
    and `CheckoutPricesData` instead of `PricesData`
- Sign JWT tokens with RS256 instead of HS256 - #7990 by @korycins
- Add support for filtering available shipping methods by Saleor Apps - #8399 by @kczan, @stnatic
  - Introduce `ShippingMethodData` interface as a root object type for ShippingMethod object
- Limit number of user addresses - #9173 by @IKarbowiak

#### GraphQL Schema

- Drop deprecated meta mutations - #6422 by @maarcingebala
- Drop deprecated service accounts and webhooks API - #6431 by @maarcingebala
- Drop deprecated fields from the `ProductVariant` type: `quantity`, `quantityAllocated`, `stockQuantity`, `isAvailable` - #6436 by @maarcingebala
- Drop authorization keys API - #6631 by @maarcingebala
- Drop `type` field from `AttributeValue` type - #6710 by @IKarbowiak
- Drop deprecated `taxRate` field from `ProductType` - #6795 by @d-wysocki
- Drop deprecated queries and mutations - #7199 by @IKarbowiak
  - drop `url` field from `Category` type
  - drop `url` field from `Category` type
  - drop `url` field from `Product` type
  - drop `localized` fild from `Money` type
  - drop `permissions` field from `User` type
  - drop `navigation` field from `Shop` type
  - drop `isActive` from `AppInput`
  - drop `value` from `AttributeInput`
  - drop `customerId` from `checkoutCustomerAttach`
  - drop `stockAvailability` argument from `products` query
  - drop `created` and `status` arguments from `orders` query
  - drop `created` argument from `draftOrders` query
  - drop `productType` from `ProductFilter`
  - deprecate specific error fields `<TypeName>Errors`, typed `errors` fields and remove deprecation
- Drop top-level `checkoutLine` query from the schema with related resolver, use `checkout` query instead - #7623 by @dexon44
- Change error class in `CollectionBulkDelete` to `CollectionErrors` - #7061 by @d-wysocki
- Make quantity field on `StockInput` required - #7082 by @IKarbowiak
- Add description to shipping method - #7116 by @IKarbowiak
  - `ShippingMethod` was extended with `description` field.
  - `ShippingPriceInput` was extended with `description` field
  - Extended `shippingPriceUpdate`, `shippingPriceCreate` mutation to add/edit description
  - Input field in `shippingPriceTranslate` changed to `ShippingPriceTranslationInput`
- Split `ShippingMethod` into `ShippingMethod` and `ShippingMethodType` (#8399):
  - `ShippingMethod` is used to represent methods offered for checkouts and orders
  - `ShippingMethodType` is used to manage shipping method configurations in Saleor
  - Deprecate `availableShippingMethods` on `Order` and `Checkout`. Use `shippingMethods` and refer to the `active` field instead

#### Saleor Apps

- Drop `CHECKOUT_QUANTITY_CHANGED` webhook - #6797 by @d-wysocki
- Change the payload of the order webhook to handle discounts list - #6874 by @korycins:
  - added fields: `Order.discounts`, `OrderLine.unit_discount_amount`, `OrderLine.unit_discount_type`, `OrderLine.unit_discount_reason`,
  - removed fields: `Order.discount_amount`, `Order.discount_name`, `Order.translated_discount_name`
- Remove triggering a webhook event `PRODUCT_UPDATED` when calling `ProductVariantCreate` mutation. Use `PRODUCT_VARIANT_CREATED` instead - #6963 by @piotrgrundas
- Make `order` property of invoice webhook payload contain order instead of order lines - #7081 by @pdblaszczyk
  - Affected webhook events: `INVOICE_REQUESTED`, `INVOICE_SENT`, `INVOICE_DELETED`
- Added `CHECKOUT_FILTER_SHIPPING_METHODS`, `ORDER_FILTER_SHIPPING_METHODS` sync webhooks - #8399 by @kczan, @stnatic

#### Plugins

- Drop `apply_taxes_to_shipping_price_range` plugin hook - #6746 by @maarcingebala
- Refactor listing payment gateways - #7050 by @maarcingebala:
  - Breaking changes in plugin methods: removed `get_payment_gateway` and `get_payment_gateway_for_checkout`; instead `get_payment_gateways` was added.
- Improve checkout performance - introduce `CheckoutInfo` data class - #6958 by @IKarbowiak;
  - Introduced changes in plugin methods definitions in the following methods, the `checkout` parameter changed to `checkout_info`:
    - `calculate_checkout_total`
    - `calculate_checkout_subtotal`
    - `calculate_checkout_shipping`
    - `get_checkout_shipping_tax_rate`
    - `calculate_checkout_line_total`
    - `calculate_checkout_line_unit_price`
    - `get_checkout_line_tax_rate`
    - `preprocess_order_creation`
  - `preprocess_order_creation` was extend with `lines_info` parameter
- Fix Avalara caching - #7036 by @fowczarek:
  - Introduced changes in plugin methods definitions:
    - `calculate_checkout_line_total` was extended with `lines` parameter
    - `calculate_checkout_line_unit_price` was extended with `lines` parameter
    - `get_checkout_line_tax_rate` was extended with `lines` parameter
  - To get proper taxes we should always send the whole checkout to Avalara.
- Extend plugins manager to configure plugins for each plugins - #7198 by @korycins:
  - Introduce changes in API:
    - `paymentInitialize` - add `channel` parameter. Optional when only one channel exists.
    - `pluginUpdate` - add `channel` parameter.
    - `availablePaymentGateways` - add `channel` parameter.
    - `storedPaymentSources` - add `channel` parameter.
    - `requestPasswordReset` - add `channel` parameter.
    - `requestEmailChange` - add `channel` parameter.
    - `confirmEmailChange` - add `channel` parameter.
    - `accountRequestDeletion` - add `channel` parameter.
    - change structure of type `Plugin`:
      - add `globalConfiguration` field for storing configuration when a plugin is globally configured
      - add `channelConfigurations` field for storing plugin configuration for each channel
      - removed `configuration` field, use `globalConfiguration` and `channelConfigurations` instead
    - change structure of input `PluginFilterInput`:
      - add `statusInChannels` field
      - add `type` field
      - removed `active` field. Use `statusInChannels` instead
  - Change plugin webhook endpoint - #7332 by @korycins.
    - Use /plugins/channel/<channel_slug>/<plugin_id> for plugins with channel configuration
    - Use /plugins/global/<plugin_id> for plugins with global configuration
    - Remove /plugin/<plugin_id> endpoint
- Fix doubling price in checkout for products without tax - #7056 by @IKarbowiak:
  - Introduce changes in plugins method:
    - `calculate_checkout_subtotal` has been dropped from plugins;
    - for correct subtotal calculation, `calculate_checkout_line_total` must be set (manager method for calculating checkout subtotal uses `calculate_checkout_line_total` method)
- Deprecated Stripe plugin - will be removed in Saleor 4.0
  - rename `StripeGatewayPlugin` to `DeprecatedStripeGatewayPlugin`.
  - introduce new `StripeGatewayPlugin` plugin.

### Other changes

#### Features

- Migrate from Draft.js to Editor.js format - #6430, #6456 by @IKarbowiak
- Allow using `Bearer` as an authorization prefix - #6996 by @korycins
- Add product rating - #6284 by @korycins
- Add order confirmation - #6498 by @tomaszszymanski12
- Extend Vatlayer functionalities - #7101 by @korycins:
  - Allow users to enter a list of exceptions (country ISO codes) that will use the source country rather than the destination country for tax purposes.
  - Allow users to enter a list of countries for which no VAT will be added.
- Extend order with origin and original order values - #7326 by @IKarbowiak
- Allow impersonating user by an app/staff - #7754 by @korycins:
  - Add `customerId` to `checkoutCustomerAttach` mutation
  - Add new permission `IMPERSONATE_USER`
- Add possibility to apply a discount to order/order line with status `DRAFT` - #6930 by @korycins
- Implement database read replicas - #8516, #8751 by @fowczarek
- Propagate sale and voucher discounts over specific lines - #8793 by @korycins
  - The created order lines from checkout will now have fulfilled all undiscounted fields with a default price value
    (without any discounts).
  - Order line will now include a voucher discount (in the case when the voucher is for specific products or have a
    flag apply_once_per_order). In that case, `Order.discounts` will not have a relation to `OrderDiscount` object.
  - Webhook payload for `OrderLine` will now include two new fields, `sale_id` (graphql ID of applied sale) and
    `voucher_code` (code of the valid voucher applied to this line).
  - When any sale or voucher discount was applied, `line.discount_reason` will be fulfilled.
  - New interface for handling more data for prices: `PricesData` and `TaxedPricesData` used in checkout calculations
    and in plugins/pluginManager.
- Attach sale discount info to the line when adding variant to order - #8821 by @IKarbowiak
  - Rename checkout interfaces: `CheckoutTaxedPricesData` instead of `TaxedPricesData`
    and `CheckoutPricesData` instead of `PricesData`
  - New interface for handling more data for prices: `OrderTaxedPricesData` used in plugins/pluginManager.
- Add uploading video URLs to product gallery - #6838 by @GrzegorzDerdak
- Add generic `FileUpload` mutation - #6470 by @IKarbowiak

#### Metadata

- Allow passing metadata to `accountRegister` mutation - #7152 by @piotrgrundas
- Copy metadata fields when creating reissue - #7358 by @IKarbowiak
- Add metadata to shipping zones and shipping methods - #6340 by @maarcingebala
- Add metadata to menu and menu item - #6648 by @tomaszszymanski129
- Add metadata to warehouse - #6727 by @d-wysocki
- Added support for querying objects by metadata fields - #6683 by @LeOndaz, #7421 by @korycins
- Change metadata mutations to use token for order and checkout as an identifier - #8542 by @IKarbowiak
  - After changes, using the order `id` for changing order metadata is deprecated

#### Attributes

- Add rich text attribute input - #7059 by @piotrgrundas
- Support setting value for AttributeValue mutations - #7037 by @piotrgrundas
- Add boolean attributes - #7454 by @piotrgrundas
- Add date & date time attributes - #7500 by @piotrgrundas
- Add file attributes - #6568 by @IKarbowiak
- Add page reference attributes - #6624 by @IKarbowiak
- Add product reference attributes - #6711 by @IKarbowiak
- Add numeric attributes - #6790 by @IKarbowiak
- Add `withChoices` flag for Attribute type - #7733 by @CossackDex
- Return empty results when filtering by non-existing attribute - #7025 by @maarcingebala
- Add Page Types - #6261 by @IKarbowiak

#### Plugins

- Add interface for integrating the auth plugins - #6799 by @korycins
- Add Sendgrid plugin - #6793 by @korycins
- Trigger `checkout_updated` plugin method for checkout metadata mutations - #7392 by @maarcingebala

#### Saleor Apps

- Add synchronous payment webhooks - #7044 by @maarcingebala
- Add `CUSTOMER_UPDATED` webhook, add addresses field to customer `CUSTOMER_CREATED` webhook - #6898 by @piotrgrundas
- Add `PRODUCT_VARIANT_CREATED`, `PRODUCT_VARIANT_UPDATED`, `PRODUCT_VARIANT_DELETED` webhooks, fix attributes field for `PRODUCT_CREATED`, `PRODUCT_UPDATED` webhooks - #6963 by @piotrgrundas
- Trigger `PRODUCT_UPDATED` webhook for collections and categories mutations - #7051 by @d-wysocki
- Extend order webhook payload with fulfillment fields - #7364, #7347 by @korycins
  - fulfillments extended with:
    - `total_refund_amount`
    - `shipping_refund_amount`
    - `lines`
  - fulfillment lines extended with:
    - `total_price_net_amount`
    - `total_price_gross_amount`
    - `undiscounted_unit_price_net`
    - `undiscounted_unit_price_gross`
    - `unit_price_net`
- Extend order payload with undiscounted prices and add psp_reference to payment model - #7339 by @IKarbowiak
  - order payload extended with the following fields:
    - `undiscounted_total_net_amount`
    - `undiscounted_total_gross_amount`
    - `psp_reference` on `payment`
  - order lines extended with:
    - `undiscounted_unit_price_net_amount`
    - `undiscounted_unit_price_gross_amount`
    - `undiscounted_total_price_net_amount`
    - `undiscounted_total_price_gross_amount`
- Add `product_id`, `product_variant_id`, `attribute_id` and `page_id` when it is possible for `AttributeValue` translations webhook - #7783 by @fowczarek
- Add draft orders webhooks - #8102 by @jakubkuc
- Add page webhooks: `PAGE_CREATED`, `PAGE_UPDATED` and `PAGE_DELETED` - #6787 by @d-wysocki
- Add `PRODUCT_DELETED` webhook - #6794 by @d-wysocki
- Add `page_type_id` in translations webhook - #7825 by @fowczarek
- Fix failing account mutations for app - #7569 by @IKarbowiak
- Add app support for events - #7622 by @IKarbowiak
- Fix creating translations with app - #6804 by @krzysztofwolski
- Change the `app` query to return info about the currently authenticated app - #6928 by @d-wysocki
- Mark `X-` headers as deprecated and add headers without prefix. All deprecated headers will be removed in Saleor 4.0 - #8179 by @L3str4nge
  - X-Saleor-Event -> Saleor-Event
  - X-Saleor-Domain -> Saleor-Domain
  - X-Saleor-Signature -> Saleor-Signature
  - X-Saleor-HMAC-SHA256 -> Saleor-HMAC-SHA256

#### Other changes

- Add query contains only schema validation - #6827 by @fowczarek
- Add introspection caching - #6871 by @fowczarek
- Fix Sentry reporting - #6902 by @fowczarek
- Deprecate API fields `Order.discount`, `Order.discountName`, `Order.translatedDiscountName` - #6874 by @korycins
- Fix argument validation in page resolver - #6960 by @fowczarek
- Drop `data` field from checkout line model - #6961 by @fowczarek
- Fix `totalCount` on connection resolver without `first` or `last` - #6975 by @fowczarek
- Fix variant resolver on `DigitalContent` - #6983 by @fowczarek
- Fix resolver by id and slug for product and product variant - #6985 by @d-wysocki
- Add optional support for reporting resource limits via a stub field in `shop` - #6967 by @NyanKiyoshi
- Update checkout quantity when checkout lines are deleted - #7002 by @IKarbowiak
- Fix available shipping methods - return also weight methods without weight limits - #7021 by @IKarbowiak
- Validate discount value for percentage vouchers and sales - #7033 by @d-wysocki
- Add field `languageCode` to types: `AccountInput`, `AccountRegisterInput`, `CheckoutCreateInput`, `CustomerInput`, `Order`, `User`. Add field `languageCodeEnum` to `Order` type. Add new mutation `CheckoutLanguageCodeUpdate`. Deprecate field `Order.languageCode`. - #6609 by @korycins
- Extend `Transaction` type with gateway response and `Payment` type with filter - #7062 by @IKarbowiak
- Fix invalid tax rates for lines - #7058 by @IKarbowiak
- Allow seeing unconfirmed orders - #7072 by @IKarbowiak
- Raise `GraphQLError` when too big integer value is provided - #7076 by @IKarbowiak
- Do not update draft order addresses when user is changing - #7088 by @IKarbowiak
- Recalculate draft order when product/variant was deleted - #7085 by @d-wysocki
- Added validation for `DraftOrderCreate` with negative quantity line - #7085 by @d-wysocki
- Remove HTML tags from product `description_plaintext` - #7094 by @d-wysocki
- Fix failing product tasks when instances are removed - #7092 by @IKarbowiak
- Update GraphQL endpoint to only match exactly `/graphql/` without trailing characters - #7117 by @IKarbowiak
- Introduce `traced_resolver` decorator instead of Graphene middleware - #7159 by @tomaszszymanski129
- Fix failing export when exporting attribute without values - #7131 by @IKarbowiak
- Fix incorrect payment data for Klarna - #7150 by @IKarbowiak
- Drop deleted images from storage - #7129 by @IKarbowiak
- Fix export with empty assignment values - #7214 by @IKarbowiak
- Change exported file name - #7222 by @IKarbowiak
- Fix core sorting on related fields - #7195 by @tomaszszymanski129
- Use GraphQL IDs instead of database IDs in export - #7240 by @IKarbowiak
- Fix draft order tax mismatch - #7226 by @IKarbowiak
  - Introduce `calculate_order_line_total` plugin method
- Update core logging for better Celery tasks handling - #7251 by @tomaszszymanski129
- Raise `ValidationError` when refund cannot be performed - #7260 by @IKarbowiak
- Fix customer addresses missing after customer creation - #7327 by @tomaszszymanski129
- Fix invoice generation - #7376 by @tomaszszymanski129
- Allow defining only one field in translations - #7363 by @IKarbowiak
- Allow filtering pages by ids - #7393 by @IKarbowiak
- Fix validate `min_spent` on vouchers to use net or gross value depends on `settings.display_gross_prices` - #7408 by @d-wysocki
- Fix invoice generation - #7376 by tomaszszymanski129
- Add hash to uploading images #7453 by @IKarbowiak
- Add file format validation for uploaded images - #7447 by @IKarbowiak
- Fix attaching params for address form errors - #7485 by @IKarbowiak
- Update draft order validation - #7253 by @IKarbowiak
  - Extend Order type with errors: [OrderError!]! field
  - Create tasks for deleting order lines by deleting products or variants
- Fix doubled checkout total price for one line and zero shipping price - #7532 by @IKarbowiak
- Deprecate nested objects in `TranslatableContent` types - #7522 by @IKarbowiak
- Modify order of auth middleware calls - #7572 by @tomaszszymanski129
- Drop assigning cheapest shipping method in checkout - #7767 by @maarcingebala
- Deprecate `query` argument in `sales` and `vouchers` queries - #7806 by @maarcingebala
- Allow translating objects by translatable content ID - #7803 by @maarcingebala
- Configure a periodic task for removing empty allocations - #7885 by @fowczarek
- Fix missing transaction id in Braintree - #8110 by @fowczarek
- Fix GraphQL federation support - #7771 #8107 by @rafalp
- Fix cursor-based pagination in products search - #8011 #8211 by @rafalp
- Batch loads in queries for Apollo Federation - #8362 by @rafalp
- Add workaround for failing Avatax when line has price 0 - #8610 by @korycins
- Add option to set tax code for shipping in Avatax configuration view - #8596 by @korycins
- Fix Avalara tax fetching from cache - #8647 by @fowczarek
- Fix incorrect stock allocation - #8931 by @IKarbowiak
- Fix incorrect handling of unavailable products in checkout - #8978, #9119 by @IKarbowiak, @korycins
- Add draft orders webhooks - #8102 by @jakubkuc
- Handle `SameSite` cookie attribute in jwt refresh token middleware - #8209 by @jakubkuc
- Fix creating translations with app - #6804 by @krzysztofwolski
- Add possibility to provide external payment ID during the conversion draft order to order - #6320 by @korycins
- Add basic rating for `Products` - #6284 by @korycins
- Add metadata to shipping zones and shipping methods - #6340 by @maarcingebala
- Add Page Types - #6261 by @IKarbowiak
- Migrate draftjs content to editorjs format - #6430 by @IKarbowiak
- Add editorjs sanitizer - #6456 by @IKarbowiak
- Add generic FileUpload mutation - #6470 by @IKarbowiak
- Order confirmation backend - #6498 by @tomaszszymanski129
- Handle `SameSite` cookie attribute in JWT refresh token middleware - #8209 by @jakubkuc
- Add possibility to provide external payment ID during the conversion draft order to order - #6320 by @korycins9
- Fix password reset request - #6351 by @Manfred-Madelaine-pro, Ambroise and Pierre
- Refund products support - #6530 by @korycins
- Add possibility to exclude products from shipping method - #6506 by @korycins
- Add `Shop.availableShippingMethods` query - #6551 by @IKarbowiak
- Add delivery time to shipping method - #6564 by @IKarbowiak
- Shipping zone description - #6653 by @tomaszszymanski129
- Get tax rate from plugins - #6649 by @IKarbowiak
- Added support for querying user by email - #6632 @LeOndaz
- Add order shipping tax rate - #6678 by @IKarbowiak
- Deprecate field `descriptionJSON` from `Product`, `Category`, `Collection` and field `contentJSON` from `Page` - #6692 by @d-wysocki
- Fix products visibility - #6704 by @IKarbowiak
- Fix page `contentJson` field to return JSON - #6832 by @d-wysocki
- Add SearchRank to search product by name and description. New enum added to `ProductOrderField` - `RANK` - which returns results sorted by search rank - #6872 by @d-wysocki
- Allocate stocks for order lines in a bulk way - #6877 by @IKarbowiak
- Deallocate stocks for order lines in a bulk way - #6896 by @IKarbowiak
- Prevent negative available quantity - #6897 by @d-wysocki
- Add default sorting by rank for search products - #6936 by @d-wysocki
- Fix exporting product description to xlsx - #6959 by @IKarbowiak
- Add `Shop.version` field to query API version - #6980 by @maarcingebala
- Add new authorization header `Authorization-Bearer` - #6998 by @korycins
- Add field `paymentMethodType` to `Payment` object - #7073 by @korycins
- Unify Warehouse Address API - #7481 by @d-wysocki
  - deprecate `companyName` on `Warehouse` type
  - remove `companyName` on `WarehouseInput` type
  - remove `WarehouseAddressInput` on `WarehouseUpdateInput` and `WarehouseCreateInput`, and change it to `AddressInput`
- Fix passing incorrect customer email to payment gateways - #7486 by @korycins
- Add HTTP meta tag for Content-Security-Policy in GraphQL Playground - #7662 by @NyanKiyoshi
- Add additional validation for `from_global_id_or_error` function - #8780 by @CossackDex

# 2.11.1

- Add support for Apple Pay on the web - #6466 by @korycins

## 2.11.0

### Features

- Add products export - #5255 by @IKarbowiak
- Add external apps support - #5767 by @korycins
- Invoices backend - #5732 by @tomaszszymanski129
- Adyen drop-in integration - #5914 by @korycins, @IKarbowiak
- Add a callback view to plugins - #5884 by @korycins
- Support pushing webhook events to message queues - #5940 by @patrys, @korycins
- Send a confirmation email when the order is canceled or refunded - #6017
- No secure cookie in debug mode - #6082 by @patrys, @orzechdev
- Add searchable and available for purchase flags to product - #6060 by @IKarbowiak
- Add `TotalPrice` to `OrderLine` - #6068 @fowczarek
- Add `PRODUCT_UPDATED` webhook event - #6100 by @tomaszszymanski129
- Search orders by GraphQL payment ID - #6135 by @korycins
- Search orders by a custom key provided by payment gateway - #6135 by @korycins
- Add ability to set a default product variant - #6140 by @tomaszszymanski129
- Allow product variants to be sortable - #6138 by @tomaszszymanski129
- Allow fetching stocks for staff users only with `MANAGE_ORDERS` permissions - #6139 by @fowczarek
- Add filtering to `ProductVariants` query and option to fetch variant by SKU in `ProductVariant` query - #6190 by @fowczarek
- Add filtering by Product IDs to `products` query - #6224 by @GrzegorzDerdak
- Add `change_currency` command - #6016 by @maarcingebala
- Add dummy credit card payment - #5822 by @IKarbowiak
- Add custom implementation of UUID scalar - #5646 by @koradon
- Add `AppTokenVerify` mutation - #5716 by @korycins

### Breaking Changes

- Refactored JWT support. Requires handling of JWT token in the storefront (a case when the backend returns the exception about the invalid token). - #5734, #5816 by @korycins
- New logging setup will now output JSON logs in production mode for ease of feeding them into log collection systems like Logstash or CloudWatch Logs - #5699 by @patrys
- Deprecate `WebhookEventType.CHECKOUT_QUANTITY_CHANGED` - #5837 by @korycins
- Anonymize and update order and payment fields; drop `PaymentSecureConfirm` mutation, drop Payment type fields: `extraData`, `billingAddress`, `billingEmail`, drop `gatewayResponse` from `Transaction` type - #5926 by @IKarbowiak
- Switch the HTTP stack from WSGI to ASGI based on Uvicorn - #5960 by @patrys
- Add `MANAGE_PRODUCT_TYPES_AND_ATTRIBUTES` permission, which is now required to access all attributes and product types related mutations - #6219 by @IKarbowiak

### Fixes

- Fix payment fields in order payload for webhooks - #5862 by @korycins
- Fix specific product voucher in draft orders - #5727 by @fowczarek
- Explicit country assignment in default shipping zones - #5736 by @maarcingebala
- Drop `json_content` field from the `Menu` model - #5761 by @maarcingebala
- Strip warehouse name in mutations - #5766 by @koradon
- Add missing order events during checkout flow - #5684 by @koradon
- Update Google Merchant to get tax rate based by plugin manager - #5823 by @gabmartinez
- Allow unicode in slug fields - #5877 by @IKarbowiak
- Fix empty plugin object result after `PluginUpdate` mutation - #5968 by @gabmartinez
- Allow finishing checkout when price amount is 0 - #6064 by @IKarbowiak
- Fix incorrect tax calculation for Avatax - #6035 by @korycins
- Fix incorrect calculation of subtotal with active Avatax - #6035 by @korycins
- Fix incorrect assignment of tax code for Avatax - #6035 by @korycins
- Do not allow negative product price - #6091 by @IKarbowiak
- Handle None as attribute value - #6092 by @IKarbowiak
- Fix for calling `order_created` before the order was saved - #6095 by @korycins
- Update default decimal places - #6098 by @IKarbowiak
- Avoid assigning the same pictures twice to a variant - #6112 by @IKarbowiak
- Fix crashing system when Avalara is improperly configured - #6117 by @IKarbowiak
- Fix for failing finalising draft order - #6133 by @korycins
- Remove corresponding draft order lines when variant is removing - #6119 by @IKarbowiak
- Update required perms for apps management - #6173 by @IKarbowiak
- Raise an error for an empty key in metadata - #6176 by @IKarbowiak
- Add attributes to product error - #6181 by @IKarbowiak
- Allow to add product variant with 0 price to draft order - #6189 by @IKarbowiak
- Fix deleting product when default variant is deleted - #6186 by @IKarbowiak
- Fix get unpublished products, product variants and collection as app - #6194 by @fowczarek
- Set `OrderFulfillStockInput` fields as required - #6196 by @IKarbowiak
- Fix attribute filtering by categories and collections - #6214 by @fowczarek
- Fix `is_visible` when `publication_date` is today - #6225 by @korycins
- Fix filtering products by multiple attributes - #6215 by @GrzegorzDerdak
- Add attributes validation while creating/updating a product's variant - #6269 by @GrzegorzDerdak
- Add metadata to page model - #6292 by @dominik-zeglen
- Fix for unnecessary attributes validation while updating simple product - #6300 by @GrzegorzDerdak
- Include order line total price to webhook payload - #6354 by @korycins
- Fix for fulfilling an order when product quantity equals allocated quantity - #6333 by @GrzegorzDerdak
- Fix for the ability to filter products on collection - #6363 by @GrzegorzDerdak

## 2.10.2

- Add command to change currencies in the database - #5906 by @d-wysocki

## 2.10.1

- Fix multiplied stock quantity - #5675 by @fowczarek
- Fix invalid allocation after migration - #5678 by @fowczarek
- Fix order mutations as app - #5680 by @fowczarek
- Prevent creating checkout/draft order with unpublished product - #5676 by @d-wysocki

## 2.10.0

- OpenTracing support - #5188 by @tomaszszymanski129
- Account confirmation email - #5126 by @tomaszszymanski129
- Relocate `Checkout` and `CheckoutLine` methods into separate module and update checkout related plugins to use them - #4980 by @krzysztofwolski
- Fix problem with free shipping voucher - #4942 by @IKarbowiak
- Add sub-categories to random data - #4949 by @IKarbowiak
- Deprecate `localized` field in Money type - #4952 by @IKarbowiak
- Fix for shipping API not applying taxes - #4913 by @kswiatek92
- Query object translation with only `manage_translation` permission - #4914 by @fowczarek
- Add customer note to draft orders API - #4973 by @IKarbowiak
- Allow to delete category and leave products - #4970 by @IKarbowiak
- Remove thumbnail generation from migration - #3494 by @kswiatek92
- Rename 'shipping_date' field in fulfillment model to 'created' - #2433 by @kswiatek92
- Reduce number of queries for 'checkoutComplete' mutation - #4989 by @IKarbowiak
- Force PyTest to ignore the environment variable containing the Django settings module - #4992 by @NyanKiyoshi
- Extend JWT token payload with user information - #4987 by @salwator
- Optimize the queries for product list in the dashboard - #4995 by @IKarbowiak
- Drop dashboard 1.0 - #5000 by @IKarbowiak
- Fixed serialization error on weight fields when running `loaddata` and `dumpdb` - #5005 by @NyanKiyoshi
- Fixed JSON encoding error on Google Analytics reporting - #5004 by @NyanKiyoshi
- Create custom field to translation, use new translation types in translations query - #5007 by @fowczarek
- Take allocated stock into account in `StockAvailability` filter - #5019 by @simonbru
- Generate matching postal codes for US addresses - #5033 by @maarcingebala
- Update debug toolbar - #5032 by @IKarbowiak
- Allow staff member to receive notification about customers orders - #4993 by @kswiatek92
- Add user's global id to the JWT payload - #5039 by @salwator
- Make middleware path resolving lazy - #5041 by @NyanKiyoshi
- Generate slug on saving the attribute value - #5055 by @fowczarek
- Fix order status after order update - #5072 by @fowczarek
- Extend top-level connection resolvers with ability to sort results - #5018 by @fowczarek
- Drop storefront 1.0 - #5043 by @IKarbowiak
- Replace permissions strings with enums - #5038 by @kswiatek92
- Remove gateways forms and templates - #5075 by @IKarbowiak
- Add `Wishlist` models and GraphQL endpoints - #5021 by @derenio
- Remove deprecated code - #5107 by @IKarbowiak
- Fix voucher start date filtering - #5133 by @dominik-zeglen
- Search by sku in products query - #5117 by @fowczarek
- Send fulfillment update email - #5118 by @IKarbowiak
- Add address query - #5148 by @kswiatek92
- Add `checkout_quantity_changed` webhook - #5042 by @derenio
- Remove unnecessary `manage_orders` permission - #5142 by @kswiatek92
- Mutation to change the user email - #5076 by @kswiatek92
- Add MyPy checks - #5150 by @IKarbowiak
- Move extracting user or service account to utils - #5152 by @kswiatek92
- Deprecate order status/created arguments - #5076 by @kswiatek92
- Fix getting title field in page mutations #5160 by @maarcingebala
- Copy public and private metadata from the checkout to the order upon creation - #5165 by @dankolbman
- Add warehouses and stocks- #4986 by @szewczykmira
- Add permission groups - #5176, #5513 by @IKarbowiak
- Drop `gettext` occurrences - #5189 by @IKarbowiak
- Fix `product_created` webhook - #5187 by @dzkb
- Drop unused resolver `resolve_availability` - #5190 by @maarcingebala
- Fix permission for `checkoutCustomerAttach` mutation - #5192 by @maarcingebala
- Restrict access to user field - #5194 by @maarcingebala
- Unify permission for service account API client in test - #5197 by @fowczarek
- Add additional confirmation step to `checkoutComplete` mutation - #5179 by @salwator
- Allow sorting warehouses by name - #5211 by @dominik-zeglen
- Add anonymization to GraphQL's `webhookSamplePayload` endpoint - #5161 @derenio
- Add slug to `Warehouse`, `Product` and `ProductType` models - #5196 by @IKarbowiak
- Add mutation for assigning, unassigning shipping zones to warehouse - #5217 by @kswiatek92
- Fix passing addresses to `PaymentData` objects - #5223 by @maarcingebala
- Return `null` when querying `me` as an anonymous user - #5231 by @maarcingebala
- Added `PLAYGROUND_ENABLED` environment variable/setting to allow to enable the GraphQL playground when `DEBUG` is disabled - #5254 by @NyanKiyoshi
- Fix access to order query when request from service account - #5258 by @fowczarek
- Customer shouldn't be able to see draft orders by token - #5259 by @fowczarek
- Customer shouldn't be able to query checkout with another customer - #5268 by @fowczarek
- Added integration support of Jaeger Tracing - #5282 by @NyanKiyoshi
- Return `null` when querying `me` as an anonymous user - #5231 as @maarcingebala
- Add `fulfillment created` webhook - @szewczykmira
- Unify metadata API - #5178 by @fowczarek
- Add compiled versions of emails to the repository - #5260 by @tomaszszymanski129
- Add required prop to fields where applicable - #5293 by @dominik-zeglen
- Drop `get_absolute_url` methods - #5299 by @IKarbowiak
- Add `--force` flag to `cleardb` command - #5302 by @maarcingebala
- Require non-empty message in `orderAddNote` mutation - #5316 by @maarcingebala
- Stock management refactor - #5323 by @IKarbowiak
- Add discount error codes - #5348 by @IKarbowiak
- Add benchmarks to checkout mutations - #5339 by @fowczarek
- Add pagination tests - #5363 by @fowczarek
- Add ability to assign multiple warehouses in mutations to create/update a shipping zone - #5399 by @fowczarek
- Add filter by ids to the `warehouses` query - #5414 by @fowczarek
- Add shipping rate price validation - #5411 by @kswiatek92
- Remove unused settings and environment variables - #5420 by @maarcingebala
- Add product price validation - #5413 by @kswiatek92
- Add attribute validation to `attributeAssign` mutation - #5423 by @kswiatek92
- Add possibility to update/delete more than one item in metadata - #5446 by @koradon
- Check if image exists before validating - #5425 by @kswiatek92
- Fix warehouses query not working without id - #5441 by @koradon
- Add `accountErrors` to `CreateToken` mutation - #5437, #5465 by @koradon
- Raise `GraphQLError` if filter has invalid IDs - #5460 by @gabmartinez
- Use `AccountErrorCode.INVALID_CREDENTIALS` instead of `INVALID_PASSWORD` - #5495 by @koradon
- Add tests for pagination - #5468 by @koradon
- Add `Job` abstract model and interface - #5510 by @IKarbowiak
- Refactor implementation of allocation - #5445 by @fowczarek
- Fix `WeightScalar` - #5530 by @koradon
- Add `OrderFulfill` mutation - #5525 by @fowczarek
- Add "It Works" page - #5494 by @IKarbowiak and @dominik-zeglen
- Extend errors in `OrderFulfill` mutation - #5553 by @fowczarek
- Refactor `OrderCancel` mutation for multiple warehouses - #5554 by @fowczarek
- Add negative weight validation - #5564 by @fowczarek
- Add error when user pass empty object as address - #5585 by @fowczarek
- Fix payment creation without shipping method - #5444 by @d-wysocki
- Fix checkout and order flow with variant without inventory tracking - #5599 by @fowczarek
- Fixed JWT expired token being flagged as unhandled error rather than handled. - #5603 by @NyanKiyoshi
- Refactor read-only middleware - #5602 by @maarcingebala
- Fix availability for variants without inventory tracking - #5605 by @fowczarek
- Drop support for configuring Vatlayer plugin from settings file. - #5614 by @korycins
- Add ability to query category, collection or product by slug - #5574 by @koradon
- Add `quantityAvailable` field to `ProductVariant` type - #5628 by @fowczarek
- Use tags rather than time-based logs for information on requests - #5608 by @NyanKiyoshi

## 2.9.0

### API

- Add mutation to change customer's first name last name - #4489 by @fowczarek
- Add mutation to delete customer's account - #4494 by @fowczarek
- Add mutation to change customer's password - #4656 by @fowczarek
- Add ability to customize email sender address in emails sent by Saleor - #4820 by @NyanKiyoshi
- Add ability to filter attributes per global ID - #4640 by @NyanKiyoshi
- Add ability to search product types by value (through the name) - #4647 by @NyanKiyoshi
- Add queries and mutation for serving and saving the configuration of all plugins - #4576 by @korycins
- Add `redirectUrl` to staff and user create mutations - #4717 by @fowczarek
- Add error codes to mutations responses - #4676 by @Kwaidan00
- Add translations to countries in `shop` query - #4732 by @fowczarek
- Add support for sorting product by their attribute values through given attribute ID - #4740 by @NyanKiyoshi
- Add descriptions for queries and query arguments - #4758 by @maarcingebala
- Add support for Apollo Federation - #4825 by @salwator
- Add mutation to create multiple product variants at once - #4735 by @fowczarek
- Add default value to custom errors - #4797 by @fowczarek
- Extend `availablePaymentGateways` field with gateways' configuration data - #4774 by @salwator
- Change `AddressValidationRules` API - #4655 by @Kwaidan00
- Use search in a consistent way; add sort by product type name and publication status to `products` query. - #4715 by @fowczarek
- Unify `menuItemMove` mutation with other reordering mutations - #4734 by @NyanKiyoshi
- Don't create an order when the payment was unsuccessful - #4500 by @NyanKiyoshi
- Don't require shipping information in checkout for digital orders - #4573 by @NyanKiyoshi
- Drop `manage_users` permission from the `permissions` query - #4854 by @maarcingebala
- Deprecate `inCategory` and `inCollection` attributes filters in favor of `filter` argument - #4700 by @NyanKiyoshi & @khalibloo
- Remove `PaymentGatewayEnum` from the schema, as gateways now are dynamic plugins - #4756 by @salwator
- Require `manage_products` permission to query `costPrice` and `stockQuantity` fields - #4753 by @NyanKiyoshi
- Refactor account mutations - #4510, #4668 by @fowczarek
- Fix generating random avatars when updating staff accounts - #4521 by @maarcingebala
- Fix updating JSON menu representation in mutations - #4524 by @maarcingebala
- Fix setting variant's `priceOverride` and `costPrice` to `null` - #4754 by @NyanKiyoshi
- Fix fetching staff user without `manage_users` permission - #4835 by @fowczarek
- Ensure that a GraphQL query is a string - #4836 by @nix010
- Add ability to configure the password reset link - #4863 by @fowczarek
- Fixed a performance issue where Saleor would sometimes run huge, unneeded prefetches when resolving categories or collections - #5291 by @NyanKiyoshi
- uWSGI now forces the django application to directly load on startup instead of being lazy - #5357 by @NyanKiyoshi

### Core

- Add enterprise-grade attributes management - #4351 by @dominik-zeglen and @NyanKiyoshi
- Add extensions manager - #4497 by @korycins
- Add service accounts - backend support - #4689 by @korycins
- Add support for webhooks - #4731 by @korycins
- Migrate the attributes mapping from HStore to many-to-many relation - #4663 by @NyanKiyoshi
- Create general abstraction for object metadata - #4447 by @salwator
- Add metadata to `Order` and `Fulfillment` models - #4513, #4866 by @szewczykmira
- Migrate the tax calculations to plugins - #4497 by @korycins
- Rewrite payment gateways using plugin architecture - #4669 by @salwator
- Rewrite Stripe integration to use PaymentIntents API - #4606 by @salwator
- Refactor password recovery system - #4617 by @fowczarek
- Add functionality to sort products by their "minimal variant price" - #4416 by @derenio
- Add voucher's "once per customer" feature - #4442 by @fowczarek
- Add validations for minimum password length in settings - #4735 by @fowczarek
- Add form to configure payments in the dashboard - #4807 by @szewczykmira
- Change `unique_together` in `AttributeValue` - #4805 by @fowczarek
- Change max length of SKU to 255 characters - #4811 by @lex111
- Distinguish `OrderLine` product name and variant name - #4702 by @fowczarek
- Fix updating order status after automatic fulfillment of digital products - #4709 by @korycins
- Fix error when updating or creating a sale with missing required values - #4778 by @NyanKiyoshi
- Fix error filtering pages by URL in the dashboard 1.0 - #4776 by @NyanKiyoshi
- Fix display of the products tax rate in the details page of dashboard 1.0 - #4780 by @NyanKiyoshi
- Fix adding the same product into a collection multiple times - #4518 by @NyanKiyoshi
- Fix crash when placing an order when a customer happens to have the same address more than once - #4824 by @NyanKiyoshi
- Fix time zone based tests - #4468 by @fowczarek
- Fix serializing empty URLs as a string when creating menu items - #4616 by @maarcingebala
- The invalid IP address in HTTP requests now fallback to the requester's IP address. - #4597 by @NyanKiyoshi
- Fix product variant update with current attribute values - #4936 by @fowczarek
- Update checkout last field and add auto now fields to save with update_fields parameter - #5177 by @IKarbowiak

### Dashboard 2.0

- Allow selecting the number of rows displayed in dashboard's list views - #4414 by @benekex2
- Add ability to toggle visible columns in product list - #4608 by @dominik-zeglen
- Add voucher settings - #4556 by @benekex2
- Contrast improvements - #4508 by @benekex2
- Display menu item form errors - #4551 by @dominik-zeglen
- Do not allow random IDs to appear in snapshots - #4495 by @dominik-zeglen
- Input UI changes - #4542 by @benekex2
- Implement new menu design - #4476 by @benekex2
- Refetch attribute list after closing modal - #4615 by @dominik-zeglen
- Add config for Testcafe - #4553 by @dominik-zeglen
- Fix product type taxes select - #4453 by @benekex2
- Fix form reloading - #4467 by @dominik-zeglen
- Fix voucher limit value when checkbox unchecked - #4456 by @benekex2
- Fix searches and pickers - #4487 by @dominik-zeglen
- Fix dashboard menu styles - #4491 by @benekex2
- Fix menu responsiveness - #4511 by @benekex2
- Fix loosing focus while typing in the product description field - #4549 by @dominik-zeglen
- Fix MUI warnings - #4588 by @dominik-zeglen
- Fix bulk action checkboxes - #4618 by @dominik-zeglen
- Fix rendering user avatar when it's empty #4546 by @maarcingebala
- Remove Dashboard 2.0 files form Saleor repository - #4631 by @dominik-zeglen
- Fix CreateToken mutation to use NonNull on errors field #5415 by @gabmartinez

### Other notable changes

- Replace Pipenv with Poetry - #3894 by @michaljelonek
- Upgrade `django-prices` to v2.1 - #4639 by @NyanKiyoshi
- Disable reports from uWSGI about broken pipe and write errors from disconnected clients - #4596 by @NyanKiyoshi
- Fix the random failures of `populatedb` trying to create users with an existing email - #4769 by @NyanKiyoshi
- Enforce `pydocstyle` for Python docstrings over the project - #4562 by @NyanKiyoshi
- Move Django Debug Toolbar to dev requirements - #4454 by @derenio
- Change license for artwork to CC-BY 4.0
- New translations:
  - Greek

## 2.8.0

### Core

- Avatax backend support - #4310 by @korycins
- Add ability to store used payment sources in gateways (first implemented in Braintree) - #4195 by @salwator
- Add ability to specify a minimal quantity of checkout items for a voucher - #4427 by @fowczarek
- Change the type of start and end date fields from Date to DateTime - #4293 by @fowczarek
- Revert the custom dynamic middlewares - #4452 by @NyanKiyoshi

### Dashboard 2.0

- UX improvements in Vouchers section - #4362 by @benekex2
- Add company address configuration - #4432 by @benekex2
- Require name when saving a custom list filter - #4269 by @benekex2
- Use `esModuleInterop` flag in `tsconfig.json` to simplify imports - #4372 by @dominik-zeglen
- Use hooks instead of a class component in forms - #4374 by @dominik-zeglen
- Drop CSRF token header from API client - #4357 by @dominik-zeglen
- Fix various bugs in the product section - #4429 by @dominik-zeglen

### Other notable changes

- Fix error when creating a checkout with voucher code - #4292 by @NyanKiyoshi
- Fix error when users enter an invalid phone number in an address - #4404 by @NyanKiyoshi
- Fix error when adding a note to an anonymous order - #4319 by @NyanKiyoshi
- Fix gift card duplication error in the `populatedb` script - #4336 by @fowczarek
- Fix vouchers apply once per order - #4339 by @fowczarek
- Fix discount tests failing at random - #4401 by @korycins
- Add `SPECIFIC_PRODUCT` type to `VoucherType` - #4344 by @fowczarek
- New translations:
  - Icelandic
- Refactored the backend side of `checkoutCreate` to improve performances and prevent side effects over the user's checkout if the checkout creation was to fail. - #4367 by @NyanKiyoshi
- Refactored the logic of cleaning the checkout shipping method over the API, so users do not lose the shipping method when updating their checkout. If the shipping method becomes invalid, it will be replaced by the cheapest available. - #4367 by @NyanKiyoshi & @szewczykmira
- Refactored process of getting available shipping methods to make it easier to understand and prevent human-made errors. - #4367 by @NyanKiyoshi
- Moved 3D secure option to Braintree plugin configuration and update config structure mechanism - #4751 by @salwator

## 2.7.0

### API

- Create order only when payment is successful - #4154 by @NyanKiyoshi
- Order Events containing order lines or fulfillment lines now return the line object in the GraphQL API - #4114 by @NyanKiyoshi
- GraphQL now prints exceptions to stderr as well as returning them or not - #4148 by @NyanKiyoshi
- Refactored API resolvers to static methods with root typing - #4155 by @NyanKiyoshi
- Add phone validation in the GraphQL API to handle the library upgrade - #4156 by @NyanKiyoshi

### Core

- Add basic Gift Cards support in the backend - #4025 by @fowczarek
- Add the ability to sort products within a collection - #4123 by @NyanKiyoshi
- Implement customer events - #4094 by @NyanKiyoshi
- Merge "authorize" and "capture" operations - #4098 by @korycins, @NyanKiyoshi
- Separate the Django middlewares from the GraphQL API middlewares - #4102 by @NyanKiyoshi, #4186 by @cmiacz

### Dashboard 2.0

- Add navigation section - #4012 by @dominik-zeglen
- Add filtering on product list - #4193 by @dominik-zeglen
- Add filtering on orders list - #4237 by @dominik-zeglen
- Change input style and improve Storybook stories - #4115 by @dominik-zeglen
- Migrate deprecated fields in Dashboard 2.0 - #4121 by @benekex2
- Add multiple select checkbox - #4133, #4146 by @benekex2
- Rename menu items in Dashboard 2.0 - #4172 by @benekex2
- Category delete modal improvements - #4171 by @benekex2
- Close modals on click outside - #4236 - by @benekex2
- Use date localize hook in translations - #4202 by @dominik-zeglen
- Unify search API - #4200 by @dominik-zeglen
- Default default PAGINATE_BY - #4238 by @dominik-zeglen
- Create generic filtering interface - #4221 by @dominik-zeglen
- Add default state to rich text editor = #4281 by @dominik-zeglen
- Fix translation discard button - #4109 by @benekex2
- Fix draftail options and icons - #4132 by @benekex2
- Fix typos and messages in Dashboard 2.0 - #4168 by @benekex2
- Fix view all orders button - #4173 by @benekex2
- Fix visibility card view - #4198 by @benekex2
- Fix query refetch after selecting an object in list - #4272 by @dominik-zeglen
- Fix image selection in variants - #4270 by @benekex2
- Fix collection search - #4267 by @dominik-zeglen
- Fix quantity height in draft order edit - #4273 by @benekex2
- Fix checkbox clickable area size - #4280 by @dominik-zeglen
- Fix breaking object selection in menu section - #4282 by @dominik-zeglen
- Reset selected items when tab switch - #4268 by @benekex2

### Other notable changes

- Add support for Google Cloud Storage - #4127 by @chetabahana
- Adding a nonexistent variant to checkout no longer crashes - #4166 by @NyanKiyoshi
- Disable storage of Celery results - #4169 by @NyanKiyoshi
- Disable polling in Playground - #4188 by @maarcingebala
- Cleanup code for updated function names and unused argument - #4090 by @jxltom
- Users can now add multiple "Add to Cart" forms in a single page - #4165 by @NyanKiyoshi
- Fix incorrect argument in `get_client_token` in Braintree integration - #4182 by @maarcingebala
- Fix resolving attribute values when transforming them to HStore - #4161 by @maarcingebala
- Fix wrong calculation of subtotal in cart page - #4145 by @korycins
- Fix margin calculations when product/variant price is set to zero - #4170 by @MahmoudRizk
- Fix applying discounts in checkout's subtotal calculation in API - #4192 by @maarcingebala
- Fix GATEWAYS_ENUM to always contain all implemented payment gateways - #4108 by @koradon

## 2.6.0

### API

- Add unified filtering interface in resolvers - #3952, #4078 by @korycins
- Add mutations for bulk actions - #3935, #3954, #3967, #3969, #3970 by @akjanik
- Add mutation for reordering menu items - #3958 by @NyanKiyoshi
- Optimize queries for single nodes - #3968 @NyanKiyoshi
- Refactor error handling in mutations #3891 by @maarcingebala & @akjanik
- Specify mutation permissions through Meta classes - #3980 by @NyanKiyoshi
- Unify pricing access in products and variants - #3948 by @NyanKiyoshi
- Use only_fields instead of exclude_fields in type definitions - #3940 by @michaljelonek
- Prefetch collections when getting sales of a bunch of products - #3961 by @NyanKiyoshi
- Remove unnecessary dedents from GraphQL schema so new Playground can work - #4045 by @salwator
- Restrict resolving payment by ID - #4009 @NyanKiyoshi
- Require `checkoutId` for updating checkout's shipping and billing address - #4074 by @jxltom
- Handle errors in `TokenVerify` mutation - #3981 by @fowczarek
- Unify argument names in types and resolvers - #3942 by @NyanKiyoshi

### Core

- Use Black as the default code formatting tool - #3852 by @krzysztofwolski and @NyanKiyoshi
- Dropped Python 3.5 support - #4028 by @korycins
- Rename Cart to Checkout - #3963 by @michaljelonek
- Use data classes to exchange data with payment gateways - #4028 by @korycins
- Refactor order events - #4018 by @NyanKiyoshi

### Dashboard 2.0

- Add bulk actions - #3955 by @dominik-zeglen
- Add user avatar management - #4030 by @benekex2
- Add navigation drawer support on mobile devices - #3839 by @benekex2
- Fix rendering validation errors in product form - #4024 by @benekex2
- Move dialog windows to query string rather than router paths - #3953 by @dominik-zeglen
- Update order events types - #4089 by @jxltom
- Code cleanup by replacing render props with react hooks - #4010 by @dominik-zeglen

### Other notable changes

- Add setting to enable Django Debug Toolbar - #3983 by @koradon
- Use newest GraphQL Playground - #3971 by @salwator
- Ensure adding to quantities in the checkout is respecting the limits - #4005 by @NyanKiyoshi
- Fix country area choices - #4008 by @fowczarek
- Fix price_range_as_dict function - #3999 by @zodiacfireworks
- Fix the product listing not showing in the voucher when there were products selected - #4062 by @NyanKiyoshi
- Fix crash in Dashboard 1.0 when updating an order address's phone number - #4061 by @NyanKiyoshi
- Reduce the time of tests execution by using dummy password hasher - #4083 by @korycins
- Set up explicit **hash** function - #3979 by @akjanik
- Unit tests use none as media root - #3975 by @korycins
- Update file field styles with materializecss template filter - #3998 by @zodiacfireworks
- New translations:
  - Albanian
  - Colombian Spanish
  - Lithuanian

## 2.5.0

### API

- Add query to fetch draft orders - #3809 by @michaljelonek
- Add bulk delete mutations - #3838 by @michaljelonek
- Add `languageCode` enum to API - #3819 by @michaljelonek, #3854 by @jxltom
- Duplicate address instances in checkout mutations - #3866 by @pawelzar
- Restrict access to `orders` query for unauthorized users - #3861 by @pawelzar
- Support setting address as default in address mutations - #3787 by @jxltom
- Fix phone number validation in GraphQL when country prefix not given - #3905 by @patrys
- Report pretty stack traces in DEBUG mode - #3918 by @patrys

### Core

- Drop support for Django 2.1 and Django 1.11 (previous LTS) - #3929 by @patrys
- Fulfillment of digital products - #3868 by @korycins
- Introduce avatars for staff accounts - #3878 by @pawelzar
- Refactor the account avatars path from a relative to absolute - #3938 by @NyanKiyoshi

### Dashboard 2.0

- Add translations section - #3884 by @dominik-zeglen
- Add light/dark theme - #3856 by @dominik-zeglen
- Add customer's address book view - #3826 by @dominik-zeglen
- Add "Add variant" button on the variant details page = #3914 by @dominik-zeglen
- Add back arrows in "Configure" subsections - #3917 by @dominik-zeglen
- Display avatars in staff views - #3922 by @dominik-zeglen
- Prevent user from changing his own status and permissions - #3922 by @dominik-zeglen
- Fix crashing product create view - #3837, #3910 by @dominik-zeglen
- Fix layout in staff members details page - #3857 by @dominik-zeglen
- Fix unfocusing rich text editor - #3902 by @dominik-zeglen
- Improve accessibility - #3856 by @dominik-zeglen

### Other notable changes

- Improve user and staff management in dashboard 1.0 - #3781 by @jxltom
- Fix default product tax rate in Dashboard 1.0 - #3880 by @pawelzar
- Fix logo in docs - #3928 by @michaljelonek
- Fix name of logo file - #3867 by @jxltom
- Fix variants for juices in example data - #3926 by @michaljelonek
- Fix alignment of the cart dropdown on new bootstrap version - #3937 by @NyanKiyoshi
- Refactor the account avatars path from a relative to absolute - #3938 by @NyanKiyoshi
- New translations:
  - Armenian
  - Portuguese
  - Swahili
  - Thai

## 2.4.0

### API

- Add model translations support in GraphQL API - #3789 by @michaljelonek
- Add mutations to manage addresses for authenticated customers - #3772 by @Kwaidan00, @maarcingebala
- Add mutation to apply vouchers in checkout - #3739 by @Kwaidan00
- Add thumbnail field to `OrderLine` type - #3737 by @michaljelonek
- Add a query to fetch order by token - #3740 by @michaljelonek
- Add city choices and city area type to address validator API - #3788 by @jxltom
- Fix access to unpublished objects in API - #3724 by @Kwaidan00
- Fix bug where errors are not returned when creating fulfillment with a non-existent order line - #3777 by @jxltom
- Fix `productCreate` mutation when no product type was provided - #3804 by @michaljelonek
- Enable database search in products query - #3736 by @michaljelonek
- Use authenticated user's email as default email in creating checkout - #3726 by @jxltom
- Generate voucher code if it wasn't provided in mutation - #3717 by @Kwaidan00
- Improve limitation of vouchers by country - #3707 by @michaljelonek
- Only include canceled fulfillments for staff in fulfillment API - #3778 by @jxltom
- Support setting address as when creating customer address #3782 by @jxltom
- Fix generating slug from title - #3816 by @maarcingebala
- Add `variant` field to `OrderLine` type - #3820 by @maarcingebala

### Core

- Add JSON fields to store rich-text content - #3756 by @michaljelonek
- Add function to recalculate total order weight - #3755 by @Kwaidan00, @maarcingebala
- Unify cart creation logic in API and Django views - #3761, #3790 by @maarcingebala
- Unify payment creation logic in API and Django views - #3715 by @maarcingebala
- Support partially charged and refunded payments - #3735 by @jxltom
- Support partial fulfillment of ordered items - #3754 by @jxltom
- Fix applying discounts when a sale has no end date - #3595 by @cprinos

### Dashboard 2.0

- Add "Discounts" section - #3654 by @dominik-zeglen
- Add "Pages" section; introduce Draftail WYSIWYG editor - #3751 by @dominik-zeglen
- Add "Shipping Methods" section - #3770 by @dominik-zeglen
- Add support for date and datetime components - #3708 by @dominik-zeglen
- Restyle app layout - #3811 by @dominik-zeglen

### Other notable changes

- Unify model field names related to models' public access - `publication_date` and `is_published` - #3706 by @michaljelonek
- Improve filter orders by payment status - #3749 @jxltom
- Refactor translations in emails - #3701 by @Kwaidan00
- Use exact image versions in docker-compose - #3742 by @ashishnitinpatil
- Sort order payment and history in descending order - #3747 by @jxltom
- Disable style-loader in dev mode - #3720 by @jxltom
- Add ordering to shipping method - #3806 by @michaljelonek
- Add missing type definition for dashboard 2.0 - #3776 by @jxltom
- Add header and footer for checkout success pages #3752 by @jxltom
- Add instructions for using local assets in Docker - #3723 by @michaljelonek
- Update S3 deployment documentation to include CORS configuration note - #3743 by @NyanKiyoshi
- Fix missing migrations for is_published field of product and page model - #3757 by @jxltom
- Fix problem with l10n in Braintree payment gateway template - #3691 by @Kwaidan00
- Fix bug where payment is not filtered from active ones when creating payment - #3732 by @jxltom
- Fix incorrect cart badge location - #3786 by @jxltom
- Fix storefront styles after bootstrap is updated to 4.3.1 - #3753 by @jxltom
- Fix logo size in different browser and devices with different sizes - #3722 by @jxltom
- Rename dumpdata file `db.json` to `populatedb_data.json` - #3810 by @maarcingebala
- Prefetch collections for product availability - #3813 by @michaljelonek
- Bump django-graphql-jwt - #3814 by @michaljelonek
- Fix generating slug from title - #3816 by @maarcingebala
- New translations:
  - Estonian
  - Indonesian

## 2.3.1

- Fix access to private variant fields in API - #3773 by maarcingebala
- Limit access of quantity and allocated quantity to staff in GraphQL API #3780 by @jxltom

## 2.3.0

### API

- Return user's last checkout in the `User` type - #3578 by @fowczarek
- Automatically assign checkout to the logged in user - #3587 by @fowczarek
- Expose `chargeTaxesOnShipping` field in the `Shop` type - #3603 by @fowczarek
- Expose list of enabled payment gateways - #3639 by @fowczarek
- Validate uploaded files in a unified way - #3633 by @fowczarek
- Add mutation to trigger fetching tax rates - #3622 by @fowczarek
- Use USERNAME_FIELD instead of hard-code email field when resolving user - #3577 by @jxltom
- Require variant and quantity fields in `CheckoutLineInput` type - #3592 by @jxltom
- Preserve order of nodes in `get_nodes_or_error` function - #3632 by @jxltom
- Add list mutations for `Voucher` and `Sale` models - #3669 by @michaljelonek
- Use proper type for countries in `Voucher` type - #3664 by @michaljelonek
- Require email in when creating checkout in API - #3667 by @michaljelonek
- Unify returning errors in the `tokenCreate` mutation - #3666 by @michaljelonek
- Use `Date` field in Sale/Voucher inputs - #3672 by @michaljelonek
- Refactor checkout mutations - #3610 by @fowczarek
- Refactor `clean_instance`, so it does not returns errors anymore - #3597 by @akjanik
- Handle GraphqQL syntax errors - #3576 by @jxltom

### Core

- Refactor payments architecture - #3519 by @michaljelonek
- Improve Docker and `docker-compose` configuration - #3657 by @michaljelonek
- Allow setting payment status manually for dummy gateway in Storefront 1.0 - #3648 by @jxltom
- Infer default transaction kind from operation type - #3646 by @jxltom
- Get correct payment status for order without any payments - #3605 by @jxltom
- Add default ordering by `id` for `CartLine` model - #3593 by @jxltom
- Fix "set password" email sent to customer created in the dashboard - #3688 by @Kwaidan00

### Dashboard 2.0

- ️Add taxes section - #3622 by @dominik-zeglen
- Add drag'n'drop image upload - #3611 by @dominik-zeglen
- Unify grid handling - #3520 by @dominik-zeglen
- Add component generator - #3670 by @dominik-zeglen
- Throw Typescript errors while snapshotting - #3611 by @dominik-zeglen
- Simplify mutation's error checking - #3589 by @dominik-zeglen
- Fix order cancelling - #3624 by @dominik-zeglen
- Fix logo placement - #3602 by @dominik-zeglen

### Other notable changes

- Register Celery task for updating exchange rates - #3599 by @jxltom
- Fix handling different attributes with the same slug - #3626 by @jxltom
- Add missing migrations for tax rate choices - #3629 by @jxltom
- Fix `TypeError` on calling `get_client_token` - #3660 by @michaljelonek
- Make shipping required as default when creating product types - #3655 by @jxltom
- Display payment status on customer's account page in Storefront 1.0 - #3637 by @jxltom
- Make order fields sequence in Dashboard 1.0 same as in Dashboard 2.0 - #3606 by @jxltom
- Fix returning products for homepage for the currently viewing user - #3598 by @jxltom
- Allow filtering payments by status in Dashboard 1.0 - #3608 by @jxltom
- Fix typo in the definition of order status - #3649 by @jxltom
- Add margin for order notes section - #3650 by @jxltom
- Fix logo position - #3609, #3616 by @jxltom
- Storefront visual improvements - #3696 by @piotrgrundas
- Fix product list price filter - #3697 by @Kwaidan00
- Redirect to success page after successful payment - #3693 by @Kwaidan00

## 2.2.0

### API

- Use `PermissionEnum` as input parameter type for `permissions` field - #3434 by @maarcingebala
- Add "authorize" and "charge" mutations for payments - #3426 by @jxltom
- Add alt text to product thumbnails and background images of collections and categories - #3429 by @fowczarek
- Fix passing decimal arguments = #3457 by @fowczarek
- Allow sorting products by the update date - #3470 by @jxltom
- Validate and clear the shipping method in draft order mutations - #3472 by @fowczarek
- Change tax rate field to choice field - #3478 by @fowczarek
- Allow filtering attributes by collections - #3508 by @maarcingebala
- Resolve to `None` when empty object ID was passed as mutation argument - #3497 by @maarcingebala
- Change `errors` field type from [Error] to [Error!] - #3489 by @fowczarek
- Support creating default variant for product types that don't use multiple variants - #3505 by @fowczarek
- Validate SKU when creating a default variant - #3555 by @fowczarek
- Extract enums to separate files - #3523 by @maarcingebala

### Core

- Add Stripe payment gateway - #3408 by @jxltom
- Add `first_name` and `last_name` fields to the `User` model - #3101 by @fowczarek
- Improve several payment validations - #3418 by @jxltom
- Optimize payments related database queries - #3455 by @jxltom
- Add publication date to collections - #3369 by @k-brk
- Fix hard-coded site name in order PDFs - #3526 by @NyanKiyoshi
- Update favicons to the new style - #3483 by @dominik-zeglen
- Fix migrations for default currency - #3235 by @bykof
- Remove Elasticsearch from `docker-compose.yml` - #3482 by @maarcingebala
- Resort imports in tests - #3471 by @jxltom
- Fix the no shipping orders payment crash on Stripe - #3550 by @NyanKiyoshi
- Bump backend dependencies - #3557 by @maarcingebala. This PR removes security issue CVE-2019-3498 which was present in Django 2.1.4. Saleor however wasn't vulnerable to this issue as it doesn't use the affected `django.views.defaults.page_not_found()` view.
- Generate random data using the default currency - #3512 by @stephenmoloney
- New translations:
  - Catalan
  - Serbian

### Dashboard 2.0

- Restyle product selection dialogs - #3499 by @dominik-zeglen, @maarcingebala
- Fix minor visual bugs in Dashboard 2.0 - #3433 by @dominik-zeglen
- Display warning if order draft has missing data - #3431 by @dominik-zeglen
- Add description field to collections - #3435 by @dominik-zeglen
- Add query batching - #3443 by @dominik-zeglen
- Use autocomplete fields in country selection - #3443 by @dominik-zeglen
- Add alt text to categories and collections - #3461 by @dominik-zeglen
- Use first and last name of a customer or staff member in UI - #3247 by @Bonifacy1, @dominik-zeglen
- Show error page if an object was not found - #3463 by @dominik-zeglen
- Fix simple product's inventory data saving bug - #3474 by @dominik-zeglen
- Replace `thumbnailUrl` with `thumbnail { url }` - #3484 by @dominik-zeglen
- Change "Feature on Homepage" switch behavior - #3481 by @dominik-zeglen
- Expand payment section in order view - #3502 by @dominik-zeglen
- Change TypeScript loader to speed up the build process - #3545 by @patrys

### Bugfixes

- Do not show `Pay For Order` if order is partly paid since partial payment is not supported - #3398 by @jxltom
- Fix attribute filters in the products category view - #3535 by @fowczarek
- Fix storybook dependencies conflict - #3544 by @dominik-zeglen

## 2.1.0

### API

- Change selected connection fields to lists - #3307 by @fowczarek
- Require pagination in connections - #3352 by @maarcingebala
- Replace Graphene view with a custom one - #3263 by @patrys
- Change `sortBy` parameter to use enum type - #3345 by @fowczarek
- Add `me` query to fetch data of a logged-in user - #3202, #3316 by @fowczarek
- Add `canFinalize` field to the Order type - #3356 by @fowczarek
- Extract resolvers and mutations to separate files - #3248 by @fowczarek
- Add VAT tax rates field to country - #3392 by @michaljelonek
- Allow creating orders without users - #3396 by @fowczarek

### Core

- Add Razorpay payment gatway - #3205 by @NyanKiyoshi
- Use standard tax rate as a default tax rate value - #3340 by @fowczarek
- Add description field to the Collection model - #3275 by @fowczarek
- Enforce the POST method on VAT rates fetching - #3337 by @NyanKiyoshi
- Generate thumbnails for category/collection background images - #3270 by @NyanKiyoshi
- Add warm-up support in product image creation mutation - #3276 by @NyanKiyoshi
- Fix error in the `populatedb` script when running it not from the project root - #3272 by @NyanKiyoshi
- Make Webpack rebuilds fast - #3290 by @patrys
- Skip installing Chromium to make deployment faster - #3227 by @jxltom
- Add default test runner - #3258 by @jxltom
- Add Transifex client to Pipfile - #3321 by @jxltom
- Remove additional pytest arguments in tox - #3338 by @jxltom
- Remove test warnings - #3339 by @jxltom
- Remove runtime warning when product has discount - #3310 by @jxltom
- Remove `django-graphene-jwt` warnings - #3228 by @jxltom
- Disable deprecated warnings - #3229 by @jxltom
- Add `AWS_S3_ENDPOINT_URL` setting to support DigitalOcean spaces. - #3281 by @hairychris
- Add `.gitattributes` file to hide diffs for generated files on Github - #3055 by @NyanKiyoshi
- Add database sequence reset to `populatedb` - #3406 by @michaljelonek
- Get authorized amount from succeeded auth transactions - #3417 by @jxltom
- Resort imports by `isort` - #3412 by @jxltom

### Dashboard 2.0

- Add confirmation modal when leaving view with unsaved changes - #3375 by @dominik-zeglen
- Add dialog loading and error states - #3359 by @dominik-zeglen
- Split paths and urls - #3350 by @dominik-zeglen
- Derive state from props in forms - #3360 by @dominik-zeglen
- Apply debounce to autocomplete fields - #3351 by @dominik-zeglen
- Use Apollo signatures - #3353 by @dominik-zeglen
- Add order note field in the order details view - #3346 by @dominik-zeglen
- Add app-wide progress bar - #3312 by @dominik-zeglen
- Ensure that all queries are built on top of TypedQuery - #3309 by @dominik-zeglen
- Close modal windows automatically - #3296 by @dominik-zeglen
- Move URLs to separate files - #3295 by @dominik-zeglen
- Add basic filters for products and orders list - #3237 by @Bonifacy1
- Fetch default currency from API - #3280 by @dominik-zeglen
- Add `displayName` property to components - #3238 by @Bonifacy1
- Add window titles - #3279 by @dominik-zeglen
- Add paginator component - #3265 by @dominik-zeglen
- Update Material UI to 3.6 - #3387 by @patrys
- Upgrade React, Apollo, Webpack and Babel - #3393 by @patrys
- Add pagination for required connections - #3411 by @dominik-zeglen

### Bugfixes

- Fix language codes - #3311 by @jxltom
- Fix resolving empty attributes list - #3293 by @maarcingebala
- Fix range filters not being applied - #3385 by @michaljelonek
- Remove timeout for updating image height - #3344 by @jxltom
- Return error if checkout was not found - #3289 by @maarcingebala
- Solve an auto-resize conflict between Materialize and medium-editor - #3367 by @adonig
- Fix calls to `ngettext_lazy` - #3380 by @patrys
- Filter preauthorized order from succeeded transactions - #3399 by @jxltom
- Fix incorrect country code in fixtures - #3349 by @bingimar
- Fix updating background image of a collection - #3362 by @fowczarek & @dominik-zeglen

### Docs

- Document settings related to generating thumbnails on demand - #3329 by @NyanKiyoshi
- Improve documentation for Heroku deployment - #3170 by @raybesiga
- Update documentation on Docker deployment - #3326 by @jxltom
- Document payment gateway configuration - #3376 by @NyanKiyoshi

## 2.0.0

### API

- Add mutation to delete a customer; add `isActive` field in `customerUpdate` mutation - #3177 by @maarcingebala
- Add mutations to manage authorization keys - #3082 by @maarcingebala
- Add queries for dashboard homepage - #3146 by @maarcingebala
- Allows user to unset homepage collection - #3140 by @oldPadavan
- Use enums as permission codes - #3095 by @the-bionic
- Return absolute image URLs - #3182 by @maarcingebala
- Add `backgroundImage` field to `CategoryInput` - #3153 by @oldPadavan
- Add `dateJoined` and `lastLogin` fields in `User` type - #3169 by @maarcingebala
- Separate `parent` input field from `CategoryInput` - #3150 by @akjanik
- Remove duplicated field in Order type - #3180 by @maarcingebala
- Handle empty `backgroundImage` field in API - #3159 by @maarcingebala
- Generate name-based slug in collection mutations - #3145 by @akjanik
- Remove products field from `collectionUpdate` mutation - #3141 by @oldPadavan
- Change `items` field in `Menu` type from connection to list - #3032 by @oldPadavan
- Make `Meta.description` required in `BaseMutation` - #3034 by @oldPadavan
- Apply `textwrap.dedent` to GraphQL descriptions - #3167 by @fowczarek

### Dashboard 2.0

- Add collection management - #3135 by @dominik-zeglen
- Add customer management - #3176 by @dominik-zeglen
- Add homepage view - #3155, #3178 by @Bonifacy1 and @dominik-zeglen
- Add product type management - #3052 by @dominik-zeglen
- Add site settings management - #3071 by @dominik-zeglen
- Escape node IDs in URLs - #3115 by @dominik-zeglen
- Restyle categories section - #3072 by @Bonifacy1

### Other

- Change relation between `ProductType` and `Attribute` models - #3097 by @maarcingebala
- Remove `quantity-allocated` generation in `populatedb` script - #3084 by @MartinSeibert
- Handle `Money` serialization - #3131 by @Pacu2
- Do not collect unnecessary static files - #3050 by @jxltom
- Remove host mounted volume in `docker-compose` - #3091 by @tiangolo
- Remove custom services names in `docker-compose` - #3092 by @tiangolo
- Replace COUNTRIES with countries.countries - #3079 by @neeraj1909
- Installing dev packages in docker since tests are needed - #3078 by @jxltom
- Remove comparing string in address-form-panel template - #3074 by @tomcio1205
- Move updating variant names to a Celery task - #3189 by @fowczarek

### Bugfixes

- Fix typo in `clean_input` method - #3100 by @the-bionic
- Fix typo in `ShippingMethod` model - #3099 by @the-bionic
- Remove duplicated variable declaration - #3094 by @the-bionic

### Docs

- Add createdb note to getting started for Windows - #3106 by @ajostergaard
- Update docs on pipenv - #3045 by @jxltom<|MERGE_RESOLUTION|>--- conflicted
+++ resolved
@@ -27,12 +27,9 @@
 - Fix saving `description_plaintext` for product - #12586 by @SzymJ
 
 - Remove default `EMAIL_URL` value pointing to console output; from now on EMAIL_URL has to be set explicitly - #12580 by @maarcingebala
-<<<<<<< HEAD
+- Fix sending `product_created` event in `ProductBulkCreate` mutation - #12605 by @SzymJ
 - Add `ORDER_REFUNDED`, `ORDER_FULLY_REFUNDED`, `ORDER_PAID` webhooks - #12533 by @korycins
-=======
-- Fix sending `product_created` event in `ProductBulkCreate` mutation - #12605 by @SzymJ
-
->>>>>>> 7c699b9b
+
 
 # 3.13.0
 
@@ -169,16 +166,6 @@
 - Support resolving `Order` as an entity in Apollo Federation - #12328 by @binary-koan
 - [Preview] Add `ProductBulkCreate` mutation - #12177 by @SzymJ
 - [Preview] Add `CustomerBulkUpdate` mutation - #12268 by @SzymJ
-
-### Other changes
-- Add celery beat task for expiring unconfirmed not paid orders - #11960 by @kadewu:
-  - Add `expireOrdersAfter` to `orderSettings` for `Channel` type.
-  - Add `ORDER_EXPIRED` webhook triggered when `Order` is marked as expired.
-- Create order discounts for all voucher types - #12272 by @IKarbowiak
-- Core now supports Dev Containers for local development - #12391 by @patrys
-- Use mailhog smtp server on Dev Container - #12402 by @carlosa54
-- Publish schema.graphql on releases - #12431 by @maarcingebala
-- Fix missing webhook triggers for `order_updated` and `order_fully_paid` when an order is paid with a `transactionItem` - #12508 by @korycins
 
 ### Saleor Apps
 
