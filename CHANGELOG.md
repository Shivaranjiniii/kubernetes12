--- conflicted
+++ resolved
@@ -17,14 +17,11 @@
 - Fix access to unpublished objects via API - #3724 by @Kwaidan00
 - Add thumbnail to OrderLine, deprecate thumbnailUrl - #3737 by @michaljelonek
 - Refactor translations in emails - #3701 by @Kwaidan00
-<<<<<<< HEAD
+- Add orderByToken query - #3740 by @michaljelonek
+- Enable existing search with backend picker in products query - #3736 by @michaljelonek
 - New translations:
   - Indonesian
-=======
-- Add orderByToken query - #3740 by @michaljelonek
-- Enable existing search with backend picker in products query - #3736 by @michaljelonek
-
->>>>>>> 24369d63
+
 
 ## 2.3.0
 ### API
