--- conflicted
+++ resolved
@@ -12,9 +12,6 @@
 
 - Fix filtering product attributes by date range - #9543 by @IKarbowiak
 - Fix for raising Permission Denied when anonymous user calls `checkout.customer` field - #9573 by @korycins
-<<<<<<< HEAD
-- Fix for sending incorrect prices to Avatax - #9633 by @korycins
-=======
 - Precise timestamps for publication dates - #9581 by @IKarbowiak
   - Change `publicationDate` fields to `publishedAt` date time fields.
     - Types and inputs where `publicationDate` is deprecated and `publishedAt` field should be used instead:
@@ -34,7 +31,7 @@
   - Deprecate `PUBLICATION_DATE` in `PageSortField`, the `PUBLISHED_AT` should be used instead.
   - Add a new column `pubished at` to export products. The new field should be used instead of `publication_date`.
 - Add an alternative API for fetching metadata - #9231 by @patrys
->>>>>>> 2f613fa0
+- Fix for sending incorrect prices to Avatax - #9633 by @korycins
 
 # 3.2.0
 
