# Changelog

All notable, unreleased changes to this project will be documented in this file. For the released changes, please visit the [Releases](https://github.com/mirumee/saleor/releases) page.

## [Unreleased]
- Refactor error handling in mutations #3891 by @maarcingebala @akjanik
- Use only_fields instead of exclude_fields in gql api - #3940 by @michaljelonek
<<<<<<< HEAD
- Move dialog windows to querystring rather than router paths - #3953 by @dominik-zeglen

=======
- Add mutation for bulk delete order lines - #3935 by @akjanik
- Fix dashboard 1.0 missing logo and missing back arrow on collections - #3958 by @NyanKiyoshi
- Add mutations for publishing and unpublishing multiple pages - #3954 by @akjanik
- Prefetch collections when getting sales of a bunch of products - #3961 by @NyanKiyoshi
>>>>>>> 0fb1fc85

## 2.5.0

### API
- Add query to fetch draft orders - #3809 by @michaljelonek
- Add bulk delete mutations - #3838 by @michaljelonek
- Add `languageCode` enum to API - #3819 by @michaljelonek, #3854 by @jxltom
- Duplicate address instances in checkout mutations - #3866 by @pawelzar
- Restrict access to `orders` query for unauthorized users - #3861 by @pawelzar
- Support setting address as default in address mutations - #3787 by @jxltom
- Fix phone number validation in GraphQL when country prefix not given - #3905 by @patrys
- Report pretty stack traces in DEBUG mode - #3918 by @patrys

### Core
- Drop support for Django 2.1 and Django 1.11 (previous LTS) - #3929 by @patrys
- Fulfillment of digital products - #3868 by @korycins
- Introduce avatars for staff accounts - #3878 by @pawelzar
- Refactor the account avatars path from a relative to absolute - #3938 by @NyanKiyoshi

### Dashboard 2.0
- Add translations section - #3884 by @dominik-zeglen
- Add light/dark theme - #3856 by @dominik-zeglen
- Add customer's address book view - #3826 by @dominik-zeglen
- Add "Add variant" button on the variant details page = #3914 by @dominik-zeglen
- Add back arrows in "Configure" subsections - #3917 by @dominik-zeglen
- Display avatars in staff views - #3922 by @dominik-zeglen
- Prevent user from changing his own status and permissions - #3922 by @dominik-zeglen
- Fix crashing product create view - #3837, #3910 by @dominik-zeglen
- Fix layout in staff members details page - #3857 by @dominik-zeglen
- Fix unfocusing rich text editor - #3902 by @dominik-zeglen
- Improve accessibility - #3856 by @dominik-zeglen

### Other notable changes
- Improve user and staff management in dashboard 1.0 - #3781 by @jxltom
- Fix default product tax rate in Dashboard 1.0 - #3880 by @pawelzar
- Fix logo in docs - #3928 by @michaljelonek
- Fix name of logo file - #3867 by @jxltom
- Fix variants for juices in example data - #3926 by @michaljelonek
- Fix alignment of the cart dropdown on new bootstrap version - #3937 by @NyanKiyoshi
- Refactor the account avatars path from a relative to absolute - #3938 by @NyanKiyoshi
- New translations:
  - Armenian
  - Portuguese
  - Swahili
  - Thai


## 2.4.0
### API
- Add model translations support in GraphQL API - #3789 by @michaljelonek
- Add mutations to manage addresses for authenticated customers - #3772 by @Kwaidan00, @maarcingebala
- Add mutation to apply vouchers in checkout - #3739 by @Kwaidan00
- Add thumbnail field to `OrderLine` type - #3737 by @michaljelonek
- Add a query to fetch order by token - #3740 by @michaljelonek
- Add city choices and city area type to address validator API - #3788 by @jxltom
- Fix access to unpublished objects in API - #3724 by @Kwaidan00
- Fix bug where errors are not returned when creating fulfillment with a non-existent order line - #3777 by @jxltom
- Fix `productCreate` mutation when no product type was provided - #3804 by @michaljelonek
- Enable database search in products query - #3736 by @michaljelonek
- Use authenticated user's email as default email in creating checkout - #3726 by @jxltom
- Generate voucher code if it wasn't provided in mutation - #3717 by @Kwaidan00
- Improve limitation of vouchers by country  - #3707 by @michaljelonek
- Only include canceled fulfillments for staff in fulfillment API - #3778 by @jxltom
- Support setting address as when creating customer address #3782 by @jxltom
- Fix generating slug from title - #3816 by @maarcingebala
- Add `variant` field to `OrderLine` type - #3820 by @maarcingebala

### Core
- Add JSON fields to store rich-text content - #3756 by @michaljelonek
- Add function to recalculate total order weight - #3755 by @Kwaidan00, @maarcingebala
- Unify cart creation logic in API and Django views - #3761, #3790 by @maarcingebala
- Unify payment creation logic in API and Django views - #3715 by @maarcingebala
- Support partially charged and refunded payments - #3735 by @jxltom
- Support partial fulfillment of ordered items - #3754 by @jxltom
- Fix applying discounts when a sale has no end date - #3595 by @cprinos

### Dashboard 2.0
- Add "Discounts" section - #3654 by @dominik-zeglen
- Add "Pages" section; introduce Draftail WYSIWYG editor - #3751 by @dominik-zeglen
- Add "Shipping Methods" section - #3770  by @dominik-zeglen
- Add support for date and datetime components - #3708 by @dominik-zeglen
- Restyle app layout - #3811 by @dominik-zeglen

### Other notable changes

- Unify model field names related to models' public access - `publication_date` and `is_published` - #3706 by @michaljelonek
- Improve filter orders by payment status - #3749 @jxltom
- Refactor translations in emails - #3701 by @Kwaidan00
- Use exact image versions in docker-compose - #3742 by @ashishnitinpatil
- Sort order payment and history in descending order - #3747 by @jxltom
- Disable style-loader in dev mode - #3720 by @jxltom
- Add ordering to shipping method - #3806 by @michaljelonek
- Add missing type definition for dashboard 2.0 - #3776 by @jxltom
- Add header and footer for checkout success pages #3752 by @jxltom
- Add instructions for using local assets in Docker - #3723 by @michaljelonek
- Update S3 deployment documentation to include CORS configuration note - #3743 by @NyanKiyoshi
- Fix missing migrations for is_published field of product and page model - #3757 by @jxltom
- Fix problem with l10n in Braintree payment gateway template - #3691 by @Kwaidan00
- Fix bug where payment is not filtered from active ones when creating payment - #3732 by @jxltom
- Fix incorrect cart badge location - #3786 by @jxltom
- Fix storefront styles after bootstrap is updated to 4.3.1 - #3753 by @jxltom
- Fix logo size in different browser and devices with different sizes - #3722 by @jxltom
- Rename dumpdata file `db.json` to `populatedb_data.json` - #3810 by @maarcingebala
- Prefetch collections for product availability - #3813 by @michaljelonek
- Bump django-graphql-jwt - #3814 by @michaljelonek
- Fix generating slug from title - #3816 by @maarcingebala
- New translations:
  - Estonian
  - Indonesian


## 2.3.1
- Fix access to private variant fields in API - #3773 by maarcingebala
- Limit access of quantity and allocated quantity to staff in GraphQL API #3780 by @jxltom


## 2.3.0
### API
- Return user's last checkout in the `User` type - #3578 by @fowczarek
- Automatically assign checkout to the logged in user - #3587 by @fowczarek
- Expose `chargeTaxesOnShipping` field in the `Shop` type - #3603 by @fowczarek
- Expose list of enabled payment gateways - #3639 by @fowczarek
- Validate uploaded files in a unified way - #3633 by @fowczarek
- Add mutation to trigger fetching tax rates - #3622 by @fowczarek
- Use USERNAME_FIELD instead of hard-code email field when resolving user - #3577 by @jxltom
- Require variant and quantity fields in `CheckoutLineInput` type - #3592 by @jxltom
- Preserve order of nodes in `get_nodes_or_error` function - #3632 by @jxltom
- Add list mutations for `Voucher` and `Sale` models - #3669 by @michaljelonek
- Use proper type for countries in `Voucher` type - #3664 by @michaljelonek
- Require email in when creating checkout in API - #3667 by @michaljelonek
- Unify returning errors in the `tokenCreate` mutation - #3666 by @michaljelonek
- Use `Date` field in Sale/Voucher inputs - #3672 by @michaljelonek
- Refactor checkout mutations - #3610 by @fowczarek
- Refactor `clean_instance`, so it does not returns errors anymore - #3597 by @akjanik
- Handle GraphqQL syntax errors - #3576 by @jxltom

### Core
- Refactor payments architecture - #3519 by @michaljelonek
- Improve Docker and `docker-compose` configuration - #3657 by @michaljelonek
- Allow setting payment status manually for dummy gateway in Storefront 1.0 - #3648 by @jxltom
- Infer default transaction kind from operation type  - #3646 by @jxltom
- Get correct payment status for order without any payments - #3605 by @jxltom
- Add default ordering by `id` for `CartLine` model - #3593 by @jxltom
- Fix "set password" email sent to customer created in the dashboard - #3688 by @Kwaidan00

### Dashboard 2.0
- ️Add taxes section - #3622 by @dominik-zeglen
- Add drag'n'drop image upload - #3611 by @dominik-zeglen
- Unify grid handling - #3520 by @dominik-zeglen
- Add component generator - #3670 by @dominik-zeglen
- Throw Typescript errors while snapshotting - #3611 by @dominik-zeglen
- Simplify mutation's error checking - #3589 by @dominik-zeglen
- Fix order cancelling - #3624 by @dominik-zeglen
- Fix logo placement - #3602 by @dominik-zeglen

### Other notable changes
- Register Celery task for updating exchange rates - #3599 by @jxltom
- Fix handling different attributes with the same slug - #3626 by @jxltom
- Add missing migrations for tax rate choices - #3629 by @jxltom
- Fix `TypeError` on calling `get_client_token` - #3660 by @michaljelonek
- Make shipping required as default when creating product types - #3655 by @jxltom
- Display payment status on customer's account page in Storefront 1.0 - #3637 by @jxltom
- Make order fields sequence in Dashboard 1.0 same as in Dashboard 2.0 - #3606 by @jxltom
- Fix returning products for homepage for the currently viewing user - #3598 by @jxltom
- Allow filtering payments by status in Dashboard 1.0 - #3608 by @jxltom
- Fix typo in the definition of order status - #3649 by @jxltom
- Add margin for order notes section - #3650 by @jxltom
- Fix logo position - #3609, #3616 by @jxltom
- Storefront visual improvements - #3696 by @piotrgrundas
- Fix product list price filter - #3697 by @Kwaidan00
- Redirect to success page after successful payment - #3693 by @Kwaidan00


## 2.2.0
### API
- Use `PermissionEnum` as input parameter type for `permissions` field - #3434 by @maarcingebala
- Add "authorize" and "charge" mutations for payments - #3426 by @jxltom
- Add alt text to product thumbnails and background images of collections and categories - #3429 by @fowczarek
- Fix passing decimal arguments = #3457 by @fowczarek
- Allow sorting products by the update date - #3470 by @jxltom
- Validate and clear the shipping method in draft order mutations - #3472 by @fowczarek
- Change tax rate field to choice field - #3478 by @fowczarek
- Allow filtering attributes by collections - #3508 by @maarcingebala
- Resolve to `None` when empty object ID was passed as mutation argument - #3497 by @maarcingebala
- Change `errors` field type from [Error] to [Error!] - #3489 by @fowczarek
- Support creating default variant for product types that don't use multiple variants - #3505 by @fowczarek
- Validate SKU when creating a default variant - #3555 by @fowczarek
- Extract enums to separate files - #3523 by @maarcingebala

### Core
- Add Stripe payment gateway - #3408 by @jxltom
- Add `first_name` and `last_name` fields to the `User` model - #3101 by @fowczarek
- Improve several payment validations - #3418 by @jxltom
- Optimize payments related database queries - #3455 by @jxltom
- Add publication date to collections - #3369 by @k-brk
- Fix hard-coded site name in order PDFs - #3526 by @NyanKiyoshi
- Update favicons to the new style - #3483 by @dominik-zeglen
- Fix migrations for default currency - #3235 by @bykof
- Remove Elasticsearch from `docker-compose.yml` - #3482 by @maarcingebala
- Resort imports in tests - #3471 by @jxltom
- Fix the no shipping orders payment crash on Stripe - #3550 by @NyanKiyoshi
- Bump backend dependencies - #3557 by @maarcingebala. This PR removes security issue CVE-2019-3498 which was present in Django 2.1.4. Saleor however wasn't vulnerable to this issue as it doesn't use the affected `django.views.defaults.page_not_found()` view.
- Generate random data using the default currency - #3512 by @stephenmoloney
- New translations:
  - Catalan
  - Serbian

### Dashboard 2.0
- Restyle product selection dialogs - #3499 by @dominik-zeglen, @maarcingebala
- Fix minor visual bugs in Dashboard 2.0 - #3433 by @dominik-zeglen
- Display warning if order draft has missing data - #3431 by @dominik-zeglen
- Add description field to collections - #3435 by @dominik-zeglen
- Add query batching - #3443 by @dominik-zeglen
- Use autocomplete fields in country selection - #3443 by @dominik-zeglen
- Add alt text to categories and collections - #3461 by @dominik-zeglen
- Use first and last name of a customer or staff member in UI - #3247 by @Bonifacy1, @dominik-zeglen
- Show error page if an object was not found - #3463 by @dominik-zeglen
- Fix simple product's inventory data saving bug - #3474 by @dominik-zeglen
- Replace `thumbnailUrl` with `thumbnail { url }` - #3484 by @dominik-zeglen
- Change "Feature on Homepage" switch behavior - #3481 by @dominik-zeglen
- Expand payment section in order view - #3502 by @dominik-zeglen
- Change TypeScript loader to speed up the build process - #3545 by @patrys

### Bugfixes
- Do not show `Pay For Order` if order is partly paid since partial payment is not supported - #3398 by @jxltom
- Fix attribute filters in the products category view - #3535 by @fowczarek
- Fix storybook dependencies conflict - #3544 by @dominik-zeglen


## 2.1.0
### API
- Change selected connection fields to lists - #3307 by @fowczarek
- Require pagination in connections - #3352 by @maarcingebala
- Replace Graphene view with a custom one - #3263 by @patrys
- Change `sortBy` parameter to use enum type  - #3345 by @fowczarek
- Add `me` query to fetch data of a logged-in user - #3202, #3316 by @fowczarek
- Add `canFinalize` field to the Order type - #3356 by @fowczarek
- Extract resolvers and mutations to separate files - #3248 by @fowczarek
- Add VAT tax rates field to country - #3392 by @michaljelonek
- Allow creating orders without users - #3396 by @fowczarek

### Core
- Add Razorpay payment gatway - #3205 by @NyanKiyoshi
- Use standard tax rate as a default tax rate value - #3340 by @fowczarek
- Add description field to the Collection model - #3275 by @fowczarek
- Enforce the POST method on VAT rates fetching - #3337 by @NyanKiyoshi
- Generate thumbnails for category/collection background images - #3270 by @NyanKiyoshi
- Add warm-up support in product image creation mutation - #3276 by @NyanKiyoshi
- Fix error in the `populatedb` script when running it not from the project root - #3272 by @NyanKiyoshi
- Make Webpack rebuilds fast - #3290 by @patrys
- Skip installing Chromium to make deployment faster - #3227 by @jxltom
- Add default test runner - #3258 by @jxltom
- Add Transifex client to Pipfile - #3321 by @jxltom
- Remove additional pytest arguments in tox - #3338 by @jxltom
- Remove test warnings - #3339 by @jxltom
- Remove runtime warning when product has discount - #3310 by @jxltom
- Remove `django-graphene-jwt` warnings - #3228 by @jxltom
- Disable deprecated warnings - #3229 by @jxltom
- Add `AWS_S3_ENDPOINT_URL` setting to support DigitalOcean spaces. - #3281 by @hairychris
- Add `.gitattributes` file to hide diffs for generated files on Github - #3055 by @NyanKiyoshi
- Add database sequence reset to `populatedb` - #3406 by @michaljelonek
- Get authorized amount from succeeded auth transactions - #3417 by @jxltom
- Resort imports by `isort` - #3412 by @jxltom

### Dashboard 2.0
- Add confirmation modal when leaving view with unsaved changes - #3375 by @dominik-zeglen
- Add dialog loading and error states - #3359 by @dominik-zeglen
- Split paths and urls - #3350 by @dominik-zeglen
- Derive state from props in forms - #3360 by @dominik-zeglen
- Apply debounce to autocomplete fields - #3351 by @dominik-zeglen
- Use Apollo signatures - #3353 by @dominik-zeglen
- Add order note field in the order details view - #3346 by @dominik-zeglen
- Add app-wide progress bar - #3312 by @dominik-zeglen
- Ensure that all queries are built on top of TypedQuery - #3309 by @dominik-zeglen
- Close modal windows automatically - #3296 by @dominik-zeglen
- Move URLs to separate files - #3295 by @dominik-zeglen
- Add basic filters for products and orders list - #3237 by @Bonifacy1
- Fetch default currency from API - #3280 by @dominik-zeglen
- Add `displayName` property to components - #3238 by @Bonifacy1
- Add window titles - #3279 by @dominik-zeglen
- Add paginator component - #3265 by @dominik-zeglen
- Update Material UI to 3.6 - #3387 by @patrys
- Upgrade React, Apollo, Webpack and Babel - #3393 by @patrys
- Add pagination for required connections - #3411 by @dominik-zeglen

### Bugfixes
- Fix language codes - #3311 by @jxltom
- Fix resolving empty attributes list - #3293 by @maarcingebala
- Fix range filters not being applied - #3385 by @michaljelonek
- Remove timeout for updating image height - #3344 by @jxltom
- Return error if checkout was not found - #3289 by @maarcingebala
- Solve an auto-resize conflict between Materialize and medium-editor - #3367 by @adonig
- Fix calls to `ngettext_lazy` - #3380 by @patrys
- Filter preauthorized order from succeeded transactions - #3399 by @jxltom
- Fix incorrect country code in fixtures - #3349 by @bingimar
- Fix updating background image of a collection - #3362 by @fowczarek & @dominik-zeglen

### Docs
- Document settings related to generating thumbnails on demand - #3329 by @NyanKiyoshi
- Improve documentation for Heroku deployment - #3170 by @raybesiga
- Update documentation on Docker deployment - #3326 by @jxltom
- Document payment gateway configuration - #3376 by @NyanKiyoshi


## 2.0.0
### API
- Add mutation to delete a customer; add `isActive` field in `customerUpdate` mutation - #3177 by @maarcingebala
- Add mutations to manage authorization keys - #3082 by @maarcingebala
- Add queries for dashboard homepage - #3146 by @maarcingebala
- Allows user to unset homepage collection - #3140 by @oldPadavan
- Use enums as permission codes - #3095 by @the-bionic
- Return absolute image URLs - #3182 by @maarcingebala
- Add `backgroundImage` field to `CategoryInput` - #3153 by @oldPadavan
- Add `dateJoined` and `lastLogin` fields in `User` type - #3169 by @maarcingebala
- Separate `parent` input field from `CategoryInput` - #3150 by @akjanik
- Remove duplicated field in Order type - #3180 by @maarcingebala
- Handle empty `backgroundImage` field in API - #3159 by @maarcingebala
- Generate name-based slug in collection mutations - #3145 by @akjanik
- Remove products field from `collectionUpdate` mutation - #3141 by @oldPadavan
- Change `items` field in `Menu` type from connection to list - #3032 by @oldPadavan
- Make `Meta.description` required in `BaseMutation` - #3034 by @oldPadavan
- Apply `textwrap.dedent` to GraphQL descriptions - #3167 by @fowczarek

### Dashboard 2.0
- Add collection management - #3135 by @dominik-zeglen
- Add customer management - #3176 by @dominik-zeglen
- Add homepage view - #3155, #3178 by @Bonifacy1 and @dominik-zeglen
- Add product type management - #3052 by @dominik-zeglen
- Add site settings management - #3071 by @dominik-zeglen
- Escape node IDs in URLs - #3115 by @dominik-zeglen
- Restyle categories section - #3072 by @Bonifacy1

### Other
- Change relation between `ProductType` and `Attribute` models - #3097 by @maarcingebala
- Remove `quantity-allocated` generation in `populatedb` script - #3084 by @MartinSeibert
- Handle `Money` serialization - #3131 by @Pacu2
- Do not collect unnecessary static files - #3050 by @jxltom
- Remove host mounted volume in `docker-compose` - #3091 by @tiangolo
- Remove custom services names in `docker-compose` - #3092 by @tiangolo
- Replace COUNTRIES with countries.countries - #3079 by @neeraj1909
- Installing dev packages in docker since tests are needed - #3078 by @jxltom
- Remove comparing string in address-form-panel template - #3074 by @tomcio1205
- Move updating variant names to a Celery task - #3189 by @fowczarek

### Bugfixes
- Fix typo in `clean_input` method - #3100 by @the-bionic
- Fix typo in `ShippingMethod` model - #3099 by @the-bionic
- Remove duplicated variable declaration - #3094 by @the-bionic

### Docs
- Add createdb note to getting started for Windows - #3106 by @ajostergaard
- Update docs on pipenv - #3045 by @jxltom<|MERGE_RESOLUTION|>--- conflicted
+++ resolved
@@ -5,15 +5,12 @@
 ## [Unreleased]
 - Refactor error handling in mutations #3891 by @maarcingebala @akjanik
 - Use only_fields instead of exclude_fields in gql api - #3940 by @michaljelonek
-<<<<<<< HEAD
-- Move dialog windows to querystring rather than router paths - #3953 by @dominik-zeglen
-
-=======
 - Add mutation for bulk delete order lines - #3935 by @akjanik
 - Fix dashboard 1.0 missing logo and missing back arrow on collections - #3958 by @NyanKiyoshi
 - Add mutations for publishing and unpublishing multiple pages - #3954 by @akjanik
 - Prefetch collections when getting sales of a bunch of products - #3961 by @NyanKiyoshi
->>>>>>> 0fb1fc85
+- Move dialog windows to querystring rather than router paths - #3953 by @dominik-zeglen
+
 
 ## 2.5.0
 
