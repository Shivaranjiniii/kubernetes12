# Changelog

All notable, unreleased changes to this project will be documented in this file. For the released changes, please visit the [Releases](https://github.com/mirumee/saleor/releases) page.

# 3.15.0 [Unreleased]

### Breaking changes
- Remove `OrderBulkCreateInput.trackingClientId` field - #13146 by @SzymJ

### GraphQL API

- Add `orderNoteAdd` and `orderNoteUpdate` mutations and deprecate `orderAddNote` mutation - #12434 by @pawelzar
- Deprecate `Order.trackingClientId` field - #13146 by @SzymJ

### Saleor Apps
- Introduce `Saleor-Schema-Version` HTTP header in app manifest fetching and app installation handshake requests. - #13075 by @przlada

### Other changes
- Expand metric units to support more types of products. - #13043 by @FremahA
- Fix Error Cannot return null for non-nullable field Webhook.name. - #12989 by @cyborg7898
- Remove unused `django-versatileimagefield` package - #13148 by @SzymJ
- Remove unused `google-measurement-protocol` package - #13146 by @SzymJ
<<<<<<< HEAD
- Add missing descriptions to App module. - #13163 by @fowczarek
=======
- Drop TranslationProxy and replace `translated` model property with `get_translation` function where needed. - #13156 by @zedzior

>>>>>>> b14def73

# 3.14.0

### Breaking changes

- Gift cards can now be applied on a checkout without an email, fields `used_by` and `used_by_email` on GiftCard model are deprecated and will be removed in 4.0. - #13019 by @tomaszszymanski129
- The `ProductBulkCreateError.path` field for errors related to product variants input in the `productBulkCreate` mutation will now return more detailed error paths, e.g. `variants.1.stocks.0.warehouse` instead of `variants.1.warehouses` - #12534 by @SzymJ
- The `discounts` field has been removed from the listed plugin manager methods. Instead of the `discounts` argument, an applied `discount` is now assigned to each line in the `CheckoutLineInfo` inside the `CheckoutInfo` object. - #11934 by @fowczarek

  - `calculate_checkout_total`
  - `calculate_checkout_subtotal`
  - `calculate_checkout_shipping`
  - `get_checkout_shipping_tax_rate`
  - `calculate_checkout_line_total`
  - `calculate_checkout_line_unit_price`
  - `get_checkout_line_tax_rate`
  - `preprocess_order_creation`

  This breaking change affect any custom plugins in open-source Saleor, if they override any of the above mentioned methods.

### GraphQL API

- [Preview] Add `orderBulkCreate` mutation - #12269 by @zedzior
- [Preview] Add `attributeBulkTranslate` and `attributeValueBulkTranslate` mutations - #12965 by @SzymJ
- [Preview] Add `where` and `search` filtering option on `products` query - #12960 by @zedzior
- Allow setting metadata during user creating and updating - #12577 by @IKarbowiak
  - The following mutations have been updated:
    - `customerCreate`
    - `customerUpdate`
    - `staffCreate`
    - `staffUpdate`
    - `accountUpdate`
    - `customerBulkUpdate`
- Add `checkoutCreateFromOrder` mutation to create checkout from order - #12628 by @korycins
- Allow setting metadata during invoice creating and updating - #12641 by @IKarbowiak
- Introduce channel permissions - #10423 by @IKarbowiak
  - Limit staff users to access only certain channels. Granted permissions only apply to channels that the user has already been given access to.
- Add `enableAccountConfirmationByEmail` option in the `shopSettingsUpdate` mutation, which allows controlling whether account confirmation should be sent on new account registrations (before it was controlled by env variable `ENABLE_ACCOUNT_CONFIRMATION_BY_EMAIL`) - #12781 by @SzymJ
- Add `path` field to `ProductVariantBulkError` - #12534 by @SzymJ
- Add `enable_account_confirmation_by_email` to `SiteSettings` model and allow to update it via `shopSettingsUpdate` mutation - #12781 by @SzymJ
- Add `brand` optional field with brand data (initially logo image) to `Manifest`, `AppInstallation` and `App` - #12361 by @przlada
- Add `externalReference` field to `AttributeValueInput`, `BulkAttributeValueInput` and `AttributeValueSelectableTypeInput` - #12823 by @SzymJ
- [Preview] Add `where` filtering option with `ids` filter for `product_variants`, `collections` and `categories` query - #13004 by @zedzior

### Saleor Apps

- Introduce channel permissions - #10423 by @IKarbowiak
  - Extend the OpenID connect configuration with `Staff user domains` and `Default permission group name for new staff users`.
  - When the OpenID plugin is active, the default staff permission group is created, and all staff users are assigned to it.
  - To ensure the proper functioning of OAuth permissions, ensure that the
    `Default permission group name for new staff users` is set to a permission group with no channel restrictions.
- [Preview] Add `ORDER_BULK_CREATED` event, which is sent for successfully imported orders - #12536 by @zedzior

### Other changes

- Fix saving `description_plaintext` for product - #12586 by @SzymJ
- Fix sending `product_created` event in `ProductBulkCreate` mutation - #12605 by @SzymJ
- Add `ORDER_REFUNDED`, `ORDER_FULLY_REFUNDED`, `ORDER_PAID` webhooks - #12533 by @korycins
- Add functionality to delete expired orders automatically - #12710 by @korycins
- Handle error raised by 0Auth when fetching token - #12672 by @IKarbowiakg
- Fix adding new lines to draft order when the existing line has deleted product - #12711 by @SzymJ
- Upgrade checkout `complete_checkout` to assign guest checkout to account if it exists - #12758 by @FremahA
- Remove `ENABLE_ACCOUNT_CONFIRMATION_BY_EMAIL` env variable from settings - ##12781 by @Szym
- Remove default `EMAIL_URL` value pointing to console output; from now on `EMAIL_URL` has to be set explicitly - #12580 by @maarcingebala
- Match `Orders` to `User` when creating user using OIDC plugin. - #12863 by @kadewu
- Allow defining a custom price in draft orders - #12855 by @KirillPlaksin
- Update price resolvers - use `discounted_price` on `ProductChannelListing` and `ProductVariantChannelListing` channel listings to return the pricing - #12713 by @IKarbowiak

# 3.13.0

### Highlights

- Improve support for handling transactions - #10350 by @korycins

  - API changes:

    - Add new mutations:
      - `transactionEventReport` - Report the event for the transaction.
      - `orderGrantRefundCreate` - Add granted refund to the order.
      - `orderGrantRefundUpdate` - Update granted refund.
    - Add new types:
      - `OrderGrantedRefund` - The details of the granted refund.
    - Add new webhooks:
      - `TRANSACTION_CHARGE_REQUESTED` - triggered when a staff user request charge for the transaction.
      - `TRANSACTION_REFUND_REQUESTED` - triggered when a staff user request refund for the transaction.
      - `TRANSACTION_CANCELATION_REQUESTED` - triggered when a staff user request cancelation for the transaction.
    - Add new webhook subscriptions:
      - `TransactionChargeRequested` - Event sent when transaction charge is requested.
      - `TransactionRefundRequested` - Event sent when transaction refund is requested.
      - `TransactionCancelationRequested` - Event sent when transaction cancelation is requested.
    - Add new fields:
      - `OrderSettings.markAsPaidStrategy` - Determine what strategy will be used to mark the order as paid.
      - `TransactionItem`:
        - `authorizePendingAmount` - Total amount of ongoing authorization requests for the transaction.
        - `refundPendingAmount` - Total amount of ongoing refund requests for the transaction.
        - `cancelPendingAmount` - Total amount of ongoing cancel requests for the transaction.
        - `chargePendingAmount` - Total amount of ongoing charge requests for the transaction.
        - `canceledAmount` - Total amount canceled for this transaction.
        - `name` - Name of the transaction.
        - `message` - Message related to the transaction.
        - `pspReference` - PSP reference of transaction.
        - `createdBy` - User or App that created the transaction.
        - `externalUrl` - The URL that will allow to redirect user to payment provider page with transaction details.
      - `TransactionEvent`:
        - `pspReference` - PSP reference related to the event.
        - `message` - Message related to the transaction's event.
        - `externalUrl` - The URL that will allow to redirect user to payment provider page with transaction event details.
        - `amount` - The amount related to this event.
        - `type` - The type of action related to this event.
        - `createdBy` - User or App that created the event.
      - `Order`:
        - `totalCharged` - Amount charged for the order.
        - `totalCanceled` - Amount canceled for the order.
        - `grantedRefunds` - List of granted refunds.
        - `totalGrantedRefund` - Total amount of granted refund.
        - `totalRefunded` - Total refund amount for the order.
        - `totalRefundPending` - Total amount of ongoing refund requests for the order's transactions.
        - `totalAuthorizePending` - Total amount of ongoing authorization requests for the order's transactions.
        - `totalChargePending` - Total amount of ongoing charge requests for the order's transactions.
        - `totalCancelPending` - Total amount of ongoing cancel requests for the order's transactions.
        - `totalRemainingGrant` - The difference between the granted refund and the pending and refunded amounts.
      - `OrderEventsEnum`:
        - `TRANSACTION_CHARGE_REQUESTED`
        - `TRANSACTION_CANCEL_REQUESTED`
        - `TRANSACTION_MARK_AS_PAID_FAILED`
    - Add new input fields:

      - `TransactionCreateInput` & `TransactionUpdateInput`:
        - `name` - The name of the transaction.
        - `message` - The message of the transaction.
        - `pspReference` - The PSP Reference of the transaction.
        - `amountCanceled` - Amount canceled by this transaction.
        - `externalUrl` - The URL that will allow to redirect user to payment provider page with transaction.
      - `TransactionEventInput`:
        - `pspReference` - The PSP Reference of the transaction.
        - `message` - Message related to the transaction's event.

    - Deprecate webhooks:
      - `TRANSACTION_ACTION_REQUEST` - Use `TRANSACTION_CHARGE_REQUESTED`, `TRANSACTION_REFUND_REQUESTED`, `TRANSACTION_CANCELATION_REQUESTED` instead.
    - Deprecate object fields:

      - `TransactionItem`:
        - `voidedAmount` - Use `canceledAmount`. This field will be removed in Saleor 3.14 (Preview feature).
        - `status` - Not needed anymore. The transaction amounts will be used to determine a current status of transactions. This field will be removed in Saleor 3.14 (Preview feature).
        - `reference` - Use `pspReference` instead. This field will be removed in Saleor 3.14 (Preview feature).
      - `TransactionEvent`:
        - `status` - Use `type` instead. This field will be removed in Saleor 3.14 (Preview feature).
        - `reference` - Use `pspReference` instead. This field will be removed in Saleor 3.14 (Preview feature).
        - `name` - Use `message` instead. This field will be removed in Saleor 3.14 (Preview feature).
      - `TransactionActionEnum`
        - `VOID` - Use `CANCEL` instead. This field will be removed in Saleor 3.14 (Preview feature).
      - `Order`:
        - `totalCaptured` - Use `totalCharged` instead. Will be removed in Saleor 4.0
      - `OrderEvent`:
        - `status` - Use `TransactionEvent` to track the status of `TransactionItem`. This field will be removed in Saleor 3.14 (Preview feature).
      - `OrderEventsEnum`:
        - `TRANSACTION_CAPTURE_REQUESTED` - Use `TRANSACTION_CHARGE_REQUESTED` instead. This field will be removed in Saleor 3.14 (Preview feature).
        - `TRANSACTION_VOID_REQUESTED` - Use `TRANSACTION_CANCEL_REQUESTED` instead. This field will be removed in Saleor 3.14 (Preview feature).

    - Deprecate input fields:
      - `TransactionCreateInput` & `TransactionUpdateInput`:
        - `status` - Not needed anymore. The transaction amounts will be used to determine the current status of transactions. This input field will be removed in Saleor 3.14 (Preview feature).
        - `type` - Use `name` and `message` instead. This input field will be removed in Saleor 3.14 (Preview feature).
        - `reference` - Use `pspReference` instead. This input field will be removed in Saleor 3.14 (Preview feature).
        - `amountVoided` - Use `amountCanceled` instead. This input field will be removed in Saleor 3.14 (Preview feature).
      - `TransactionEventInput`:
        - `status` - Status will be calculated by Saleor. This input field will be removed in Saleor 3.14 (Preview feature).
        - `reference` - Use `pspReference` instead. This input field will be removed in Saleor 3.14 (Preview feature).
        - `name` - Use `message` instead. This field will be removed in Saleor 3.14 (Preview feature).

- Support for payment apps - #12179 by @korycins
  - Add new mutations:
    - `paymentGatewayInitialize` - Initialize the payment gateway to process a payment.
    - `transactionInitialize` - Initiate payment processing.
    - `transactionProcess` - Process the initialized payment.
  - Add new synchronous webhooks:
    - `PAYMENT_GATEWAY_INITIALIZE_SESSION` - Triggered when a customer requests the initialization of a payment gateway.
    - `TRANSACTION_INITIALIZE_SESSION` - Triggered when a customer requests the initialization of a payment processing.
    - `TRANSACTION_PROCESS_SESSION` - Triggered when a customer requests processing the initialized payment.

### Breaking changes

- **Feature preview breaking change**:

  - Improve support for handling transactions - #10350 by @korycins
    - For all new `transactionItem` created by `transactionCreate`, any update action can be done only by the same app/user that performed `transactionCreate` action. This change impacts only on new `transactionItem,` the already existing will work in the same way as previously.
    - `transactionRequestAction` mutation can't be executed with `MANAGE_ORDERS` permission. Permission `HANDLE_PAYMENTS` is required.
    - Drop calling `TRANSACTION_ACTION_REQUEST` webhook inside a mutation related to `Payment` types. The related mutations: `orderVoid`, `orderCapture`, `orderRefund`, `orderFulfillmentRefundProducts`, `orderFulfillmentReturnProducts`. Use a dedicated mutation for triggering an action: `transactionRequestAction`.

  See the [3.12 to 3.13](https://docs.saleor.io/docs/3.x/upgrade-guides/3-12-to-3-13) upgrade guide for more details.

### GraphQL API

- [Preview] Add `StockBulkUpdate` mutation - #12139 by @SzymJ
- Upgrade GraphiQL to `2.4.0` for playground - #12271 by @zaiste
- Add new object type `AppManifestRequiredSaleorVersion` - #12164 by @przlada
  - Add new optional field `Manifest.requiredSaleorVersion`
  - Add `requiredSaleorVersion` validation to `appInstall` and `appFetchManifest` mutations
- Add new field `author` to `Manifest` and `App` object types - #12166 by @przlada
- Add backward compatibility for `taxCode` field - #12325 by @maarcingebala
- Support resolving `Order` as an entity in Apollo Federation - #12328 by @binary-koan
- [Preview] Add `ProductBulkCreate` mutation - #12177 by @SzymJ
- [Preview] Add `CustomerBulkUpdate` mutation - #12268 by @SzymJ

### Saleor Apps

- Add `requiredSaleorVersion` field to the App manifest determining the required Saleor version as semver range - #12164 by @przlada
- Add new field `author` to the App manifest - #12166 by @przlada
- Add `GIFT_CARD_SENT` asynchronous event to webhooks - #12472 by @rafalp

### Other changes

- Add Celery beat task for expiring unconfirmed not paid orders - #11960 by @kadewu:
  - Add `expireOrdersAfter` to `orderSettings` for `Channel` type.
  - Add `ORDER_EXPIRED` webhook triggered when `Order` is marked as expired.
- Create order discounts for all voucher types - #12272 by @IKarbowiak
- Core now supports Dev Containers for local development - #12391 by @patrys
- Use Mailhog SMTP server on Dev Container - #12402 by @carlosa54
- Publish schema.graphql on releases - #12431 by @maarcingebala
- Fix missing webhook triggers for `order_updated` and `order_fully_paid` when an order is paid with a `transactionItem` - #12508 by @korycins
- Remove Mailhog in favor of Mailpit - #12447 by @carlosa54

# 3.12.0

### Breaking changes

- `stocks` and `channelListings` inputs for preview `ProductVariantBulkUpdate` mutation has been changed. Both inputs have been extended by:

  - `create` input - list of items that should be created
  - `update` input - list of items that should be updated
  - `remove` input - list of objects ID's that should be removed

  If your platform relies on this [Preview] feature, make sure you update your mutations stocks and channel listings inputs from:

  ```
     {
      "stocks/channelListings": [
        {
          ...
        }
      ]
     }
  ```

  to:

  ```
     {
      "stocks/channelListings": {
        "create": [
          {
           ...
          }
        ]
      }
     }
  ```

- Change the discount rounding mode - #12041 by @IKarbowiak

  - Change the rounding mode from `ROUND_DOWN` to `ROUND_HALF_UP` - it affects the discount amount and total price of future checkouts and orders with a percentage discount applied.
    The discount amount might be 0.01 greater, and the total price might be 0.01 lower.
    E.g. if you had an order for $13 and applied a 12.5% discount, you would get $11.38 with a $1.62 discount, but now it will be calculated as $11.37 with $1.63 discount.

- Media and image fields now default to returning 4K thumbnails instead of original uploads - #11996 by @patrys
- Include specific products voucher in checkout discount - #12191 by @IKarbowiak
  - Make the `specific product` and `apply once per order` voucher discounts visible on `checkout.discount` field.
    Previously, the discount amount for these vouchers was shown as 0.

### GraphQL API

- Added support for all attributes types in `BulkAttributeValueInput` - #12095 by @SzymJ
- Add possibility to remove `stocks` and `channel listings` in `ProductVariantBulkUpdate` mutation.
- Move `orderSettings` query to `Channel` type - #11417 by @kadewu:
  - Mutation `Channel.channelCreate` and `Channel.channelUpdate` have new `orderSettings` input.
  - Deprecate `Shop.orderSettings` query. Use `Channel.orderSettings` query instead.
  - Deprecate `Shop.orderSettingsUpdate` mutation. Use `Channel.channelUpdate` instead.
- Add meta fields to `ProductMedia` model - #11894 by @zedzior
- Make `oldPassword` argument on `passwordChange` mutation optional; support accounts without usable passwords - @11999 by @rafalp
- Added support for AVIF images, added `AVIF` and `ORIGINAL` to `ThumbnailFormatEnum` - #11998 by @patrys
- Introduce custom headers for webhook requests - #11978 by @zedzior
- Improve GraphQL playground by storing headers in the local storage - #12176 by @zaiste
- Fixes for GraphiQL playground - #12192 by @zaiste

### Other changes

- Fix saving `metadata` in `ProductVariantBulkCreate` and `ProductVariantBulkupdate` mutations - #12097 by @SzymJ
- Enhance webhook's subscription query validation. Apply the validation and event inheritance to manifest validation - #11797 by @zedzior
- Fix GraphQL playground when the `operationName` is set across different tabs - #11936 by @zaiste
- Add new asynchronous events related to media: #11918 by @zedzior
  - `PRODUCT_MEDIA CREATED`
  - `PRODUCT_MEDIA_UPDATED`
  - `PRODUCT_MEDIA_DELETED`
  - `THUMBNAIL_CREATED`
- CORS is now handled in the ASGI layer - #11415 by @patrys
- Added native support for gzip compression - #11833 by @patrys
- Set flat rates as the default tax calculation strategy - #12069 by @maarcingebala
  - Enables flat rates for channels in which no tax calculation method was set.
- Users created by the OIDC plugin now have unusable password set instead of empty string - #12103 by @rafalp
- Fix thumbnail generation long image names - #12435 by @KirillPlaksin

# 3.11.0

### Highlights

Just so you know, changes mentioned in this section are in a preview state and can be subject to changes in the future.

- Bulk mutations for creating and updating multiple product variants in one mutation call - #11392 by @SzymJ
- Ability to run subscription webhooks in a dry-run mode - #11548 by @zedzior
- Preview of new `where` filtering API which allows joining multiple filters with `AND`/`OR` operators; currently available only in the `attributes` query - #11737 by @IKarbowiak

### GraphQL API

- [Preview] Add `productVariantBulkUpdate` mutation - #11392 by @SzymJ
- [Preview] Add new error handling policies in `productVariantBulkCreate` mutation - #11392 by @SzymJ
- [Preview] Add `webhookDryRun` mutation - #11548 by @zedzior
- [Preview] Add `webhookTrigger` mutation - #11687 by @zedzior
- Fix adding an invalid label to meta fields - #11718 by @IKarbowiak
- Add filter by `checkoutToken` to `Query.orders`. - #11689 by @kadewu
- [Preview] Attribute filters improvement - #11737 by @IKarbowiak
  - introduce `where` option on `attributes` query
  - add `search` option on `attributes` query
  - deprecate `product.variant` field
  - deprecate the following `Attribute` fields: `filterableInStorefront`, `storefrontSearchPosition`, `availableInGrid`.

### Other changes

- Allow `webhookCreate` and `webhookUpdate` mutations to inherit events from `query` field - #11736 by @zedzior
- Add new `PRODUCT_VARIANT_STOCK_UPDATED` event - #11665 by @jakubkuc
- Disable websocket support by default in `uvicorn` worker configuration - #11785 by @NyanKiyoshi
- Fix send user email change notification - #11840 by @jakubkuc
- Fix trigger the `FULFILLMENT_APPPROVED` webhook for partial fulfillments - #11824 by @d-wysocki

# 3.10.0 [Unreleased]

### Breaking changes

### GraphQL API

- Add ability to filter and sort products of a category - #10917 by @yemeksepeti-cihankarluk, @ogunheper
  - Add `filter` argument to `Category.products`
  - Add `sortBy` argument to `Category.products`
- Extend invoice object types with `Order` references - #11505 by @przlada
  - Add `Invoice.order` field
  - Add `InvoiceRequested.order`, `InvoiceDeleted.order` and `InvoiceSent.order` fields
- Add support for metadata for `Address` model - #11701 by @IKarbowiak
- Allow to mutate objects, by newly added `externalReference` field, instead of Saleor-assigned ID. Apply to following models: #11410 by @zedzior
  - `Product`
  - `ProductVariant`
  - `Attribute`
  - `AttributeValue`
  - `Order`
  - `User`
  - `Warehouse`

### Other changes

- Fix fetching the `checkout.availableCollectionPoints` - #11489 by @IKarbowiak
- Move checkout metadata to separate model - #11264 by @jakubkuc
- Add ability to set a custom Celery queue for async webhook - #11511 by @NyanKiyoshi
- Remove `CUSTOMER_UPDATED` webhook trigger from address mutations - #11395 by @jakubkuc
- Drop `Django.Auth` - #11305 by @fowczarek
- Add address validation to AddressCreate - #11639 by @jakubkuc
- Propagate voucher discount between checkout lines when charge_taxes is disabled - #11632 by @maarcingebala
- Fix stock events triggers - #11714 by @jakubkuc
- Accept the gift card code provided in the input - by @mociepka
- Fix `GIFT_CARD_CREATED` event not firing when order with gift cards is fulfilled - #11924 by @rafalp

# 3.9.0

### Highlights

- Flat tax rates - #9784 by @maarcingebala

### Breaking changes

- Drop Vatlayer plugin - #9784 by @maarcingebala
  - The following fields are no longer used:
    - `Product.chargeTaxes` - from now on, presence of `Product.taxClass` instance decides whether to charge taxes for a product. As a result, the "Charge Taxes" column in CSV product exports returns empty values.
    - `Shop.chargeTaxesOnShipping` - from now on, presence of `ShippingMethod.taxClass` decides whether to charge taxes for a shipping method.
    - `Shop.includeTaxesInPrices`, `Shop.displayGrossPrices` - configuration moved to `Channel.taxConfiguration`.
  - Removed the following plugin manager methods:
    - `assign_tax_code_to_object_meta`
    - `apply_taxes_to_product`
    - `fetch_taxes_data`
    - `get_tax_rate_percentage_value`
    - `update_taxes_for_order_lines`

### GraphQL API

- Add `attribute` field to `AttributeValueTranslatableContent` type. #11028 by @zedzior
- Add new properties in the `Product` type - #10537 by @kadewu
  - Add new fields: `Product.attribute`, `Product.variant`
  - Add `sortBy` argument to `Product.media`
- Allow assigning attribute value using its ID. Add to `AttributeValueInput` dedicated field for each input type. #11206 by @zedzior

### Other changes

- Re-enable 5 minute database connection persistence by default - #11074 + #11100 by @NyanKiyoshi
  <br/>Set `DB_CONN_MAX_AGE=0` to disable this behavior (adds overhead to requests)
- Bump cryptography to 38.0.3: use OpenSSL 3.0.7 - #11126 by @NyanKiyoshi
- Add exif image validation - #11224 by @IKarbowiak
- Include fully qualified API URL `Saleor-Api-Url` in communication with Apps. #11223 by @przlada
- Add metadata on order line payload notifications. #10954 by @CarlesLopezMagem
- Make email authentication case-insensitive. #11284 by @zedzior
- Fix the observability reporter to obfuscate URLs. #11282 by @przlada
- Add HTTP headers filtering to observability reporter. #11285 by @przlada
- Deactivate Webhook before deleting and handle IntegrityErrors - #11239 @jakubkuc

# 3.8.0

### Highlights

- Add tax exemption API for checkouts (`taxExemptionManage` mutation) - #10344 by @SzymJ
- Switch GraphQL Playground to GraphiQL V2

### Breaking changes

- Verify JWT tokens whenever they are provided with the request. Before, they were only validated when an operation required any permissions. For example: when refreshing a token, the request shouldn't include the expired one.

### GraphQL API

- Add the ability to filter by slug. #10578 by @kadewu
  - Affected types: Attribute, Category, Collection, Menu, Page, Product, ProductType, Warehouse
  - Deprecated `slug` in filter for `menus`. Use `slugs` instead
- Add new `products` filters. #10784 by @kadewu
  - `isAvailable`
  - `publishedFrom`
  - `availableFrom`
  - `isVisibleInListing`
- Add the ability to filter payments by a list of ids. #10821 by @kadewu
- Add the ability to filter customers by ids. #10694 by @kadewu
- Add `User.checkouts` field. #10862 by @zedzior
- Add optional field `audience` to mutation `tokenCreate`. If provided, the created tokens will have key `aud` with value: `custom:{audience-input-value}` - #10845 by @korycins
- Use `AttributeValue.name` instead of `AttributeValue.slug` to determine uniqueness of a value instance for dropdown and multi-select attributes. - #10881 by @jakubkuc
- Allow sorting products by `CREATED_AT` field. #10900 by @zedzior
- Add ability to pass metadata directly in create/update mutations for product app models - #10689 by @SzymJ
- Add ability to use SKU argument in `productVariantUpdate`, `productVariantDelete`, `productVariantBulkDelete`, `productVariantStocksUpdate`, `productVariantStocksDelete`, `productVariantChannelListingUpdate` mutations - #10861 by @SzymJ
- Add sorting by `CREATED_AT` field. #10911 by @zedzior
  - Affected types: GiftCard, Page.
  - Deprecated `CREATION_DATE` sort field on Page type. Use `CREATED_AT` instead.

### Other changes

- Reference attribute linking to product variants - #10468 by @IKarbowiak
- Add base shipping price to `Order` - #10771 by @fowczarek
- GraphQL view no longer generates error logs when the HTTP request doesn't contain a GraphQL query - #10901 by @NyanKiyoshi
- Add `iss` field to JWT tokens - #10842 by @korycins
- Drop `py` and `tox` dependencies from dev requirements - #11054 by @NyanKiyoshi

### Saleor Apps

- Add `iss` field to JWT tokens - #10842 by @korycins
- Add new field `audience` to App manifest. If provided, App's JWT access token will have `aud` field. - #10845 by @korycins
- Add new asynchronous events for objects metadata updates - #10520 by @rafalp
  - `CHECKOUT_METADATA_UPDATED`
  - `COLLECTION_METADATA_UPDATED`
  - `CUSTOMER_METADATA_UPDATED`
  - `FULFILLMENT_METADATA_UPDATED`
  - `GIFT_CARD_METADATA_UPDATED`
  - `ORDER_METADATA_UPDATED`
  - `PRODUCT_METADATA_UPDATED`
  - `PRODUCT_VARIANT_METADATA_UPDATED`
  - `SHIPPING_ZONE_METADATA_UPDATED`
  - `TRANSACTION_ITEM_METADATA_UPDATED`
  - `WAREHOUSE_METADATA_UPDATED`
  - `VOUCHER_METADATA_UPDATED`

# 3.7.0

### Highlights

- Allow explicitly setting the name of a product variant - #10456 by @SzymJ
  - Added `name` parameter to the `ProductVariantInput` input
- Add a new stock allocation strategy based on the order of warehouses within a channel - #10416 by @IKarbowiak
  - Add `channelReorderWarehouses` mutation to sort warehouses to set their priority
  - Extend the `Channel` type with the `stockSettings` field
  - Extend `ChannelCreateInput` and `ChannelUpdateInput` with `stockSettings`

### Breaking changes

- Refactor warehouse mutations - #10239 by @IKarbowiak
  - Providing the value in `shippingZone` filed in `WarehouseCreate` mutation will raise a ValidationError.
    Use `WarehouseShippingZoneAssign` to assign shipping zones to a warehouse.

### GraphQL API

- Hide Subscription type from Apollo Federation (#10439) (f5132dfd3)
- Mark `Webhook.secretKey` as deprecated (#10436) (ba445e6e8)

### Saleor Apps

- Trigger the `SALE_DELETED` webhook when deleting sales in bulk (#10461) (2052841e9)
- Add `FULFILLMENT_APPROVED` webhook - #10621 by @IKarbowiak

### Other changes

- Add support for `bcrypt` password hashes - #10346 by @pkucmus
- Add the ability to set taxes configuration per channel in the Avatax plugin - #10445 by @mociepka

# 3.6.0

### Breaking changes

- Drop `django-versatileimagefield` package; add a proxy view to generate thumbnails on-demand - #9988 by @IKarbowiak
  - Drop `create_thumbnails` command
- Change return type from `CheckoutTaxedPricesData` to `TaxedMoney` in plugin manager methods `calculate_checkout_line_total`, `calculate_checkout_line_unit_price` - #9526 by @fowczarek, @mateuszgrzyb, @stnatic

### Saleor Apps

- Add GraphQL subscription support for synchronous webhook events - #9763 by @jakubkuc
- Add support for the CUSTOMER\_\* app mount points (#10163) by @krzysztofwolski
- Add permission group webhooks: `PERMISSION_GROUP_CREATED`, `PERMISSION_GROUP_UPDATED`, `PERMISSION_GROUP_DELETED` - #10214 by @SzymJ
- Add `ACCOUNT_ACTIVATED` and `ACCOUNT_DEACTIVATED` events - #10136 by @tomaszszymanski129
- Allow apps to query data protected by MANAGE_STAFF permission (#10103) (4eb93d3f5)
- Fix returning sale's GraphQL ID in the `SALE_TOGGLE` payload (#10227) (0625c43bf)
- Add descriptions to async webhooks event types (#10250) (7a906bf7f)

### GraphQL API

- Add `CHECKOUT_CALCULATE_TAXES` and `ORDER_CALCULATE_TAXES` to `WebhookEventTypeSyncEnum` #9526 by @fowczarek, @mateuszgrzyb, @stnatic
- Add `forceNewLine` flag to lines input in `CheckoutLinesAdd`, `CheckoutCreate`, `DraftOrderCreate`, `OrderCreate`, `OrderLinesCreate` mutations to support same variant in multiple lines - #10095 by @SzymJ
- Add `VoucherFilter.ids` filter - #10157 by @Jakubkuc
- Add API to display shippable countries for a channel - #10111 by @korycins
- Improve filters' descriptions - #10240 by @dekoza
- Add query for transaction item and extend transaction item type with order (#10154) (b19423a86)

### Plugins

- Add a new method to plugin manager: `get_taxes_for_checkout`, `get_taxes_for_order` - #9526 by @fowczarek, @mateuszgrzyb, @stnatic
- Allow promoting customer users to staff (#10115) (2d56af4e3)
- Allow values of different attributes to share the same slug (#10138) (834d9500b)
- Fix payment status for orders with total 0 (#10147) (ec2c9a820)
- Fix failed event delivery request headers (#10108) (d1b652115)
- Fix create_fake_user ID generation (#10186) (86e2c69a9)
- Fix returning values in JSONString scalar (#10124) (248d2b604)
- Fix problem with updating draft order with active Avalara (#10183) (af270b8c9)
- Make API not strip query params from redirect URL (#10116) (75176e568)
- Update method for setting filter descriptions (#10240) (65643ec7c)
- Add expires option to CELERY_BEAT_SCHEDULE (#10205) (c6c5e46bd)
- Recalculate order prices on marking as paid mutations (#10260) (4e45b83e7)
- Fix triggering `ORDER_CANCELED` event at the end of transaction (#10242) (d9eecb2ca)
- Fix post-migrate called for each app module (#10252) (60205eb56)
- Only handle known URLs (disable appending slash to URLs automatically) - #10290 by @patrys

### Other changes

- Add synchronous tax calculation via webhooks - #9526 by @fowczarek, @mateuszgrzyb, @stnatic
- Allow values of different attributes to share the same slug - #10138 by @IKarbowiak
- Add query for transaction item and extend transaction item type with order - #10154 by @IKarbowiak
- Populate the initial database with default warehouse, channel, category, and product type - #10244 by @jakubkuc
- Fix inconsistent beat scheduling and compatibility with DB scheduler - #10185 by @NyanKiyoshi<br/>
  This fixes the following bugs:
  - `tick()` could decide to never schedule anything else than `send-sale-toggle-notifications` if `send-sale-toggle-notifications` doesn't return `is_due = False` (stuck forever until beat restart or a `is_due = True`)
  - `tick()` was sometimes scheduling other schedulers such as observability to be run every 5m instead of every 20s
  - `is_due()` from `send-sale-toggle-notifications` was being invoked every 5s on django-celery-beat instead of every 60s
  - `send-sale-toggle-notifications` would crash on django-celery-beat with `Cannot convert schedule type <saleor.core.schedules.sale_webhook_schedule object at 0x7fabfdaacb20> to model`
    Usage:
  - Database backend: `celery --app saleor.celeryconf:app beat --scheduler saleor.schedulers.schedulers.DatabaseScheduler`
  - Shelve backend: `celery --app saleor.celeryconf:app beat --scheduler saleor.schedulers.schedulers.PersistentScheduler`
- Fix problem with updating draft order with active Avalara - #10183 by @IKarbowiak
- Fix stock validation and allocation for order with local collection point - #10218 by @IKarbowiak
- Fix stock allocation for order with global collection point - #10225 by @IKarbowiak
- Fix assigning an email address that does not belong to an existing user to draft order (#10320) (97129cf0c)
- Fix gift cards automatic fulfillment (#10325) (6a528259e)

# 3.5.4 [Unreleased]

- Fix ORM crash when generating hundreds of search vector in SQL - #10261 by @NyanKiyoshi
- Fix "stack depth limit exceeded" crash when generating thousands of search vector in SQL - #10279 by @NyanKiyoshi

# 3.5.3 [Released]

- Use custom search vector in order search - #10247 by @fowczarek
- Optimize filtering attributes by dates - #10199 by @tomaszszymanski129

# 3.5.2 [Released]

- Fix stock allocation for order with global collection point - #10225 by @IKarbowiak
- Fix stock validation and allocation for order with local collection point - #10218 @IKarbowiak
- Fix returning GraphQL IDs in the `SALE_TOGGLE` webhook - #10227 by @IKarbowiak

# 3.5.1 [Released]

- Fix inconsistent beat scheduling and compatibility with db scheduler - #10185 by @NyanKiyoshi<br/>
  This fixes the following bugs:

  - `tick()` could decide to never schedule anything else than `send-sale-toggle-notifications` if `send-sale-toggle-notifications` doesn't return `is_due = False` (stuck forever until beat restart or a `is_due = True`)
  - `tick()` was sometimes scheduling other schedulers such as observability to be ran every 5m instead of every 20s
  - `is_due()` from `send-sale-toggle-notifications` was being invoked every 5s on django-celery-beat instead of every 60s
  - `send-sale-toggle-notifications` would crash on django-celery-beat with `Cannot convert schedule type <saleor.core.schedules.sale_webhook_schedule object at 0x7fabfdaacb20> to model`

  Usage:

  - Database backend: `celery --app saleor.celeryconf:app beat --scheduler saleor.schedulers.schedulers.DatabaseScheduler`
  - Shelve backend: `celery --app saleor.celeryconf:app beat --scheduler saleor.schedulers.schedulers.PersistentScheduler`

- Fix problem with updating draft order with active avalara - #10183 by @IKarbowiak
- Fix stock validation and allocation for order with local collection point - #10218 by @IKarbowiak
- Fix stock allocation for order with global collection point - #10225 by @IKarbowiak

# 3.5.0

### GraphQL API

- Allow skipping address validation for checkout mutations (#10084) (7de33b145)
- Add `OrderFilter.numbers` filter - #9967 by @SzymJ
- Expose manifest in the `App` type (#10055) (f0f944066)
- Deprecate `configurationUrl` and `dataPrivacy` fields in apps (#10046) (68bd7c8a2)
- Fix `ProductVariant.created` resolver (#10072) (6c77053a9)
- Add `schemaVersion` field to `Shop` type. #11275 by @zedzior

### Saleor Apps

- Add webhooks `PAGE_TYPE_CREATED`, `PAGE_TYPE_UPDATED` and `PAGE_TYPE_DELETED` - #9859 by @SzymJ
- Add webhooks `ADDRESS_CREATED`, `ADDRESS_UPDATED` and `ADDRESS_DELETED` - #9860 by @SzymJ
- Add webhooks `STAFF_CREATED`, `STAFF_UPDATED` and `STAFF_DELETED` - #9949 by @SzymJ
- Add webhooks `ATTRIBUTE_CREATED`, `ATTRIBUTE_UPDATED` and `ATTRIBUTE_DELETED` - #9991 by @SzymJ
- Add webhooks `ATTRIBUTE_VALUE_CREATED`, `ATTRIBUTE_VALUE_UPDATED` and `ATTRIBUTE_VALUE_DELETED` - #10035 by @SzymJ
- Add webhook `CUSTOMER_DELETED` - #10060 by @SzymJ
- Add webhook for starting and ending sales - #10110 by @IKarbowiak
- Fix returning errors in subscription webhooks payloads - #9905 by @SzymJ
- Build JWT signature when secret key is an empty string (#10139) (c47de896c)
- Use JWS to sign webhooks with secretKey instead of obscure signature (ac065cdce)
- Sign webhook payload using RS256 and private key used JWT infrastructure (#9977) (df7c7d4e8)
- Unquote secret access when calling SQS (#10076) (3ac9714b5)

### Performance

- Add payment transactions data loader (#9940) (799a9f1c9)
- Optimize 0139_fulfil_orderline_token_old_id_created_at migration (#9935) (63073a86b)

### Other changes

- Introduce plain text attribute - #9907 by @IKarbowiak
- Add `metadata` fields to `OrderLine` and `CheckoutLine` models - #10040 by @SzymJ
- Add full-text search for Orders (#9937) (61aa89f06)
- Stop auto-assigning default addresses to checkout - #9933 by @SzymJ
- Fix inaccurate tax calculations - #9799 by @IKarbowiak
- Fix incorrect default value used in `PaymentInput.storePaymentMethod` - #9943 by @korycins
- Improve checkout total base calculations - #10048 by @IKarbowiak
- Improve click & collect and stock allocation - #10043 by @IKarbowiak
- Fix product media reordering (#10118) (de8a1847f)
- Add custom SearchVector class (#10109) (bf74f5efb)
- Improve checkout total base calculations (527b67f9b)
- Fix invoice download URL in send-invoice email (#10014) (667837a09)
- Fix invalid undiscounted total on order line (22ccacb59)
- Fix Avalara for free shipping (#9973) (90c076e33)
- Fix Avalara when voucher with `apply_once_per_order` settings is used (#9959) (fad5cdf46)
- Use Saleor's custom UvicornWorker to avoid lifespan warnings (#9915) (9090814b9)
- Add Azure blob storage support (#9866) (ceee97e83)

# 3.4.0

### Breaking changes

- Hide private metadata in notification payloads - #9849 by @maarcingebala
  - From now on, the `private_metadata` field in `NOTIFY_USER` webhook payload is deprecated and it will return an empty dictionary. This change also affects `AdminEmailPlugin`, `UserEmailPlugin`, and `SendgridEmailPlugin`.

### Other changes

#### GraphQL API

- Add new fields to `Order` type to show authorize/charge status #9795
  - Add new fields to Order type:
    - `totalAuthorized`
    - `totalCharged`
    - `authorizeStatus`
    - `chargeStatus`
  - Add filters to `Order`:
    - `authorizeStatus`
    - `chargeStatus`
- Add mutations for managing a payment transaction attached to order/checkout. - #9564 by @korycins
  - add fields:
    - `order.transactions`
    - `checkout.transactions`
  - add mutations:
    - `transactionCreate`
    - `transactionUpdate`
    - `transactionRequestAction`
  - add new webhook event:
    - `TRANSACTION_ACTION_REQUEST`
- Unify checkout's ID fields. - #9862 by @korycins
  - Deprecate `checkoutID` and `token` in all Checkout's mutations. Use `id` instead.
  - Deprecate `token` in `checkout` query. Use `id` instead.
- Add `unitPrice`, `undiscountedUnitPrice`, `undiscountedTotalPrice` fields to `CheckoutLine` type - #9821 by @fowczarek
- Fix invalid `ADDED_PRODUCTS` event parameter for `OrderLinesCreate` mutation - #9653 by @IKarbowiak
- Update sorting field descriptions - add info where channel slug is required (#9695) (391743098)
- Fix using enum values in permission descriptions (#9697) (dbb783e1f)
- Change gateway validation in `checkoutPaymentCreate` mutation (#9530) (cf1d49bdc)
- Fix invalid `ADDED_PRODUCTS` event parameter for `OrderLinesCreate` mutation (#9653) (a0d8aa8f1)
- Fix resolver for `Product.created` field (#9737) (0af00cb70)
- Allow fetching by id all order data for new orders (#9728) (71c19c951)
- Provide a reference for the rich text format (#9744) (f2207c408)
- Improve event schema field descriptions - #9880 by @patrys

#### Saleor Apps

- Add menu webhooks: `MENU_CREATED`, `MENU_UPDATED`, `MENU_DELETED`, `MENU_ITEM_CREATED`, `MENU_ITEM_UPDATED`, `MENU_ITEM_DELETED` - #9651 by @SzymJ
- Add voucher webhooks: `VOUCHER_CREATED`, `VOUCHER_UPDATED`, `VOUCHER_DELETED` - #9657 by @SzymJ
- Add app webhooks: `APP_INSTALLED`, `APP_UPDATED`, `APP_DELETED`, `APP_STATUS_CHANGED` - #9698 by @SzymJ
- Add warehouse webhoks: `WAREHOUSE_CREATED`, `WAREHOUSE_UPDATED`, `WAREHOUSE_DELETED` - #9746 by @SzymJ
- Expose order alongside fulfillment in fulfillment-based subscriptions used by webhooks (#9847)
- Fix webhooks payload not having field for `is_published` (#9800) (723f93c50)
- Add support for `ORDER_*` mounting points for Apps (#9694) (cc728ef7e)
- Add missing shipping method data in order and checkout events payloads. (#9692) (dabd1a221)
- Use the human-readable order number in notification payloads (#9863) (f10c5fd5f)

#### Models

- Migrate order discount id from int to UUID - #9729 by @IKarbowiak
  - Changed the order discount `id` from `int` to `UUID`, the old ids still can be used
    for old order discounts.
- Migrate order line id from int to UUID - #9637 by @IKarbowiak
  - Changed the order line `id` from `int` to `UUID`, the old ids still can be used
    for old order lines.
- Migrate checkout line id from int to UUID - #9675 by @IKarbowiak
  - Changed the checkout line `id` from `int` to `UUID`, the old ids still can be used
    for old checkout lines.

#### Performance

- Fix memory consumption of `delete_event_payloads_task` (#9806) (2823edc68)
- Add webhook events dataloader (#9790) (e88eef35e)
- Add dataloader for fulfillment warehouse resolver (#9740) (9d14fadb2)
- Fix order type resolvers performance (#9723) (13b5a95e7)
- Improve warehouse filtering performance (#9622) (a1a7a223b)
- Add dataloader for fulfillment lines (#9707) (68fb4bf4a)

#### Other

- Observability reporter - #9803 by @przlada
- Update sample products set - #9796 by @mirekm
- Fix for sending incorrect prices to Avatax - #9633 by @korycins
- Fix tax-included flag sending to Avatax - #9820
- Fix AttributeError: 'Options' object has no attribute 'Model' in `search_tasks.py` - #9824
- Fix Braintree merchant accounts mismatch error - #9778
- Stricter signatures for resolvers and mutations - #9649

# 3.3.1

- Drop manual calls to emit post_migrate in migrations (#9647) (b32308802)
- Fix search indexing of empty variants (#9640) (31833a717)

# 3.3.0

### Breaking changes

- PREVIEW_FEATURE: replace error code `NOT_FOUND` with `CHECKOUT_NOT_FOUND` for mutation `OrderCreateFromCheckout` - #9569 by @korycins

### Other changes

- Fix filtering product attributes by date range - #9543 by @IKarbowiak
- Fix for raising Permission Denied when anonymous user calls `checkout.customer` field - #9573 by @korycins
- Use fulltext search for products (#9344) (4b6f25964) by @patrys
- Precise timestamps for publication dates - #9581 by @IKarbowiak
  - Change `publicationDate` fields to `publishedAt` date time fields.
    - Types and inputs where `publicationDate` is deprecated and `publishedAt` field should be used instead:
      - `Product`
      - `ProductChannelListing`
      - `CollectionChannelListing`
      - `Page`
      - `PublishableChannelListingInput`
      - `ProductChannelListingAddInput`
      - `PageCreateInput`
      - `PageInput`
  - Change `availableForPurchaseDate` fields to `availableForPurchaseAt` date time field.
    - Deprecate `Product.availableForPurchase` field, the `Product.availableForPurchaseAt` should be used instead.
    - Deprecate `ProductChannelListing.availableForPurchase` field, the `ProductChannelListing.availableForPurchaseAt` should be used instead.
  - Deprecate `publicationDate` on `CollectionInput` and `CollectionCreateInput`.
  - Deprecate `PUBLICATION_DATE` in `CollectionSortField`, the `PUBLISHED_AT` should be used instead.
  - Deprecate `PUBLICATION_DATE` in `PageSortField`, the `PUBLISHED_AT` should be used instead.
  - Add a new column `published at` to export products. The new field should be used instead of `publication_date`.
- Add an alternative API for fetching metadata - #9231 by @patrys
- New webhook events related to gift card changes (#9588) (52adcd10d) by @SzymJ
- New webhook events for changes related to channels (#9570) (e5d78c63e) by @SzymJ
- Tighten the schema types for output fields (#9605) (81418cb4c) by @patrys
- Include permissions in schema descriptions of protected fields (#9428) (f0a988e79) by @maarcingebala
- Update address database (#9585) (1f5e84e4a) by @patrys
- Handle pagination with invalid cursor that is valid base64 (#9521) (3c12a1e95) by @jakubkuc
- Handle all Braintree errors (#9503) (20f21c34a) by @L3str4nge
- Fix `recalculate_order` dismissing weight unit (#9527) (9aea31774)
- Fix filtering product attributes by date range - #9543 by @IKarbowiak
- Fix for raising Permission Denied when anonymous user calls `checkout.customer` field - #9573 by @korycins
- Optimize stock warehouse resolver performance (955489bff) by @tomaszszymanski129
- Improve shipping zone filters performance (#9540) (7841ec536) by @tomaszszymanski129

# 3.2.0

### Breaking changes

- Convert IDs from DB to GraphQL format in all notification payloads (email plugins and the `NOTIFY` webhook)- #9388 by @L3str4nge
- Migrate order id from int to UUID - #9324 by @IKarbowiak
  - Changed the order `id` changed from `int` to `UUID`, the old ids still can be used
    for old orders.
  - Deprecated the `order.token` field, the `order.id` should be used instead.
  - Deprecated the `token` field in order payload, the `id` field should be used
    instead.
- Enable JWT expiration by default - #9483 by @maarcingebala

### Other changes

#### Saleor Apps

- Introduce custom prices - #9393 by @IKarbowiak
  - Add `HANDLE_CHECKOUTS` permission (only for apps)
- Add subscription webhooks (#9394) @jakubkuc
- Add `language_code` field to webhook payload for `Order`, `Checkout` and `Customer` - #9433 by @rafalp
- Refactor app tokens - #9438 by @IKarbowiak
  - Store app tokens hashes instead of plain text.
- Add category webhook events - #9490 by @SzymJ
- Fix access to own resources by App - #9425 by @korycins
- Add `handle_checkouts` permission - #9402 by @korycins
- Return `user_email` or order user's email in order payload `user_email` field (#9419) (c2d248655)
- Mutation `CategoryBulkDelete` now trigger `category_delete` event - #9533 by @SzymJ
- Add webhooks `SHIPPING_PRICE_CREATED`, `SHIPPING_PRICE_UPDATED`, `SHIPPING_PRICE_DELETED`, `SHIPPING_ZONE_CREATED`, `SHIPPING_ZONE_UPDATED`, `SHIPPING_ZONE_DELETED` - #9522 by @SzymJ

#### Plugins

- Add OpenID Connect Plugin - #9406 by @korycins
- Allow plugins to create their custom error code - #9300 by @LeOndaz

#### Other

- Use full-text search for products search API - #9344 by @patrys

- Include required permission in mutations' descriptions - #9363 by @maarcingebala
- Make GraphQL list items non-nullable - #9391 by @maarcingebala
- Port a better schema printer from GraphQL Core 3.x - #9389 by @patrys
- Fix failing `checkoutCustomerAttach` mutation - #9401 by @IKarbowiak
- Add new mutation `orderCreateFromCheckout` - #9343 by @korycins
- Assign missing user to context - #9520 by @korycins
- Add default ordering to order discounts - #9517 by @fowczarek
- Raise formatted error when trying to assign assigned media to variant - #9496 by @L3str4nge
- Update `orderNumber` field in `OrderEvent` type - #9447 by @IKarbowiak
- Do not create `AttributeValues` when values are not provided - #9446 @IKarbowiak
- Add response status code to event delivery attempt - #9456 by @przlada
- Don't rely on counting objects when reindexing - #9442 by @patrys
- Allow filtering attribute values by ids - #9399 by @IKarbowiak
- Fix errors handling for `orderFulfillApprove` mutation - #9491 by @SzymJ
- Fix shipping methods caching - #9472 by @tomaszszymanski129
- Fix payment flow - #9504 by @IKarbowiak
- Fix etting external methods did not throw an error when that method didn't exist - #9498 by @SethThoburn
- Reduce placeholder image size - #9484 by @jbergstroem
- Improve menus filtering performance - #9539 by @tomaszszymanski129
- Remove EventDeliveries without webhooks and make webhook field non-nullable - #9507 by @jakubkuc
- Improve discount filters performance - #9541 by @tomaszszymanski129
- Change webhooks to be called on commit in atomic transactions - #9532 by @jakubkuc
- Drop distinct and icontains in favor of ilike in apps filtering - #9534 by @tomaszszymanski129
- Refactor csv filters to improve performance - #9535 by @tomaszszymanski129
- Improve attributes filters performance - #9542 by @tomaszszymanski129
- Rename models fields from created to created_at - #9537 by @IKarbowiak

# 3.1.10

- Migration dependencies fix - #9590 by @SzymJ

# 3.1.9

- Use ordering by PK in `queryset_in_batches` (#9493) (4e49c52d2)

# 3.1.8

- Fix shipping methods caching (#9472) (0361f40)
- Fix logging of excessive logger informations (#9441) (d1c5d26)

# 3.1.7

- Handle `ValidationError` in metadata mutations (#9380) (75deaf6ea)
- Fix order and checkout payload serializers (#9369) (8219b6e9b)
- Fix filtering products ordered by collection (#9285) (57aed02a2)
- Cast `shipping_method_id` to int (#9364) (8d0584710)
- Catch "update_fields did not affect any rows" errors and return response with message (#9225) (29c7644fc)
- Fix "str object has no attribute input type" error (#9345) (34c64b5ee)
- Fix `graphene-django` middleware imports (#9360) (2af1cc55d)
- Fix preorders to update stock `quantity_allocated` (#9308) (8cf83df81)
- Do not drop attribute value files when value is deleted (#9320) (57b2888bf)
- Always cast database ID to int in data loader (#9340) (dbc5ec3e3)
- Fix removing references when user removes the referenced object (#9162) (68b33d95a)
- Pass correct list of order lines to `order_added_products_event` (#9286) (db3550f64)
- Fix flaky order payload serializer test (#9387) (d73bd6f9d)

# 3.1.6

- Fix unhandled GraphQL errors after removing `graphene-django` (#9398) (4090e6f2a)

# 3.1.5

- Fix checkout payload (#9333) (61b928e33)
- Revert "3.1 Add checking if given attributes are variant attributes in ProductVariantCreate mutation (#9134)" (#9334) (dfee09db3)

# 3.1.4

- Add `CREATED_AT` and `LAST_MODIFIED_AT` sorting to some GraphQL fields - #9245 by @rafalp
  - Added `LAST_MODIFIED_AT` sort option to `ExportFileSortingInput`
  - Added `CREATED_AT` and `LAST_MODIFIED_AT` sort options to `OrderSortingInput` type
  - Added `LAST_MODIFIED_AT` and `PUBLISHED_AT` sort options to `ProductOrder` type
  - Added `CREATED_AT` and `LAST_MODIFIED_AT` sort options to `SaleSortingInput` type
  - Added `CREATED_AT` and `LAST_MODIFIED_AT` sort options to `UserSortingInput` type
  - Added `ProductVariantSortingInput` type with `LAST_MODIFIED_AT` sort option
  - Deprecated `UPDATED_AT` sort option on `ExportFileSortingInput`
  - Deprecated `LAST_MODIFIED` and `PUBLICATION_DATE` sort options on `ProductOrder` type
  - Deprecated `CREATION_DATE` sort option on `OrderSortingInput` type
- Fix sending empty emails (#9317) (3e8503d8a)
- Add checking if given attributes are variant attributes in ProductVariantCreate mutation (#9134) (409ca7d23)
- Add command to update search indexes (#9315) (fdd81bbfe)
- Upgrade required Node and NPM versions used by release-it tool (#9293) (3f96a9c30)
- Update link to community pages (#9291) (2d96f5c60)
- General cleanup (#9282) (78f59c6a3)
- Fix `countries` resolver performance (#9318) (dc58ef2c4)
- Fix multiple refunds in NP Atobarai - #9222
- Fix dataloaders, filter out productmedia to be removed (#9299) (825ec3cad)
- Fix migration issue between 3.0 and main (#9323) (fec80cd63)
- Drop wishlist models (#9313) (7c9576925)

# 3.1.3

- Add command to update search indexes (#9315) (6be8461c0)
- Fix countries resolver performance (#9318) (e177f3957)

# 3.1.2

### Breaking changes

- Require `MANAGE_ORDERS` permission in `User.orders` query (#9128) (521dfd639)
  - only staff with `manage orders` and can fetch customer orders
  - the customer can fetch his own orders, except drafts

### Other changes

- Fix failing `on_failure` export tasks method (#9160) (efab6db9d)
- Fix mutations breaks on partially invalid IDs (#9227) (e3b6df2eb)
- Fix voucher migrations (#9249) (3c565ba0c)
- List the missing permissions where possible (#9250) (f8df1aa0d)
- Invalidate stocks dataloader (#9188) (e2366a5e6)
- Override `graphene.JSONString` to have more meaningful message in error message (#9171) (2a0c5a71a)
- Small schema fixes (#9224) (932e64808)
- Support Braintree subaccounts (#9191) (035bf705c)
- Split checkout mutations into separate files (#9266) (1d37b0aa3)

# 3.1.1

- Drop product channel listings when removing last available variant (#9232) (b92d3b686)
- Handle product media deletion in a Celery task (#9187) (2b10fc236)
- Filter Customer/Order/Sale/Product/ProductVariant by datetime of last modification (#9137) (55a845c7b)
- Add support for hiding plugins (#9219) (bc9405307)
- Fix missing update of payment methods when using stored payment method (#9158) (ee4bf520b)
- Fix invalid paths in VCR cassettes (#9236) (f6c268d2e)
- Fix Razorpay comment to be inline with code (#9238) (de417af24)
- Remove `graphene-federation` dependency (#9184) (dd43364f7)

# 3.1.0

### Breaking changes

#### Plugins

- Don't run plugins when calculating checkout's total price for available shipping methods resolution - #9121 by @rafalp
  - Use either net or gross price depending on store configuration.

### Other changes

#### Saleor Apps

- Add API for webhook payloads and deliveries - #8227 by @jakubkuc
- Extend app by `AppExtension` - #7701 by @korycins
- Add webhooks for stock changes: `PRODUCT_VARIANT_OUT_OF_STOCK` and `PRODUCT_VARIANT_BACK_IN_STOCK` - #7590 by @mstrumeck
- Add `COLLECTION_CREATED`, `COLLECTION_UPDATED`, `COLLECTION_DELETED` events and webhooks - #8974 by @rafalp
- Add draft orders webhooks by @jakubkuc
- Add support for providing shipping methods by Saleor Apps - #7975 by @bogdal:
  - Add `SHIPPING_LIST_METHODS_FOR_CHECKOUT` sync webhook
- Add sales webhooks - #8157 @kuchichan
- Allow fetching unpublished pages by apps with manage pages permission - #9181 by @IKarbowiak

#### Metadata

- Add ability to use metadata mutations with tokens as an identifier for orders and checkouts - #8426 by @IKarbowiak

#### Attributes

- Introduce swatch attributes - #7261 by @IKarbowiak
- Add `variant_selection` to `ProductAttributeAssign` operations - #8235 by @kuchichan
- Refactor attributes validation - #8905 by @IKarbowiak
  - in create mutations: require all required attributes
  - in update mutations: do not require providing any attributes; when any attribute is given, validate provided values.

#### Other features and changes

- Add gift cards - #7827 by @IKarbowiak, @tomaszszymanski129
- Add Click & Collect - #7673 by @kuchichan
- Add fulfillment confirmation - #7675 by @tomaszszymanski129
- Make SKU an optional field on `ProductVariant` - #7633 by @rafalp
- Possibility to pass metadata in input of `checkoutPaymentCreate` - #8076 by @mateuszgrzyb
- Add `ExternalNotificationTrigger` mutation - #7821 by @mstrumeck
- Extend `accountRegister` mutation to consume first & last name - #8184 by @piotrgrundas
- Introduce sales/vouchers per product variant - #8064 by @kuchichan
- Batch loads in queries for Apollo Federation - #8273 by @rafalp
- Reserve stocks for checkouts - #7589 by @rafalp
- Add query complexity limit to GraphQL API - #8526 by @rafalp
- Add `quantity_limit_per_customer` field to ProductVariant #8405 by @kuchichan
- Make collections names non-unique - #8986 by @rafalp
- Add validation of unavailable products in the checkout. Mutations: `CheckoutShippingMethodUpdate`,
  `CheckoutAddPromoCode`, `CheckoutPaymentCreate` will raise a ValidationError when product in the checkout is
  unavailable - #8978 by @IKarbowiak
- Add `withChoices` flag for Attribute type - #7733 by @dexon44
- Update required permissions for attribute options - #9204 by @IKarbowiak
  - Product attribute options can be fetched by requestors with manage product types and attributes permission.
  - Page attribute options can be fetched by requestors with manage page types and attributes permission.
- Deprecate interface field `PaymentData.reuse_source` - #7988 by @mateuszgrzyb
- Deprecate `setup_future_usage` from `checkoutComplete.paymentData` input - will be removed in Saleor 4.0 - #7994 by @mateuszgrzyb
- Fix shipping address issue in `availableCollectionPoints` resolver for checkout - #8143 by @kuchichan
- Fix cursor-based pagination in products search - #8011 by @rafalp
- Fix crash when querying external shipping methods `translation` field - #8971 by @rafalp
- Fix crash when too long translation strings were passed to `translate` mutations - #8942 by @rafalp
- Raise ValidationError in `CheckoutAddPromoCode`, `CheckoutPaymentCreate` when product in the checkout is
  unavailable - #8978 by @IKarbowiak
- Remove `graphene-django` dependency - #9170 by @rafalp
- Fix disabled warehouses appearing as valid click and collect points when checkout contains only preorders - #9052 by @rafalp
- Fix failing `on_failure` export tasks method - #9160 by @IKarbowiak

# 3.0.0

### Breaking changes

#### Behavior

- Add multichannel - #6242 by @fowczarek @d-wysocki
- Add email interface as a plugin - #6301 by @korycins
- Add unconfirmed order editing - #6829 by @tomaszszymanski129
  - Removed mutations for draft order lines manipulation: `draftOrderLinesCreate`, `draftOrderLineDelete`, `draftOrderLineUpdate`
  - Added instead: `orderLinesCreate`, `orderLineDelete`, `orderLineUpdate` mutations instead.
  - Order events enums `DRAFT_ADDED_PRODUCTS` and `DRAFT_REMOVED_PRODUCTS` are now `ADDED_PRODUCTS` and `REMOVED_PRODUCTS`
- Remove resolving users location from GeoIP; drop `PaymentInput.billingAddress` input field - #6784 by @maarcingebala
- Always create new checkout in `checkoutCreate` mutation - #7318 by @IKarbowiak
  - deprecate `created` return field on `checkoutCreate` mutation
- Return empty values list for attribute without choices - #7394 by @fowczarek
  - `values` for attributes without choices from now are empty list.
  - attributes with choices - `DROPDOWN` and `MULTISELECT`
  - attributes without choices - `FILE`, `REFERENCE`, `NUMERIC` and `RICH_TEXT`
- Unify checkout identifier in checkout mutations and queries - #7511 by @IKarbowiak
- Propagate sale and voucher discounts over specific lines - #8793 by @korycins
  - Use a new interface for response received from plugins/pluginManager. Methods `calculate_checkout_line_unit_price`
    and `calculate_checkout_line_total` returns `TaxedPricesData` instead of `TaxedMoney`.
- Attach sale discount info to the line when adding variant to order - #8821 by @IKarbowiak
  - Use a new interface for the response received from plugins/pluginManager.
    Methods `calculate_order_line_unit` and `calculate_order_line_total` returns
    `OrderTaxedPricesData` instead of `TaxedMoney`.
  - Rename checkout interfaces: `CheckoutTaxedPricesData` instead of `TaxedPricesData`
    and `CheckoutPricesData` instead of `PricesData`
- Sign JWT tokens with RS256 instead of HS256 - #7990 by @korycins
- Add support for filtering available shipping methods by Saleor Apps - #8399 by @kczan, @stnatic
  - Introduce `ShippingMethodData` interface as a root object type for ShippingMethod object
- Limit number of user addresses - #9173 by @IKarbowiak

#### GraphQL Schema

- Drop deprecated meta mutations - #6422 by @maarcingebala
- Drop deprecated service accounts and webhooks API - #6431 by @maarcingebala
- Drop deprecated fields from the `ProductVariant` type: `quantity`, `quantityAllocated`, `stockQuantity`, `isAvailable` - #6436 by @maarcingebala
- Drop authorization keys API - #6631 by @maarcingebala
- Drop `type` field from `AttributeValue` type - #6710 by @IKarbowiak
- Drop deprecated `taxRate` field from `ProductType` - #6795 by @d-wysocki
- Drop deprecated queries and mutations - #7199 by @IKarbowiak
  - drop `url` field from `Category` type
  - drop `url` field from `Category` type
  - drop `url` field from `Product` type
  - drop `localized` fild from `Money` type
  - drop `permissions` field from `User` type
  - drop `navigation` field from `Shop` type
  - drop `isActive` from `AppInput`
  - drop `value` from `AttributeInput`
  - drop `customerId` from `checkoutCustomerAttach`
  - drop `stockAvailability` argument from `products` query
  - drop `created` and `status` arguments from `orders` query
  - drop `created` argument from `draftOrders` query
  - drop `productType` from `ProductFilter`
  - deprecate specific error fields `<TypeName>Errors`, typed `errors` fields and remove deprecation
- Drop top-level `checkoutLine` query from the schema with related resolver, use `checkout` query instead - #7623 by @dexon44
- Change error class in `CollectionBulkDelete` to `CollectionErrors` - #7061 by @d-wysocki
- Make quantity field on `StockInput` required - #7082 by @IKarbowiak
- Add description to shipping method - #7116 by @IKarbowiak
  - `ShippingMethod` was extended with `description` field.
  - `ShippingPriceInput` was extended with `description` field
  - Extended `shippingPriceUpdate`, `shippingPriceCreate` mutation to add/edit description
  - Input field in `shippingPriceTranslate` changed to `ShippingPriceTranslationInput`
- Split `ShippingMethod` into `ShippingMethod` and `ShippingMethodType` (#8399):
  - `ShippingMethod` is used to represent methods offered for checkouts and orders
  - `ShippingMethodType` is used to manage shipping method configurations in Saleor
  - Deprecate `availableShippingMethods` on `Order` and `Checkout`. Use `shippingMethods` and refer to the `active` field instead

#### Saleor Apps

- Drop `CHECKOUT_QUANTITY_CHANGED` webhook - #6797 by @d-wysocki
- Change the payload of the order webhook to handle discounts list - #6874 by @korycins:
  - added fields: `Order.discounts`, `OrderLine.unit_discount_amount`, `OrderLine.unit_discount_type`, `OrderLine.unit_discount_reason`,
  - removed fields: `Order.discount_amount`, `Order.discount_name`, `Order.translated_discount_name`
- Remove triggering a webhook event `PRODUCT_UPDATED` when calling `ProductVariantCreate` mutation. Use `PRODUCT_VARIANT_CREATED` instead - #6963 by @piotrgrundas
- Make `order` property of invoice webhook payload contain order instead of order lines - #7081 by @pdblaszczyk
  - Affected webhook events: `INVOICE_REQUESTED`, `INVOICE_SENT`, `INVOICE_DELETED`
- Added `CHECKOUT_FILTER_SHIPPING_METHODS`, `ORDER_FILTER_SHIPPING_METHODS` sync webhooks - #8399 by @kczan, @stnatic

#### Plugins

- Drop `apply_taxes_to_shipping_price_range` plugin hook - #6746 by @maarcingebala
- Refactor listing payment gateways - #7050 by @maarcingebala:
  - Breaking changes in plugin methods: removed `get_payment_gateway` and `get_payment_gateway_for_checkout`; instead `get_payment_gateways` was added.
- Improve checkout performance - introduce `CheckoutInfo` data class - #6958 by @IKarbowiak;
  - Introduced changes in plugin methods definitions in the following methods, the `checkout` parameter changed to `checkout_info`:
    - `calculate_checkout_total`
    - `calculate_checkout_subtotal`
    - `calculate_checkout_shipping`
    - `get_checkout_shipping_tax_rate`
    - `calculate_checkout_line_total`
    - `calculate_checkout_line_unit_price`
    - `get_checkout_line_tax_rate`
    - `preprocess_order_creation`
  - `preprocess_order_creation` was extend with `lines_info` parameter
- Fix Avalara caching - #7036 by @fowczarek:
  - Introduced changes in plugin methods definitions:
    - `calculate_checkout_line_total` was extended with `lines` parameter
    - `calculate_checkout_line_unit_price` was extended with `lines` parameter
    - `get_checkout_line_tax_rate` was extended with `lines` parameter
  - To get proper taxes we should always send the whole checkout to Avalara.
- Extend plugins manager to configure plugins for each plugins - #7198 by @korycins:
  - Introduce changes in API:
    - `paymentInitialize` - add `channel` parameter. Optional when only one channel exists.
    - `pluginUpdate` - add `channel` parameter.
    - `availablePaymentGateways` - add `channel` parameter.
    - `storedPaymentSources` - add `channel` parameter.
    - `requestPasswordReset` - add `channel` parameter.
    - `requestEmailChange` - add `channel` parameter.
    - `confirmEmailChange` - add `channel` parameter.
    - `accountRequestDeletion` - add `channel` parameter.
    - change structure of type `Plugin`:
      - add `globalConfiguration` field for storing configuration when a plugin is globally configured
      - add `channelConfigurations` field for storing plugin configuration for each channel
      - removed `configuration` field, use `globalConfiguration` and `channelConfigurations` instead
    - change structure of input `PluginFilterInput`:
      - add `statusInChannels` field
      - add `type` field
      - removed `active` field. Use `statusInChannels` instead
  - Change plugin webhook endpoint - #7332 by @korycins.
    - Use /plugins/channel/<channel_slug>/<plugin_id> for plugins with channel configuration
    - Use /plugins/global/<plugin_id> for plugins with global configuration
    - Remove /plugin/<plugin_id> endpoint
- Fix doubling price in checkout for products without tax - #7056 by @IKarbowiak:
  - Introduce changes in plugins method:
    - `calculate_checkout_subtotal` has been dropped from plugins;
    - for correct subtotal calculation, `calculate_checkout_line_total` must be set (manager method for calculating checkout subtotal uses `calculate_checkout_line_total` method)
- Deprecated Stripe plugin - will be removed in Saleor 4.0
  - rename `StripeGatewayPlugin` to `DeprecatedStripeGatewayPlugin`.
  - introduce new `StripeGatewayPlugin` plugin.

### Other changes

#### Features

- Migrate from Draft.js to Editor.js format - #6430, #6456 by @IKarbowiak
- Allow using `Bearer` as an authorization prefix - #6996 by @korycins
- Add product rating - #6284 by @korycins
- Add order confirmation - #6498 by @tomaszszymanski12
- Extend Vatlayer functionalities - #7101 by @korycins:
  - Allow users to enter a list of exceptions (country ISO codes) that will use the source country rather than the destination country for tax purposes.
  - Allow users to enter a list of countries for which no VAT will be added.
- Extend order with origin and original order values - #7326 by @IKarbowiak
- Allow impersonating user by an app/staff - #7754 by @korycins:
  - Add `customerId` to `checkoutCustomerAttach` mutation
  - Add new permission `IMPERSONATE_USER`
- Add possibility to apply a discount to order/order line with status `DRAFT` - #6930 by @korycins
- Implement database read replicas - #8516, #8751 by @fowczarek
- Propagate sale and voucher discounts over specific lines - #8793 by @korycins
  - The created order lines from checkout will now have fulfilled all undiscounted fields with a default price value
    (without any discounts).
  - Order line will now include a voucher discount (in the case when the voucher is for specific products or have a
    flag apply_once_per_order). In that case, `Order.discounts` will not have a relation to `OrderDiscount` object.
  - Webhook payload for `OrderLine` will now include two new fields, `sale_id` (graphql ID of applied sale) and
    `voucher_code` (code of the valid voucher applied to this line).
  - When any sale or voucher discount was applied, `line.discount_reason` will be fulfilled.
  - New interface for handling more data for prices: `PricesData` and `TaxedPricesData` used in checkout calculations
    and in plugins/pluginManager.
- Attach sale discount info to the line when adding variant to order - #8821 by @IKarbowiak
  - Rename checkout interfaces: `CheckoutTaxedPricesData` instead of `TaxedPricesData`
    and `CheckoutPricesData` instead of `PricesData`
  - New interface for handling more data for prices: `OrderTaxedPricesData` used in plugins/pluginManager.
- Add uploading video URLs to product gallery - #6838 by @GrzegorzDerdak
- Add generic `FileUpload` mutation - #6470 by @IKarbowiak

#### Metadata

- Allow passing metadata to `accountRegister` mutation - #7152 by @piotrgrundas
- Copy metadata fields when creating reissue - #7358 by @IKarbowiak
- Add metadata to shipping zones and shipping methods - #6340 by @maarcingebala
- Add metadata to menu and menu item - #6648 by @tomaszszymanski129
- Add metadata to warehouse - #6727 by @d-wysocki
- Added support for querying objects by metadata fields - #6683 by @LeOndaz, #7421 by @korycins
- Change metadata mutations to use token for order and checkout as an identifier - #8542 by @IKarbowiak
  - After changes, using the order `id` for changing order metadata is deprecated

#### Attributes

- Add rich text attribute input - #7059 by @piotrgrundas
- Support setting value for AttributeValue mutations - #7037 by @piotrgrundas
- Add boolean attributes - #7454 by @piotrgrundas
- Add date & date time attributes - #7500 by @piotrgrundas
- Add file attributes - #6568 by @IKarbowiak
- Add page reference attributes - #6624 by @IKarbowiak
- Add product reference attributes - #6711 by @IKarbowiak
- Add numeric attributes - #6790 by @IKarbowiak
- Add `withChoices` flag for Attribute type - #7733 by @CossackDex
- Return empty results when filtering by non-existing attribute - #7025 by @maarcingebala
- Add Page Types - #6261 by @IKarbowiak

#### Plugins

- Add interface for integrating the auth plugins - #6799 by @korycins
- Add Sendgrid plugin - #6793 by @korycins
- Trigger `checkout_updated` plugin method for checkout metadata mutations - #7392 by @maarcingebala

#### Saleor Apps

- Add synchronous payment webhooks - #7044 by @maarcingebala
- Add `CUSTOMER_UPDATED` webhook, add addresses field to customer `CUSTOMER_CREATED` webhook - #6898 by @piotrgrundas
- Add `PRODUCT_VARIANT_CREATED`, `PRODUCT_VARIANT_UPDATED`, `PRODUCT_VARIANT_DELETED` webhooks, fix attributes field for `PRODUCT_CREATED`, `PRODUCT_UPDATED` webhooks - #6963 by @piotrgrundas
- Trigger `PRODUCT_UPDATED` webhook for collections and categories mutations - #7051 by @d-wysocki
- Extend order webhook payload with fulfillment fields - #7364, #7347 by @korycins
  - fulfillments extended with:
    - `total_refund_amount`
    - `shipping_refund_amount`
    - `lines`
  - fulfillment lines extended with:
    - `total_price_net_amount`
    - `total_price_gross_amount`
    - `undiscounted_unit_price_net`
    - `undiscounted_unit_price_gross`
    - `unit_price_net`
- Extend order payload with undiscounted prices and add psp_reference to payment model - #7339 by @IKarbowiak
  - order payload extended with the following fields:
    - `undiscounted_total_net_amount`
    - `undiscounted_total_gross_amount`
    - `psp_reference` on `payment`
  - order lines extended with:
    - `undiscounted_unit_price_net_amount`
    - `undiscounted_unit_price_gross_amount`
    - `undiscounted_total_price_net_amount`
    - `undiscounted_total_price_gross_amount`
- Add `product_id`, `product_variant_id`, `attribute_id` and `page_id` when it is possible for `AttributeValue` translations webhook - #7783 by @fowczarek
- Add draft orders webhooks - #8102 by @jakubkuc
- Add page webhooks: `PAGE_CREATED`, `PAGE_UPDATED` and `PAGE_DELETED` - #6787 by @d-wysocki
- Add `PRODUCT_DELETED` webhook - #6794 by @d-wysocki
- Add `page_type_id` in translations webhook - #7825 by @fowczarek
- Fix failing account mutations for app - #7569 by @IKarbowiak
- Add app support for events - #7622 by @IKarbowiak
- Fix creating translations with app - #6804 by @krzysztofwolski
- Change the `app` query to return info about the currently authenticated app - #6928 by @d-wysocki
- Mark `X-` headers as deprecated and add headers without prefix. All deprecated headers will be removed in Saleor 4.0 - #8179 by @L3str4nge
  - X-Saleor-Event -> Saleor-Event
  - X-Saleor-Domain -> Saleor-Domain
  - X-Saleor-Signature -> Saleor-Signature
  - X-Saleor-HMAC-SHA256 -> Saleor-HMAC-SHA256

#### Other changes

- Add query contains only schema validation - #6827 by @fowczarek
- Add introspection caching - #6871 by @fowczarek
- Fix Sentry reporting - #6902 by @fowczarek
- Deprecate API fields `Order.discount`, `Order.discountName`, `Order.translatedDiscountName` - #6874 by @korycins
- Fix argument validation in page resolver - #6960 by @fowczarek
- Drop `data` field from checkout line model - #6961 by @fowczarek
- Fix `totalCount` on connection resolver without `first` or `last` - #6975 by @fowczarek
- Fix variant resolver on `DigitalContent` - #6983 by @fowczarek
- Fix resolver by id and slug for product and product variant - #6985 by @d-wysocki
- Add optional support for reporting resource limits via a stub field in `shop` - #6967 by @NyanKiyoshi
- Update checkout quantity when checkout lines are deleted - #7002 by @IKarbowiak
- Fix available shipping methods - return also weight methods without weight limits - #7021 by @IKarbowiak
- Validate discount value for percentage vouchers and sales - #7033 by @d-wysocki
- Add field `languageCode` to types: `AccountInput`, `AccountRegisterInput`, `CheckoutCreateInput`, `CustomerInput`, `Order`, `User`. Add field `languageCodeEnum` to `Order` type. Add new mutation `CheckoutLanguageCodeUpdate`. Deprecate field `Order.languageCode`. - #6609 by @korycins
- Extend `Transaction` type with gateway response and `Payment` type with filter - #7062 by @IKarbowiak
- Fix invalid tax rates for lines - #7058 by @IKarbowiak
- Allow seeing unconfirmed orders - #7072 by @IKarbowiak
- Raise `GraphQLError` when too big integer value is provided - #7076 by @IKarbowiak
- Do not update draft order addresses when user is changing - #7088 by @IKarbowiak
- Recalculate draft order when product/variant was deleted - #7085 by @d-wysocki
- Added validation for `DraftOrderCreate` with negative quantity line - #7085 by @d-wysocki
- Remove HTML tags from product `description_plaintext` - #7094 by @d-wysocki
- Fix failing product tasks when instances are removed - #7092 by @IKarbowiak
- Update GraphQL endpoint to only match exactly `/graphql/` without trailing characters - #7117 by @IKarbowiak
- Introduce `traced_resolver` decorator instead of Graphene middleware - #7159 by @tomaszszymanski129
- Fix failing export when exporting attribute without values - #7131 by @IKarbowiak
- Fix incorrect payment data for Klarna - #7150 by @IKarbowiak
- Drop deleted images from storage - #7129 by @IKarbowiak
- Fix export with empty assignment values - #7214 by @IKarbowiak
- Change exported file name - #7222 by @IKarbowiak
- Fix core sorting on related fields - #7195 by @tomaszszymanski129
- Use GraphQL IDs instead of database IDs in export - #7240 by @IKarbowiak
- Fix draft order tax mismatch - #7226 by @IKarbowiak
  - Introduce `calculate_order_line_total` plugin method
- Update core logging for better Celery tasks handling - #7251 by @tomaszszymanski129
- Raise `ValidationError` when refund cannot be performed - #7260 by @IKarbowiak
- Fix customer addresses missing after customer creation - #7327 by @tomaszszymanski129
- Fix invoice generation - #7376 by @tomaszszymanski129
- Allow defining only one field in translations - #7363 by @IKarbowiak
- Allow filtering pages by ids - #7393 by @IKarbowiak
- Fix validate `min_spent` on vouchers to use net or gross value depends on `settings.display_gross_prices` - #7408 by @d-wysocki
- Fix invoice generation - #7376 by tomaszszymanski129
- Add hash to uploading images #7453 by @IKarbowiak
- Add file format validation for uploaded images - #7447 by @IKarbowiak
- Fix attaching params for address form errors - #7485 by @IKarbowiak
- Update draft order validation - #7253 by @IKarbowiak
  - Extend Order type with errors: [OrderError!]! field
  - Create tasks for deleting order lines by deleting products or variants
- Fix doubled checkout total price for one line and zero shipping price - #7532 by @IKarbowiak
- Deprecate nested objects in `TranslatableContent` types - #7522 by @IKarbowiak
- Modify order of auth middleware calls - #7572 by @tomaszszymanski129
- Drop assigning cheapest shipping method in checkout - #7767 by @maarcingebala
- Deprecate `query` argument in `sales` and `vouchers` queries - #7806 by @maarcingebala
- Allow translating objects by translatable content ID - #7803 by @maarcingebala
- Configure a periodic task for removing empty allocations - #7885 by @fowczarek
- Fix missing transaction id in Braintree - #8110 by @fowczarek
- Fix GraphQL federation support - #7771 #8107 by @rafalp
- Fix cursor-based pagination in products search - #8011 #8211 by @rafalp
- Batch loads in queries for Apollo Federation - #8362 by @rafalp
- Add workaround for failing Avatax when line has price 0 - #8610 by @korycins
- Add option to set tax code for shipping in Avatax configuration view - #8596 by @korycins
- Fix Avalara tax fetching from cache - #8647 by @fowczarek
- Fix incorrect stock allocation - #8931 by @IKarbowiak
- Fix incorrect handling of unavailable products in checkout - #8978, #9119 by @IKarbowiak, @korycins
- Add draft orders webhooks - #8102 by @jakubkuc
- Handle `SameSite` cookie attribute in jwt refresh token middleware - #8209 by @jakubkuc
- Fix creating translations with app - #6804 by @krzysztofwolski
- Add possibility to provide external payment ID during the conversion draft order to order - #6320 by @korycins
- Add basic rating for `Products` - #6284 by @korycins
- Add metadata to shipping zones and shipping methods - #6340 by @maarcingebala
- Add Page Types - #6261 by @IKarbowiak
- Migrate draftjs content to editorjs format - #6430 by @IKarbowiak
- Add editorjs sanitizer - #6456 by @IKarbowiak
- Add generic FileUpload mutation - #6470 by @IKarbowiak
- Order confirmation backend - #6498 by @tomaszszymanski129
- Handle `SameSite` cookie attribute in JWT refresh token middleware - #8209 by @jakubkuc
- Add possibility to provide external payment ID during the conversion draft order to order - #6320 by @korycins9
- Fix password reset request - #6351 by @Manfred-Madelaine-pro, Ambroise and Pierre
- Refund products support - #6530 by @korycins
- Add possibility to exclude products from shipping method - #6506 by @korycins
- Add `Shop.availableShippingMethods` query - #6551 by @IKarbowiak
- Add delivery time to shipping method - #6564 by @IKarbowiak
- Shipping zone description - #6653 by @tomaszszymanski129
- Get tax rate from plugins - #6649 by @IKarbowiak
- Added support for querying user by email - #6632 @LeOndaz
- Add order shipping tax rate - #6678 by @IKarbowiak
- Deprecate field `descriptionJSON` from `Product`, `Category`, `Collection` and field `contentJSON` from `Page` - #6692 by @d-wysocki
- Fix products visibility - #6704 by @IKarbowiak
- Fix page `contentJson` field to return JSON - #6832 by @d-wysocki
- Add SearchRank to search product by name and description. New enum added to `ProductOrderField` - `RANK` - which returns results sorted by search rank - #6872 by @d-wysocki
- Allocate stocks for order lines in a bulk way - #6877 by @IKarbowiak
- Deallocate stocks for order lines in a bulk way - #6896 by @IKarbowiak
- Prevent negative available quantity - #6897 by @d-wysocki
- Add default sorting by rank for search products - #6936 by @d-wysocki
- Fix exporting product description to xlsx - #6959 by @IKarbowiak
- Add `Shop.version` field to query API version - #6980 by @maarcingebala
- Add new authorization header `Authorization-Bearer` - #6998 by @korycins
- Add field `paymentMethodType` to `Payment` object - #7073 by @korycins
- Unify Warehouse Address API - #7481 by @d-wysocki
  - deprecate `companyName` on `Warehouse` type
  - remove `companyName` on `WarehouseInput` type
  - remove `WarehouseAddressInput` on `WarehouseUpdateInput` and `WarehouseCreateInput`, and change it to `AddressInput`
- Fix passing incorrect customer email to payment gateways - #7486 by @korycins
- Add HTTP meta tag for Content-Security-Policy in GraphQL Playground - #7662 by @NyanKiyoshi
- Add additional validation for `from_global_id_or_error` function - #8780 by @CossackDex

# 2.11.1

- Add support for Apple Pay on the web - #6466 by @korycins

## 2.11.0

### Features

- Add products export - #5255 by @IKarbowiak
- Add external apps support - #5767 by @korycins
- Invoices backend - #5732 by @tomaszszymanski129
- Adyen drop-in integration - #5914 by @korycins, @IKarbowiak
- Add a callback view to plugins - #5884 by @korycins
- Support pushing webhook events to message queues - #5940 by @patrys, @korycins
- Send a confirmation email when the order is canceled or refunded - #6017
- No secure cookie in debug mode - #6082 by @patrys, @orzechdev
- Add searchable and available for purchase flags to product - #6060 by @IKarbowiak
- Add `TotalPrice` to `OrderLine` - #6068 @fowczarek
- Add `PRODUCT_UPDATED` webhook event - #6100 by @tomaszszymanski129
- Search orders by GraphQL payment ID - #6135 by @korycins
- Search orders by a custom key provided by payment gateway - #6135 by @korycins
- Add ability to set a default product variant - #6140 by @tomaszszymanski129
- Allow product variants to be sortable - #6138 by @tomaszszymanski129
- Allow fetching stocks for staff users only with `MANAGE_ORDERS` permissions - #6139 by @fowczarek
- Add filtering to `ProductVariants` query and option to fetch variant by SKU in `ProductVariant` query - #6190 by @fowczarek
- Add filtering by Product IDs to `products` query - #6224 by @GrzegorzDerdak
- Add `change_currency` command - #6016 by @maarcingebala
- Add dummy credit card payment - #5822 by @IKarbowiak
- Add custom implementation of UUID scalar - #5646 by @koradon
- Add `AppTokenVerify` mutation - #5716 by @korycins

### Breaking Changes

- Refactored JWT support. Requires handling of JWT token in the storefront (a case when the backend returns the exception about the invalid token). - #5734, #5816 by @korycins
- New logging setup will now output JSON logs in production mode for ease of feeding them into log collection systems like Logstash or CloudWatch Logs - #5699 by @patrys
- Deprecate `WebhookEventType.CHECKOUT_QUANTITY_CHANGED` - #5837 by @korycins
- Anonymize and update order and payment fields; drop `PaymentSecureConfirm` mutation, drop Payment type fields: `extraData`, `billingAddress`, `billingEmail`, drop `gatewayResponse` from `Transaction` type - #5926 by @IKarbowiak
- Switch the HTTP stack from WSGI to ASGI based on Uvicorn - #5960 by @patrys
- Add `MANAGE_PRODUCT_TYPES_AND_ATTRIBUTES` permission, which is now required to access all attributes and product types related mutations - #6219 by @IKarbowiak

### Fixes

- Fix payment fields in order payload for webhooks - #5862 by @korycins
- Fix specific product voucher in draft orders - #5727 by @fowczarek
- Explicit country assignment in default shipping zones - #5736 by @maarcingebala
- Drop `json_content` field from the `Menu` model - #5761 by @maarcingebala
- Strip warehouse name in mutations - #5766 by @koradon
- Add missing order events during checkout flow - #5684 by @koradon
- Update Google Merchant to get tax rate based by plugin manager - #5823 by @gabmartinez
- Allow unicode in slug fields - #5877 by @IKarbowiak
- Fix empty plugin object result after `PluginUpdate` mutation - #5968 by @gabmartinez
- Allow finishing checkout when price amount is 0 - #6064 by @IKarbowiak
- Fix incorrect tax calculation for Avatax - #6035 by @korycins
- Fix incorrect calculation of subtotal with active Avatax - #6035 by @korycins
- Fix incorrect assignment of tax code for Avatax - #6035 by @korycins
- Do not allow negative product price - #6091 by @IKarbowiak
- Handle None as attribute value - #6092 by @IKarbowiak
- Fix for calling `order_created` before the order was saved - #6095 by @korycins
- Update default decimal places - #6098 by @IKarbowiak
- Avoid assigning the same pictures twice to a variant - #6112 by @IKarbowiak
- Fix crashing system when Avalara is improperly configured - #6117 by @IKarbowiak
- Fix for failing finalising draft order - #6133 by @korycins
- Remove corresponding draft order lines when variant is removing - #6119 by @IKarbowiak
- Update required perms for apps management - #6173 by @IKarbowiak
- Raise an error for an empty key in metadata - #6176 by @IKarbowiak
- Add attributes to product error - #6181 by @IKarbowiak
- Allow to add product variant with 0 price to draft order - #6189 by @IKarbowiak
- Fix deleting product when default variant is deleted - #6186 by @IKarbowiak
- Fix get unpublished products, product variants and collection as app - #6194 by @fowczarek
- Set `OrderFulfillStockInput` fields as required - #6196 by @IKarbowiak
- Fix attribute filtering by categories and collections - #6214 by @fowczarek
- Fix `is_visible` when `publication_date` is today - #6225 by @korycins
- Fix filtering products by multiple attributes - #6215 by @GrzegorzDerdak
- Add attributes validation while creating/updating a product's variant - #6269 by @GrzegorzDerdak
- Add metadata to page model - #6292 by @dominik-zeglen
- Fix for unnecessary attributes validation while updating simple product - #6300 by @GrzegorzDerdak
- Include order line total price to webhook payload - #6354 by @korycins
- Fix for fulfilling an order when product quantity equals allocated quantity - #6333 by @GrzegorzDerdak
- Fix for the ability to filter products on collection - #6363 by @GrzegorzDerdak

## 2.10.2

- Add command to change currencies in the database - #5906 by @d-wysocki

## 2.10.1

- Fix multiplied stock quantity - #5675 by @fowczarek
- Fix invalid allocation after migration - #5678 by @fowczarek
- Fix order mutations as app - #5680 by @fowczarek
- Prevent creating checkout/draft order with unpublished product - #5676 by @d-wysocki

## 2.10.0

- OpenTracing support - #5188 by @tomaszszymanski129
- Account confirmation email - #5126 by @tomaszszymanski129
- Relocate `Checkout` and `CheckoutLine` methods into separate module and update checkout related plugins to use them - #4980 by @krzysztofwolski
- Fix problem with free shipping voucher - #4942 by @IKarbowiak
- Add sub-categories to random data - #4949 by @IKarbowiak
- Deprecate `localized` field in Money type - #4952 by @IKarbowiak
- Fix for shipping API not applying taxes - #4913 by @kswiatek92
- Query object translation with only `manage_translation` permission - #4914 by @fowczarek
- Add customer note to draft orders API - #4973 by @IKarbowiak
- Allow to delete category and leave products - #4970 by @IKarbowiak
- Remove thumbnail generation from migration - #3494 by @kswiatek92
- Rename 'shipping_date' field in fulfillment model to 'created' - #2433 by @kswiatek92
- Reduce number of queries for 'checkoutComplete' mutation - #4989 by @IKarbowiak
- Force PyTest to ignore the environment variable containing the Django settings module - #4992 by @NyanKiyoshi
- Extend JWT token payload with user information - #4987 by @salwator
- Optimize the queries for product list in the dashboard - #4995 by @IKarbowiak
- Drop dashboard 1.0 - #5000 by @IKarbowiak
- Fixed serialization error on weight fields when running `loaddata` and `dumpdb` - #5005 by @NyanKiyoshi
- Fixed JSON encoding error on Google Analytics reporting - #5004 by @NyanKiyoshi
- Create custom field to translation, use new translation types in translations query - #5007 by @fowczarek
- Take allocated stock into account in `StockAvailability` filter - #5019 by @simonbru
- Generate matching postal codes for US addresses - #5033 by @maarcingebala
- Update debug toolbar - #5032 by @IKarbowiak
- Allow staff member to receive notification about customers orders - #4993 by @kswiatek92
- Add user's global id to the JWT payload - #5039 by @salwator
- Make middleware path resolving lazy - #5041 by @NyanKiyoshi
- Generate slug on saving the attribute value - #5055 by @fowczarek
- Fix order status after order update - #5072 by @fowczarek
- Extend top-level connection resolvers with ability to sort results - #5018 by @fowczarek
- Drop storefront 1.0 - #5043 by @IKarbowiak
- Replace permissions strings with enums - #5038 by @kswiatek92
- Remove gateways forms and templates - #5075 by @IKarbowiak
- Add `Wishlist` models and GraphQL endpoints - #5021 by @derenio
- Remove deprecated code - #5107 by @IKarbowiak
- Fix voucher start date filtering - #5133 by @dominik-zeglen
- Search by sku in products query - #5117 by @fowczarek
- Send fulfillment update email - #5118 by @IKarbowiak
- Add address query - #5148 by @kswiatek92
- Add `checkout_quantity_changed` webhook - #5042 by @derenio
- Remove unnecessary `manage_orders` permission - #5142 by @kswiatek92
- Mutation to change the user email - #5076 by @kswiatek92
- Add MyPy checks - #5150 by @IKarbowiak
- Move extracting user or service account to utils - #5152 by @kswiatek92
- Deprecate order status/created arguments - #5076 by @kswiatek92
- Fix getting title field in page mutations #5160 by @maarcingebala
- Copy public and private metadata from the checkout to the order upon creation - #5165 by @dankolbman
- Add warehouses and stocks- #4986 by @szewczykmira
- Add permission groups - #5176, #5513 by @IKarbowiak
- Drop `gettext` occurrences - #5189 by @IKarbowiak
- Fix `product_created` webhook - #5187 by @dzkb
- Drop unused resolver `resolve_availability` - #5190 by @maarcingebala
- Fix permission for `checkoutCustomerAttach` mutation - #5192 by @maarcingebala
- Restrict access to user field - #5194 by @maarcingebala
- Unify permission for service account API client in test - #5197 by @fowczarek
- Add additional confirmation step to `checkoutComplete` mutation - #5179 by @salwator
- Allow sorting warehouses by name - #5211 by @dominik-zeglen
- Add anonymization to GraphQL's `webhookSamplePayload` endpoint - #5161 @derenio
- Add slug to `Warehouse`, `Product` and `ProductType` models - #5196 by @IKarbowiak
- Add mutation for assigning, unassigning shipping zones to warehouse - #5217 by @kswiatek92
- Fix passing addresses to `PaymentData` objects - #5223 by @maarcingebala
- Return `null` when querying `me` as an anonymous user - #5231 by @maarcingebala
- Added `PLAYGROUND_ENABLED` environment variable/setting to allow to enable the GraphQL playground when `DEBUG` is disabled - #5254 by @NyanKiyoshi
- Fix access to order query when request from service account - #5258 by @fowczarek
- Customer shouldn't be able to see draft orders by token - #5259 by @fowczarek
- Customer shouldn't be able to query checkout with another customer - #5268 by @fowczarek
- Added integration support of Jaeger Tracing - #5282 by @NyanKiyoshi
- Return `null` when querying `me` as an anonymous user - #5231 as @maarcingebala
- Add `fulfillment created` webhook - @szewczykmira
- Unify metadata API - #5178 by @fowczarek
- Add compiled versions of emails to the repository - #5260 by @tomaszszymanski129
- Add required prop to fields where applicable - #5293 by @dominik-zeglen
- Drop `get_absolute_url` methods - #5299 by @IKarbowiak
- Add `--force` flag to `cleardb` command - #5302 by @maarcingebala
- Require non-empty message in `orderAddNote` mutation - #5316 by @maarcingebala
- Stock management refactor - #5323 by @IKarbowiak
- Add discount error codes - #5348 by @IKarbowiak
- Add benchmarks to checkout mutations - #5339 by @fowczarek
- Add pagination tests - #5363 by @fowczarek
- Add ability to assign multiple warehouses in mutations to create/update a shipping zone - #5399 by @fowczarek
- Add filter by ids to the `warehouses` query - #5414 by @fowczarek
- Add shipping rate price validation - #5411 by @kswiatek92
- Remove unused settings and environment variables - #5420 by @maarcingebala
- Add product price validation - #5413 by @kswiatek92
- Add attribute validation to `attributeAssign` mutation - #5423 by @kswiatek92
- Add possibility to update/delete more than one item in metadata - #5446 by @koradon
- Check if image exists before validating - #5425 by @kswiatek92
- Fix warehouses query not working without id - #5441 by @koradon
- Add `accountErrors` to `CreateToken` mutation - #5437, #5465 by @koradon
- Raise `GraphQLError` if filter has invalid IDs - #5460 by @gabmartinez
- Use `AccountErrorCode.INVALID_CREDENTIALS` instead of `INVALID_PASSWORD` - #5495 by @koradon
- Add tests for pagination - #5468 by @koradon
- Add `Job` abstract model and interface - #5510 by @IKarbowiak
- Refactor implementation of allocation - #5445 by @fowczarek
- Fix `WeightScalar` - #5530 by @koradon
- Add `OrderFulfill` mutation - #5525 by @fowczarek
- Add "It Works" page - #5494 by @IKarbowiak and @dominik-zeglen
- Extend errors in `OrderFulfill` mutation - #5553 by @fowczarek
- Refactor `OrderCancel` mutation for multiple warehouses - #5554 by @fowczarek
- Add negative weight validation - #5564 by @fowczarek
- Add error when user pass empty object as address - #5585 by @fowczarek
- Fix payment creation without shipping method - #5444 by @d-wysocki
- Fix checkout and order flow with variant without inventory tracking - #5599 by @fowczarek
- Fixed JWT expired token being flagged as unhandled error rather than handled. - #5603 by @NyanKiyoshi
- Refactor read-only middleware - #5602 by @maarcingebala
- Fix availability for variants without inventory tracking - #5605 by @fowczarek
- Drop support for configuring Vatlayer plugin from settings file. - #5614 by @korycins
- Add ability to query category, collection or product by slug - #5574 by @koradon
- Add `quantityAvailable` field to `ProductVariant` type - #5628 by @fowczarek
- Use tags rather than time-based logs for information on requests - #5608 by @NyanKiyoshi

## 2.9.0

### API

- Add mutation to change customer's first name last name - #4489 by @fowczarek
- Add mutation to delete customer's account - #4494 by @fowczarek
- Add mutation to change customer's password - #4656 by @fowczarek
- Add ability to customize email sender address in emails sent by Saleor - #4820 by @NyanKiyoshi
- Add ability to filter attributes per global ID - #4640 by @NyanKiyoshi
- Add ability to search product types by value (through the name) - #4647 by @NyanKiyoshi
- Add queries and mutation for serving and saving the configuration of all plugins - #4576 by @korycins
- Add `redirectUrl` to staff and user create mutations - #4717 by @fowczarek
- Add error codes to mutations responses - #4676 by @Kwaidan00
- Add translations to countries in `shop` query - #4732 by @fowczarek
- Add support for sorting product by their attribute values through given attribute ID - #4740 by @NyanKiyoshi
- Add descriptions for queries and query arguments - #4758 by @maarcingebala
- Add support for Apollo Federation - #4825 by @salwator
- Add mutation to create multiple product variants at once - #4735 by @fowczarek
- Add default value to custom errors - #4797 by @fowczarek
- Extend `availablePaymentGateways` field with gateways' configuration data - #4774 by @salwator
- Change `AddressValidationRules` API - #4655 by @Kwaidan00
- Use search in a consistent way; add sort by product type name and publication status to `products` query. - #4715 by @fowczarek
- Unify `menuItemMove` mutation with other reordering mutations - #4734 by @NyanKiyoshi
- Don't create an order when the payment was unsuccessful - #4500 by @NyanKiyoshi
- Don't require shipping information in checkout for digital orders - #4573 by @NyanKiyoshi
- Drop `manage_users` permission from the `permissions` query - #4854 by @maarcingebala
- Deprecate `inCategory` and `inCollection` attributes filters in favor of `filter` argument - #4700 by @NyanKiyoshi & @khalibloo
- Remove `PaymentGatewayEnum` from the schema, as gateways now are dynamic plugins - #4756 by @salwator
- Require `manage_products` permission to query `costPrice` and `stockQuantity` fields - #4753 by @NyanKiyoshi
- Refactor account mutations - #4510, #4668 by @fowczarek
- Fix generating random avatars when updating staff accounts - #4521 by @maarcingebala
- Fix updating JSON menu representation in mutations - #4524 by @maarcingebala
- Fix setting variant's `priceOverride` and `costPrice` to `null` - #4754 by @NyanKiyoshi
- Fix fetching staff user without `manage_users` permission - #4835 by @fowczarek
- Ensure that a GraphQL query is a string - #4836 by @nix010
- Add ability to configure the password reset link - #4863 by @fowczarek
- Fixed a performance issue where Saleor would sometimes run huge, unneeded prefetches when resolving categories or collections - #5291 by @NyanKiyoshi
- uWSGI now forces the django application to directly load on startup instead of being lazy - #5357 by @NyanKiyoshi

### Core

- Add enterprise-grade attributes management - #4351 by @dominik-zeglen and @NyanKiyoshi
- Add extensions manager - #4497 by @korycins
- Add service accounts - backend support - #4689 by @korycins
- Add support for webhooks - #4731 by @korycins
- Migrate the attributes mapping from HStore to many-to-many relation - #4663 by @NyanKiyoshi
- Create general abstraction for object metadata - #4447 by @salwator
- Add metadata to `Order` and `Fulfillment` models - #4513, #4866 by @szewczykmira
- Migrate the tax calculations to plugins - #4497 by @korycins
- Rewrite payment gateways using plugin architecture - #4669 by @salwator
- Rewrite Stripe integration to use PaymentIntents API - #4606 by @salwator
- Refactor password recovery system - #4617 by @fowczarek
- Add functionality to sort products by their "minimal variant price" - #4416 by @derenio
- Add voucher's "once per customer" feature - #4442 by @fowczarek
- Add validations for minimum password length in settings - #4735 by @fowczarek
- Add form to configure payments in the dashboard - #4807 by @szewczykmira
- Change `unique_together` in `AttributeValue` - #4805 by @fowczarek
- Change max length of SKU to 255 characters - #4811 by @lex111
- Distinguish `OrderLine` product name and variant name - #4702 by @fowczarek
- Fix updating order status after automatic fulfillment of digital products - #4709 by @korycins
- Fix error when updating or creating a sale with missing required values - #4778 by @NyanKiyoshi
- Fix error filtering pages by URL in the dashboard 1.0 - #4776 by @NyanKiyoshi
- Fix display of the products tax rate in the details page of dashboard 1.0 - #4780 by @NyanKiyoshi
- Fix adding the same product into a collection multiple times - #4518 by @NyanKiyoshi
- Fix crash when placing an order when a customer happens to have the same address more than once - #4824 by @NyanKiyoshi
- Fix time zone based tests - #4468 by @fowczarek
- Fix serializing empty URLs as a string when creating menu items - #4616 by @maarcingebala
- The invalid IP address in HTTP requests now fallback to the requester's IP address. - #4597 by @NyanKiyoshi
- Fix product variant update with current attribute values - #4936 by @fowczarek
- Update checkout last field and add auto now fields to save with update_fields parameter - #5177 by @IKarbowiak

### Dashboard 2.0

- Allow selecting the number of rows displayed in dashboard's list views - #4414 by @benekex2
- Add ability to toggle visible columns in product list - #4608 by @dominik-zeglen
- Add voucher settings - #4556 by @benekex2
- Contrast improvements - #4508 by @benekex2
- Display menu item form errors - #4551 by @dominik-zeglen
- Do not allow random IDs to appear in snapshots - #4495 by @dominik-zeglen
- Input UI changes - #4542 by @benekex2
- Implement new menu design - #4476 by @benekex2
- Refetch attribute list after closing modal - #4615 by @dominik-zeglen
- Add config for Testcafe - #4553 by @dominik-zeglen
- Fix product type taxes select - #4453 by @benekex2
- Fix form reloading - #4467 by @dominik-zeglen
- Fix voucher limit value when checkbox unchecked - #4456 by @benekex2
- Fix searches and pickers - #4487 by @dominik-zeglen
- Fix dashboard menu styles - #4491 by @benekex2
- Fix menu responsiveness - #4511 by @benekex2
- Fix loosing focus while typing in the product description field - #4549 by @dominik-zeglen
- Fix MUI warnings - #4588 by @dominik-zeglen
- Fix bulk action checkboxes - #4618 by @dominik-zeglen
- Fix rendering user avatar when it's empty #4546 by @maarcingebala
- Remove Dashboard 2.0 files form Saleor repository - #4631 by @dominik-zeglen
- Fix CreateToken mutation to use NonNull on errors field #5415 by @gabmartinez

### Other notable changes

- Replace Pipenv with Poetry - #3894 by @michaljelonek
- Upgrade `django-prices` to v2.1 - #4639 by @NyanKiyoshi
- Disable reports from uWSGI about broken pipe and write errors from disconnected clients - #4596 by @NyanKiyoshi
- Fix the random failures of `populatedb` trying to create users with an existing email - #4769 by @NyanKiyoshi
- Enforce `pydocstyle` for Python docstrings over the project - #4562 by @NyanKiyoshi
- Move Django Debug Toolbar to dev requirements - #4454 by @derenio
- Change license for artwork to CC-BY 4.0
- New translations:
  - Greek

## 2.8.0

### Core

- Avatax backend support - #4310 by @korycins
- Add ability to store used payment sources in gateways (first implemented in Braintree) - #4195 by @salwator
- Add ability to specify a minimal quantity of checkout items for a voucher - #4427 by @fowczarek
- Change the type of start and end date fields from Date to DateTime - #4293 by @fowczarek
- Revert the custom dynamic middlewares - #4452 by @NyanKiyoshi

### Dashboard 2.0

- UX improvements in Vouchers section - #4362 by @benekex2
- Add company address configuration - #4432 by @benekex2
- Require name when saving a custom list filter - #4269 by @benekex2
- Use `esModuleInterop` flag in `tsconfig.json` to simplify imports - #4372 by @dominik-zeglen
- Use hooks instead of a class component in forms - #4374 by @dominik-zeglen
- Drop CSRF token header from API client - #4357 by @dominik-zeglen
- Fix various bugs in the product section - #4429 by @dominik-zeglen

### Other notable changes

- Fix error when creating a checkout with voucher code - #4292 by @NyanKiyoshi
- Fix error when users enter an invalid phone number in an address - #4404 by @NyanKiyoshi
- Fix error when adding a note to an anonymous order - #4319 by @NyanKiyoshi
- Fix gift card duplication error in the `populatedb` script - #4336 by @fowczarek
- Fix vouchers apply once per order - #4339 by @fowczarek
- Fix discount tests failing at random - #4401 by @korycins
- Add `SPECIFIC_PRODUCT` type to `VoucherType` - #4344 by @fowczarek
- New translations:
  - Icelandic
- Refactored the backend side of `checkoutCreate` to improve performances and prevent side effects over the user's checkout if the checkout creation was to fail. - #4367 by @NyanKiyoshi
- Refactored the logic of cleaning the checkout shipping method over the API, so users do not lose the shipping method when updating their checkout. If the shipping method becomes invalid, it will be replaced by the cheapest available. - #4367 by @NyanKiyoshi & @szewczykmira
- Refactored process of getting available shipping methods to make it easier to understand and prevent human-made errors. - #4367 by @NyanKiyoshi
- Moved 3D secure option to Braintree plugin configuration and update config structure mechanism - #4751 by @salwator

## 2.7.0

### API

- Create order only when payment is successful - #4154 by @NyanKiyoshi
- Order Events containing order lines or fulfillment lines now return the line object in the GraphQL API - #4114 by @NyanKiyoshi
- GraphQL now prints exceptions to stderr as well as returning them or not - #4148 by @NyanKiyoshi
- Refactored API resolvers to static methods with root typing - #4155 by @NyanKiyoshi
- Add phone validation in the GraphQL API to handle the library upgrade - #4156 by @NyanKiyoshi

### Core

- Add basic Gift Cards support in the backend - #4025 by @fowczarek
- Add the ability to sort products within a collection - #4123 by @NyanKiyoshi
- Implement customer events - #4094 by @NyanKiyoshi
- Merge "authorize" and "capture" operations - #4098 by @korycins, @NyanKiyoshi
- Separate the Django middlewares from the GraphQL API middlewares - #4102 by @NyanKiyoshi, #4186 by @cmiacz

### Dashboard 2.0

- Add navigation section - #4012 by @dominik-zeglen
- Add filtering on product list - #4193 by @dominik-zeglen
- Add filtering on orders list - #4237 by @dominik-zeglen
- Change input style and improve Storybook stories - #4115 by @dominik-zeglen
- Migrate deprecated fields in Dashboard 2.0 - #4121 by @benekex2
- Add multiple select checkbox - #4133, #4146 by @benekex2
- Rename menu items in Dashboard 2.0 - #4172 by @benekex2
- Category delete modal improvements - #4171 by @benekex2
- Close modals on click outside - #4236 - by @benekex2
- Use date localize hook in translations - #4202 by @dominik-zeglen
- Unify search API - #4200 by @dominik-zeglen
- Default default PAGINATE_BY - #4238 by @dominik-zeglen
- Create generic filtering interface - #4221 by @dominik-zeglen
- Add default state to rich text editor = #4281 by @dominik-zeglen
- Fix translation discard button - #4109 by @benekex2
- Fix draftail options and icons - #4132 by @benekex2
- Fix typos and messages in Dashboard 2.0 - #4168 by @benekex2
- Fix view all orders button - #4173 by @benekex2
- Fix visibility card view - #4198 by @benekex2
- Fix query refetch after selecting an object in list - #4272 by @dominik-zeglen
- Fix image selection in variants - #4270 by @benekex2
- Fix collection search - #4267 by @dominik-zeglen
- Fix quantity height in draft order edit - #4273 by @benekex2
- Fix checkbox clickable area size - #4280 by @dominik-zeglen
- Fix breaking object selection in menu section - #4282 by @dominik-zeglen
- Reset selected items when tab switch - #4268 by @benekex2

### Other notable changes

- Add support for Google Cloud Storage - #4127 by @chetabahana
- Adding a nonexistent variant to checkout no longer crashes - #4166 by @NyanKiyoshi
- Disable storage of Celery results - #4169 by @NyanKiyoshi
- Disable polling in Playground - #4188 by @maarcingebala
- Cleanup code for updated function names and unused argument - #4090 by @jxltom
- Users can now add multiple "Add to Cart" forms in a single page - #4165 by @NyanKiyoshi
- Fix incorrect argument in `get_client_token` in Braintree integration - #4182 by @maarcingebala
- Fix resolving attribute values when transforming them to HStore - #4161 by @maarcingebala
- Fix wrong calculation of subtotal in cart page - #4145 by @korycins
- Fix margin calculations when product/variant price is set to zero - #4170 by @MahmoudRizk
- Fix applying discounts in checkout's subtotal calculation in API - #4192 by @maarcingebala
- Fix GATEWAYS_ENUM to always contain all implemented payment gateways - #4108 by @koradon

## 2.6.0

### API

- Add unified filtering interface in resolvers - #3952, #4078 by @korycins
- Add mutations for bulk actions - #3935, #3954, #3967, #3969, #3970 by @akjanik
- Add mutation for reordering menu items - #3958 by @NyanKiyoshi
- Optimize queries for single nodes - #3968 @NyanKiyoshi
- Refactor error handling in mutations #3891 by @maarcingebala & @akjanik
- Specify mutation permissions through Meta classes - #3980 by @NyanKiyoshi
- Unify pricing access in products and variants - #3948 by @NyanKiyoshi
- Use only_fields instead of exclude_fields in type definitions - #3940 by @michaljelonek
- Prefetch collections when getting sales of a bunch of products - #3961 by @NyanKiyoshi
- Remove unnecessary dedents from GraphQL schema so new Playground can work - #4045 by @salwator
- Restrict resolving payment by ID - #4009 @NyanKiyoshi
- Require `checkoutId` for updating checkout's shipping and billing address - #4074 by @jxltom
- Handle errors in `TokenVerify` mutation - #3981 by @fowczarek
- Unify argument names in types and resolvers - #3942 by @NyanKiyoshi

### Core

- Use Black as the default code formatting tool - #3852 by @krzysztofwolski and @NyanKiyoshi
- Dropped Python 3.5 support - #4028 by @korycins
- Rename Cart to Checkout - #3963 by @michaljelonek
- Use data classes to exchange data with payment gateways - #4028 by @korycins
- Refactor order events - #4018 by @NyanKiyoshi

### Dashboard 2.0

- Add bulk actions - #3955 by @dominik-zeglen
- Add user avatar management - #4030 by @benekex2
- Add navigation drawer support on mobile devices - #3839 by @benekex2
- Fix rendering validation errors in product form - #4024 by @benekex2
- Move dialog windows to query string rather than router paths - #3953 by @dominik-zeglen
- Update order events types - #4089 by @jxltom
- Code cleanup by replacing render props with react hooks - #4010 by @dominik-zeglen

### Other notable changes

- Add setting to enable Django Debug Toolbar - #3983 by @koradon
- Use newest GraphQL Playground - #3971 by @salwator
- Ensure adding to quantities in the checkout is respecting the limits - #4005 by @NyanKiyoshi
- Fix country area choices - #4008 by @fowczarek
- Fix price_range_as_dict function - #3999 by @zodiacfireworks
- Fix the product listing not showing in the voucher when there were products selected - #4062 by @NyanKiyoshi
- Fix crash in Dashboard 1.0 when updating an order address's phone number - #4061 by @NyanKiyoshi
- Reduce the time of tests execution by using dummy password hasher - #4083 by @korycins
- Set up explicit **hash** function - #3979 by @akjanik
- Unit tests use none as media root - #3975 by @korycins
- Update file field styles with materializecss template filter - #3998 by @zodiacfireworks
- New translations:
  - Albanian
  - Colombian Spanish
  - Lithuanian

## 2.5.0

### API

- Add query to fetch draft orders - #3809 by @michaljelonek
- Add bulk delete mutations - #3838 by @michaljelonek
- Add `languageCode` enum to API - #3819 by @michaljelonek, #3854 by @jxltom
- Duplicate address instances in checkout mutations - #3866 by @pawelzar
- Restrict access to `orders` query for unauthorized users - #3861 by @pawelzar
- Support setting address as default in address mutations - #3787 by @jxltom
- Fix phone number validation in GraphQL when country prefix not given - #3905 by @patrys
- Report pretty stack traces in DEBUG mode - #3918 by @patrys

### Core

- Drop support for Django 2.1 and Django 1.11 (previous LTS) - #3929 by @patrys
- Fulfillment of digital products - #3868 by @korycins
- Introduce avatars for staff accounts - #3878 by @pawelzar
- Refactor the account avatars path from a relative to absolute - #3938 by @NyanKiyoshi

### Dashboard 2.0

- Add translations section - #3884 by @dominik-zeglen
- Add light/dark theme - #3856 by @dominik-zeglen
- Add customer's address book view - #3826 by @dominik-zeglen
- Add "Add variant" button on the variant details page = #3914 by @dominik-zeglen
- Add back arrows in "Configure" subsections - #3917 by @dominik-zeglen
- Display avatars in staff views - #3922 by @dominik-zeglen
- Prevent user from changing his own status and permissions - #3922 by @dominik-zeglen
- Fix crashing product create view - #3837, #3910 by @dominik-zeglen
- Fix layout in staff members details page - #3857 by @dominik-zeglen
- Fix unfocusing rich text editor - #3902 by @dominik-zeglen
- Improve accessibility - #3856 by @dominik-zeglen

### Other notable changes

- Improve user and staff management in dashboard 1.0 - #3781 by @jxltom
- Fix default product tax rate in Dashboard 1.0 - #3880 by @pawelzar
- Fix logo in docs - #3928 by @michaljelonek
- Fix name of logo file - #3867 by @jxltom
- Fix variants for juices in example data - #3926 by @michaljelonek
- Fix alignment of the cart dropdown on new bootstrap version - #3937 by @NyanKiyoshi
- Refactor the account avatars path from a relative to absolute - #3938 by @NyanKiyoshi
- New translations:
  - Armenian
  - Portuguese
  - Swahili
  - Thai

## 2.4.0

### API

- Add model translations support in GraphQL API - #3789 by @michaljelonek
- Add mutations to manage addresses for authenticated customers - #3772 by @Kwaidan00, @maarcingebala
- Add mutation to apply vouchers in checkout - #3739 by @Kwaidan00
- Add thumbnail field to `OrderLine` type - #3737 by @michaljelonek
- Add a query to fetch order by token - #3740 by @michaljelonek
- Add city choices and city area type to address validator API - #3788 by @jxltom
- Fix access to unpublished objects in API - #3724 by @Kwaidan00
- Fix bug where errors are not returned when creating fulfillment with a non-existent order line - #3777 by @jxltom
- Fix `productCreate` mutation when no product type was provided - #3804 by @michaljelonek
- Enable database search in products query - #3736 by @michaljelonek
- Use authenticated user's email as default email in creating checkout - #3726 by @jxltom
- Generate voucher code if it wasn't provided in mutation - #3717 by @Kwaidan00
- Improve limitation of vouchers by country - #3707 by @michaljelonek
- Only include canceled fulfillments for staff in fulfillment API - #3778 by @jxltom
- Support setting address as when creating customer address #3782 by @jxltom
- Fix generating slug from title - #3816 by @maarcingebala
- Add `variant` field to `OrderLine` type - #3820 by @maarcingebala

### Core

- Add JSON fields to store rich-text content - #3756 by @michaljelonek
- Add function to recalculate total order weight - #3755 by @Kwaidan00, @maarcingebala
- Unify cart creation logic in API and Django views - #3761, #3790 by @maarcingebala
- Unify payment creation logic in API and Django views - #3715 by @maarcingebala
- Support partially charged and refunded payments - #3735 by @jxltom
- Support partial fulfillment of ordered items - #3754 by @jxltom
- Fix applying discounts when a sale has no end date - #3595 by @cprinos

### Dashboard 2.0

- Add "Discounts" section - #3654 by @dominik-zeglen
- Add "Pages" section; introduce Draftail WYSIWYG editor - #3751 by @dominik-zeglen
- Add "Shipping Methods" section - #3770 by @dominik-zeglen
- Add support for date and datetime components - #3708 by @dominik-zeglen
- Restyle app layout - #3811 by @dominik-zeglen

### Other notable changes

- Unify model field names related to models' public access - `publication_date` and `is_published` - #3706 by @michaljelonek
- Improve filter orders by payment status - #3749 @jxltom
- Refactor translations in emails - #3701 by @Kwaidan00
- Use exact image versions in docker-compose - #3742 by @ashishnitinpatil
- Sort order payment and history in descending order - #3747 by @jxltom
- Disable style-loader in dev mode - #3720 by @jxltom
- Add ordering to shipping method - #3806 by @michaljelonek
- Add missing type definition for dashboard 2.0 - #3776 by @jxltom
- Add header and footer for checkout success pages #3752 by @jxltom
- Add instructions for using local assets in Docker - #3723 by @michaljelonek
- Update S3 deployment documentation to include CORS configuration note - #3743 by @NyanKiyoshi
- Fix missing migrations for is_published field of product and page model - #3757 by @jxltom
- Fix problem with l10n in Braintree payment gateway template - #3691 by @Kwaidan00
- Fix bug where payment is not filtered from active ones when creating payment - #3732 by @jxltom
- Fix incorrect cart badge location - #3786 by @jxltom
- Fix storefront styles after bootstrap is updated to 4.3.1 - #3753 by @jxltom
- Fix logo size in different browser and devices with different sizes - #3722 by @jxltom
- Rename dumpdata file `db.json` to `populatedb_data.json` - #3810 by @maarcingebala
- Prefetch collections for product availability - #3813 by @michaljelonek
- Bump django-graphql-jwt - #3814 by @michaljelonek
- Fix generating slug from title - #3816 by @maarcingebala
- New translations:
  - Estonian
  - Indonesian

## 2.3.1

- Fix access to private variant fields in API - #3773 by maarcingebala
- Limit access of quantity and allocated quantity to staff in GraphQL API #3780 by @jxltom

## 2.3.0

### API

- Return user's last checkout in the `User` type - #3578 by @fowczarek
- Automatically assign checkout to the logged in user - #3587 by @fowczarek
- Expose `chargeTaxesOnShipping` field in the `Shop` type - #3603 by @fowczarek
- Expose list of enabled payment gateways - #3639 by @fowczarek
- Validate uploaded files in a unified way - #3633 by @fowczarek
- Add mutation to trigger fetching tax rates - #3622 by @fowczarek
- Use USERNAME_FIELD instead of hard-code email field when resolving user - #3577 by @jxltom
- Require variant and quantity fields in `CheckoutLineInput` type - #3592 by @jxltom
- Preserve order of nodes in `get_nodes_or_error` function - #3632 by @jxltom
- Add list mutations for `Voucher` and `Sale` models - #3669 by @michaljelonek
- Use proper type for countries in `Voucher` type - #3664 by @michaljelonek
- Require email in when creating checkout in API - #3667 by @michaljelonek
- Unify returning errors in the `tokenCreate` mutation - #3666 by @michaljelonek
- Use `Date` field in Sale/Voucher inputs - #3672 by @michaljelonek
- Refactor checkout mutations - #3610 by @fowczarek
- Refactor `clean_instance`, so it does not returns errors anymore - #3597 by @akjanik
- Handle GraphqQL syntax errors - #3576 by @jxltom

### Core

- Refactor payments architecture - #3519 by @michaljelonek
- Improve Docker and `docker-compose` configuration - #3657 by @michaljelonek
- Allow setting payment status manually for dummy gateway in Storefront 1.0 - #3648 by @jxltom
- Infer default transaction kind from operation type - #3646 by @jxltom
- Get correct payment status for order without any payments - #3605 by @jxltom
- Add default ordering by `id` for `CartLine` model - #3593 by @jxltom
- Fix "set password" email sent to customer created in the dashboard - #3688 by @Kwaidan00

### Dashboard 2.0

- ️Add taxes section - #3622 by @dominik-zeglen
- Add drag'n'drop image upload - #3611 by @dominik-zeglen
- Unify grid handling - #3520 by @dominik-zeglen
- Add component generator - #3670 by @dominik-zeglen
- Throw Typescript errors while snapshotting - #3611 by @dominik-zeglen
- Simplify mutation's error checking - #3589 by @dominik-zeglen
- Fix order cancelling - #3624 by @dominik-zeglen
- Fix logo placement - #3602 by @dominik-zeglen

### Other notable changes

- Register Celery task for updating exchange rates - #3599 by @jxltom
- Fix handling different attributes with the same slug - #3626 by @jxltom
- Add missing migrations for tax rate choices - #3629 by @jxltom
- Fix `TypeError` on calling `get_client_token` - #3660 by @michaljelonek
- Make shipping required as default when creating product types - #3655 by @jxltom
- Display payment status on customer's account page in Storefront 1.0 - #3637 by @jxltom
- Make order fields sequence in Dashboard 1.0 same as in Dashboard 2.0 - #3606 by @jxltom
- Fix returning products for homepage for the currently viewing user - #3598 by @jxltom
- Allow filtering payments by status in Dashboard 1.0 - #3608 by @jxltom
- Fix typo in the definition of order status - #3649 by @jxltom
- Add margin for order notes section - #3650 by @jxltom
- Fix logo position - #3609, #3616 by @jxltom
- Storefront visual improvements - #3696 by @piotrgrundas
- Fix product list price filter - #3697 by @Kwaidan00
- Redirect to success page after successful payment - #3693 by @Kwaidan00

## 2.2.0

### API

- Use `PermissionEnum` as input parameter type for `permissions` field - #3434 by @maarcingebala
- Add "authorize" and "charge" mutations for payments - #3426 by @jxltom
- Add alt text to product thumbnails and background images of collections and categories - #3429 by @fowczarek
- Fix passing decimal arguments = #3457 by @fowczarek
- Allow sorting products by the update date - #3470 by @jxltom
- Validate and clear the shipping method in draft order mutations - #3472 by @fowczarek
- Change tax rate field to choice field - #3478 by @fowczarek
- Allow filtering attributes by collections - #3508 by @maarcingebala
- Resolve to `None` when empty object ID was passed as mutation argument - #3497 by @maarcingebala
- Change `errors` field type from [Error] to [Error!] - #3489 by @fowczarek
- Support creating default variant for product types that don't use multiple variants - #3505 by @fowczarek
- Validate SKU when creating a default variant - #3555 by @fowczarek
- Extract enums to separate files - #3523 by @maarcingebala

### Core

- Add Stripe payment gateway - #3408 by @jxltom
- Add `first_name` and `last_name` fields to the `User` model - #3101 by @fowczarek
- Improve several payment validations - #3418 by @jxltom
- Optimize payments related database queries - #3455 by @jxltom
- Add publication date to collections - #3369 by @k-brk
- Fix hard-coded site name in order PDFs - #3526 by @NyanKiyoshi
- Update favicons to the new style - #3483 by @dominik-zeglen
- Fix migrations for default currency - #3235 by @bykof
- Remove Elasticsearch from `docker-compose.yml` - #3482 by @maarcingebala
- Resort imports in tests - #3471 by @jxltom
- Fix the no shipping orders payment crash on Stripe - #3550 by @NyanKiyoshi
- Bump backend dependencies - #3557 by @maarcingebala. This PR removes security issue CVE-2019-3498 which was present in Django 2.1.4. Saleor however wasn't vulnerable to this issue as it doesn't use the affected `django.views.defaults.page_not_found()` view.
- Generate random data using the default currency - #3512 by @stephenmoloney
- New translations:
  - Catalan
  - Serbian

### Dashboard 2.0

- Restyle product selection dialogs - #3499 by @dominik-zeglen, @maarcingebala
- Fix minor visual bugs in Dashboard 2.0 - #3433 by @dominik-zeglen
- Display warning if order draft has missing data - #3431 by @dominik-zeglen
- Add description field to collections - #3435 by @dominik-zeglen
- Add query batching - #3443 by @dominik-zeglen
- Use autocomplete fields in country selection - #3443 by @dominik-zeglen
- Add alt text to categories and collections - #3461 by @dominik-zeglen
- Use first and last name of a customer or staff member in UI - #3247 by @Bonifacy1, @dominik-zeglen
- Show error page if an object was not found - #3463 by @dominik-zeglen
- Fix simple product's inventory data saving bug - #3474 by @dominik-zeglen
- Replace `thumbnailUrl` with `thumbnail { url }` - #3484 by @dominik-zeglen
- Change "Feature on Homepage" switch behavior - #3481 by @dominik-zeglen
- Expand payment section in order view - #3502 by @dominik-zeglen
- Change TypeScript loader to speed up the build process - #3545 by @patrys

### Bugfixes

- Do not show `Pay For Order` if order is partly paid since partial payment is not supported - #3398 by @jxltom
- Fix attribute filters in the products category view - #3535 by @fowczarek
- Fix storybook dependencies conflict - #3544 by @dominik-zeglen

## 2.1.0

### API

- Change selected connection fields to lists - #3307 by @fowczarek
- Require pagination in connections - #3352 by @maarcingebala
- Replace Graphene view with a custom one - #3263 by @patrys
- Change `sortBy` parameter to use enum type - #3345 by @fowczarek
- Add `me` query to fetch data of a logged-in user - #3202, #3316 by @fowczarek
- Add `canFinalize` field to the Order type - #3356 by @fowczarek
- Extract resolvers and mutations to separate files - #3248 by @fowczarek
- Add VAT tax rates field to country - #3392 by @michaljelonek
- Allow creating orders without users - #3396 by @fowczarek

### Core

- Add Razorpay payment gatway - #3205 by @NyanKiyoshi
- Use standard tax rate as a default tax rate value - #3340 by @fowczarek
- Add description field to the Collection model - #3275 by @fowczarek
- Enforce the POST method on VAT rates fetching - #3337 by @NyanKiyoshi
- Generate thumbnails for category/collection background images - #3270 by @NyanKiyoshi
- Add warm-up support in product image creation mutation - #3276 by @NyanKiyoshi
- Fix error in the `populatedb` script when running it not from the project root - #3272 by @NyanKiyoshi
- Make Webpack rebuilds fast - #3290 by @patrys
- Skip installing Chromium to make deployment faster - #3227 by @jxltom
- Add default test runner - #3258 by @jxltom
- Add Transifex client to Pipfile - #3321 by @jxltom
- Remove additional pytest arguments in tox - #3338 by @jxltom
- Remove test warnings - #3339 by @jxltom
- Remove runtime warning when product has discount - #3310 by @jxltom
- Remove `django-graphene-jwt` warnings - #3228 by @jxltom
- Disable deprecated warnings - #3229 by @jxltom
- Add `AWS_S3_ENDPOINT_URL` setting to support DigitalOcean spaces. - #3281 by @hairychris
- Add `.gitattributes` file to hide diffs for generated files on Github - #3055 by @NyanKiyoshi
- Add database sequence reset to `populatedb` - #3406 by @michaljelonek
- Get authorized amount from succeeded auth transactions - #3417 by @jxltom
- Resort imports by `isort` - #3412 by @jxltom

### Dashboard 2.0

- Add confirmation modal when leaving view with unsaved changes - #3375 by @dominik-zeglen
- Add dialog loading and error states - #3359 by @dominik-zeglen
- Split paths and urls - #3350 by @dominik-zeglen
- Derive state from props in forms - #3360 by @dominik-zeglen
- Apply debounce to autocomplete fields - #3351 by @dominik-zeglen
- Use Apollo signatures - #3353 by @dominik-zeglen
- Add order note field in the order details view - #3346 by @dominik-zeglen
- Add app-wide progress bar - #3312 by @dominik-zeglen
- Ensure that all queries are built on top of TypedQuery - #3309 by @dominik-zeglen
- Close modal windows automatically - #3296 by @dominik-zeglen
- Move URLs to separate files - #3295 by @dominik-zeglen
- Add basic filters for products and orders list - #3237 by @Bonifacy1
- Fetch default currency from API - #3280 by @dominik-zeglen
- Add `displayName` property to components - #3238 by @Bonifacy1
- Add window titles - #3279 by @dominik-zeglen
- Add paginator component - #3265 by @dominik-zeglen
- Update Material UI to 3.6 - #3387 by @patrys
- Upgrade React, Apollo, Webpack and Babel - #3393 by @patrys
- Add pagination for required connections - #3411 by @dominik-zeglen

### Bugfixes

- Fix language codes - #3311 by @jxltom
- Fix resolving empty attributes list - #3293 by @maarcingebala
- Fix range filters not being applied - #3385 by @michaljelonek
- Remove timeout for updating image height - #3344 by @jxltom
- Return error if checkout was not found - #3289 by @maarcingebala
- Solve an auto-resize conflict between Materialize and medium-editor - #3367 by @adonig
- Fix calls to `ngettext_lazy` - #3380 by @patrys
- Filter preauthorized order from succeeded transactions - #3399 by @jxltom
- Fix incorrect country code in fixtures - #3349 by @bingimar
- Fix updating background image of a collection - #3362 by @fowczarek & @dominik-zeglen

### Docs

- Document settings related to generating thumbnails on demand - #3329 by @NyanKiyoshi
- Improve documentation for Heroku deployment - #3170 by @raybesiga
- Update documentation on Docker deployment - #3326 by @jxltom
- Document payment gateway configuration - #3376 by @NyanKiyoshi

## 2.0.0

### API

- Add mutation to delete a customer; add `isActive` field in `customerUpdate` mutation - #3177 by @maarcingebala
- Add mutations to manage authorization keys - #3082 by @maarcingebala
- Add queries for dashboard homepage - #3146 by @maarcingebala
- Allows user to unset homepage collection - #3140 by @oldPadavan
- Use enums as permission codes - #3095 by @the-bionic
- Return absolute image URLs - #3182 by @maarcingebala
- Add `backgroundImage` field to `CategoryInput` - #3153 by @oldPadavan
- Add `dateJoined` and `lastLogin` fields in `User` type - #3169 by @maarcingebala
- Separate `parent` input field from `CategoryInput` - #3150 by @akjanik
- Remove duplicated field in Order type - #3180 by @maarcingebala
- Handle empty `backgroundImage` field in API - #3159 by @maarcingebala
- Generate name-based slug in collection mutations - #3145 by @akjanik
- Remove products field from `collectionUpdate` mutation - #3141 by @oldPadavan
- Change `items` field in `Menu` type from connection to list - #3032 by @oldPadavan
- Make `Meta.description` required in `BaseMutation` - #3034 by @oldPadavan
- Apply `textwrap.dedent` to GraphQL descriptions - #3167 by @fowczarek

### Dashboard 2.0

- Add collection management - #3135 by @dominik-zeglen
- Add customer management - #3176 by @dominik-zeglen
- Add homepage view - #3155, #3178 by @Bonifacy1 and @dominik-zeglen
- Add product type management - #3052 by @dominik-zeglen
- Add site settings management - #3071 by @dominik-zeglen
- Escape node IDs in URLs - #3115 by @dominik-zeglen
- Restyle categories section - #3072 by @Bonifacy1

### Other

- Change relation between `ProductType` and `Attribute` models - #3097 by @maarcingebala
- Remove `quantity-allocated` generation in `populatedb` script - #3084 by @MartinSeibert
- Handle `Money` serialization - #3131 by @Pacu2
- Do not collect unnecessary static files - #3050 by @jxltom
- Remove host mounted volume in `docker-compose` - #3091 by @tiangolo
- Remove custom services names in `docker-compose` - #3092 by @tiangolo
- Replace COUNTRIES with countries.countries - #3079 by @neeraj1909
- Installing dev packages in docker since tests are needed - #3078 by @jxltom
- Remove comparing string in address-form-panel template - #3074 by @tomcio1205
- Move updating variant names to a Celery task - #3189 by @fowczarek

### Bugfixes

- Fix typo in `clean_input` method - #3100 by @the-bionic
- Fix typo in `ShippingMethod` model - #3099 by @the-bionic
- Remove duplicated variable declaration - #3094 by @the-bionic

### Docs

- Add createdb note to getting started for Windows - #3106 by @ajostergaard
- Update docs on pipenv - #3045 by @jxltom<|MERGE_RESOLUTION|>--- conflicted
+++ resolved
@@ -20,12 +20,8 @@
 - Fix Error Cannot return null for non-nullable field Webhook.name. - #12989 by @cyborg7898
 - Remove unused `django-versatileimagefield` package - #13148 by @SzymJ
 - Remove unused `google-measurement-protocol` package - #13146 by @SzymJ
-<<<<<<< HEAD
 - Add missing descriptions to App module. - #13163 by @fowczarek
-=======
 - Drop TranslationProxy and replace `translated` model property with `get_translation` function where needed. - #13156 by @zedzior
-
->>>>>>> b14def73
 
 # 3.14.0
 
