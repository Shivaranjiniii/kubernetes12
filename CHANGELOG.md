--- conflicted
+++ resolved
@@ -34,12 +34,9 @@
 - Fix margin calculations when product/variant price is set to zero - #4170 by @MahmoudRizk
 - Disable polling in Playgroud by default - #4188 by @maarcingebala
 - Add phone validation in the GraphQL API to handle the library upgrade - #4156 by @NyanKiyoshi
-<<<<<<< HEAD
-- Fix visibility card view - #4198 by @benekex2
-=======
 - Fix view all orders button - #4173 by @benekex2
 - Fix applying discounts in checkout's subtotal calculation in API - #4192 by @maarcingebala
->>>>>>> 57510b31
+- Fix visibility card view - #4198 by @benekex2
 
 ## 2.6.0
 
