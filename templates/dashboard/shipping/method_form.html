--- conflicted
+++ resolved
@@ -56,7 +56,6 @@
 {% block menu_shipping_class %} active{% endblock %}
 
 {% block content %}
-<<<<<<< HEAD
     <div class="row">
         <div class="col s12 m9">
             <div class="card">
@@ -85,7 +84,7 @@
                                             {% for hidden in form.hidden_fields %}
                                                 {{ hidden }}
                                             {% endfor %}
-                                            {{ form.country_code|materializecss:"input-field s12" }}
+                                            {{ form.country_code|materializecss }}
                                             {% if form.non_field_errors %}
                                                 {% for error in form.non_field_errors %}
                                                     <p class="help-block materialize-red-text">{{ error }}</p>
@@ -103,53 +102,6 @@
                             </tbody>
                         </table>
                     </div>
-=======
-    <div class="card">
-        <form method="post" id="form-method">
-            <div class="card-content">
-                {% csrf_token %}
-                {{ price_per_country_formset.management_form }}
-                <div class="row">
-                    {{ shipping_method_form|materializecss }}
-                </div>
-                <h class="card-title">{% trans "Price per country" context "Shipping method form text" %}</h5>
-            </div>
-            <div class="formset-table-container">
-                <table class="formset-table">
-                    <thead>
-                        <tr>
-                            <th>{% trans "Country" context "Shipping method country list" %}</th>
-                            <th>{% trans "Price" context "Shipping method country list" %}</th>
-                            <th>{% trans "Delete" context "Shipping method country list" %}</th>
-                        </tr>
-                    </thead>
-                    <tbody>
-                        {% for form in price_per_country_formset %}
-                            <tr>
-                                <td>
-                                    {% for hidden in form.hidden_fields %}
-                                        {{ hidden }}
-                                    {% endfor %}
-                                    {{ form.country_code|materializecss }}
-                                    {% if form.non_field_errors %}
-                                        {% for error in form.non_field_errors %}
-                                            <p class="help-block materialize-red-text">{{ error }}</p>
-                                        {% endfor %}
-                                    {% endif %}
-                                </td>
-                                <td>
-                                    {{ form.price|materializecss }}
-                                </td>
-                                <td>
-                                    {{ form.DELETE|materializecss }}
-                                </td>
-                            </tr>
-                        {% endfor %}
-                    </tbody>
-                </table>
-            </div>
->>>>>>> 914a1e78
-
                     <div class="card-action right-align">
                         {% if shipping_method.pk %}
                             <a href="{% url 'dashboard:shipping-methods' %}" class="btn btn-flat">{% trans "Cancel" context "Shipping method form action" %}</a>
