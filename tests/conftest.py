--- conflicted
+++ resolved
@@ -624,16 +624,10 @@
     )
 
 
-<<<<<<< HEAD
 @pytest.fixture()
 def order_line(order, variant):
     net = variant.get_price()
     gross = Money(amount=net.amount * Decimal(1.23), currency=net.currency)
-=======
-@pytest.fixture
-def order_line(order, variant, vatlayer):
-    taxes = vatlayer
->>>>>>> 2845e336
     return order.lines.create(
         product_name=variant.display_product(),
         product_sku=variant.sku,
@@ -669,14 +663,8 @@
     )
 
 
-<<<<<<< HEAD
 @pytest.fixture()
 def order_with_lines(order, product_type, category, shipping_zone):
-=======
-@pytest.fixture
-def order_with_lines(order, product_type, category, shipping_zone, vatlayer):
-    taxes = vatlayer
->>>>>>> 2845e336
     product = Product.objects.create(
         name="Test product",
         price=Money("10.00", "USD"),
@@ -699,7 +687,7 @@
         quantity=3,
         variant=variant,
         unit_price=TaxedMoney(net=net, gross=gross),
-        tax_rate=0.23,
+        tax_rate=23,
     )
 
     product = Product.objects.create(
@@ -725,7 +713,7 @@
         quantity=2,
         variant=variant,
         unit_price=TaxedMoney(net=net, gross=gross),
-        tax_rate=0.23,
+        tax_rate=23,
     )
 
     order.shipping_address = order.billing_address.get_copy()
