--- conflicted
+++ resolved
@@ -7,7 +7,6 @@
 from django.contrib.sites.models import Site
 from django.core.files import File
 from django.core.files.uploadedfile import SimpleUploadedFile
-from django.core import mail
 from django.utils.encoding import smart_text
 from PIL import Image
 from prices import Price
@@ -640,12 +639,6 @@
 
 
 @pytest.fixture
-<<<<<<< HEAD
-def email():
-    mail.outbox = []
-    return mail
-=======
 def collection(db):
     collection = Collection.objects.create(name='Collection', slug='collection')
-    return collection
->>>>>>> 0c8cfe7f
+    return collection