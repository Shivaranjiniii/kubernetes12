--- conflicted
+++ resolved
@@ -360,16 +360,7 @@
     variables = json.dumps({'id': order_id, 'amount': amount})
     response = admin_api_client.post(
         reverse('api'), {'query': query, 'variables': variables})
-<<<<<<< HEAD
-    assert_read_only_mode(response)
-=======
-    content = get_graphql_content(response)
-    data = content['data']['orderCapture']['order']
-    order.refresh_from_db()
-    assert data['paymentStatus'] == order.get_last_payment_status()
-    assert data['isPaid']
-    assert data['totalCaptured']['amount'] == float(amount)
->>>>>>> 7d987e7f
+    assert_read_only_mode(response)
 
 
 def test_paid_order_mark_as_paid(
