--- conflicted
+++ resolved
@@ -408,9 +408,6 @@
     data = get_variant_picker_data(
         product_in_stock, discounts=None, local_currency=None)
 
-<<<<<<< HEAD
-    assert len(data['variantAttributes'][0]['values']) == 1
-=======
     assert len(data['variantAttributes'][0]['values']) == 1
 
 
@@ -453,27 +450,10 @@
     assert response.status_code == 200
 
 
-def test_include_products_from_subcategories_in_main_view(
-        default_category, product_in_stock, authorized_client):
-    subcategory = Category.objects.create(
-        name='sub', slug='test', parent=default_category)
-    product = product_in_stock
-    product.category = subcategory
-    product.save()
-    path = default_category.get_full_path()
-    # URL to parent category view
-    url = reverse(
-        'product:category', kwargs={
-            'path': path, 'category_id': default_category.pk})
-    response = authorized_client.get(url)
-    assert product in response.context_data['products'][0]
-
-
 @patch('saleor.product.thumbnails.create_thumbnails')
 def test_create_product_thumbnails(
         mock_create_thumbnails, product_with_image):
     product_image = product_with_image.images.first()
     create_product_thumbnails(product_image.pk)
     assert mock_create_thumbnails.called_once_with(
-        product_image.pk, ProductImage, 'products')
->>>>>>> c8305c2d
+        product_image.pk, ProductImage, 'products')