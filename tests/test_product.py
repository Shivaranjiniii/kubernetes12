--- conflicted
+++ resolved
@@ -1,9 +1,6 @@
 import datetime
-<<<<<<< HEAD
-=======
 import json
 from decimal import Decimal
->>>>>>> 42d57872
 from unittest.mock import patch
 
 import pytest
